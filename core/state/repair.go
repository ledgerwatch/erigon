// Copyright 2019 The go-ethereum Authors
// This file is part of the go-ethereum library.
//
// The go-ethereum library is free software: you can redistribute it and/or modify
// it under the terms of the GNU Lesser General Public License as published by
// the Free Software Foundation, either version 3 of the License, or
// (at your option) any later version.
//
// The go-ethereum library is distributed in the hope that it will be useful,
// but WITHOUT ANY WARRANTY; without even the implied warranty of
// MERCHANTABILITY or FITNESS FOR A PARTICULAR PURPOSE. See the
// GNU Lesser General Public License for more details.
//
// You should have received a copy of the GNU Lesser General Public License
// along with the go-ethereum library. If not, see <http://www.gnu.org/licenses/>.

package state

import (
	"bytes"
	"encoding/binary"
	"fmt"
	"github.com/ledgerwatch/turbo-geth/common/dbutils"
	"runtime"
	"sort"

	"github.com/ledgerwatch/turbo-geth/core/types/accounts"

	"context"

	"github.com/ledgerwatch/turbo-geth/common"
	"github.com/ledgerwatch/turbo-geth/ethdb"
	"github.com/ledgerwatch/turbo-geth/trie"
)

type RepairDbState struct {
	currentDb        ethdb.Database
	historyDb        ethdb.Database
	blockNr          uint64
	storageTries     map[common.Address]*trie.Trie
	storageUpdates   map[common.Address]map[common.Hash][]byte
	generationCounts map[uint64]int
	nodeCount        int
	oldestGeneration uint64
	accountsKeys     map[string]struct{}
	storageKeys      map[string]struct{}
}

func NewRepairDbState(currentDb ethdb.Database, historyDb ethdb.Database, blockNr uint64) *RepairDbState {
	return &RepairDbState{
		currentDb:        currentDb,
		historyDb:        historyDb,
		blockNr:          blockNr,
		storageTries:     make(map[common.Address]*trie.Trie),
		storageUpdates:   make(map[common.Address]map[common.Hash][]byte),
		generationCounts: make(map[uint64]int, 4096),
		oldestGeneration: blockNr,
		accountsKeys:     make(map[string]struct{}),
		storageKeys:      make(map[string]struct{}),
	}
}

func (rds *RepairDbState) SetBlockNr(blockNr uint64) {
	rds.blockNr = blockNr
	rds.accountsKeys = make(map[string]struct{})
	rds.storageKeys = make(map[string]struct{})
}

// If highZero is true, the most significant bits of every byte is left zero
func encodeTimestamp(timestamp uint64) []byte {
	var suffix []byte
	var limit uint64
	limit = 32
	for bytecount := 1; bytecount <= 8; bytecount++ {
		if timestamp < limit {
			suffix = make([]byte, bytecount)
			b := timestamp
			for i := bytecount - 1; i > 0; i-- {
				suffix[i] = byte(b & 0xff)
				b >>= 8
			}
			suffix[0] = byte(b) | (byte(bytecount) << 5) // 3 most significant bits of the first byte are bytecount
			break
		}
		limit <<= 8
	}
	return suffix
}

func (rds *RepairDbState) CheckKeys() {
	aSet := make(map[string]struct{})
	suffix := encodeTimestamp(rds.blockNr)
	{
		suffixkey := make([]byte, len(suffix)+len(dbutils.AccountsHistoryBucket))
		copy(suffixkey, suffix)
		copy(suffixkey[len(suffix):], dbutils.AccountsHistoryBucket)
		v, _ := rds.historyDb.Get(dbutils.SuffixBucket, suffixkey)
		if len(v) > 0 {
			keycount := int(binary.BigEndian.Uint32(v))
			for i, ki := 4, 0; ki < keycount; ki++ {
				l := int(v[i])
				i++
				aSet[string(v[i:i+l])] = struct{}{}
				i += l
			}
		}
	}
	aDiff := len(aSet) != len(rds.accountsKeys)
	if !aDiff {
		for a := range aSet {
			if _, ok := rds.accountsKeys[a]; !ok {
				aDiff = true
				break
			}
		}
	}
	if aDiff {
		fmt.Printf("Accounts key set does not match for block %d\n", rds.blockNr)
		newlen := 4 + len(rds.accountsKeys)
		for key := range rds.accountsKeys {
			newlen += len(key)
		}
		dv := make([]byte, newlen)
		binary.BigEndian.PutUint32(dv, uint32(len(rds.accountsKeys)))
		i := 4
		for key := range rds.accountsKeys {
			dv[i] = byte(len(key))
			i++
			copy(dv[i:], key)
			i += len(key)
		}
		suffixkey := make([]byte, len(suffix)+len(dbutils.AccountsHistoryBucket))
		copy(suffixkey, suffix)
		copy(suffixkey[len(suffix):], dbutils.AccountsHistoryBucket)
		//if err := rds.historyDb.Put(ethdb.SuffixBucket, suffixkey, dv); err != nil {
		//	panic(err)
		//}
	}
	sSet := make(map[string]struct{})
	{
		suffixkey := make([]byte, len(suffix)+len(dbutils.StorageHistoryBucket))
		copy(suffixkey, suffix)
		copy(suffixkey[len(suffix):], dbutils.StorageHistoryBucket)
		v, _ := rds.historyDb.Get(dbutils.SuffixBucket, suffixkey)
		if len(v) > 0 {
			keycount := int(binary.BigEndian.Uint32(v))
			for i, ki := 4, 0; ki < keycount; ki++ {
				l := int(v[i])
				i++
				sSet[string(v[i:i+l])] = struct{}{}
				i += l
			}
		}
	}
	sDiff := len(sSet) != len(rds.storageKeys)
	if !sDiff {
		for s := range sSet {
			if _, ok := rds.storageKeys[s]; !ok {
				sDiff = true
				break
			}
		}
	}
	if sDiff {
		fmt.Printf("Storage key set does not match for block %d\n", rds.blockNr)
		newlen := 4 + len(rds.storageKeys)
		for key := range rds.storageKeys {
			newlen += len(key)
		}
		dv := make([]byte, newlen)
		binary.BigEndian.PutUint32(dv, uint32(len(rds.storageKeys)))
		i := 4
		for key := range rds.storageKeys {
			dv[i] = byte(len(key))
			i++
			copy(dv[i:], key)
			i += len(key)
		}
		suffixkey := make([]byte, len(suffix)+len(dbutils.StorageHistoryBucket))
		copy(suffixkey, suffix)
		copy(suffixkey[len(suffix):], dbutils.StorageHistoryBucket)
		//if err := rds.historyDb.Put(ethdb.SuffixBucket, suffixkey, dv); err != nil {
		//	panic(err)
		//}
	}
}

func (rds *RepairDbState) ReadAccountData(address common.Address) (*accounts.Account, error) {
<<<<<<< HEAD
	addrHash, err := common.HashData(address[:])
	if err != nil {
		return nil, err
	}
	enc, err := rds.currentDb.Get(AccountsBucket, addrHash[:])
=======
	h := newHasher()
	defer returnHasherToPool(h)
	h.sha.Reset()
	h.sha.Write(address[:])
	var buf common.Hash
	h.sha.Read(buf[:])
	enc, err := rds.currentDb.Get(dbutils.AccountsBucket, buf[:])
>>>>>>> c9b8171c
	if err != nil || enc == nil || len(enc) == 0 {
		return nil, nil
	}
	var acc accounts.Account
	if err := acc.DecodeForStorage(enc); err != nil {
		return nil, err
	}
	return &acc, nil
}

<<<<<<< HEAD
func (rds *RepairDbState) ReadAccountStorage(address common.Address, incarnation uint64, key *common.Hash) ([]byte, error) {
	keyHash, err := common.HashData(address[:])
	if err != nil {
		return []byte{}, err
	}
	enc, err := rds.currentDb.Get(StorageBucket, append(address[:], keyHash[:]...))
=======
func (rds *RepairDbState) ReadAccountStorage(address common.Address, key *common.Hash) ([]byte, error) {
	h := newHasher()
	defer returnHasherToPool(h)
	h.sha.Reset()
	h.sha.Write(key[:])
	var buf common.Hash
	h.sha.Read(buf[:])
	enc, err := rds.currentDb.Get(dbutils.StorageBucket, append(address[:], buf[:]...))
>>>>>>> c9b8171c
	if err != nil || enc == nil {
		return nil, nil
	}
	return enc, nil
}

func (rds *RepairDbState) ReadAccountCode(codeHash common.Hash) ([]byte, error) {
	if bytes.Equal(codeHash[:], emptyCodeHash) {
		return nil, nil
	}
	return rds.currentDb.Get(dbutils.CodeBucket, codeHash[:])
}

func (rds *RepairDbState) ReadAccountCodeSize(codeHash common.Hash) (int, error) {
	code, err := rds.ReadAccountCode(codeHash)
	if err != nil {
		return 0, err
	}
	return len(code), nil
}

func (rds *RepairDbState) getStorageTrie(address common.Address, create bool) (*trie.Trie, error) {
	t, ok := rds.storageTries[address]
	if !ok && create {
		account, err := rds.ReadAccountData(address)
		if err != nil {
			return nil, err
		}
		if account == nil {
			t = trie.New(common.Hash{})
		} else {
			t = trie.New(account.Root)
		}
		rds.storageTries[address] = t
	}
	return t, nil
}

func (rds *RepairDbState) UpdateAccountData(ctx context.Context, address common.Address, original, account *accounts.Account) error {
	// Perform resolutions first
	var resolver *trie.TrieResolver
	var storageTrie *trie.Trie
	var err error
	if m, ok := rds.storageUpdates[address]; ok {
		storageTrie, err = rds.getStorageTrie(address, true)
		if err != nil {
			return err
		}
		hashes := make(Hashes, len(m))
		i := 0
		for keyHash := range m {
			hashes[i] = keyHash
			i++
		}
		sort.Sort(hashes)
		for _, keyHash := range hashes {
			if need, req := storageTrie.NeedResolution(address[:], keyHash[:]); need {
				if resolver == nil {
					resolver = trie.NewResolver(0, false, rds.blockNr)
				}
				resolver.AddRequest(req)
			}
		}
	}
	if resolver != nil {
		if err := resolver.ResolveWithDb(rds.currentDb, rds.blockNr); err != nil {
			return err
		}
		resolver = nil
	}
	if m, ok := rds.storageUpdates[address]; ok {
		storageTrie, err = rds.getStorageTrie(address, true)
		if err != nil {
			return err
		}
		hashes := make(Hashes, len(m))
		i := 0
		for keyHash := range m {
			hashes[i] = keyHash
			i++
		}
		sort.Sort(hashes)
		for _, keyHash := range hashes {
			v := m[keyHash]
			if len(v) > 0 {
				storageTrie.Update(keyHash[:], v, rds.blockNr)
			} else {
				storageTrie.Delete(keyHash[:], rds.blockNr)
			}
		}
		delete(rds.storageUpdates, address)
	}
	if storageTrie != nil {
		account.Root = storageTrie.Hash()
	}
	// Don't write historical record if the account did not change
	if accountsEqual(original, account) {
		return nil
	}
	addrHash, err := common.HashData(address[:])
	if err != nil {
		return err
	}
	rds.accountsKeys[string(addrHash[:])] = struct{}{}
	dataLen := account.EncodingLengthForStorage()
	data := make([]byte, dataLen)
	account.EncodeForStorage(data)
	if err = rds.currentDb.Put(dbutils.AccountsBucket, addrHash[:], data); err != nil {
		return err
	}
	var originalData []byte
	if !original.Initialised {
		originalData = []byte{}
	} else {
		originalDataLen := original.EncodingLengthForStorage()
		originalData = make([]byte, originalDataLen)
		original.EncodeForStorage(originalData)
	}
	v, _ := rds.historyDb.GetS(dbutils.AccountsHistoryBucket, addrHash[:], rds.blockNr)
	if !bytes.Equal(v, originalData) {
		fmt.Printf("REPAIR (UpdateAccountData): At block %d, address: %x, expected %x, found %x\n", rds.blockNr, address, originalData, v)
		//return rds.historyDb.PutS(dbutils.AccountsHistoryBucket, addrHash[:], originalData, rds.blockNr)
		return nil
	}
	return nil
}

func (rds *RepairDbState) DeleteAccount(ctx context.Context, address common.Address, original *accounts.Account) error {
	addrHash, err := common.HashData(address[:])
	if err != nil {
		return err
	}
	rds.accountsKeys[string(addrHash[:])] = struct{}{}

	delete(rds.storageUpdates, address)

	if err := rds.currentDb.Delete(dbutils.AccountsBucket, addrHash[:]); err != nil {
		return err
	}
	var originalData []byte
	if !original.Initialised {
		// Account has been created and deleted in the same block
		originalData = []byte{}
	} else {
		originalDataLen := original.EncodingLengthForStorage()
		originalData = make([]byte, originalDataLen)
		original.EncodeForStorage(originalData)
	}
	v, _ := rds.historyDb.GetS(dbutils.AccountsHistoryBucket, addrHash[:], rds.blockNr)
	if !bytes.Equal(v, originalData) {
		fmt.Printf("REPAIR (DeleteAccount): At block %d, address: %x, expected %x, found %x\n", rds.blockNr, address, originalData, v)
		//return rds.historyDb.PutS(dbutils.AccountsHistoryBucket, addrHash[:], originalData, rds.blockNr)
		return nil
	}
	return nil
}

func (rds *RepairDbState) UpdateAccountCode(codeHash common.Hash, code []byte) error {
	return rds.currentDb.Put(dbutils.CodeBucket, codeHash[:], code)
}

func (rds *RepairDbState) WriteAccountStorage(address common.Address, incarnation uint64, key, original, value *common.Hash) error {
	seckey, err := common.HashData(key[:])
	if err != nil {
		return err
	}
	compositeKey := append(address[:], seckey[:]...)
	if *original == *value {
		val, _ := rds.historyDb.GetS(dbutils.StorageHistoryBucket, compositeKey, rds.blockNr)
		if val != nil {
			fmt.Printf("REPAIR (WriteAccountStorage): At block %d, address: %x, key %x, expected nil, found %x\n", rds.blockNr, address, key, val)
			//suffix := encodeTimestamp(rds.blockNr)
			//return rds.historyDb.Delete(dbutils.StorageHistoryBucket, append(compositeKey, suffix...))
			return nil
		}
		return nil
	}
	v := bytes.TrimLeft(value[:], "\x00")
	m, ok := rds.storageUpdates[address]
	if !ok {
		m = make(map[common.Hash][]byte)
		rds.storageUpdates[address] = m
	}
	if len(v) > 0 {
		m[seckey] = AddExtraRLPLevel(v)
	} else {
		m[seckey] = nil
	}
	rds.storageKeys[string(compositeKey)] = struct{}{}
	if len(v) == 0 {
		err = rds.currentDb.Delete(dbutils.StorageBucket, compositeKey)
	} else {
		err = rds.currentDb.Put(dbutils.StorageBucket, compositeKey, common.CopyBytes(v))
	}
	if err != nil {
		return err
	}

	o := bytes.TrimLeft(original[:], "\x00")
	oo := make([]byte, len(o))
	copy(oo, o)
	val, _ := rds.historyDb.GetS(dbutils.StorageHistoryBucket, compositeKey, rds.blockNr)
	if !bytes.Equal(val, oo) {
		fmt.Printf("REPAIR (WriteAccountStorage): At block %d, address: %x, key %x, expected %x, found %x\n", rds.blockNr, address, key, oo, val)
		//return rds.historyDb.PutS(dbutils.StorageHistoryBucket, compositeKey, oo, rds.blockNr)
		return nil
	}
	return nil
}

func (rds *RepairDbState) PruneTries() {
	// TODO Reintroduce pruning if necessary
	var m runtime.MemStats
	runtime.ReadMemStats(&m)
	fmt.Printf("Memory: nodes=%d, alloc=%d, sys=%d\n", rds.nodeCount, int(m.Alloc/1024), int(m.Sys/1024))
}<|MERGE_RESOLUTION|>--- conflicted
+++ resolved
@@ -186,21 +186,11 @@
 }
 
 func (rds *RepairDbState) ReadAccountData(address common.Address) (*accounts.Account, error) {
-<<<<<<< HEAD
 	addrHash, err := common.HashData(address[:])
 	if err != nil {
 		return nil, err
 	}
-	enc, err := rds.currentDb.Get(AccountsBucket, addrHash[:])
-=======
-	h := newHasher()
-	defer returnHasherToPool(h)
-	h.sha.Reset()
-	h.sha.Write(address[:])
-	var buf common.Hash
-	h.sha.Read(buf[:])
-	enc, err := rds.currentDb.Get(dbutils.AccountsBucket, buf[:])
->>>>>>> c9b8171c
+	enc, err := rds.currentDb.Get(dbutils.AccountsBucket, addrHash[:])
 	if err != nil || enc == nil || len(enc) == 0 {
 		return nil, nil
 	}
@@ -211,23 +201,12 @@
 	return &acc, nil
 }
 
-<<<<<<< HEAD
 func (rds *RepairDbState) ReadAccountStorage(address common.Address, incarnation uint64, key *common.Hash) ([]byte, error) {
 	keyHash, err := common.HashData(address[:])
 	if err != nil {
 		return []byte{}, err
 	}
-	enc, err := rds.currentDb.Get(StorageBucket, append(address[:], keyHash[:]...))
-=======
-func (rds *RepairDbState) ReadAccountStorage(address common.Address, key *common.Hash) ([]byte, error) {
-	h := newHasher()
-	defer returnHasherToPool(h)
-	h.sha.Reset()
-	h.sha.Write(key[:])
-	var buf common.Hash
-	h.sha.Read(buf[:])
-	enc, err := rds.currentDb.Get(dbutils.StorageBucket, append(address[:], buf[:]...))
->>>>>>> c9b8171c
+	enc, err := rds.currentDb.Get(dbutils.StorageBucket, append(address[:], keyHash[:]...))
 	if err != nil || enc == nil {
 		return nil, nil
 	}
