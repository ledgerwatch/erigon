// Copyright 2019 The go-ethereum Authors
// This file is part of the go-ethereum library.
//
// The go-ethereum library is free software: you can redistribute it and/or modify
// it under the terms of the GNU Lesser General Public License as published by
// the Free Software Foundation, either version 3 of the License, or
// (at your option) any later version.
//
// The go-ethereum library is distributed in the hope that it will be useful,
// but WITHOUT ANY WARRANTY; without even the implied warranty of
// MERCHANTABILITY or FITNESS FOR A PARTICULAR PURPOSE. See the
// GNU Lesser General Public License for more details.
//
// You should have received a copy of the GNU Lesser General Public License
// along with the go-ethereum library. If not, see <http://www.gnu.org/licenses/>.

package state_test

import (
	"context"
	"errors"
	"fmt"
	"math/big"
	"testing"

	"github.com/davecgh/go-spew/spew"
	"github.com/ledgerwatch/turbo-geth/accounts/abi/bind"
	"github.com/ledgerwatch/turbo-geth/accounts/abi/bind/backends"
	"github.com/ledgerwatch/turbo-geth/common"
	"github.com/ledgerwatch/turbo-geth/common/dbutils"
	"github.com/ledgerwatch/turbo-geth/consensus/ethash"
	"github.com/ledgerwatch/turbo-geth/core"
	"github.com/ledgerwatch/turbo-geth/core/rawdb"
	"github.com/ledgerwatch/turbo-geth/core/state"
	"github.com/ledgerwatch/turbo-geth/core/state/contracts"
	"github.com/ledgerwatch/turbo-geth/core/types"
	"github.com/ledgerwatch/turbo-geth/core/types/accounts"
	"github.com/ledgerwatch/turbo-geth/core/vm"
	"github.com/ledgerwatch/turbo-geth/crypto"
	"github.com/ledgerwatch/turbo-geth/ethdb"
	"github.com/ledgerwatch/turbo-geth/params"
	"github.com/stretchr/testify/assert"
)

// Create revival problem
func TestCreate2Revive(t *testing.T) {
	// Configure and generate a sample block chain
	var (
		db      = ethdb.NewMemDatabase()
		key, _  = crypto.HexToECDSA("b71c71a67e1177ad4e901695e1b4b9ee17ae16c6668d313eac2f96dbcda3f291")
		address = crypto.PubkeyToAddress(key.PublicKey)
		funds   = big.NewInt(1000000000)
		gspec   = &core.Genesis{
			Config: &params.ChainConfig{
				ChainID:             big.NewInt(1),
				HomesteadBlock:      new(big.Int),
				EIP150Block:         new(big.Int),
				EIP155Block:         new(big.Int),
				EIP158Block:         big.NewInt(1),
				ByzantiumBlock:      big.NewInt(1),
				ConstantinopleBlock: big.NewInt(1),
			},
			Alloc: core.GenesisAlloc{
				address: {Balance: funds},
			},
		}
		genesis   = gspec.MustCommit(db)
		genesisDb = db.MemCopy()
		signer    = types.HomesteadSigner{}
	)

	engine := ethash.NewFaker()
	blockchain, err := core.NewBlockChain(db, nil, gspec.Config, engine, vm.Config{}, nil)
	if err != nil {
		t.Fatal(err)
	}

	blockchain.EnableReceipts(true)

	contractBackend := backends.NewSimulatedBackendWithConfig(gspec.Alloc, gspec.Config, gspec.GasLimit)
	transactOpts := bind.NewKeyedTransactor(key)
	transactOpts.GasLimit = 1000000

	var contractAddress common.Address
	var revive *contracts.Revive
	// Change this address whenever you make any changes in the code of the revive contract in
	// contracts/revive.sol
	var create2address = common.HexToAddress("e70fd65144383e1189bd710b1e23b61e26315ff4")

	// There are 4 blocks
	// In the first block, we deploy the "factory" contract Revive, which can create children contracts via CREATE2 opcode
	// In the second block, we create the first child contract
	// In the third block, we cause the first child contract to selfdestruct
	// In the forth block, we create the second child contract, and we expect it to have a "clean slate" of storage,
	// i.e. without any storage items that "inherited" from the first child contract by mistake
	ctx := blockchain.WithContext(context.Background(), big.NewInt(genesis.Number().Int64()+1))
	blocks, _ := core.GenerateChain(ctx, gspec.Config, genesis, engine, genesisDb, 4, func(i int, block *core.BlockGen) {
		var tx *types.Transaction

		switch i {
		case 0:
			contractAddress, tx, revive, err = contracts.DeployRevive(transactOpts, contractBackend)
			if err != nil {
				t.Fatal(err)
			}
			block.AddTx(tx)
		case 1:
			tx, err = revive.Deploy(transactOpts, big.NewInt(0))
			if err != nil {
				t.Fatal(err)
			}
			block.AddTx(tx)
		case 2:
			tx, err = types.SignTx(types.NewTransaction(block.TxNonce(address), create2address, big.NewInt(0), 1000000, new(big.Int), nil), signer, key)
			if err != nil {
				t.Fatal(err)
			}
			err = contractBackend.SendTransaction(ctx, tx)
			if err != nil {
				t.Fatal(err)
			}
			block.AddTx(tx)
		case 3:
			tx, err = revive.Deploy(transactOpts, big.NewInt(0))
			if err != nil {
				t.Fatal(err)
			}
			block.AddTx(tx)
		}
		contractBackend.Commit()
	})

	st, _, _ := blockchain.State()
	if !st.Exist(address) {
		t.Error("expected account to exist")
	}
	if st.Exist(contractAddress) {
		t.Error("expected contractAddress to not exist before block 0", contractAddress.String())
	}

	// BLOCK 1
	if _, err = blockchain.InsertChain(context.Background(), types.Blocks{blocks[0]}); err != nil {
		t.Fatal(err)
	}

	st, _, _ = blockchain.State()
	if !st.Exist(contractAddress) {
		t.Error("expected contractAddress to exist at the block 1", contractAddress.String())
	}

	// BLOCK 2
	if _, err = blockchain.InsertChain(context.Background(), types.Blocks{blocks[1]}); err != nil {
		t.Fatal(err)
	}
	var it *contracts.ReviveDeployEventIterator
	it, err = revive.FilterDeployEvent(nil)
	if err != nil {
		t.Fatal(err)
	}
	if !it.Next() {
		t.Error("Expected DeployEvent")
	}
	if it.Event.D != create2address {
		t.Errorf("Wrong create2address: %x, expected %x", it.Event.D, create2address)
	}
	st, _, _ = blockchain.State()
	if !st.Exist(create2address) {
		t.Error("expected create2address to exist at the block 2", create2address.String())
	}
	// We expect number 0x42 in the position [2], because it is the block number 2
	check2 := st.GetState(create2address, common.BigToHash(big.NewInt(2)))
	if check2 != common.HexToHash("0x42") {
		t.Errorf("expected 0x42 in position 2, got: %x", check2)
	}

	// BLOCK 3
	if _, err = blockchain.InsertChain(context.Background(), types.Blocks{blocks[2]}); err != nil {
		t.Fatal(err)
	}
	st, _, _ = blockchain.State()
	if st.Exist(create2address) {
		t.Error("expected create2address to be self-destructed at the block 3", create2address.String())
	}

	// BLOCK 4
	if _, err = blockchain.InsertChain(context.Background(), types.Blocks{blocks[3]}); err != nil {
		t.Fatal(err)
	}
	it, err = revive.FilterDeployEvent(nil)
	if err != nil {
		t.Fatal(err)
	}
	if !it.Next() {
		t.Error("Expected DeployEvent")
	}
	if it.Event.D != create2address {
		t.Errorf("Wrong create2address: %x, expected %x", it.Event.D, create2address)
	}
	st, _, _ = blockchain.State()
	if !st.Exist(create2address) {
		t.Error("expected create2address to exist at the block 2", create2address.String())
	}
	// We expect number 0x42 in the position [4], because it is the block number 4
	check4 := st.GetState(create2address, common.BigToHash(big.NewInt(4)))
	if check4 != common.HexToHash("0x42") {
		t.Errorf("expected 0x42 in position 4, got: %x", check4)
	}
	// We expect number 0x0 in the position [2], because it is the block number 4
	check2 = st.GetState(create2address, common.BigToHash(big.NewInt(2)))
	if check2 != common.HexToHash("0x0") {
		t.Errorf("expected 0x0 in position 2, got: %x", check2)
	}
}

func TestReorgOverSelfDestruct(t *testing.T) {
	// Configure and generate a sample block chain
	var (
		db      = ethdb.NewMemDatabase()
		key, _  = crypto.HexToECDSA("b71c71a67e1177ad4e901695e1b4b9ee17ae16c6668d313eac2f96dbcda3f291")
		address = crypto.PubkeyToAddress(key.PublicKey)
		funds   = big.NewInt(1000000000)
		gspec   = &core.Genesis{
			Config: &params.ChainConfig{
				ChainID:             big.NewInt(1),
				HomesteadBlock:      new(big.Int),
				EIP150Block:         new(big.Int),
				EIP155Block:         new(big.Int),
				EIP158Block:         big.NewInt(1),
				ByzantiumBlock:      big.NewInt(1),
				ConstantinopleBlock: big.NewInt(1),
			},
			Alloc: core.GenesisAlloc{
				address: {Balance: funds},
			},
		}
		genesis = gspec.MustCommit(db)
	)

	engine := ethash.NewFaker()
	blockchain, err := core.NewBlockChain(db, nil, gspec.Config, engine, vm.Config{}, nil)
	if err != nil {
		t.Fatal(err)
	}

	blockchain.EnableReceipts(true)

	contractBackend := backends.NewSimulatedBackendWithConfig(gspec.Alloc, gspec.Config, gspec.GasLimit)
	transactOpts := bind.NewKeyedTransactor(key)
	transactOpts.GasLimit = 1000000

	var contractAddress common.Address
	var selfDestruct *contracts.Selfdestruct

	ctx := blockchain.WithContext(context.Background(), big.NewInt(genesis.Number().Int64()+1))
	// Here we generate 3 blocks, two of which (the one with "Change" invocation and "Destruct" invocation will be reverted during the reorg)
	blocks, _ := core.GenerateChain(ctx, gspec.Config, genesis, engine, db.MemCopy(), 3, func(i int, block *core.BlockGen) {
		var tx *types.Transaction

		switch i {
		case 0:
			contractAddress, tx, selfDestruct, err = contracts.DeploySelfdestruct(transactOpts, contractBackend)
			if err != nil {
				t.Fatal(err)
			}
			block.AddTx(tx)
		case 1:
			tx, err = selfDestruct.Change(transactOpts)
			if err != nil {
				t.Fatal(err)
			}
			block.AddTx(tx)
		case 2:
			tx, err = selfDestruct.Destruct(transactOpts)
			if err != nil {
				t.Fatal(err)
			}
			block.AddTx(tx)
		}
		contractBackend.Commit()
	})

	// Create a longer chain, with 4 blocks (with higher total difficulty) that reverts the change of stroage self-destruction of the contract
	contractBackendLonger := backends.NewSimulatedBackendWithConfig(gspec.Alloc, gspec.Config, gspec.GasLimit)
	transactOptsLonger := bind.NewKeyedTransactor(key)
	transactOptsLonger.GasLimit = 1000000

	longerBlocks, _ := core.GenerateChain(ctx, gspec.Config, genesis, engine, db.MemCopy(), 4, func(i int, block *core.BlockGen) {
		var tx *types.Transaction

		switch i {
		case 0:
			_, tx, _, err = contracts.DeploySelfdestruct(transactOptsLonger, contractBackendLonger)
			if err != nil {
				t.Fatal(err)
			}
			block.AddTx(tx)
		}
		contractBackendLonger.Commit()
	})

	st, _, _ := blockchain.State()
	if !st.Exist(address) {
		t.Error("expected account to exist")
	}
	if st.Exist(contractAddress) {
		t.Error("expected contractAddress to not exist before block 0", contractAddress.String())
	}

	// BLOCK 1
	if _, err = blockchain.InsertChain(context.Background(), types.Blocks{blocks[0]}); err != nil {
		t.Fatal(err)
	}

	st, _, _ = blockchain.State()
	if !st.Exist(contractAddress) {
		t.Error("expected contractAddress to exist at the block 1", contractAddress.String())
	}

	// Remember value of field "x" (storage item 0) after the first block, to check after rewinding
	correctValueX := st.GetState(contractAddress, common.Hash{})

	// BLOCKS 2 + 3
	if _, err = blockchain.InsertChain(context.Background(), types.Blocks{blocks[1], blocks[2]}); err != nil {
		t.Fatal(err)
	}

	st, _, _ = blockchain.State()
	if st.Exist(contractAddress) {
		t.Error("expected contractAddress to not exist at the block 3", contractAddress.String())
	}

	fmt.Println("-------Reorg")
	// REORG of block 2 and 3, and insert new (empty) BLOCK 2, 3, and 4
	if _, err = blockchain.InsertChain(context.Background(), types.Blocks{longerBlocks[1], longerBlocks[2], longerBlocks[3]}); err != nil {
		t.Fatal(err)
	}
	st, _, _ = blockchain.State()
	if !st.Exist(contractAddress) {
		t.Error("expected contractAddress to exist at the block 4", contractAddress.String())
	}

	// Reload blockchain from the database
	blockchain, err = core.NewBlockChain(db, nil, gspec.Config, engine, vm.Config{}, nil)
	if err != nil {
		t.Fatal(err)
	}
	st, _, _ = blockchain.State()
	valueX := st.GetState(contractAddress, common.Hash{})
	if valueX != correctValueX {
		t.Fatalf("storage value has changed after reorg: %x, expected %x", valueX, correctValueX)
	}
}

func TestReorgOverStateChange(t *testing.T) {
	// Configure and generate a sample block chain
	var (
		db      = ethdb.NewMemDatabase()
		key, _  = crypto.HexToECDSA("b71c71a67e1177ad4e901695e1b4b9ee17ae16c6668d313eac2f96dbcda3f291")
		address = crypto.PubkeyToAddress(key.PublicKey)
		funds   = big.NewInt(1000000000)
		gspec   = &core.Genesis{
			Config: &params.ChainConfig{
				ChainID:             big.NewInt(1),
				HomesteadBlock:      new(big.Int),
				EIP150Block:         new(big.Int),
				EIP155Block:         new(big.Int),
				EIP158Block:         big.NewInt(1),
				ByzantiumBlock:      big.NewInt(1),
				ConstantinopleBlock: big.NewInt(1),
			},
			Alloc: core.GenesisAlloc{
				address: {Balance: funds},
			},
		}
		genesis = gspec.MustCommit(db)
	)

	engine := ethash.NewFaker()
	blockchain, err := core.NewBlockChain(db, nil, gspec.Config, engine, vm.Config{}, nil)
	if err != nil {
		t.Fatal(err)
	}

	blockchain.EnableReceipts(true)

	contractBackend := backends.NewSimulatedBackendWithConfig(gspec.Alloc, gspec.Config, gspec.GasLimit)
	transactOpts := bind.NewKeyedTransactor(key)
	transactOpts.GasLimit = 1000000

	var contractAddress common.Address
	var selfDestruct *contracts.Selfdestruct

	ctx := blockchain.WithContext(context.Background(), big.NewInt(genesis.Number().Int64()+1))
	// Here we generate 3 blocks, two of which (the one with "Change" invocation and "Destruct" invocation will be reverted during the reorg)
	blocks, _ := core.GenerateChain(ctx, gspec.Config, genesis, engine, db.MemCopy(), 2, func(i int, block *core.BlockGen) {
		var tx *types.Transaction

		switch i {
		case 0:
			contractAddress, tx, selfDestruct, err = contracts.DeploySelfdestruct(transactOpts, contractBackend)
			if err != nil {
				t.Fatal(err)
			}
			block.AddTx(tx)
		case 1:
			tx, err = selfDestruct.Change(transactOpts)
			if err != nil {
				t.Fatal(err)
			}
			block.AddTx(tx)
		}
		contractBackend.Commit()
		fmt.Println("commited i=", i)
	})

	// Create a longer chain, with 4 blocks (with higher total difficulty) that reverts the change of stroage self-destruction of the contract
	contractBackendLonger := backends.NewSimulatedBackendWithConfig(gspec.Alloc, gspec.Config, gspec.GasLimit)
	transactOptsLonger := bind.NewKeyedTransactor(key)
	transactOptsLonger.GasLimit = 1000000
	longerBlocks, _ := core.GenerateChain(ctx, gspec.Config, genesis, engine, db.MemCopy(), 3, func(i int, block *core.BlockGen) {
		var tx *types.Transaction

		switch i {
		case 0:
			_, tx, _, err = contracts.DeploySelfdestruct(transactOptsLonger, contractBackendLonger)
			if err != nil {
				t.Fatal(err)
			}
			block.AddTx(tx)
		}
		contractBackendLonger.Commit()
	})

	st, _, _ := blockchain.State()
	if !st.Exist(address) {
		t.Error("expected account to exist")
	}
	if st.Exist(contractAddress) {
		t.Error("expected contractAddress to not exist before block 0", contractAddress.String())
	}

	// BLOCK 1
	if _, err = blockchain.InsertChain(context.Background(), types.Blocks{blocks[0]}); err != nil {
		t.Fatal(err)
	}

	st, _, _ = blockchain.State()
	if !st.Exist(contractAddress) {
		t.Error("expected contractAddress to exist at the block 1", contractAddress.String())
	}

	// Remember value of field "x" (storage item 0) after the first block, to check after rewinding
	correctValueX := st.GetState(contractAddress, common.Hash{})

	fmt.Println("Insert block 2")
	// BLOCK 2
	if _, err = blockchain.InsertChain(context.Background(), types.Blocks{blocks[1]}); err != nil {
		t.Fatal(err)
	}

	fmt.Println("Insert long blocks 2,3")
	// REORG of block 2 and 3, and insert new (empty) BLOCK 2, 3, and 4
	if _, err = blockchain.InsertChain(context.Background(), types.Blocks{longerBlocks[1], longerBlocks[2]}); err != nil {
		t.Fatal(err)
	}
	st, _, _ = blockchain.State()
	if !st.Exist(contractAddress) {
		t.Error("expected contractAddress to exist at the block 4", contractAddress.String())
	}

	// Reload blockchain from the database
	blockchain, err = core.NewBlockChain(db, nil, gspec.Config, engine, vm.Config{}, nil)
	if err != nil {
		t.Fatal(err)
	}
	st, _, _ = blockchain.State()
	valueX := st.GetState(contractAddress, common.Hash{})
	if valueX != correctValueX {
		t.Fatalf("storage value has changed after reorg: %x, expected %x", valueX, correctValueX)
	}
}

func TestDatabaseStateChangeDBSizeDebug(t *testing.T) {
	t.Skip()

	// Configure and generate a sample block chain
	numOfContracts := 10
	txPerBlock := 10
	numOfBlocks := 10
	var addresses []common.Address
	var transactOpts []*bind.TransactOpts
	for i := 0; i < numOfContracts; i++ {
		key, err := crypto.GenerateKey()
		if err != nil {
			t.Fatal(err)
		}
		addresses = append(addresses, crypto.PubkeyToAddress(key.PublicKey))
		transactOpt := bind.NewKeyedTransactor(key)
		transactOpt.GasLimit = 1000000
		transactOpts = append(transactOpts, transactOpt)

	}
	funds := big.NewInt(1000000000)
	alloc := core.GenesisAlloc{}
	for _, v := range addresses {
		alloc[v] = core.GenesisAccount{Balance: funds}
	}
	var (
		db    = ethdb.NewRWDecorator(ethdb.NewMemDatabase())
		gspec = &core.Genesis{
			Config: &params.ChainConfig{
				ChainID:             big.NewInt(1),
				HomesteadBlock:      new(big.Int),
				EIP150Block:         new(big.Int),
				EIP155Block:         new(big.Int),
				EIP158Block:         big.NewInt(1),
				ByzantiumBlock:      big.NewInt(1),
				ConstantinopleBlock: big.NewInt(1),
			},
			Alloc: alloc,
		}
		genesis = gspec.MustCommit(db)
	)

	engine := ethash.NewFaker()
	blockchain, err := core.NewBlockChain(db, nil, gspec.Config, engine, vm.Config{}, nil)
	if err != nil {
		t.Fatal(err)
	}

	blockchain.EnableReceipts(true)

	contractBackend := backends.NewSimulatedBackendWithConfig(gspec.Alloc, gspec.Config, gspec.GasLimit)

	var selfDestruct = make([]*contracts.Selfdestruct, numOfContracts)

	ctx := blockchain.WithContext(context.Background(), big.NewInt(genesis.Number().Int64()+1))

	// Here we generate 3 blocks, two of which (the one with "Change" invocation and "Destruct" invocation will be reverted during the reorg)
	blocks, _ := core.GenerateChain(ctx, gspec.Config, genesis, engine, db.MemCopy(), numOfBlocks, func(i int, block *core.BlockGen) {
		var tx *types.Transaction

		switch i {
		case 0:
			for i := 0; i < numOfContracts; i++ {
				_, tx, selfDestruct[i], err = contracts.DeploySelfdestruct(transactOpts[i], contractBackend)
				if err != nil {
					t.Fatal(err)
				}
				block.AddTx(tx)
			}
		case numOfBlocks - 1:
			for i := 0; i < numOfContracts; i++ {
				for j := 0; j < txPerBlock; j++ {
					tx, err = selfDestruct[i].Destruct(transactOpts[i])
					if err != nil {
						t.Fatal(err)
					}
					block.AddTx(tx)
				}
			}
		default:
			for i := 0; i < numOfContracts; i++ {
				for j := 0; j < txPerBlock; j++ {
					tx, err = selfDestruct[i].Change(transactOpts[i])
					if err != nil {
						t.Fatal(err)
					}
					block.AddTx(tx)
				}
			}

		}
		contractBackend.Commit()
	})

	if _, err = blockchain.InsertChain(context.Background(), blocks); err != nil {
		t.Fatal(err)
	}

	stats := BucketsStats{}

	fmt.Println("==========================ACCOUNT===========================")
	err = blockchain.ChainDb().Walk(dbutils.CurrentStateBucket, []byte{}, 0, func(k []byte, v []byte) (b bool, e error) {
		if len(k) > 32 {
			return false, nil
		}
		acc := &accounts.Account{}
		innerErr := acc.DecodeForStorage(v)
		if innerErr != nil {
			t.Fatal(innerErr)
		}
		stats.Accounts += uint64(len(v))
		return true, nil
	})
	if err != nil {
		fmt.Println(err)
	}

	fmt.Println("==========================ACCOUNTHISTORY===========================")
	err = blockchain.ChainDb().Walk(dbutils.AccountsHistoryBucket, []byte{}, 0, func(k []byte, v []byte) (b bool, e error) {
		stats.HAT += uint64(len(v))
		return true, nil
	})
	if err != nil {
		t.Fatal(err)
	}

	fmt.Println("==========================STORAGE===========================")
	err = blockchain.ChainDb().Walk(dbutils.CurrentStateBucket, []byte{}, 0, func(k []byte, v []byte) (b bool, e error) {
		stats.Storage += uint64(len(v))
		return true, nil
	})
	if err != nil {
		t.Fatal(err)
	}

	fmt.Println("==========================StorageHISTORY===========================")
	err = blockchain.ChainDb().Walk(dbutils.StorageHistoryBucket, []byte{}, 0, func(k []byte, v []byte) (b bool, e error) {
		stats.HST += uint64(len(v))
		return true, nil
	})
	if err != nil {
		t.Fatal(err)
	}

	fmt.Println("==========================CHANGESET===========================")
	err = blockchain.ChainDb().Walk(dbutils.AccountChangeSetBucket, []byte{}, 0, func(k []byte, v []byte) (b bool, e error) {
		stats.ChangeSetHAT += uint64(len(v))
		return true, nil
	})
	if err != nil {
		t.Fatal(err)
	}

	err = blockchain.ChainDb().Walk(dbutils.StorageChangeSetBucket, []byte{}, 0, func(k []byte, v []byte) (b bool, e error) {
		stats.ChangeSetHST += uint64(len(v))
		return true, nil
	})
	if err != nil {
		t.Fatal(err)
	}

	spew.Dump(stats)
	spew.Dump(db.DBCounterStats)
	spew.Dump(stats.Size())
}

type BucketsStats struct {
	Accounts     uint64
	Storage      uint64
	ChangeSetHAT uint64
	ChangeSetHST uint64
	HAT          uint64
	HST          uint64
}

func (b BucketsStats) Size() uint64 {
	return b.ChangeSetHST + b.ChangeSetHAT + b.HST + b.Storage + b.HAT + b.Accounts
}

func TestCreateOnExistingStorage(t *testing.T) {
	// Configure and generate a sample block chain
	var (
		db      = ethdb.NewMemDatabase()
		key, _  = crypto.HexToECDSA("b71c71a67e1177ad4e901695e1b4b9ee17ae16c6668d313eac2f96dbcda3f291")
		address = crypto.PubkeyToAddress(key.PublicKey)
		// Address of the contract that will be deployed
		contractAddr = common.HexToAddress("0x3a220f351252089d385b29beca14e27f204c296a")
		funds        = big.NewInt(1000000000)
		gspec        = &core.Genesis{
			Config: &params.ChainConfig{
				ChainID:             big.NewInt(1),
				HomesteadBlock:      new(big.Int),
				EIP150Block:         new(big.Int),
				EIP155Block:         new(big.Int),
				EIP158Block:         big.NewInt(1),
				ByzantiumBlock:      big.NewInt(1),
				ConstantinopleBlock: big.NewInt(1),
			},
			Alloc: core.GenesisAlloc{
				address: {Balance: funds},
				// Pre-existing storage item in an account without code
				contractAddr: {Balance: funds, Storage: map[common.Hash]common.Hash{{}: common.HexToHash("0x42")}},
			},
		}
		genesis   = gspec.MustCommit(db)
		genesisDb = db.MemCopy()
	)

	engine := ethash.NewFaker()
	blockchain, err := core.NewBlockChain(db, nil, gspec.Config, engine, vm.Config{}, nil)
	if err != nil {
		t.Fatal(err)
	}

	blockchain.EnableReceipts(true)

	contractBackend := backends.NewSimulatedBackendWithConfig(gspec.Alloc, gspec.Config, gspec.GasLimit)
	transactOpts := bind.NewKeyedTransactor(key)
	transactOpts.GasLimit = 1000000

	var contractAddress common.Address
	// There is one block, and it ends up deploying Revive contract (could be any other contract, it does not really matter)
	// On the address contractAddr, where there is a storage item in the genesis, but no contract code
	// We expect the pre-existing storage items to be removed by the deployment
	ctx := blockchain.WithContext(context.Background(), big.NewInt(genesis.Number().Int64()+1))
	blocks, _ := core.GenerateChain(ctx, gspec.Config, genesis, engine, genesisDb, 4, func(i int, block *core.BlockGen) {
		var tx *types.Transaction

		switch i {
		case 0:
			contractAddress, tx, _, err = contracts.DeployRevive(transactOpts, contractBackend)
			if err != nil {
				t.Fatal(err)
			}
			block.AddTx(tx)
		}
		contractBackend.Commit()
	})

	st, _, _ := blockchain.State()
	if !st.Exist(address) {
		t.Error("expected account to exist")
	}
	if contractAddress != contractAddr {
		t.Errorf("expected contract address to be %x, got: %x", contractAddr, contractAddress)
	}

	// BLOCK 1
	if _, err = blockchain.InsertChain(context.Background(), types.Blocks{blocks[0]}); err != nil {
		t.Fatal(err)
	}

	st, _, _ = blockchain.State()
	if !st.Exist(contractAddress) {
		t.Error("expected contractAddress to exist at the block 1", contractAddress.String())
	}

	check0 := st.GetState(contractAddress, common.BigToHash(big.NewInt(0)))
	if check0 != common.HexToHash("0x0") {
		t.Errorf("expected 0x00 in position 0, got: %x", check0)
	}
}

func TestReproduceCrash(t *testing.T) {
	// This example was taken from Ropsten contract that used to cause a crash
	// it is created in the block 598915 and then there are 3 transactions modifying
	// its storage in the same block:
	// 1. Setting storageKey 1 to a non-zero value
	// 2. Setting storageKey 2 to a non-zero value
	// 3. Setting both storageKey1 and storageKey2 to zero values
	value0 := common.Hash{}
	contract := common.HexToAddress("0x71dd1027069078091B3ca48093B00E4735B20624")
	storageKey1 := common.HexToHash("0x0e4c0e7175f9d22279a4f63ff74f7fa28b7a954a6454debaa62ce43dd9132541")
	value1 := common.HexToHash("0x016345785d8a0000")
	storageKey2 := common.HexToHash("0x0e4c0e7175f9d22279a4f63ff74f7fa28b7a954a6454debaa62ce43dd9132542")
	value2 := common.HexToHash("0x58c00a51")
	db := ethdb.NewMemDatabase()
	tds := state.NewTrieDbState(common.Hash{}, db, 0)

	tsw := tds.TrieStateWriter()
	intraBlockState := state.New(tds)
	ctx := context.Background()
	// Start the 1st transaction
	tds.StartNewBuffer()
	intraBlockState.CreateAccount(contract, true)
	if err := intraBlockState.FinalizeTx(ctx, tsw); err != nil {
		t.Errorf("error finalising 1st tx: %v", err)
	}
	// Start the 2nd transaction
	tds.StartNewBuffer()
	intraBlockState.SetState(contract, storageKey1, value1)
	if err := intraBlockState.FinalizeTx(ctx, tsw); err != nil {
		t.Errorf("error finalising 1st tx: %v", err)
	}
	// Start the 3rd transaction
	tds.StartNewBuffer()
	intraBlockState.AddBalance(contract, big.NewInt(1000000000))
	intraBlockState.SetState(contract, storageKey2, value2)
	if err := intraBlockState.FinalizeTx(ctx, tsw); err != nil {
		t.Errorf("error finalising 1st tx: %v", err)
	}
	// Start the 4th transaction - clearing both storage cells
	tds.StartNewBuffer()
	intraBlockState.SubBalance(contract, big.NewInt(1000000000))
	intraBlockState.SetState(contract, storageKey1, value0)
	intraBlockState.SetState(contract, storageKey2, value0)
	if err := intraBlockState.FinalizeTx(ctx, tsw); err != nil {
		t.Errorf("error finalising 1st tx: %v", err)
	}
	if _, err := tds.ComputeTrieRoots(); err != nil {
		t.Errorf("ComputeTrieRoots failed: %v", err)
	}
	// We expect the list of prunable entries to be empty
	prunables := tds.TriePruningDebugDump()
	if len(prunables) > 0 {
		t.Errorf("Expected empty list of prunables, got:\n %s", prunables)
	}
}
func TestEip2200Gas(t *testing.T) {
	// Configure and generate a sample block chain
	var (
		db      = ethdb.NewMemDatabase()
		key, _  = crypto.HexToECDSA("b71c71a67e1177ad4e901695e1b4b9ee17ae16c6668d313eac2f96dbcda3f291")
		address = crypto.PubkeyToAddress(key.PublicKey)
		funds   = big.NewInt(1000000000)
		gspec   = &core.Genesis{
			Config: &params.ChainConfig{
				ChainID:             big.NewInt(1),
				HomesteadBlock:      new(big.Int),
				EIP150Block:         new(big.Int),
				EIP155Block:         new(big.Int),
				EIP158Block:         big.NewInt(1),
				ByzantiumBlock:      big.NewInt(1),
				PetersburgBlock:     big.NewInt(1),
				ConstantinopleBlock: big.NewInt(1),
				IstanbulBlock:       big.NewInt(1),
			},
			Alloc: core.GenesisAlloc{
				address: {Balance: funds},
			},
		}
		genesis = gspec.MustCommit(db)
	)

	engine := ethash.NewFaker()
	blockchain, err := core.NewBlockChain(db, nil, gspec.Config, engine, vm.Config{}, nil)
	if err != nil {
		t.Fatal(err)
	}

	blockchain.EnableReceipts(true)

	contractBackend := backends.NewSimulatedBackendWithConfig(gspec.Alloc, gspec.Config, gspec.GasLimit)
	transactOpts := bind.NewKeyedTransactor(key)
	transactOpts.GasLimit = 1000000

	var contractAddress common.Address
	var selfDestruct *contracts.Selfdestruct

	ctx := blockchain.WithContext(context.Background(), big.NewInt(genesis.Number().Int64()+1))
	// Here we generate 1 block with 2 transactions, first creates a contract with some initial values in the
	// It activates the SSTORE pricing rules specific to EIP-2200 (istanbul)
	blocks, _ := core.GenerateChain(ctx, gspec.Config, genesis, engine, db.MemCopy(), 3, func(i int, block *core.BlockGen) {
		var tx *types.Transaction

		switch i {
		case 0:
			contractAddress, tx, selfDestruct, err = contracts.DeploySelfdestruct(transactOpts, contractBackend)
			if err != nil {
				t.Fatal(err)
			}
			block.AddTx(tx)

			transactOpts.GasPrice = big.NewInt(1)
			tx, err = selfDestruct.Change(transactOpts)
			if err != nil {
				t.Fatal(err)
			}
			block.AddTx(tx)
		}
		contractBackend.Commit()
	})

	st, _, _ := blockchain.State()
	if !st.Exist(address) {
		t.Error("expected account to exist")
	}
	if st.Exist(contractAddress) {
		t.Error("expected contractAddress to not exist before block 0", contractAddress.String())
	}
	balanceBefore := st.GetBalance(address)

	// BLOCK 1
	if _, err = blockchain.InsertChain(context.Background(), types.Blocks{blocks[0]}); err != nil {
		t.Fatal(err)
	}

	st, _, _ = blockchain.State()
	if !st.Exist(contractAddress) {
		t.Error("expected contractAddress to exist at the block 1", contractAddress.String())
	}
	balanceAfter := st.GetBalance(address)
	gasSpent := big.NewInt(0).Sub(balanceBefore, balanceAfter)
	expectedGasSpent := big.NewInt(192245) // In the incorrect version, it is 179645
	if gasSpent.Cmp(expectedGasSpent) != 0 {
		t.Errorf("Expected gas spent: %d, got %d", expectedGasSpent, gasSpent)
	}
}

//Create contract, drop trie, reload trie from disk and add block with contract call
func TestWrongIncarnation(t *testing.T) {
	// Configure and generate a sample block chain
	var (
		db      = ethdb.NewMemDatabase()
		key, _  = crypto.HexToECDSA("b71c71a67e1177ad4e901695e1b4b9ee17ae16c6668d313eac2f96dbcda3f291")
		address = crypto.PubkeyToAddress(key.PublicKey)
		funds   = big.NewInt(1000000000)
		gspec   = &core.Genesis{
			Config: &params.ChainConfig{
				ChainID:        big.NewInt(1),
				HomesteadBlock: new(big.Int),
				EIP150Block:    new(big.Int),
				EIP155Block:    new(big.Int),
				EIP158Block:    big.NewInt(1),
			},
			Alloc: core.GenesisAlloc{
				address: {Balance: funds},
			},
		}
		genesis = gspec.MustCommit(db)
	)

	engine := ethash.NewFaker()
	blockchain, err := core.NewBlockChain(db, nil, gspec.Config, engine, vm.Config{}, nil)
	if err != nil {
		t.Fatal(err)
	}

	blockchain.EnableReceipts(true)

	contractBackend := backends.NewSimulatedBackendWithConfig(gspec.Alloc, gspec.Config, gspec.GasLimit)
	transactOpts := bind.NewKeyedTransactor(key)
	transactOpts.GasLimit = 1000000

	var contractAddress common.Address
	var changer *contracts.Changer

	ctx := blockchain.WithContext(context.Background(), big.NewInt(genesis.Number().Int64()+1))

	blocks, _ := core.GenerateChain(ctx, gspec.Config, genesis, engine, db.MemCopy(), 2, func(i int, block *core.BlockGen) {
		var tx *types.Transaction

		switch i {
		case 0:
			contractAddress, tx, changer, err = contracts.DeployChanger(transactOpts, contractBackend)
			if err != nil {
				t.Fatal(err)
			}
			block.AddTx(tx)
		case 1:
			tx, err = changer.Change(transactOpts)
			if err != nil {
				t.Fatal(err)
			}
			block.AddTx(tx)
		}
		contractBackend.Commit()
	})

	st, _, _ := blockchain.State()
	if !st.Exist(address) {
		t.Error("expected account to exist")
	}
	if st.Exist(contractAddress) {
		t.Error("expected contractAddress to not exist before block 0", contractAddress.String())
	}

	// BLOCK 1
	if _, err = blockchain.InsertChain(context.Background(), types.Blocks{blocks[0]}); err != nil {
		t.Fatal(err)
	}

	addrHash := crypto.Keccak256(contractAddress[:])
<<<<<<< HEAD
	v, _ := db.Get(dbutils.CurrentStateBucket, addrHash)
=======
>>>>>>> 59f997a6
	var acc accounts.Account
	ok, err := rawdb.ReadAccount(db, common.BytesToHash(addrHash), &acc)
	if err != nil {
		t.Fatal(err)
	}
	if !ok {
		t.Fatal(errors.New("acc not found"))
	}

	if acc.Incarnation != state.FirstContractIncarnation {
		t.Fatal("Incorrect incarnation", acc.Incarnation)
	}

	st, _, _ = blockchain.State()
	if !st.Exist(contractAddress) {
		t.Error("expected contractAddress to exist at the block 1", contractAddress.String())
	}

	// Reload blockchain from the database
	blockchain, err = core.NewBlockChain(db, nil, gspec.Config, engine, vm.Config{}, nil)
	if err != nil {
		t.Fatal(err)
	}

	// BLOCKS 2
	if _, err = blockchain.InsertChain(context.Background(), types.Blocks{blocks[1]}); err != nil {
		t.Fatal(err)
	}
	addrHash = crypto.Keccak256(contractAddress[:])
<<<<<<< HEAD
	v, _ = db.Get(dbutils.CurrentStateBucket, addrHash)
	err = acc.DecodeForStorage(v)
=======
	ok, err = rawdb.ReadAccount(db, common.BytesToHash(addrHash), &acc)
>>>>>>> 59f997a6
	if err != nil {
		t.Fatal(err)
	}
	if !ok {
		t.Fatal(errors.New("acc not found"))
	}
	if acc.Incarnation != state.FirstContractIncarnation {
		t.Fatal("Incorrect incarnation", acc.Incarnation)
	}

	var startKey [common.HashLength + 8 + common.HashLength]byte
	copy(startKey[:], addrHash)
	err = db.Walk(dbutils.CurrentStateBucket, startKey[:], 8*common.HashLength, func(k, v []byte) (bool, error) {
		fmt.Printf("%x: %x\n", k, v)
		return true, nil
	})
	if err != nil {
		t.Fatal(err)
	}
}

//create acc, deploy to it contract, reorg to state without contract
func TestWrongIncarnation2(t *testing.T) {
	// Configure and generate a sample block chain
	var (
		db      = ethdb.NewMemDatabase()
		key, _  = crypto.HexToECDSA("b71c71a67e1177ad4e901695e1b4b9ee17ae16c6668d313eac2f96dbcda3f291")
		address = crypto.PubkeyToAddress(key.PublicKey)
		funds   = big.NewInt(1000000000)
		gspec   = &core.Genesis{
			Config: &params.ChainConfig{
				ChainID:        big.NewInt(1),
				HomesteadBlock: new(big.Int),
				EIP150Block:    new(big.Int),
				EIP155Block:    new(big.Int),
				EIP158Block:    big.NewInt(1),
			},
			Alloc: core.GenesisAlloc{
				address: {Balance: funds},
			},
		}
		genesis = gspec.MustCommit(db)
		signer  = types.HomesteadSigner{}
	)

	knownContractAddress := common.HexToAddress("0xdb7d6ab1f17c6b31909ae466702703daef9269cf")

	engine := ethash.NewFaker()
	blockchain, err := core.NewBlockChain(db, nil, gspec.Config, engine, vm.Config{}, nil)
	if err != nil {
		t.Fatal(err)
	}

	blockchain.EnableReceipts(true)

	contractBackend := backends.NewSimulatedBackendWithConfig(gspec.Alloc, gspec.Config, gspec.GasLimit)
	transactOpts := bind.NewKeyedTransactor(key)
	transactOpts.GasLimit = 1000000

	var contractAddress common.Address
	//var changer *contracts.Changer

	ctx := blockchain.WithContext(context.Background(), big.NewInt(genesis.Number().Int64()+1))

	blocks, _ := core.GenerateChain(ctx, gspec.Config, genesis, engine, db.MemCopy(), 2, func(i int, block *core.BlockGen) {
		var tx *types.Transaction

		switch i {
		case 0:
			tx, err = types.SignTx(types.NewTransaction(block.TxNonce(address), knownContractAddress, big.NewInt(1000), 1000000, new(big.Int), nil), signer, key)
			if err != nil {
				t.Fatal(err)
			}
			err = contractBackend.SendTransaction(ctx, tx)
			if err != nil {
				t.Fatal(err)
			}
			block.AddTx(tx)
		case 1:
			contractAddress, tx, _, err = contracts.DeployChanger(transactOpts, contractBackend)
			if err != nil {
				t.Fatal(err)
			}
			block.AddTx(tx)
		}
		contractBackend.Commit()
	})

	if knownContractAddress != contractAddress {
		t.Errorf("Expexted contractAddress: %x, got %x", knownContractAddress, contractAddress)
	}

	// Create a longer chain, with 4 blocks (with higher total difficulty) that reverts the change of stroage self-destruction of the contract
	contractBackendLonger := backends.NewSimulatedBackendWithConfig(gspec.Alloc, gspec.Config, gspec.GasLimit)
	transactOptsLonger := bind.NewKeyedTransactor(key)
	transactOptsLonger.GasLimit = 1000000
	longerBlocks, _ := core.GenerateChain(ctx, gspec.Config, genesis, engine, db.MemCopy(), 3, func(i int, block *core.BlockGen) {
		var tx *types.Transaction

		switch i {
		case 0:
			tx, err = types.SignTx(types.NewTransaction(block.TxNonce(address), knownContractAddress, big.NewInt(1000), 1000000, new(big.Int), nil), signer, key)
			if err != nil {
				t.Fatal(err)
			}
			err = contractBackendLonger.SendTransaction(ctx, tx)
			if err != nil {
				t.Fatal(err)
			}
			block.AddTx(tx)
		}
		contractBackendLonger.Commit()
	})

	st, _, _ := blockchain.State()
	if !st.Exist(address) {
		t.Error("expected account to exist")
	}

	// BLOCK 1
	if _, err = blockchain.InsertChain(context.Background(), types.Blocks{blocks[0]}); err != nil {
		t.Fatal(err)
	}

	// BLOCKS 2
	if _, err = blockchain.InsertChain(context.Background(), types.Blocks{blocks[1]}); err != nil {
		t.Fatal(err)
	}

	st, _, _ = blockchain.State()
	if !st.Exist(contractAddress) {
		t.Error("expected contractAddress to exist at the block 1", contractAddress.String())
	}

	addrHash := crypto.Keccak256(contractAddress[:])
<<<<<<< HEAD
	v, err := db.Get(dbutils.CurrentStateBucket, addrHash)
	if err != nil {
		t.Fatal(err)
	}
=======
>>>>>>> 59f997a6
	var acc accounts.Account
	ok, err := rawdb.ReadAccount(db, common.BytesToHash(addrHash), &acc)
	if err != nil {
		t.Fatal(err)
	}
	if !ok {
		t.Fatal(errors.New("acc not found"))
	}
	if acc.Incarnation != state.FirstContractIncarnation {
		t.Fatal("wrong incarnation")
	}
	// REORG of block 2 and 3, and insert new (empty) BLOCK 2, 3, and 4
	if _, err = blockchain.InsertChain(context.Background(), types.Blocks{longerBlocks[1], longerBlocks[2]}); err != nil {
		t.Fatal(err)
	}

<<<<<<< HEAD
	v, err = db.Get(dbutils.CurrentStateBucket, addrHash)
=======
	ok, err = rawdb.ReadAccount(db, common.BytesToHash(addrHash), &acc)
>>>>>>> 59f997a6
	if err != nil {
		t.Fatal(err)
	}
	if !ok {
		t.Fatal(errors.New("acc not found"))
	}
	if acc.Incarnation != state.NonContractIncarnation {
		t.Fatal("wrong incarnation", acc.Incarnation)
	}

}

func TestChangeAccountCodeBetweenBlocks(t *testing.T) {
	contract := common.HexToAddress("0x71dd1027069078091B3ca48093B00E4735B20624")

	db := ethdb.NewMemDatabase()
	tds := state.NewTrieDbState(common.Hash{}, db, 0)
	tsw := tds.TrieStateWriter()
	intraBlockState := state.New(tds)
	ctx := context.Background()
	// Start the 1st transaction
	tds.StartNewBuffer()
	intraBlockState.CreateAccount(contract, true)

	oldCode := []byte{0x01, 0x02, 0x03, 0x04}

	intraBlockState.SetCode(contract, oldCode)
	intraBlockState.AddBalance(contract, big.NewInt(1000000000))
	if err := intraBlockState.FinalizeTx(ctx, tsw); err != nil {
		t.Errorf("error finalising 1st tx: %v", err)
	}

	tds.ComputeTrieRoots()

	oldCodeHash := common.BytesToHash(crypto.Keccak256(oldCode))

	trieCode, err := tds.ReadAccountCode(contract, oldCodeHash)
	assert.NoError(t, err, "you can receive the new code")
	assert.Equal(t, oldCode, trieCode, "new code should be received")

	tds.StartNewBuffer()

	newCode := []byte{0x04, 0x04, 0x04, 0x04}
	intraBlockState.SetCode(contract, newCode)

	if err = intraBlockState.FinalizeTx(ctx, tsw); err != nil {
		t.Errorf("error finalising 1st tx: %v", err)
	}

	tds.ComputeTrieRoots()

	newCodeHash := common.BytesToHash(crypto.Keccak256(newCode))
	trieCode, err = tds.ReadAccountCode(contract, newCodeHash)
	assert.NoError(t, err, "you can receive the new code")
	assert.Equal(t, newCode, trieCode, "new code should be received")
}

// TestCacheCodeSizeSeparately makes sure that we don't store CodeNodes for code sizes
func TestCacheCodeSizeSeparately(t *testing.T) {
	contract := common.HexToAddress("0x71dd1027069078091B3ca48093B00E4735B20624")
	root := common.HexToHash("0xb939e5bcf5809adfb87ab07f0795b05b95a1d64a90f0eddd0c3123ac5b433854")

	db := ethdb.NewMemDatabase()
	tds := state.NewTrieDbState(root, db, 0)
	tds.SetResolveReads(true)
	tsw := tds.DbStateWriter()
	intraBlockState := state.New(tds)
	ctx := context.Background()
	// Start the 1st transaction
	tds.StartNewBuffer()
	intraBlockState.CreateAccount(contract, true)

	code := []byte{0x01, 0x02, 0x03, 0x04}

	intraBlockState.SetCode(contract, code)
	intraBlockState.AddBalance(contract, big.NewInt(1000000000))
	if err := intraBlockState.FinalizeTx(ctx, tsw); err != nil {
		t.Errorf("error finalising 1st tx: %v", err)
	}

	if _, err := tds.ResolveStateTrie(false, false); err != nil {
		assert.NoError(t, err)
	}

	oldSize := tds.Trie().TrieSize()

	tds.StartNewBuffer()

	codeHash := common.BytesToHash(crypto.Keccak256(code))
	codeSize, err := tds.ReadAccountCodeSize(contract, codeHash)
	assert.NoError(t, err, "you can receive the new code")
	assert.Equal(t, len(code), codeSize, "new code should be received")

	if _, err = tds.ResolveStateTrie(false, false); err != nil {
		assert.NoError(t, err)
	}

	newSize := tds.Trie().TrieSize()
	assert.Equal(t, oldSize, newSize, "should not load codeNode, so the size shouldn't change")

	tds.StartNewBuffer()

	code2, err := tds.ReadAccountCode(contract, codeHash)
	assert.NoError(t, err, "you can receive the new code")
	assert.Equal(t, code, code2, "new code should be received")

	if _, err = tds.ResolveStateTrie(false, false); err != nil {
		assert.NoError(t, err)
	}

	newSize2 := tds.Trie().TrieSize()
	assert.Equal(t, oldSize, newSize2-len(code), "should load codeNode when requesting new data ")
}

// TestCacheCodeSizeInTrie makes sure that we dont just read from the DB all the time
func TestCacheCodeSizeInTrie(t *testing.T) {
	contract := common.HexToAddress("0x71dd1027069078091B3ca48093B00E4735B20624")
	root := common.HexToHash("0xb939e5bcf5809adfb87ab07f0795b05b95a1d64a90f0eddd0c3123ac5b433854")

	db := ethdb.NewMemDatabase()
	tds := state.NewTrieDbState(root, db, 0)
	tds.SetResolveReads(true)
	tsw := tds.DbStateWriter()
	intraBlockState := state.New(tds)
	ctx := context.Background()
	// Start the 1st transaction
	tds.StartNewBuffer()
	intraBlockState.CreateAccount(contract, true)

	code := []byte{0x01, 0x02, 0x03, 0x04}

	intraBlockState.SetCode(contract, code)
	intraBlockState.AddBalance(contract, big.NewInt(1000000000))
	if err := intraBlockState.FinalizeTx(ctx, tsw); err != nil {
		t.Errorf("error finalising 1st tx: %v", err)
	}

	if _, err := tds.ResolveStateTrie(false, false); err != nil {
		assert.NoError(t, err)
	}

	tds.StartNewBuffer()

	codeHash := common.BytesToHash(crypto.Keccak256(code))
	codeSize, err := tds.ReadAccountCodeSize(contract, codeHash)
	assert.NoError(t, err, "you can receive the code size ")
	assert.Equal(t, len(code), codeSize, "you can receive the code size")

	if _, err = tds.ResolveStateTrie(false, false); err != nil {
		assert.NoError(t, err)
	}

	assert.NoError(t, db.Delete(dbutils.CodeBucket, codeHash[:]))

	codeSize2, err := tds.ReadAccountCodeSize(contract, codeHash)
	assert.NoError(t, err, "you can still receive code size even with empty DB")
	assert.Equal(t, len(code), codeSize2, "code size should be received even with empty DB")
}<|MERGE_RESOLUTION|>--- conflicted
+++ resolved
@@ -963,10 +963,6 @@
 	}
 
 	addrHash := crypto.Keccak256(contractAddress[:])
-<<<<<<< HEAD
-	v, _ := db.Get(dbutils.CurrentStateBucket, addrHash)
-=======
->>>>>>> 59f997a6
 	var acc accounts.Account
 	ok, err := rawdb.ReadAccount(db, common.BytesToHash(addrHash), &acc)
 	if err != nil {
@@ -996,12 +992,7 @@
 		t.Fatal(err)
 	}
 	addrHash = crypto.Keccak256(contractAddress[:])
-<<<<<<< HEAD
-	v, _ = db.Get(dbutils.CurrentStateBucket, addrHash)
-	err = acc.DecodeForStorage(v)
-=======
 	ok, err = rawdb.ReadAccount(db, common.BytesToHash(addrHash), &acc)
->>>>>>> 59f997a6
 	if err != nil {
 		t.Fatal(err)
 	}
@@ -1137,13 +1128,6 @@
 	}
 
 	addrHash := crypto.Keccak256(contractAddress[:])
-<<<<<<< HEAD
-	v, err := db.Get(dbutils.CurrentStateBucket, addrHash)
-	if err != nil {
-		t.Fatal(err)
-	}
-=======
->>>>>>> 59f997a6
 	var acc accounts.Account
 	ok, err := rawdb.ReadAccount(db, common.BytesToHash(addrHash), &acc)
 	if err != nil {
@@ -1160,11 +1144,7 @@
 		t.Fatal(err)
 	}
 
-<<<<<<< HEAD
-	v, err = db.Get(dbutils.CurrentStateBucket, addrHash)
-=======
 	ok, err = rawdb.ReadAccount(db, common.BytesToHash(addrHash), &acc)
->>>>>>> 59f997a6
 	if err != nil {
 		t.Fatal(err)
 	}
