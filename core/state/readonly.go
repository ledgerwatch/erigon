// Copyright 2019 The go-ethereum Authors
// This file is part of the go-ethereum library.
//
// The go-ethereum library is free software: you can redistribute it and/or modify
// it under the terms of the GNU Lesser General Public License as published by
// the Free Software Foundation, either version 3 of the License, or
// (at your option) any later version.
//
// The go-ethereum library is distributed in the hope that it will be useful,
// but WITHOUT ANY WARRANTY; without even the implied warranty of
// MERCHANTABILITY or FITNESS FOR A PARTICULAR PURPOSE. See the
// GNU Lesser General Public License for more details.
//
// You should have received a copy of the GNU Lesser General Public License
// along with the go-ethereum library. If not, see <http://www.gnu.org/licenses/>.

package state

import (
	"bytes"
	"context"
	"github.com/ledgerwatch/turbo-geth/common/dbutils"

	"github.com/ledgerwatch/turbo-geth/common"
	"github.com/ledgerwatch/turbo-geth/common/bucket"
	"github.com/ledgerwatch/turbo-geth/core/types/accounts"
	"github.com/ledgerwatch/turbo-geth/ethdb"
	"github.com/ledgerwatch/turbo-geth/log"
	"github.com/petar/GoLLRB/llrb"
)

type storageItem struct {
	key, seckey, value common.Hash
}

func (a *storageItem) Less(b llrb.Item) bool {
	bi := b.(*storageItem)
	return bytes.Compare(a.seckey[:], bi.seckey[:]) < 0
}

// Implements StateReader by wrapping database only, without trie
type DbState struct {
	db      ethdb.Getter
	blockNr uint64
	storage map[common.Address]*llrb.LLRB
}

func NewDbState(db ethdb.Getter, blockNr uint64) *DbState {
	return &DbState{
		db:      db,
		blockNr: blockNr,
		storage: make(map[common.Address]*llrb.LLRB),
	}
}

func (dbs *DbState) SetBlockNr(blockNr uint64) {
	dbs.blockNr = blockNr
}

// TODO: support incarnations
func (dbs *DbState) ForEachStorage(addr common.Address, start []byte, cb func(key, seckey, value common.Hash) bool, maxResults int) {
	addrHash, err := common.HashData(addr[:])
	if err != nil {
		log.Error("Error on hashing", "err", err)
		return
	}

	st := llrb.New()
	var s [common.HashLength + IncarnationLength + common.HashLength]byte
	copy(s[:], addrHash[:])
	copy(s[common.HashLength+IncarnationLength:], start)
	var lastSecKey common.Hash
	overrideCounter := 0
	emptyHash := common.Hash{}
	min := &storageItem{seckey: common.BytesToHash(start)}
	if t, ok := dbs.storage[addr]; ok {
		t.AscendGreaterOrEqual(min, func(i llrb.Item) bool {
			item := i.(*storageItem)
			st.ReplaceOrInsert(item)
			if item.value != emptyHash {
				copy(lastSecKey[:], item.seckey[:])
				// Only count non-zero items
				overrideCounter++
			}
			return overrideCounter < maxResults
		})
	}
	numDeletes := st.Len() - overrideCounter
<<<<<<< HEAD
	_ = dbs.db.WalkAsOf(bucket.Storage, bucket.StorageHistory, s[:], 0, dbs.blockNr+1, func(ks, vs []byte) (bool, error) {
		if !bytes.HasPrefix(ks, addr[:]) {
=======
	err = dbs.db.WalkAsOf(dbutils.StorageBucket, dbutils.StorageHistoryBucket, s[:], 0, dbs.blockNr+1, func(ks, vs []byte) (bool, error) {
		if !bytes.HasPrefix(ks, addrHash[:]) {
>>>>>>> 74b58583
			return false, nil
		}
		if vs == nil || len(vs) == 0 {
			// Skip deleted entries
			return true, nil
		}
		seckey := ks[common.HashLength+IncarnationLength:]
		//fmt.Printf("seckey: %x\n", seckey)
		si := storageItem{}
		copy(si.seckey[:], seckey)
		if st.Has(&si) {
			return true, nil
		}
		si.value.SetBytes(vs)
		st.InsertNoReplace(&si)
		if bytes.Compare(seckey[:], lastSecKey[:]) > 0 {
			// Beyond overrides
			return st.Len() < maxResults+numDeletes, nil
		}
		return st.Len() < maxResults+overrideCounter+numDeletes, nil
	})
	if err != nil {
		log.Error("ForEachStorage walk error", "err", err)
	}
	results := 0
	st.AscendGreaterOrEqual(min, func(i llrb.Item) bool {
		item := i.(*storageItem)
		if item.value != emptyHash {
			// Skip if value == 0
			if item.key == emptyHash {
				key, err := dbs.db.Get(dbutils.PreimagePrefix, item.seckey[:])
				if err == nil {
					copy(item.key[:], key)
				} else {
					log.Error("Error getting preimage", "err", err)
				}
			}
			cb(item.key, item.seckey, item.value)
			results++
		}
		return results < maxResults
	})
}

func (dbs *DbState) ReadAccountData(address common.Address) (*accounts.Account, error) {
<<<<<<< HEAD
	h := newHasher()
	defer returnHasherToPool(h)
	h.sha.Reset()
	h.sha.Write(address[:])
	var buf common.Hash
	h.sha.Read(buf[:])
	enc, err := dbs.db.GetAsOf(bucket.Accounts, bucket.AccountsHistory, buf[:], dbs.blockNr+1)
=======
	addrHash, err := common.HashData(address[:])
	if err != nil {
		return nil, err
	}
	enc, err := dbs.db.GetAsOf(dbutils.AccountsBucket, dbutils.AccountsHistoryBucket, addrHash[:], dbs.blockNr+1)
>>>>>>> 74b58583
	if err != nil || enc == nil || len(enc) == 0 {
		return nil, nil
	}
	var acc accounts.Account
	if err := acc.DecodeForStorage(enc); err != nil {
		return nil, err
	}
	return &acc, nil
}

<<<<<<< HEAD
func (dbs *DbState) ReadAccountStorage(address common.Address, key *common.Hash) ([]byte, error) {
	h := newHasher()
	defer returnHasherToPool(h)
	h.sha.Reset()
	h.sha.Write(key[:])
	var buf common.Hash
	h.sha.Read(buf[:])
	enc, err := dbs.db.GetAsOf(bucket.Storage, bucket.StorageHistory, append(address[:], buf[:]...), dbs.blockNr+1)
=======
func (dbs *DbState) ReadAccountStorage(address common.Address, incarnation uint64, key *common.Hash) ([]byte, error) {
	keyHash, err := common.HashData(address[:])
	if err != nil {
		return nil, err
	}

	addrHash, err := common.HashData(address[:])
	if err != nil {
		return nil, err
	}

	enc, err := dbs.db.GetAsOf(dbutils.StorageBucket, dbutils.StorageHistoryBucket, dbutils.GenerateCompositeStorageKey(addrHash, incarnation, keyHash), dbs.blockNr+1)
>>>>>>> 74b58583
	if err != nil || enc == nil {
		return nil, nil
	}
	return enc, nil
}

func (dbs *DbState) ReadAccountCode(codeHash common.Hash) ([]byte, error) {
	if bytes.Equal(codeHash[:], emptyCodeHash) {
		return nil, nil
	}
<<<<<<< HEAD
	return dbs.db.Get(bucket.Code, codeHash[:])
=======
	return dbs.db.Get(dbutils.CodeBucket, codeHash[:])
>>>>>>> 74b58583
}

func (dbs *DbState) ReadAccountCodeSize(codeHash common.Hash) (int, error) {
	code, err := dbs.ReadAccountCode(codeHash)
	if err != nil {
		return 0, err
	}
	return len(code), nil
}

func (dbs *DbState) UpdateAccountData(_ context.Context, address common.Address, original, account *accounts.Account) error {
	return nil
}

func (dbs *DbState) DeleteAccount(_ context.Context, address common.Address, original *accounts.Account) error {
	return nil
}

func (dbs *DbState) UpdateAccountCode(codeHash common.Hash, code []byte) error {
	return nil
}

<<<<<<< HEAD
func (dbs *DbState) WriteAccountStorage(_ context.Context, address common.Address, key, original, value *common.Hash) error {
=======
func (dbs *DbState) WriteAccountStorage(address common.Address, incarnation uint64, key, original, value *common.Hash) error {
>>>>>>> 74b58583
	t, ok := dbs.storage[address]
	if !ok {
		t = llrb.New()
		dbs.storage[address] = t
	}
	h := common.NewHasher()
	defer common.ReturnHasherToPool(h)
	h.Sha.Reset()
	_, err := h.Sha.Write(key[:])
	if err != nil {
		return err
	}
	i := &storageItem{key: *key, value: *value}
	_, err = h.Sha.Read(i.seckey[:])
	if err != nil {
		return err
	}

	t.ReplaceOrInsert(i)
	return nil
}
func (dbs *DbState) RemoveStorage(address common.Address, incarnation uint64) error {
	dbs.storage[address] = nil
	return nil
}<|MERGE_RESOLUTION|>--- conflicted
+++ resolved
@@ -19,10 +19,9 @@
 import (
 	"bytes"
 	"context"
+
+	"github.com/ledgerwatch/turbo-geth/common"
 	"github.com/ledgerwatch/turbo-geth/common/dbutils"
-
-	"github.com/ledgerwatch/turbo-geth/common"
-	"github.com/ledgerwatch/turbo-geth/common/bucket"
 	"github.com/ledgerwatch/turbo-geth/core/types/accounts"
 	"github.com/ledgerwatch/turbo-geth/ethdb"
 	"github.com/ledgerwatch/turbo-geth/log"
@@ -86,13 +85,8 @@
 		})
 	}
 	numDeletes := st.Len() - overrideCounter
-<<<<<<< HEAD
-	_ = dbs.db.WalkAsOf(bucket.Storage, bucket.StorageHistory, s[:], 0, dbs.blockNr+1, func(ks, vs []byte) (bool, error) {
-		if !bytes.HasPrefix(ks, addr[:]) {
-=======
 	err = dbs.db.WalkAsOf(dbutils.StorageBucket, dbutils.StorageHistoryBucket, s[:], 0, dbs.blockNr+1, func(ks, vs []byte) (bool, error) {
 		if !bytes.HasPrefix(ks, addrHash[:]) {
->>>>>>> 74b58583
 			return false, nil
 		}
 		if vs == nil || len(vs) == 0 {
@@ -138,21 +132,11 @@
 }
 
 func (dbs *DbState) ReadAccountData(address common.Address) (*accounts.Account, error) {
-<<<<<<< HEAD
-	h := newHasher()
-	defer returnHasherToPool(h)
-	h.sha.Reset()
-	h.sha.Write(address[:])
-	var buf common.Hash
-	h.sha.Read(buf[:])
-	enc, err := dbs.db.GetAsOf(bucket.Accounts, bucket.AccountsHistory, buf[:], dbs.blockNr+1)
-=======
 	addrHash, err := common.HashData(address[:])
 	if err != nil {
 		return nil, err
 	}
 	enc, err := dbs.db.GetAsOf(dbutils.AccountsBucket, dbutils.AccountsHistoryBucket, addrHash[:], dbs.blockNr+1)
->>>>>>> 74b58583
 	if err != nil || enc == nil || len(enc) == 0 {
 		return nil, nil
 	}
@@ -163,16 +147,6 @@
 	return &acc, nil
 }
 
-<<<<<<< HEAD
-func (dbs *DbState) ReadAccountStorage(address common.Address, key *common.Hash) ([]byte, error) {
-	h := newHasher()
-	defer returnHasherToPool(h)
-	h.sha.Reset()
-	h.sha.Write(key[:])
-	var buf common.Hash
-	h.sha.Read(buf[:])
-	enc, err := dbs.db.GetAsOf(bucket.Storage, bucket.StorageHistory, append(address[:], buf[:]...), dbs.blockNr+1)
-=======
 func (dbs *DbState) ReadAccountStorage(address common.Address, incarnation uint64, key *common.Hash) ([]byte, error) {
 	keyHash, err := common.HashData(address[:])
 	if err != nil {
@@ -185,7 +159,6 @@
 	}
 
 	enc, err := dbs.db.GetAsOf(dbutils.StorageBucket, dbutils.StorageHistoryBucket, dbutils.GenerateCompositeStorageKey(addrHash, incarnation, keyHash), dbs.blockNr+1)
->>>>>>> 74b58583
 	if err != nil || enc == nil {
 		return nil, nil
 	}
@@ -196,11 +169,7 @@
 	if bytes.Equal(codeHash[:], emptyCodeHash) {
 		return nil, nil
 	}
-<<<<<<< HEAD
-	return dbs.db.Get(bucket.Code, codeHash[:])
-=======
 	return dbs.db.Get(dbutils.CodeBucket, codeHash[:])
->>>>>>> 74b58583
 }
 
 func (dbs *DbState) ReadAccountCodeSize(codeHash common.Hash) (int, error) {
@@ -223,11 +192,7 @@
 	return nil
 }
 
-<<<<<<< HEAD
-func (dbs *DbState) WriteAccountStorage(_ context.Context, address common.Address, key, original, value *common.Hash) error {
-=======
-func (dbs *DbState) WriteAccountStorage(address common.Address, incarnation uint64, key, original, value *common.Hash) error {
->>>>>>> 74b58583
+func (dbs *DbState) WriteAccountStorage(_ context.Context, address common.Address, incarnation uint64, key, original, value *common.Hash) error {
 	t, ok := dbs.storage[address]
 	if !ok {
 		t = llrb.New()
