// Copyright 2019 The go-ethereum Authors
// This file is part of the go-ethereum library.
//
// The go-ethereum library is free software: you can redistribute it and/or modify
// it under the terms of the GNU Lesser General Public License as published by
// the Free Software Foundation, either version 3 of the License, or
// (at your option) any later version.
//
// The go-ethereum library is distributed in the hope that it will be useful,
// but WITHOUT ANY WARRANTY; without even the implied warranty of
// MERCHANTABILITY or FITNESS FOR A PARTICULAR PURPOSE. See the
// GNU Lesser General Public License for more details.
//
// You should have received a copy of the GNU Lesser General Public License
// along with the go-ethereum library. If not, see <http://www.gnu.org/licenses/>.

package state

import (
	"bytes"
	"context"
	"encoding/binary"
	"math/big"

	"github.com/ledgerwatch/turbo-geth/common"
	"github.com/ledgerwatch/turbo-geth/common/dbutils"
	"github.com/ledgerwatch/turbo-geth/core/rawdb"
	"github.com/ledgerwatch/turbo-geth/core/types/accounts"
	"github.com/ledgerwatch/turbo-geth/ethdb"
	"github.com/ledgerwatch/turbo-geth/log"
	"github.com/ledgerwatch/turbo-geth/trie"
	"github.com/petar/GoLLRB/llrb"
)

type storageItem struct {
	key, seckey, value common.Hash
}

func (a *storageItem) Less(b llrb.Item) bool {
	bi := b.(*storageItem)
	return bytes.Compare(a.seckey[:], bi.seckey[:]) < 0
}

// Implements StateReader by wrapping database only, without trie
type DbState struct {
	db      ethdb.Getter
	blockNr uint64
	storage map[common.Address]*llrb.LLRB
}

func NewDbState(db ethdb.Getter, blockNr uint64) *DbState {
	return &DbState{
		db:      db,
		blockNr: blockNr,
		storage: make(map[common.Address]*llrb.LLRB),
	}
}

func (dbs *DbState) SetBlockNr(blockNr uint64) {
	dbs.blockNr = blockNr
}

func (dbs *DbState) ForEachStorage(addr common.Address, start []byte, cb func(key, seckey, value common.Hash) bool, maxResults int) error {
	addrHash, err := common.HashData(addr[:])
	if err != nil {
		log.Error("Error on hashing", "err", err)
		return err
	}

	st := llrb.New()
	var s [common.HashLength + common.IncarnationLength + common.HashLength]byte
	copy(s[:], addrHash[:])
	accData, _ := dbs.db.GetAsOf(dbutils.CurrentStateBucket, dbutils.AccountsHistoryBucket, addrHash[:], dbs.blockNr+1)
	var acc accounts.Account
	if err = acc.DecodeForStorage(accData); err != nil {
		log.Error("Error decoding account", "error", err)
		return err
	}
	binary.BigEndian.PutUint64(s[common.HashLength:], ^acc.Incarnation)
	copy(s[common.HashLength+common.IncarnationLength:], start)
	var lastSecKey common.Hash
	overrideCounter := 0
	emptyHash := common.Hash{}
	min := &storageItem{seckey: common.BytesToHash(start)}
	if t, ok := dbs.storage[addr]; ok {
		t.AscendGreaterOrEqual(min, func(i llrb.Item) bool {
			item := i.(*storageItem)
			st.ReplaceOrInsert(item)
			if item.value != emptyHash {
				copy(lastSecKey[:], item.seckey[:])
				// Only count non-zero items
				overrideCounter++
			}
			return overrideCounter < maxResults
		})
	}
	numDeletes := st.Len() - overrideCounter
	err = dbs.db.WalkAsOf(dbutils.CurrentStateBucket, dbutils.StorageHistoryBucket, s[:], 8*(common.HashLength+common.IncarnationLength), dbs.blockNr+1, func(ks, vs []byte) (bool, error) {
		if !bytes.HasPrefix(ks, addrHash[:]) {
			return false, nil
		}
		if vs == nil || len(vs) == 0 {
			// Skip deleted entries
			return true, nil
		}
		seckey := ks[common.HashLength:]
		//fmt.Printf("seckey: %x\n", seckey)
		si := storageItem{}
		copy(si.seckey[:], seckey)
		if st.Has(&si) {
			return true, nil
		}
		si.value.SetBytes(vs)
		st.InsertNoReplace(&si)
		if bytes.Compare(seckey[:], lastSecKey[:]) > 0 {
			// Beyond overrides
			return st.Len() < maxResults+numDeletes, nil
		}
		return st.Len() < maxResults+overrideCounter+numDeletes, nil
	})
	if err != nil {
		log.Error("ForEachStorage walk error", "err", err)
		return err
	}
	results := 0
	var innerErr error
	st.AscendGreaterOrEqual(min, func(i llrb.Item) bool {
		item := i.(*storageItem)
		if item.value != emptyHash {
			// Skip if value == 0
			if item.key == emptyHash {
				key, err := dbs.db.Get(dbutils.PreimagePrefix, item.seckey[:])
				if err == nil {
					copy(item.key[:], key)
				} else {
					log.Error("Error getting preimage", "err", err)
					innerErr = err
					return false
				}
			}
			cb(item.key, item.seckey, item.value)
			results++
		}
		return results < maxResults
	})
	return innerErr
}

func (dbs *DbState) ForEachAccount(start []byte, cb func(address *common.Address, addrHash common.Hash), maxResults int) {
	results := 0
	err := dbs.db.WalkAsOf(dbutils.CurrentStateBucket, dbutils.AccountsHistoryBucket, start[:], 0, dbs.blockNr+1, func(ks, vs []byte) (bool, error) {
		if vs == nil || len(vs) == 0 {
			// Skip deleted entries
			return true, nil
		}

		if len(ks) > 32 {
			return false, nil
		}
		addrHash := common.BytesToHash(ks[:common.HashLength])
		preimage, err := dbs.db.Get(dbutils.PreimagePrefix, addrHash[:])
		if err == nil {
			addr := &common.Address{}
			addr.SetBytes(preimage)
			cb(addr, addrHash)
		} else {
			cb(nil, addrHash)
		}
		results++
		return results < maxResults, nil
	})
	if err != nil {
		log.Error("ForEachAccount walk error", "err", err)
	}
}

func (dbs *DbState) ReadAccountData(address common.Address) (*accounts.Account, error) {
	addrHash, err := common.HashData(address[:])
	if err != nil {
		return nil, err
	}
	enc, err := dbs.db.GetAsOf(dbutils.CurrentStateBucket, dbutils.AccountsHistoryBucket, addrHash[:], dbs.blockNr+1)
	if err != nil || enc == nil || len(enc) == 0 {
		return nil, nil
	}
	var acc accounts.Account
	if err := acc.DecodeForStorage(enc); err != nil {
		return nil, err
	}
	return &acc, nil
}

func (dbs *DbState) ReadAccountStorage(address common.Address, incarnation uint64, key *common.Hash) ([]byte, error) {
	keyHash, err := common.HashData(key[:])
	if err != nil {
		return nil, err
	}

	addrHash, err := common.HashData(address[:])
	if err != nil {
		return nil, err
	}

	compositeKey := dbutils.GenerateCompositeStorageKey(addrHash, incarnation, keyHash)
	enc, err := dbs.db.GetAsOf(dbutils.CurrentStateBucket, dbutils.StorageHistoryBucket, compositeKey, dbs.blockNr+1)
	if err != nil || enc == nil {
		return nil, nil
	}
	return enc, nil
}

func (dbs *DbState) ReadAccountCode(address common.Address, codeHash common.Hash) ([]byte, error) {
	if bytes.Equal(codeHash[:], emptyCodeHash) {
		return nil, nil
	}
	return dbs.db.Get(dbutils.CodeBucket, codeHash[:])
}

func (dbs *DbState) ReadAccountCodeSize(address common.Address, codeHash common.Hash) (int, error) {
	code, err := dbs.ReadAccountCode(address, codeHash)
	if err != nil {
		return 0, err
	}
	return len(code), nil
}

func (dbs *DbState) UpdateAccountData(_ context.Context, address common.Address, original, account *accounts.Account) error {
	return nil
}

func (dbs *DbState) DeleteAccount(_ context.Context, address common.Address, original *accounts.Account) error {
	return nil
}

func (dbs *DbState) UpdateAccountCode(addrHash common.Hash, incarnation uint64, codeHash common.Hash, code []byte) error {
	return nil
}

func (dbs *DbState) WriteAccountStorage(_ context.Context, address common.Address, incarnation uint64, key, original, value *common.Hash) error {
	t, ok := dbs.storage[address]
	if !ok {
		t = llrb.New()
		dbs.storage[address] = t
	}
	h := common.NewHasher()
	defer common.ReturnHasherToPool(h)
	h.Sha.Reset()
	_, err := h.Sha.Write(key[:])
	if err != nil {
		return err
	}
	i := &storageItem{key: *key, value: *value}
	_, err = h.Sha.Read(i.seckey[:])
	if err != nil {
		return err
	}

	t.ReplaceOrInsert(i)
	return nil
}

func (dbs *DbState) CreateContract(address common.Address) error {
	delete(dbs.storage, address)
	return nil
}

func (dbs *DbState) GetKey(shaKey []byte) []byte {
	key, _ := dbs.db.Get(dbutils.PreimagePrefix, shaKey)
	return key
}

func (dbs *DbState) dump(c collector, excludeCode, excludeStorage, excludeMissingPreimages bool) {
	emptyAddress := (common.Address{})
	missingPreimages := 0
	var acc accounts.Account
	var prefix [32]byte
<<<<<<< HEAD
	err := dbs.db.Walk(dbutils.CurrentStateBucket, prefix[:], 0, func(k, v []byte) (bool, error) {
		if len(k) > 32 {
			return false, nil
		}
=======
	err := dbs.db.Walk(dbutils.AccountsBucket, prefix[:], 0, func(k, _ []byte) (bool, error) {
>>>>>>> 59f997a6
		addr := common.BytesToAddress(dbs.GetKey(k))
		var err error
		_, err = rawdb.ReadAccount(dbs.db, common.BytesToHash(k), &acc)
		if err != nil {
			return false, err
		}

		var code []byte

		if !acc.IsEmptyCodeHash() {
			if code, err = dbs.db.Get(dbutils.CodeBucket, acc.CodeHash[:]); err != nil {
				return false, err
			}
		}
		account := DumpAccount{
			Balance:  acc.Balance.String(),
			Nonce:    acc.Nonce,
			Root:     common.Bytes2Hex(acc.Root[:]),
			CodeHash: common.Bytes2Hex(acc.CodeHash[:]),
			Storage:  make(map[string]string),
		}
		if emptyAddress == addr {
			// Preimage missing
			missingPreimages++
			if excludeMissingPreimages {
				return true, nil
			}
			account.SecureKey = common.CopyBytes(k)
		}
		if !excludeCode {
			account.Code = common.Bytes2Hex(code)
		}

		if acc.HasStorageSize {
			var storageSize = acc.StorageSize
			account.StorageSize = &storageSize
		}

		buf := make([]byte, binary.MaxVarintLen64)
		binary.PutUvarint(buf, acc.GetIncarnation())

		addrHash, err := common.HashData(addr[:])
		if err != nil {
			return false, err
		}

		err = dbs.db.Walk(dbutils.CurrentStateBucket, dbutils.GenerateStoragePrefix(addrHash, acc.GetIncarnation()), uint(common.HashLength*8+common.IncarnationLength), func(ks, vs []byte) (bool, error) {
			key := dbs.GetKey(ks[common.HashLength+common.IncarnationLength:]) //remove account address and version from composite key

			if !excludeStorage {
				account.Storage[common.BytesToHash(key).String()] = common.Bytes2Hex(vs)
			}

			return true, nil
		})
		if err != nil {
			return false, err
		}
		c.onAccount(addr, account)
		return true, nil
	})
	if err != nil {
		panic(err)
	}
}

// RawDump returns the entire state an a single large object
func (dbs *DbState) RawDump(excludeCode, excludeStorage, excludeMissingPreimages bool) Dump {
	dump := &Dump{
		Accounts: make(map[common.Address]DumpAccount),
	}
	dbs.dump(dump, excludeCode, excludeStorage, excludeMissingPreimages)
	return *dump
}

func (dbs *DbState) DefaultRawDump() Dump {
	return dbs.RawDump(false, false, false)
}

// WalkStorageRange calls the walker for each storage item whose key starts with a given prefix,
// for no more than maxItems.
// Returns whether all matching storage items were traversed (provided there was no error).
func (dbs *DbState) WalkStorageRange(addrHash common.Hash, prefix trie.Keybytes, maxItems int, walker func(common.Hash, big.Int)) (bool, error) {
	startkey := make([]byte, common.HashLength+common.IncarnationLength+common.HashLength)
	copy(startkey, addrHash[:])
	// TODO: [Issue 99] Support incarnations
	binary.BigEndian.PutUint64(startkey[common.HashLength:], ^uint64(1))
	copy(startkey[common.HashLength+common.IncarnationLength:], prefix.Data)

	fixedbits := (common.HashLength + common.IncarnationLength + uint(len(prefix.Data))) * 8
	if prefix.Odd {
		fixedbits -= 4
	}

	i := 0

	err := dbs.db.WalkAsOf(dbutils.CurrentStateBucket, dbutils.StorageHistoryBucket, startkey, fixedbits, dbs.blockNr+1,
		func(key []byte, value []byte) (bool, error) {
			val := new(big.Int).SetBytes(value)

			if i < maxItems {
				walker(common.BytesToHash(key), *val)
			}
			i++
			return i <= maxItems, nil
		},
	)

	return i <= maxItems, err
}

// WalkRangeOfAccounts calls the walker for each account whose key starts with a given prefix,
// for no more than maxItems.
// Returns whether all matching accounts were traversed (provided there was no error).
func (dbs *DbState) WalkRangeOfAccounts(prefix trie.Keybytes, maxItems int, walker func(common.Hash, *accounts.Account)) (bool, error) {
	startkey := make([]byte, common.HashLength)
	copy(startkey, prefix.Data)

	fixedbits := uint(len(prefix.Data)) * 8
	if prefix.Odd {
		fixedbits -= 4
	}

	i := 0

	var acc accounts.Account
	err := dbs.db.WalkAsOf(dbutils.CurrentStateBucket, dbutils.AccountsHistoryBucket, startkey, fixedbits, dbs.blockNr+1,
		func(key []byte, value []byte) (bool, error) {
			if len(key) > 32 {
				return false, nil
			}
			if len(value) > 0 {
				if err := acc.DecodeForStorage(value); err != nil {
					return false, err
				}
				if i < maxItems {
					walker(common.BytesToHash(key), &acc)
				}
				i++
			}
			return i <= maxItems, nil
		},
	)

	return i <= maxItems, err
}<|MERGE_RESOLUTION|>--- conflicted
+++ resolved
@@ -274,14 +274,10 @@
 	missingPreimages := 0
 	var acc accounts.Account
 	var prefix [32]byte
-<<<<<<< HEAD
-	err := dbs.db.Walk(dbutils.CurrentStateBucket, prefix[:], 0, func(k, v []byte) (bool, error) {
+	err := dbs.db.Walk(dbutils.CurrentStateBucket, prefix[:], 0, func(k, _ []byte) (bool, error) {
 		if len(k) > 32 {
 			return false, nil
 		}
-=======
-	err := dbs.db.Walk(dbutils.AccountsBucket, prefix[:], 0, func(k, _ []byte) (bool, error) {
->>>>>>> 59f997a6
 		addr := common.BytesToAddress(dbs.GetKey(k))
 		var err error
 		_, err = rawdb.ReadAccount(dbs.db, common.BytesToHash(k), &acc)
