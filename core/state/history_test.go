--- conflicted
+++ resolved
@@ -976,13 +976,8 @@
 	key := common.Hash{123}
 	emptyVal := uint256.NewInt(0)
 
-<<<<<<< HEAD
 	val := uint256.NewInt(0).SetBytes([]byte("block 1"))
-	writeStorageBlockData(t, NewPlainStateWriter(ethdb.WrapIntoTxDB(tx), tx, 1), []storageData{
-=======
-	val := uint256.NewInt().SetBytes([]byte("block 1"))
 	writeStorageBlockData(t, NewPlainStateWriter(tx, tx, 1), []storageData{
->>>>>>> 7cd8046c
 		{
 			addr:   addrs[0],
 			inc:    1,
@@ -1008,13 +1003,8 @@
 
 	prev := val
 	for i := 2; i < 1100; i++ {
-<<<<<<< HEAD
 		val = uint256.NewInt(0).SetBytes([]byte("block " + strconv.Itoa(i)))
-		writeStorageBlockData(t, NewPlainStateWriter(ethdb.WrapIntoTxDB(tx), tx, uint64(i)), []storageData{
-=======
-		val = uint256.NewInt().SetBytes([]byte("block " + strconv.Itoa(i)))
 		writeStorageBlockData(t, NewPlainStateWriter(tx, tx, uint64(i)), []storageData{
->>>>>>> 7cd8046c
 			{
 				addr:   addrs[0],
 				inc:    1,
