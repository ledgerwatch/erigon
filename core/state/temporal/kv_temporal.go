package temporal

import (
	"context"
	"fmt"
	"testing"

	"github.com/ledgerwatch/log/v3"

	"github.com/ledgerwatch/erigon-lib/common"
	"github.com/ledgerwatch/erigon-lib/common/datadir"
	"github.com/ledgerwatch/erigon-lib/common/dir"
	"github.com/ledgerwatch/erigon-lib/kv"
	"github.com/ledgerwatch/erigon-lib/kv/iter"
	"github.com/ledgerwatch/erigon-lib/kv/kvcfg"
	"github.com/ledgerwatch/erigon-lib/kv/mdbx"
	"github.com/ledgerwatch/erigon-lib/kv/memdb"
	"github.com/ledgerwatch/erigon-lib/kv/order"
	"github.com/ledgerwatch/erigon-lib/kv/rawdbv3"
	"github.com/ledgerwatch/erigon-lib/state"
	"github.com/ledgerwatch/erigon/core/state/historyv2read"
	"github.com/ledgerwatch/erigon/core/systemcontracts"
	"github.com/ledgerwatch/erigon/core/types"
	"github.com/ledgerwatch/erigon/core/types/accounts"
	"github.com/ledgerwatch/erigon/eth/ethconfig"
)

//Variables Naming:
//  tx - Database Transaction
//  txn - Ethereum Transaction (and TxNum - is also number of Etherum Transaction)
//  RoTx - Read-Only Database Transaction. RwTx - read-write
//  k, v - key, value
//  ts - TimeStamp. Usually it's Etherum's TransactionNumber (auto-increment ID). Or BlockNumber.
//  Cursor - low-level mdbx-tide api to navigate over Table
//  Iter - high-level iterator-like api over Table/InvertedIndex/History/Domain. Has less features than Cursor. See package `iter`

//Methods Naming:
//  Get: exact match of criterias
//  Range: [from, to). from=nil means StartOfTable, to=nil means EndOfTable, rangeLimit=-1 means Unlimited
//  Prefix: `Range(Table, prefix, kv.NextSubtree(prefix))`

//Abstraction Layers:
// LowLevel:
//      1. DB/Tx - low-level key-value database
//      2. Snapshots/Freeze - immutable files with historical data. May be downloaded at first App
//              start or auto-generate by moving old data from DB to Snapshots.
// MediumLevel:
//      1. TemporalDB - abstracting DB+Snapshots. Target is:
//              - provide 'time-travel' API for data: consistan snapshot of data as of given Timestamp.
//              - to keep DB small - only for Hot/Recent data (can be update/delete by re-org).
//              - using next entities:
//                      - InvertedIndex: supports range-scans
//                      - History: can return value of key K as of given TimeStamp. Doesn't know about latest/current
//                          value of key K. Returns NIL if K not changed after TimeStamp.
//                      - Domain: as History but also aware about latest/current value of key K. Can move
//                          cold (updated long time ago) parts of state from db to snapshots.

// HighLevel:
//      1. Application - rely on TemporalDB (Ex: ExecutionLayer) or just DB (Ex: TxPool, Sentry, Downloader).

type tRestoreCodeHash func(tx kv.Getter, key, v []byte, force *common.Hash) ([]byte, error)
type tConvertAccount func(v []byte) ([]byte, error)
type tParseIncarnation func(v []byte) (uint64, error)

type DB struct {
	kv.RwDB
	agg *state.AggregatorV3

	convertV3toV2        tConvertAccount
	convertV2toV3        tConvertAccount
	restoreCodeHash      tRestoreCodeHash
	parseInc             tParseIncarnation
	systemContractLookup map[common.Address][]common.CodeRecord
}

func New(db kv.RwDB, agg *state.AggregatorV3, systemContractLookup map[common.Address][]common.CodeRecord) (*DB, error) {
	if !kvcfg.HistoryV3.FromDB(db) {
		panic("not supported")
	}
	if systemContractLookup != nil {
		if err := db.View(context.Background(), func(tx kv.Tx) error {
			var err error
			for _, list := range systemContractLookup {
				for i := range list {
					list[i].TxNumber, err = rawdbv3.TxNums.Min(tx, list[i].BlockNumber)
					if err != nil {
						return err
					}
				}
			}
			return nil
		}); err != nil {
			return nil, err
		}
	}

	return &DB{RwDB: db, agg: agg,
		convertV3toV2: accounts.ConvertV3toV2, convertV2toV3: accounts.ConvertV2toV3,
		restoreCodeHash: historyv2read.RestoreCodeHash, parseInc: accounts.DecodeIncarnationFromStorage,
		systemContractLookup: systemContractLookup,
	}, nil
}
func (db *DB) Agg() *state.AggregatorV3 { return db.agg }
func (db *DB) InternalDB() kv.RwDB      { return db.RwDB }

func (db *DB) BeginTemporalRo(ctx context.Context) (kv.TemporalTx, error) {
	kvTx, err := db.RwDB.BeginRo(ctx)
	if err != nil {
		return nil, err
	}
	tx := &Tx{MdbxTx: kvTx.(*mdbx.MdbxTx), db: db}

	tx.aggCtx = db.agg.MakeContext()
	return tx, nil
}
func (db *DB) ViewTemporal(ctx context.Context, f func(tx kv.TemporalTx) error) error {
	tx, err := db.BeginTemporalRo(ctx)
	if err != nil {
		return err
	}
	defer tx.Rollback()
	return f(tx)
}

// TODO: it's temporary method, allowing inject TemproalTx without changing code. But it's not type-safe.
func (db *DB) BeginRo(ctx context.Context) (kv.Tx, error) {
	return db.BeginTemporalRo(ctx)
}
func (db *DB) View(ctx context.Context, f func(tx kv.Tx) error) error {
	tx, err := db.BeginTemporalRo(ctx)
	if err != nil {
		return err
	}
	defer tx.Rollback()
	return f(tx)
}

func (db *DB) BeginTemporalRw(ctx context.Context) (kv.RwTx, error) {
	kvTx, err := db.RwDB.BeginRw(ctx) //nolint:gocritic
	if err != nil {
		return nil, err
	}
	tx := &Tx{MdbxTx: kvTx.(*mdbx.MdbxTx), db: db}

	tx.aggCtx = db.agg.MakeContext()
	//db.agg.StartUnbufferedWrites()
	//db.agg.SetTx(tx.MdbxTx)
	return tx, nil
}
func (db *DB) BeginRw(ctx context.Context) (kv.RwTx, error) {
	return db.BeginTemporalRw(ctx)
}
func (db *DB) Update(ctx context.Context, f func(tx kv.RwTx) error) error {
	tx, err := db.BeginTemporalRw(ctx)
	if err != nil {
		return err
	}
	defer tx.Rollback()
	if err = f(tx); err != nil {
		return err
	}
	return tx.Commit()
}

func (db *DB) BeginTemporalRwNosync(ctx context.Context) (kv.RwTx, error) {
	kvTx, err := db.RwDB.BeginRwNosync(ctx) //nolint:gocritic
	if err != nil {
		return nil, err
	}
	tx := &Tx{MdbxTx: kvTx.(*mdbx.MdbxTx), db: db}

	tx.aggCtx = db.agg.MakeContext()
	//db.agg.StartUnbufferedWrites()
	//db.agg.SetTx(tx.MdbxTx)
	return tx, nil
}
func (db *DB) BeginRwNosync(ctx context.Context) (kv.RwTx, error) {
	return db.BeginTemporalRwNosync(ctx) //nolint:gocritic
}
func (db *DB) UpdateNosync(ctx context.Context, f func(tx kv.RwTx) error) error {
	tx, err := db.BeginTemporalRwNosync(ctx)
	if err != nil {
		return err
	}
	defer tx.Rollback()
	if err = f(tx); err != nil {
		return err
	}
	return tx.Commit()
}

type Tx struct {
	*mdbx.MdbxTx
	db               *DB
	aggCtx           *state.AggregatorV3Context
	resourcesToClose []kv.Closer
}

func (tx *Tx) AggCtx() *state.AggregatorV3Context { return tx.aggCtx }
func (tx *Tx) Agg() *state.AggregatorV3           { return tx.db.agg }
func (tx *Tx) Rollback() {
	tx.autoClose()
	tx.MdbxTx.Rollback()
}
func (tx *Tx) autoClose() {
	for _, closer := range tx.resourcesToClose {
		closer.Close()
	}
	//tx.db.agg.FinishWrites()
	//tx.db.agg.SetTx(nil)
	if tx.aggCtx != nil {
		tx.aggCtx.Close()
	}
}
func (tx *Tx) Commit() error {
	tx.autoClose()
	return tx.MdbxTx.Commit()
}

const (
	AccountsDomain   kv.Domain = "AccountsDomain"
	StorageDomain    kv.Domain = "StorageDomain"
	CodeDomain       kv.Domain = "CodeDomain"
	CommitmentDomain kv.Domain = "CommitmentDomain"
)

const (
	AccountsHistory   kv.History = "AccountsHistory"
	StorageHistory    kv.History = "StorageHistory"
	CodeHistory       kv.History = "CodeHistory"
	CommitmentHistory kv.History = "CommitmentHistory"
)

const (
	AccountsHistoryIdx kv.InvertedIdx = "AccountsHistoryIdx"
	StorageHistoryIdx  kv.InvertedIdx = "StorageHistoryIdx"
	CodeHistoryIdx     kv.InvertedIdx = "CodeHistoryIdx"

	LogTopicIdx   kv.InvertedIdx = "LogTopicIdx"
	LogAddrIdx    kv.InvertedIdx = "LogAddrIdx"
	TracesFromIdx kv.InvertedIdx = "TracesFromIdx"
	TracesToIdx   kv.InvertedIdx = "TracesToIdx"
)

func (tx *Tx) DomainRange(name kv.Domain, fromKey, toKey []byte, asOfTs uint64, asc order.By, limit int) (it iter.KV, err error) {
	if asc == order.Desc {
		panic("not supported yet")
	}
	switch name {
	case AccountsDomain:
<<<<<<< HEAD
		histStateIt := tx.aggCtx.AccountHistoricalStateRange(asOfTs, fromKey, toKey, limit, tx.MdbxTx)
		lastestStateIt, err := tx.aggCtx.DomainIterLatest(tx.MdbxTx, kv.AccountDomain, fromKey, toKey, limit)
		if err != nil {
			return nil, err
		}
		it = iter.UnionKV(histStateIt, lastestStateIt, limit)
	case StorageDomain:
		storageIt := tx.aggCtx.StorageHistoricalStateRange(asOfTs, fromKey, toKey, limit, tx.MdbxTx)
		lastestStateIt, err := tx.aggCtx.DomainIterLatest(tx.MdbxTx, kv.StorageDomain, fromKey, toKey, limit)
		if err != nil {
			return nil, err
		}
=======
		histStateIt, err := tx.aggCtx.AccountHistoricalStateRange(asOfTs, fromKey, toKey, limit, tx.MdbxTx)
		if err != nil {
			return nil, err
		}
		lastestStateIt, err := tx.aggCtx.DomainRangeLatest(tx.MdbxTx, kv.AccountDomain, fromKey, toKey, limit)
		if err != nil {
			return nil, err
		}
		it = iter.UnionKV(histStateIt, lastestStateIt, limit)
	case StorageDomain:
		storageIt, err := tx.aggCtx.StorageHistoricalStateRange(asOfTs, fromKey, toKey, limit, tx.MdbxTx)
		if err != nil {
			return nil, err
		}

		lastestStateIt, err := tx.aggCtx.DomainRangeLatest(tx.MdbxTx, kv.StorageDomain, fromKey, toKey, limit)
		if err != nil {
			return nil, err
		}
>>>>>>> c7926fb6
		it = iter.UnionKV(storageIt, lastestStateIt, limit)
	case CodeDomain:
		panic("not implemented yet")
	default:
		panic(fmt.Sprintf("unexpected: %s", name))
	}

	if closer, ok := it.(kv.Closer); ok {
		tx.resourcesToClose = append(tx.resourcesToClose, closer)
	}

	return it, nil
}
func (tx *Tx) DomainGet(name kv.Domain, key, key2 []byte) (v []byte, ok bool, err error) {
	if ethconfig.EnableHistoryV4InTest {
		switch name {
		case AccountsDomain:
			return tx.aggCtx.AccountLatest(key, tx.MdbxTx)
		case StorageDomain:
			return tx.aggCtx.StorageLatest(key, key2, tx.MdbxTx)
		case CodeDomain:
			return tx.aggCtx.CodeLatest(key, tx.MdbxTx)
		case CommitmentDomain:
			return tx.aggCtx.CommitmentLatest(key, tx.MdbxTx)
		default:
			panic(fmt.Sprintf("unexpected: %s", name))
		}
	}
	switch name {
	case AccountsDomain:
		v, err = tx.GetOne(kv.PlainState, key)
		return v, v != nil, err
	case StorageDomain:
		v, err = tx.GetOne(kv.PlainState, append(common.Copy(key), key2...))
		return v, v != nil, err
	case CodeDomain:
		v, err = tx.GetOne(kv.Code, key2)
		return v, v != nil, err
	default:
		panic(fmt.Sprintf("unexpected: %s", name))
	}
}
func (tx *Tx) DomainGetAsOf(name kv.Domain, key, key2 []byte, ts uint64) (v []byte, ok bool, err error) {
	if ethconfig.EnableHistoryV4InTest {
		switch name {
		case AccountsDomain:
			v, err := tx.aggCtx.ReadAccountData(key, ts, tx.MdbxTx)
			return v, v != nil, err
		case StorageDomain:
			v, err := tx.aggCtx.ReadAccountStorage(append(common.Copy(key), key2...), ts, tx.MdbxTx)
			return v, v != nil, err
		case CodeDomain:
			v, err := tx.aggCtx.ReadAccountCode(key, ts, tx.MdbxTx)
			return v, v != nil, err
		default:
			panic(fmt.Sprintf("unexpected: %s", name))
		}
	}
	switch name {
	case AccountsDomain:
		v, ok, err = tx.HistoryGet(AccountsHistory, key, ts)
		if err != nil {
			return nil, false, err
		}
		if ok {
			return v, true, nil
		}
		v, err = tx.GetOne(kv.PlainState, key)
		if len(v) > 0 {
			v, err = accounts.ConvertV2toV3(v)
			if err != nil {
				return nil, false, err
			}
		}
		return v, v != nil, err
	case StorageDomain:
		v, ok, err = tx.HistoryGet(StorageHistory, append(key[:20], key2...), ts)
		if err != nil {
			return nil, false, err
		}
		if ok {
			return v, true, nil
		}
		v, err = tx.GetOne(kv.PlainState, append(key, key2...))
		return v, v != nil, err
	case CodeDomain:
		v, ok, err = tx.HistoryGet(CodeHistory, key, ts)
		if err != nil {
			return nil, false, err
		}
		if ok {
			return v, true, nil
		}
		v, err = tx.GetOne(kv.Code, key2)
		return v, v != nil, err
	default:
		panic(fmt.Sprintf("unexpected: %s", name))
	}
}

func (tx *Tx) HistoryGet(name kv.History, key []byte, ts uint64) (v []byte, ok bool, err error) {
	switch name {
	case AccountsHistory:
		v, ok, err = tx.aggCtx.ReadAccountDataNoStateWithRecent(key, ts, tx.MdbxTx)
		if err != nil {
			return nil, false, err
		}
		if !ok || len(v) == 0 {
			return v, ok, nil
		}
		return v, true, nil
	case StorageHistory:
		return tx.aggCtx.ReadAccountStorageNoStateWithRecent2(key, ts, tx.MdbxTx)
	case CodeHistory:
		return tx.aggCtx.ReadAccountCodeNoStateWithRecent(key, ts, tx.MdbxTx)
	default:
		panic(fmt.Sprintf("unexpected: %s", name))
	}
}

func (tx *Tx) IndexRange(name kv.InvertedIdx, k []byte, fromTs, toTs int, asc order.By, limit int) (timestamps iter.U64, err error) {
	switch name {
	case AccountsHistoryIdx:
		timestamps, err = tx.aggCtx.AccountHistoryIdxRange(k, fromTs, toTs, asc, limit, tx)
	case StorageHistoryIdx:
		timestamps, err = tx.aggCtx.StorageHistoryIdxRange(k, fromTs, toTs, asc, limit, tx)
	case CodeHistoryIdx:
		timestamps, err = tx.aggCtx.CodeHistoryIdxRange(k, fromTs, toTs, asc, limit, tx)
	case LogTopicIdx:
		timestamps, err = tx.aggCtx.LogTopicRange(k, fromTs, toTs, asc, limit, tx)
	case LogAddrIdx:
		timestamps, err = tx.aggCtx.LogAddrRange(k, fromTs, toTs, asc, limit, tx)
	case TracesFromIdx:
		timestamps, err = tx.aggCtx.TraceFromRange(k, fromTs, toTs, asc, limit, tx)
	case TracesToIdx:
		timestamps, err = tx.aggCtx.TraceToRange(k, fromTs, toTs, asc, limit, tx)
	default:
		return nil, fmt.Errorf("unexpected history name: %s", name)
	}
	if err != nil {
		return nil, err
	}
	if closer, ok := timestamps.(kv.Closer); ok {
		tx.resourcesToClose = append(tx.resourcesToClose, closer)
	}
	return timestamps, nil
}

func (tx *Tx) HistoryRange(name kv.History, fromTs, toTs int, asc order.By, limit int) (it iter.KV, err error) {
	if asc == order.Desc {
		panic("not implemented yet")
	}
	if limit >= 0 {
		panic("not implemented yet")
	}
	switch name {
	case AccountsHistory:
		it, err = tx.aggCtx.AccountHistoryRange(fromTs, toTs, asc, limit, tx)
	case StorageHistory:
		it, err = tx.aggCtx.StorageHistoryRange(fromTs, toTs, asc, limit, tx)
	case CodeHistory:
		it, err = tx.aggCtx.CodeHistoryRange(fromTs, toTs, asc, limit, tx)
	default:
		return nil, fmt.Errorf("unexpected history name: %s", name)
	}
	if err != nil {
		return nil, err
	}
	if closer, ok := it.(kv.Closer); ok {
		tx.resourcesToClose = append(tx.resourcesToClose, closer)
	}
	return it, err
}

// TODO: need remove `gspec` param (move SystemContractCodeLookup feature somewhere)
func NewTestDB(tb testing.TB, ctx context.Context, dirs datadir.Dirs, gspec *types.Genesis, logger log.Logger) (histV3 bool, db kv.RwDB, agg *state.AggregatorV3) {
	historyV3 := ethconfig.EnableHistoryV3InTest

	if tb != nil {
		db = memdb.NewTestDB(tb)
	} else {
		db = memdb.New(dirs.DataDir)
	}
	_ = db.UpdateNosync(context.Background(), func(tx kv.RwTx) error {
		_, _ = kvcfg.HistoryV3.WriteOnce(tx, historyV3)
		return nil
	})

	if historyV3 {
		var err error
		dir.MustExist(dirs.SnapHistory)
		agg, err = state.NewAggregatorV3(ctx, dirs.SnapHistory, dirs.Tmp, ethconfig.HistoryV3AggregationStep, db, logger)
		if err != nil {
			panic(err)
		}
		if err := agg.OpenFolder(); err != nil {
			panic(err)
		}

		var sc map[common.Address][]common.CodeRecord
		if gspec != nil {
			sc = systemcontracts.SystemContractCodeLookup[gspec.Config.ChainName]
		}

		db, err = New(db, agg, sc)
		if err != nil {
			panic(err)
		}
	}
	return historyV3, db, agg
}<|MERGE_RESOLUTION|>--- conflicted
+++ resolved
@@ -248,20 +248,6 @@
 	}
 	switch name {
 	case AccountsDomain:
-<<<<<<< HEAD
-		histStateIt := tx.aggCtx.AccountHistoricalStateRange(asOfTs, fromKey, toKey, limit, tx.MdbxTx)
-		lastestStateIt, err := tx.aggCtx.DomainIterLatest(tx.MdbxTx, kv.AccountDomain, fromKey, toKey, limit)
-		if err != nil {
-			return nil, err
-		}
-		it = iter.UnionKV(histStateIt, lastestStateIt, limit)
-	case StorageDomain:
-		storageIt := tx.aggCtx.StorageHistoricalStateRange(asOfTs, fromKey, toKey, limit, tx.MdbxTx)
-		lastestStateIt, err := tx.aggCtx.DomainIterLatest(tx.MdbxTx, kv.StorageDomain, fromKey, toKey, limit)
-		if err != nil {
-			return nil, err
-		}
-=======
 		histStateIt, err := tx.aggCtx.AccountHistoricalStateRange(asOfTs, fromKey, toKey, limit, tx.MdbxTx)
 		if err != nil {
 			return nil, err
@@ -281,7 +267,6 @@
 		if err != nil {
 			return nil, err
 		}
->>>>>>> c7926fb6
 		it = iter.UnionKV(storageIt, lastestStateIt, limit)
 	case CodeDomain:
 		panic("not implemented yet")
