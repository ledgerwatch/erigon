--- conflicted
+++ resolved
@@ -289,19 +289,10 @@
 	defer stateChanges.Close()
 	stateChanges.SortAndFlushInBackground(true)
 
-<<<<<<< HEAD
 	accountDiffs := changeset[kv.AccountsDomain]
 	for _, kv := range accountDiffs {
 		if err := stateChanges.Collect(kv.Key[:length.Addr], kv.Value); err != nil {
 			return err
-=======
-	if changeset != nil {
-		accountDiffs := changeset[kv.AccountsDomain]
-		for _, kv := range accountDiffs {
-			if err := stateChanges.Collect(kv.Key[:length.Addr], kv.Value); err != nil {
-				return err
-			}
->>>>>>> 300a6401
 		}
 	}
 	storageDiffs := changeset[kv.StorageDomain]
