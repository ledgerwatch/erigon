--- conflicted
+++ resolved
@@ -30,8 +30,6 @@
 	"github.com/ledgerwatch/turbo-geth/common/debug"
 
 	lru "github.com/hashicorp/golang-lru"
-
-	"github.com/ledgerwatch/turbo-geth/common/debug"
 
 	"github.com/ledgerwatch/turbo-geth/common"
 	"github.com/ledgerwatch/turbo-geth/common/dbutils"
@@ -461,18 +459,7 @@
 			resolver.AddRequest(req)
 		}
 	}
-<<<<<<< HEAD
-	if resolver != nil {
-		//fixme тут ошибку получаем
-		if err := resolver.ResolveWithDb(tds.db, tds.blockNr); err != nil {
-			return err
-		}
-		resolver = nil
-	}
-	return nil
-=======
 	return resolveFunc(resolver)
->>>>>>> 1115b238
 }
 
 func (tds *TrieDbState) populateAccountBlockProof(accountTouches common.Hashes) {
