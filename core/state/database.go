--- conflicted
+++ resolved
@@ -290,14 +290,9 @@
 	return tds.t.Hash()
 }
 
-<<<<<<< HEAD
 // DESCRIBED: docs/programmers_guide/guide.md#organising-ethereum-state-into-a-merkle-tree
-func (tds *TrieDbState) ComputeTrieRoots() ([]common.Hash, error) {
-	roots, err := tds.computeTrieRoots(true)
-=======
 func (tds *TrieDbState) ComputeTrieRoots(ctx context.Context) ([]common.Hash, error) {
 	roots, err := tds.computeTrieRoots(ctx, true)
->>>>>>> 7a0ec511
 	tds.clearUpdates()
 	return roots, err
 }
