package state

import (
	"context"
	"encoding/binary"

	"github.com/holiman/uint256"
	"github.com/ledgerwatch/erigon/common"
	"github.com/ledgerwatch/erigon/common/dbutils"
	"github.com/ledgerwatch/erigon/core/types/accounts"
	"github.com/ledgerwatch/erigon/ethdb"
	"github.com/ledgerwatch/erigon/turbo/shards"
)

var _ WriterWithChangeSets = (*PlainStateWriter)(nil)

type plainStateWriterDB interface {
	ethdb.Putter
	ethdb.Deleter
}
type PlainStateWriter struct {
	db          plainStateWriterDB
	csw         *ChangeSetWriter
	accumulator *shards.Accumulator
}

func NewPlainStateWriter(db plainStateWriterDB, changeSetsDB ethdb.RwTx, blockNumber uint64) *PlainStateWriter {
	return &PlainStateWriter{
		db:  db,
		csw: NewChangeSetWriterPlain(changeSetsDB, blockNumber),
	}
}

<<<<<<< HEAD
func NewPlainStateWriterNoHistory(db plainStateWriterDB, blockNumber uint64) *PlainStateWriter {
=======
func NewPlainStateWriterNoHistory(db ethdb.Database) *PlainStateWriter {
>>>>>>> 38ba14a9
	return &PlainStateWriter{
		db: db,
	}
}

func (w *PlainStateWriter) SetAccumulator(accumulator *shards.Accumulator) *PlainStateWriter {
	w.accumulator = accumulator
	return w
}

func (w *PlainStateWriter) UpdateAccountData(ctx context.Context, address common.Address, original, account *accounts.Account) error {
	if w.csw != nil {
		if err := w.csw.UpdateAccountData(ctx, address, original, account); err != nil {
			return err
		}
	}
	value := make([]byte, account.EncodingLengthForStorage())
	account.EncodeForStorage(value)
	if w.accumulator != nil {
		w.accumulator.ChangeAccount(address, value)
	}
	return w.db.Put(dbutils.PlainStateBucket, address[:], value)
}

func (w *PlainStateWriter) UpdateAccountCode(address common.Address, incarnation uint64, codeHash common.Hash, code []byte) error {
	if w.csw != nil {
		if err := w.csw.UpdateAccountCode(address, incarnation, codeHash, code); err != nil {
			return err
		}
	}
	if w.accumulator != nil {
		w.accumulator.ChangeCode(address, incarnation, code)
	}
	if err := w.db.Put(dbutils.CodeBucket, codeHash[:], code); err != nil {
		return err
	}
	return w.db.Put(dbutils.PlainContractCodeBucket, dbutils.PlainGenerateStoragePrefix(address[:], incarnation), codeHash[:])
}

func (w *PlainStateWriter) DeleteAccount(ctx context.Context, address common.Address, original *accounts.Account) error {
	if w.csw != nil {
		if err := w.csw.DeleteAccount(ctx, address, original); err != nil {
			return err
		}
	}
	if w.accumulator != nil {
		w.accumulator.DeleteAccount(address)
	}
	if err := w.db.Delete(dbutils.PlainStateBucket, address[:], nil); err != nil {
		return err
	}
	if original.Incarnation > 0 {
		var b [8]byte
		binary.BigEndian.PutUint64(b[:], original.Incarnation)
		if err := w.db.Put(dbutils.IncarnationMapBucket, address[:], b[:]); err != nil {
			return err
		}
	}
	return nil
}

func (w *PlainStateWriter) WriteAccountStorage(ctx context.Context, address common.Address, incarnation uint64, key *common.Hash, original, value *uint256.Int) error {
	if w.csw != nil {
		if err := w.csw.WriteAccountStorage(ctx, address, incarnation, key, original, value); err != nil {
			return err
		}
	}
	if *original == *value {
		return nil
	}
	compositeKey := dbutils.PlainGenerateCompositeStorageKey(address.Bytes(), incarnation, key.Bytes())

	v := value.Bytes()
	if w.accumulator != nil {
		w.accumulator.ChangeStorage(address, incarnation, *key, v)
	}
	if len(v) == 0 {
		return w.db.Delete(dbutils.PlainStateBucket, compositeKey, nil)
	}
	return w.db.Put(dbutils.PlainStateBucket, compositeKey, v)
}

func (w *PlainStateWriter) CreateContract(address common.Address) error {
	if w.csw != nil {
		if err := w.csw.CreateContract(address); err != nil {
			return err
		}
	}
	return nil
}

func (w *PlainStateWriter) WriteChangeSets() error {
	if w.csw != nil {
		return w.csw.WriteChangeSets()
	}

	return nil
}

func (w *PlainStateWriter) WriteHistory() error {
	if w.csw != nil {
		return w.csw.WriteHistory()
	}

	return nil
}

func (w *PlainStateWriter) ChangeSetWriter() *ChangeSetWriter {
	return w.csw
}<|MERGE_RESOLUTION|>--- conflicted
+++ resolved
@@ -31,11 +31,7 @@
 	}
 }
 
-<<<<<<< HEAD
-func NewPlainStateWriterNoHistory(db plainStateWriterDB, blockNumber uint64) *PlainStateWriter {
-=======
 func NewPlainStateWriterNoHistory(db ethdb.Database) *PlainStateWriter {
->>>>>>> 38ba14a9
 	return &PlainStateWriter{
 		db: db,
 	}
