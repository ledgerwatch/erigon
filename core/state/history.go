--- conflicted
+++ resolved
@@ -213,15 +213,9 @@
 	return data, nil
 }
 
-<<<<<<< HEAD
-func WalkAsOf(db ethdb.KV, bucket, hBucket, startkey []byte, fixedbits int, timestamp uint64, walker func(k []byte, v []byte) (bool, error)) error {
-	fmt.Printf("WalkAsOf %s %s %x %d %d\n", bucket, hBucket, startkey, fixedbits, timestamp)
-	if !(bytes.Equal(bucket, dbutils.PlainStateBucket) || bytes.Equal(bucket, dbutils.CurrentStateBucket)) {
-=======
 func WalkAsOf(db ethdb.KV, bucket string, hBucket string, startkey []byte, fixedbits int, timestamp uint64, walker func(k []byte, v []byte) (bool, error)) error {
 	//fmt.Printf("WalkAsOf %x %x %x %d %d\n", bucket, hBucket, startkey, fixedbits, timestamp)
 	if !(bucket == dbutils.PlainStateBucket || bucket == dbutils.CurrentStateBucket) {
->>>>>>> f7deef79
 		return fmt.Errorf("unsupported state bucket: %s", string(bucket))
 	}
 	if hBucket == dbutils.AccountsHistoryBucket {
@@ -536,35 +530,7 @@
 		if !set {
 			// Extract value from the changeSet
 			csKey := dbutils.EncodeTimestamp(changeSetBlock)
-			if bytes.Equal(hK, common.Hex2Bytes("000056c2e8f8e8e7c47f8f919a5d3d4190e83765")) {
-				f, err := os.Create("trace.out")
-				if err != nil {
-					log.Error("failed to create trace output file", "err", err)
-				}
-				defer func() {
-					if err := f.Close(); err != nil {
-						log.Error("failed to close trace file", "err", err)
-					}
-				}()
-
-				if err := trace.Start(f); err != nil {
-					log.Error("failed to start trace", "err", err)
-				}
-				defer trace.Stop()
-			}
-			fmt.Println("before csGetter", timestamp, changeSetBlock, common.Bytes2Hex(hK), common.Bytes2Hex(hV))
-			var changeSetData []byte
-			var err error
-			if bytes.Equal(hK, common.Hex2Bytes("000056c2e8f8e8e7c47f8f919a5d3d4190e83765")) {
-				changeSetData, err = csGetter(csKey)
-			} else {
-				changeSetData, err = csGetter(csKey)
-			}
-
-			if err!=nil {
-				log.Error("Can't get", "err", err)
-			}
-			fmt.Println("after csGetter", timestamp, changeSetBlock, common.Bytes2Hex(hK), common.Bytes2Hex(hV))
+			changeSetData, _ := csGetter(csKey)
 			if changeSetData == nil {
 				return nil, false, fmt.Errorf("could not find ChangeSet record for index entry %d (query timestamp %d) key %s, csKey %s", changeSetBlock, timestamp, common.Bytes2Hex(hK), common.Bytes2Hex(csKey))
 			}
