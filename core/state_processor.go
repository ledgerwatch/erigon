// Copyright 2019 The go-ethereum Authors
// This file is part of the go-ethereum library.
//
// The go-ethereum library is free software: you can redistribute it and/or modify
// it under the terms of the GNU Lesser General Public License as published by
// the Free Software Foundation, either version 3 of the License, or
// (at your option) any later version.
//
// The go-ethereum library is distributed in the hope that it will be useful,
// but WITHOUT ANY WARRANTY; without even the implied warranty of
// MERCHANTABILITY or FITNESS FOR A PARTICULAR PURPOSE. See the
// GNU Lesser General Public License for more details.
//
// You should have received a copy of the GNU Lesser General Public License
// along with the go-ethereum library. If not, see <http://www.gnu.org/licenses/>.

package core

import (
	"context"
	"fmt"

	"github.com/ledgerwatch/turbo-geth/common"
	"github.com/ledgerwatch/turbo-geth/common/math"
	"github.com/ledgerwatch/turbo-geth/consensus"
	"github.com/ledgerwatch/turbo-geth/core/state"
	"github.com/ledgerwatch/turbo-geth/core/types"
	"github.com/ledgerwatch/turbo-geth/core/vm"
	"github.com/ledgerwatch/turbo-geth/crypto"
	"github.com/ledgerwatch/turbo-geth/params"
)

// StructLogRes stores a structured log emitted by the EVM while replaying a
// transaction in debug mode
type StructLogRes struct {
	Pc      uint64             `json:"pc"`
	Op      string             `json:"op"`
	Gas     uint64             `json:"gas"`
	GasCost uint64             `json:"gasCost"`
	Depth   int                `json:"depth"`
	Error   error              `json:"error,omitempty"`
	Stack   *[]string          `json:"stack,omitempty"`
	Memory  *[]string          `json:"memory,omitempty"`
	Storage *map[string]string `json:"storage,omitempty"`
}

// FormatLogs formats EVM returned structured logs for json output
func FormatLogs(logs []vm.StructLog) []StructLogRes {
	formatted := make([]StructLogRes, len(logs))
	for index, trace := range logs {
		formatted[index] = StructLogRes{
			Pc:      trace.Pc,
			Op:      trace.Op.String(),
			Gas:     trace.Gas,
			GasCost: trace.GasCost,
			Depth:   trace.Depth,
			Error:   trace.Err,
		}
		if trace.Stack != nil {
			stack := make([]string, len(trace.Stack))
			for i, stackValue := range trace.Stack {
				stack[i] = fmt.Sprintf("%x", math.PaddedBigBytes(stackValue, 32))
			}
			formatted[index].Stack = &stack
		}
		if trace.Memory != nil {
			memory := make([]string, 0, (len(trace.Memory)+31)/32)
			for i := 0; i+32 <= len(trace.Memory); i += 32 {
				memory = append(memory, fmt.Sprintf("%x", trace.Memory[i:i+32]))
			}
			formatted[index].Memory = &memory
		}
		if trace.Storage != nil {
			storage := make(map[string]string)
			for i, storageValue := range trace.Storage {
				storage[fmt.Sprintf("%x", i)] = fmt.Sprintf("%x", storageValue)
			}
			formatted[index].Storage = &storage
		}
	}
	return formatted
}

// applyTransaction attempts to apply a transaction to the given state database
// and uses the input parameters for its environment. It returns the receipt
// for the transaction, gas used and an error if the transaction failed,
// indicating the block was invalid.
func applyTransaction(msg types.Message, config *params.ChainConfig, getHeader func(hash common.Hash, number uint64) *types.Header, engine consensus.Engine, author *common.Address, gp *GasPool, statedb *state.IntraBlockState, stateWriter state.StateWriter, header *types.Header, tx types.Transaction, usedGas *uint64, evm *vm.EVM, cfg vm.Config) (*types.Receipt, error) {
	msg, err := tx.AsMessage(*types.MakeSigner(config, header.Number.Uint64()), header.BaseFee)
	if err != nil {
		return nil, err
	}

	ctx := config.WithEIPsFlags(context.Background(), header.Number.Uint64())
	// Create a new context to be used in the EVM environment
	context := NewEVMBlockContext(header, getHeader, engine, author, evm.Context.CheckTEVM)
	txContext := NewEVMTxContext(msg)
	if cfg.TraceJumpDest {
		txContext.TxHash = tx.Hash()
	}
	// Add addresses to access list if applicable
	// about the transaction and calling mechanisms.
	cfg.SkipAnalysis = SkipAnalysis(config, header.Number.Uint64())
	vmenv := vm.NewEVM(context, txContext, statedb, config, cfg)

	// Update the evm with the new transaction context.
	evm.Reset(txContext, statedb)
	// If the transaction created a contract, store the creation address in the receipt.
	result, err := ApplyMessage(vmenv, msg, gp, true /* refunds */, false /* gasBailout */)
	if err != nil {
		return nil, err
	}
	// Update the state with pending changes
	if err = statedb.FinalizeTx(ctx, stateWriter); err != nil {
		return nil, err
	}

	*usedGas += result.UsedGas

	// Set the receipt logs and create the bloom filter.
	// based on the eip phase, we're passing whether the root touch-delete accounts.
	var receipt *types.Receipt
	if !cfg.NoReceipts {
		// by the tx.
		receipt = &types.Receipt{Type: tx.Type(), CumulativeGasUsed: *usedGas}
		if result.Failed() {
			receipt.Status = types.ReceiptStatusFailed
		} else {
			receipt.Status = types.ReceiptStatusSuccessful
		}
		receipt.TxHash = tx.Hash()
		receipt.GasUsed = result.UsedGas
		// if the transaction created a contract, store the creation address in the receipt.
		if msg.To() == nil {
			receipt.ContractAddress = crypto.CreateAddress(vmenv.TxContext.Origin, tx.GetNonce())
		}
		// Set the receipt logs and create a bloom for filtering
		receipt.Logs = statedb.GetLogs(tx.Hash())
		receipt.Bloom = types.CreateBloom(types.Receipts{receipt})
		receipt.BlockNumber = header.Number
		receipt.TransactionIndex = uint(statedb.TxIndex())
	}
	return receipt, err
}

// ApplyTransaction attempts to apply a transaction to the given state database
// and uses the input parameters for its environment. It returns the receipt
// for the transaction, gas used and an error if the transaction failed,
// indicating the block was invalid.
<<<<<<< HEAD
func ApplyTransaction(config *params.ChainConfig, getHeader func(hash common.Hash, number uint64) *types.Header, engine consensus.Engine, author *common.Address, gp *GasPool, ibs *state.IntraBlockState, stateWriter state.StateWriter, header *types.Header, tx types.Transaction, usedGas *uint64, cfg vm.Config, checkTEVM func(hash common.Hash) (bool, error)) (*types.Receipt, error) {
	msg, err := tx.AsMessage(*types.MakeSigner(config, header.Number.Uint64()))
=======
func ApplyTransaction(config *params.ChainConfig, getHeader func(hash common.Hash, number uint64) *types.Header, engine consensus.Engine, author *common.Address, gp *GasPool, ibs *state.IntraBlockState, stateWriter state.StateWriter, header *types.Header, tx types.Transaction, usedGas *uint64, cfg vm.Config) (*types.Receipt, error) {
	msg, err := tx.AsMessage(*types.MakeSigner(config, header.Number.Uint64()), header.BaseFee)
>>>>>>> 319c1672
	if err != nil {
		return nil, err
	}
	// Create a new context to be used in the EVM environment
	blockContext := NewEVMBlockContext(header, getHeader, engine, author, checkTEVM)
	vmenv := vm.NewEVM(blockContext, vm.TxContext{}, ibs, config, cfg)
	return applyTransaction(msg, config, getHeader, engine, author, gp, ibs, stateWriter, header, tx, usedGas, vmenv, cfg)
}<|MERGE_RESOLUTION|>--- conflicted
+++ resolved
@@ -147,13 +147,8 @@
 // and uses the input parameters for its environment. It returns the receipt
 // for the transaction, gas used and an error if the transaction failed,
 // indicating the block was invalid.
-<<<<<<< HEAD
 func ApplyTransaction(config *params.ChainConfig, getHeader func(hash common.Hash, number uint64) *types.Header, engine consensus.Engine, author *common.Address, gp *GasPool, ibs *state.IntraBlockState, stateWriter state.StateWriter, header *types.Header, tx types.Transaction, usedGas *uint64, cfg vm.Config, checkTEVM func(hash common.Hash) (bool, error)) (*types.Receipt, error) {
-	msg, err := tx.AsMessage(*types.MakeSigner(config, header.Number.Uint64()))
-=======
-func ApplyTransaction(config *params.ChainConfig, getHeader func(hash common.Hash, number uint64) *types.Header, engine consensus.Engine, author *common.Address, gp *GasPool, ibs *state.IntraBlockState, stateWriter state.StateWriter, header *types.Header, tx types.Transaction, usedGas *uint64, cfg vm.Config) (*types.Receipt, error) {
 	msg, err := tx.AsMessage(*types.MakeSigner(config, header.Number.Uint64()), header.BaseFee)
->>>>>>> 319c1672
 	if err != nil {
 		return nil, err
 	}
