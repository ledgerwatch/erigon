// Copyright 2019 The go-ethereum Authors
// This file is part of the go-ethereum library.
//
// The go-ethereum library is free software: you can redistribute it and/or modify
// it under the terms of the GNU Lesser General Public License as published by
// the Free Software Foundation, either version 3 of the License, or
// (at your option) any later version.
//
// The go-ethereum library is distributed in the hope that it will be useful,
// but WITHOUT ANY WARRANTY; without even the implied warranty of
// MERCHANTABILITY or FITNESS FOR A PARTICULAR PURPOSE. See the
// GNU Lesser General Public License for more details.
//
// You should have received a copy of the GNU Lesser General Public License
// along with the go-ethereum library. If not, see <http://www.gnu.org/licenses/>.

package core

import (
<<<<<<< HEAD
	"math/big"

	"github.com/ledgerwatch/erigon/common"
=======
	"github.com/ledgerwatch/erigon-lib/chain"
	libcommon "github.com/ledgerwatch/erigon-lib/common"

>>>>>>> a6f75bdd
	"github.com/ledgerwatch/erigon/consensus"
	"github.com/ledgerwatch/erigon/core/state"
	"github.com/ledgerwatch/erigon/core/types"
	"github.com/ledgerwatch/erigon/core/vm"
	"github.com/ledgerwatch/erigon/core/vm/evmtypes"
	"github.com/ledgerwatch/erigon/crypto"
)

// applyTransaction attempts to apply a transaction to the given state database
// and uses the input parameters for its environment. It returns the receipt
// for the transaction, gas used and an error if the transaction failed,
// indicating the block was invalid.
<<<<<<< HEAD
func applyTransaction(config *params.ChainConfig, engine consensus.EngineReader, gp *GasPool, ibs *state.IntraBlockState, stateWriter state.StateWriter, header *types.Header, excessDataGas *big.Int, tx types.Transaction, usedGas *uint64, evm vm.VMInterface, cfg vm.Config) (*types.Receipt, []byte, error) {
=======
func applyTransaction(config *chain.Config, engine consensus.EngineReader, gp *GasPool, ibs *state.IntraBlockState, stateWriter state.StateWriter, header *types.Header, tx types.Transaction, usedGas *uint64, evm vm.VMInterface, cfg vm.Config) (*types.Receipt, []byte, error) {
>>>>>>> a6f75bdd
	rules := evm.ChainRules()
	msg, err := tx.AsMessage(*types.MakeSigner(config, header.Number.Uint64()), header.BaseFee, rules)
	if err != nil {
		return nil, nil, err
	}
	msg.SetCheckNonce(!cfg.StatelessExec)

	if msg.FeeCap().IsZero() && engine != nil {
		// Only zero-gas transactions may be service ones
<<<<<<< HEAD
		syscall := func(contract common.Address, data []byte) ([]byte, error) {
			return SysCallContract(contract, data, *config, ibs, header, excessDataGas, engine, true /* constCall */)
=======
		syscall := func(contract libcommon.Address, data []byte) ([]byte, error) {
			return SysCallContract(contract, data, *config, ibs, header, engine, true /* constCall */)
>>>>>>> a6f75bdd
		}
		msg.SetIsFree(engine.IsServiceTransaction(msg.From(), syscall))
	}

	txContext := NewEVMTxContext(msg)
	if cfg.TraceJumpDest {
		txContext.TxHash = tx.Hash()
	}

	// Update the evm with the new transaction context.
	evm.Reset(txContext, ibs)

	result, err := ApplyMessage(evm, msg, gp, true /* refunds */, false /* gasBailout */)
	if err != nil {
		return nil, nil, err
	}
	// Update the state with pending changes
	if err = ibs.FinalizeTx(rules, stateWriter); err != nil {
		return nil, nil, err
	}
	*usedGas += result.UsedGas

	// Set the receipt logs and create the bloom filter.
	// based on the eip phase, we're passing whether the root touch-delete accounts.
	var receipt *types.Receipt
	if !cfg.NoReceipts {
		// by the tx.
		receipt = &types.Receipt{Type: tx.Type(), CumulativeGasUsed: *usedGas}
		if result.Failed() {
			receipt.Status = types.ReceiptStatusFailed
		} else {
			receipt.Status = types.ReceiptStatusSuccessful
		}
		receipt.TxHash = tx.Hash()
		receipt.GasUsed = result.UsedGas
		// if the transaction created a contract, store the creation address in the receipt.
		if msg.To() == nil {
			receipt.ContractAddress = crypto.CreateAddress(evm.TxContext().Origin, tx.GetNonce())
		}
		// Set the receipt logs and create a bloom for filtering
		receipt.Logs = ibs.GetLogs(tx.Hash())
		receipt.Bloom = types.CreateBloom(types.Receipts{receipt})
		receipt.BlockNumber = header.Number
		receipt.TransactionIndex = uint(ibs.TxIndex())
	}

	return receipt, result.ReturnData, err
}

// ApplyTransaction attempts to apply a transaction to the given state database
// and uses the input parameters for its environment. It returns the receipt
// for the transaction, gas used and an error if the transaction failed,
// indicating the block was invalid.
<<<<<<< HEAD
func ApplyTransaction(config *params.ChainConfig, blockHashFunc func(n uint64) common.Hash, engine consensus.EngineReader, author *common.Address, gp *GasPool, ibs *state.IntraBlockState, stateWriter state.StateWriter, header *types.Header, excessDataGas *big.Int, tx types.Transaction, usedGas *uint64, cfg vm.Config) (*types.Receipt, []byte, error) {
=======
func ApplyTransaction(config *chain.Config, blockHashFunc func(n uint64) libcommon.Hash, engine consensus.EngineReader, author *libcommon.Address, gp *GasPool, ibs *state.IntraBlockState, stateWriter state.StateWriter, header *types.Header, tx types.Transaction, usedGas *uint64, cfg vm.Config) (*types.Receipt, []byte, error) {
>>>>>>> a6f75bdd
	// Create a new context to be used in the EVM environment

	// Add addresses to access list if applicable
	// about the transaction and calling mechanisms.
	cfg.SkipAnalysis = SkipAnalysis(config, header.Number.Uint64())

	var vmenv vm.VMInterface

	if tx.IsStarkNet() {
		vmenv = &vm.CVMAdapter{Cvm: vm.NewCVM(ibs)}
	} else {
		blockContext := NewEVMBlockContext(header, excessDataGas, blockHashFunc, engine, author)
		vmenv = vm.NewEVM(blockContext, evmtypes.TxContext{}, ibs, config, cfg)
	}

	return applyTransaction(config, engine, gp, ibs, stateWriter, header, excessDataGas, tx, usedGas, vmenv, cfg)
}<|MERGE_RESOLUTION|>--- conflicted
+++ resolved
@@ -17,15 +17,11 @@
 package core
 
 import (
-<<<<<<< HEAD
 	"math/big"
 
-	"github.com/ledgerwatch/erigon/common"
-=======
 	"github.com/ledgerwatch/erigon-lib/chain"
 	libcommon "github.com/ledgerwatch/erigon-lib/common"
 
->>>>>>> a6f75bdd
 	"github.com/ledgerwatch/erigon/consensus"
 	"github.com/ledgerwatch/erigon/core/state"
 	"github.com/ledgerwatch/erigon/core/types"
@@ -38,11 +34,7 @@
 // and uses the input parameters for its environment. It returns the receipt
 // for the transaction, gas used and an error if the transaction failed,
 // indicating the block was invalid.
-<<<<<<< HEAD
-func applyTransaction(config *params.ChainConfig, engine consensus.EngineReader, gp *GasPool, ibs *state.IntraBlockState, stateWriter state.StateWriter, header *types.Header, excessDataGas *big.Int, tx types.Transaction, usedGas *uint64, evm vm.VMInterface, cfg vm.Config) (*types.Receipt, []byte, error) {
-=======
-func applyTransaction(config *chain.Config, engine consensus.EngineReader, gp *GasPool, ibs *state.IntraBlockState, stateWriter state.StateWriter, header *types.Header, tx types.Transaction, usedGas *uint64, evm vm.VMInterface, cfg vm.Config) (*types.Receipt, []byte, error) {
->>>>>>> a6f75bdd
+func applyTransaction(config *chain.Config, engine consensus.EngineReader, gp *GasPool, ibs *state.IntraBlockState, stateWriter state.StateWriter, header *types.Header, excessDataGas *big.Int, tx types.Transaction, usedGas *uint64, evm vm.VMInterface, cfg vm.Config) (*types.Receipt, []byte, error) {
 	rules := evm.ChainRules()
 	msg, err := tx.AsMessage(*types.MakeSigner(config, header.Number.Uint64()), header.BaseFee, rules)
 	if err != nil {
@@ -52,13 +44,8 @@
 
 	if msg.FeeCap().IsZero() && engine != nil {
 		// Only zero-gas transactions may be service ones
-<<<<<<< HEAD
-		syscall := func(contract common.Address, data []byte) ([]byte, error) {
+		syscall := func(contract libcommon.Address, data []byte) ([]byte, error) {
 			return SysCallContract(contract, data, *config, ibs, header, excessDataGas, engine, true /* constCall */)
-=======
-		syscall := func(contract libcommon.Address, data []byte) ([]byte, error) {
-			return SysCallContract(contract, data, *config, ibs, header, engine, true /* constCall */)
->>>>>>> a6f75bdd
 		}
 		msg.SetIsFree(engine.IsServiceTransaction(msg.From(), syscall))
 	}
@@ -112,11 +99,7 @@
 // and uses the input parameters for its environment. It returns the receipt
 // for the transaction, gas used and an error if the transaction failed,
 // indicating the block was invalid.
-<<<<<<< HEAD
-func ApplyTransaction(config *params.ChainConfig, blockHashFunc func(n uint64) common.Hash, engine consensus.EngineReader, author *common.Address, gp *GasPool, ibs *state.IntraBlockState, stateWriter state.StateWriter, header *types.Header, excessDataGas *big.Int, tx types.Transaction, usedGas *uint64, cfg vm.Config) (*types.Receipt, []byte, error) {
-=======
-func ApplyTransaction(config *chain.Config, blockHashFunc func(n uint64) libcommon.Hash, engine consensus.EngineReader, author *libcommon.Address, gp *GasPool, ibs *state.IntraBlockState, stateWriter state.StateWriter, header *types.Header, tx types.Transaction, usedGas *uint64, cfg vm.Config) (*types.Receipt, []byte, error) {
->>>>>>> a6f75bdd
+func ApplyTransaction(config *chain.Config, blockHashFunc func(n uint64) libcommon.Hash, engine consensus.EngineReader, author *libcommon.Address, gp *GasPool, ibs *state.IntraBlockState, stateWriter state.StateWriter, header *types.Header, excessDataGas *big.Int, tx types.Transaction, usedGas *uint64, cfg vm.Config) (*types.Receipt, []byte, error) {
 	// Create a new context to be used in the EVM environment
 
 	// Add addresses to access list if applicable
