// Copyright 2014 The go-ethereum Authors
// This file is part of the go-ethereum library.
//
// The go-ethereum library is free software: you can redistribute it and/or modify
// it under the terms of the GNU Lesser General Public License as published by
// the Free Software Foundation, either version 3 of the License, or
// (at your option) any later version.
//
// The go-ethereum library is distributed in the hope that it will be useful,
// but WITHOUT ANY WARRANTY; without even the implied warranty of
// MERCHANTABILITY or FITNESS FOR A PARTICULAR PURPOSE. See the
// GNU Lesser General Public License for more details.
//
// You should have received a copy of the GNU Lesser General Public License
// along with the go-ethereum library. If not, see <http://www.gnu.org/licenses/>.

package core

import (
	"bytes"
	"context"
	"embed"
	"encoding/binary"
	"encoding/hex"
	"encoding/json"
	"errors"
	"fmt"
	"math/big"
	"sync"

	"github.com/holiman/uint256"
	"github.com/ledgerwatch/erigon-lib/kv"
	"github.com/ledgerwatch/erigon-lib/kv/mdbx"
	"github.com/ledgerwatch/erigon/common"
	"github.com/ledgerwatch/erigon/common/hexutil"
	"github.com/ledgerwatch/erigon/common/math"
	"github.com/ledgerwatch/erigon/core/rawdb"
	"github.com/ledgerwatch/erigon/core/state"
	"github.com/ledgerwatch/erigon/core/types"
	"github.com/ledgerwatch/erigon/crypto"
	"github.com/ledgerwatch/erigon/params"
	"github.com/ledgerwatch/erigon/rlp"
	"github.com/ledgerwatch/erigon/turbo/trie"
	"github.com/ledgerwatch/log/v3"
)

//go:generate gencodec -type Genesis -field-override genesisSpecMarshaling -out gen_genesis.go
//go:generate gencodec -type GenesisAccount -field-override genesisAccountMarshaling -out gen_genesis_account.go

//go:embed allocs
var allocs embed.FS

var ErrGenesisNoConfig = errors.New("genesis has no chain configuration")

// Genesis specifies the header fields, state of a genesis block. It also defines hard
// fork switch-over blocks through the chain configuration.
type Genesis struct {
	Config     *params.ChainConfig `json:"config"`
	Nonce      uint64              `json:"nonce"`
	Timestamp  uint64              `json:"timestamp"`
	ExtraData  []byte              `json:"extraData"`
	GasLimit   uint64              `json:"gasLimit"   gencodec:"required"`
	Difficulty *big.Int            `json:"difficulty" gencodec:"required"`
	Mixhash    common.Hash         `json:"mixHash"`
	Coinbase   common.Address      `json:"coinbase"`
	Alloc      GenesisAlloc        `json:"alloc"      gencodec:"required"`
	SealRlp    []byte              `json:"sealRlp"`

	// These fields are used for consensus tests. Please don't use them
	// in actual genesis blocks.
	Number     uint64      `json:"number"`
	GasUsed    uint64      `json:"gasUsed"`
	ParentHash common.Hash `json:"parentHash"`
	BaseFee    *big.Int    `json:"baseFee"`
}

// GenesisAlloc specifies the initial state that is part of the genesis block.
type GenesisAlloc map[common.Address]GenesisAccount

type AuthorityRoundSeal struct {
	/// Seal step.
	Step uint64 `json:"step"`
	/// Seal signature.
	Signature common.Hash `json:"signature"`
}

func (ga *GenesisAlloc) UnmarshalJSON(data []byte) error {
	m := make(map[common.UnprefixedAddress]GenesisAccount)
	if err := json.Unmarshal(data, &m); err != nil {
		return err
	}
	*ga = make(GenesisAlloc)
	for addr, a := range m {
		(*ga)[common.Address(addr)] = a
	}
	return nil
}

// GenesisAccount is an account in the state of the genesis block.
type GenesisAccount struct {
	Code       []byte                      `json:"code,omitempty"`
	Storage    map[common.Hash]common.Hash `json:"storage,omitempty"`
	Balance    *big.Int                    `json:"balance" gencodec:"required"`
	Nonce      uint64                      `json:"nonce,omitempty"`
	PrivateKey []byte                      `json:"secretKey,omitempty"` // for tests
}

// field type overrides for gencodec
type genesisSpecMarshaling struct {
	Nonce      math.HexOrDecimal64
	Timestamp  math.HexOrDecimal64
	ExtraData  hexutil.Bytes
	GasLimit   math.HexOrDecimal64
	GasUsed    math.HexOrDecimal64
	Number     math.HexOrDecimal64
	Difficulty *math.HexOrDecimal256
	BaseFee    *math.HexOrDecimal256
	Alloc      map[common.UnprefixedAddress]GenesisAccount
}

type genesisAccountMarshaling struct {
	Code       hexutil.Bytes
	Balance    *math.HexOrDecimal256
	Nonce      math.HexOrDecimal64
	Storage    map[storageJSON]storageJSON
	PrivateKey hexutil.Bytes
}

// storageJSON represents a 256 bit byte array, but allows less than 256 bits when
// unmarshaling from hex.
type storageJSON common.Hash

func (h *storageJSON) UnmarshalText(text []byte) error {
	text = bytes.TrimPrefix(text, []byte("0x"))
	if len(text) > 64 {
		return fmt.Errorf("too many hex characters in storage key/value %q", text)
	}
	offset := len(h) - len(text)/2 // pad on the left
	if _, err := hex.Decode(h[offset:], text); err != nil {
		return fmt.Errorf("invalid hex storage key/value %q", text)
	}
	return nil
}

func (h storageJSON) MarshalText() ([]byte, error) {
	return hexutil.Bytes(h[:]).MarshalText()
}

// GenesisMismatchError is raised when trying to overwrite an existing
// genesis block with an incompatible one.
type GenesisMismatchError struct {
	Stored, New common.Hash
}

func (e *GenesisMismatchError) Error() string {
	return fmt.Sprintf("database contains incompatible genesis (have %x, new %x)", e.Stored, e.New)
}

// CommitGenesisBlock writes or updates the genesis block in db.
// The block that will be used is:
//
//                          genesis == nil       genesis != nil
//                       +------------------------------------------
//     db has no genesis |  main-net default  |  genesis
//     db has genesis    |  from DB           |  genesis (if compatible)
//
// The stored chain configuration will be updated if it is compatible (i.e. does not
// specify a fork block below the local head block). In case of a conflict, the
// error is a *params.ConfigCompatError and the new, unwritten config is returned.
//
// The returned chain configuration is never nil.
func CommitGenesisBlock(db kv.RwDB, genesis *Genesis) (*params.ChainConfig, *types.Block, error) {
	tx, err := db.BeginRw(context.Background())
	if err != nil {
		return nil, nil, err
	}
	defer tx.Rollback()
	c, b, err := WriteGenesisBlock(tx, genesis)
	if err != nil {
		return c, b, err
	}
	err = tx.Commit()
	if err != nil {
		return c, b, err
	}
	return c, b, nil
}

<<<<<<< HEAD
=======
func MustCommitGenesisBlock(db kv.RwDB, genesis *Genesis) (*params.ChainConfig, *types.Block) {
	c, b, err := CommitGenesisBlock(db, genesis)
	if err != nil {
		panic(err)
	}
	return c, b
}

>>>>>>> b01df0f7
func WriteGenesisBlock(db kv.RwTx, genesis *Genesis) (*params.ChainConfig, *types.Block, error) {
	if genesis != nil && genesis.Config == nil {
		return params.AllEthashProtocolChanges, nil, ErrGenesisNoConfig
	}
	// Just commit the new block if there is no stored genesis block.
	stored, storedErr := rawdb.ReadCanonicalHash(db, 0)
	if storedErr != nil {
		return nil, nil, storedErr
	}
	if (stored == common.Hash{}) {
		custom := true
		if genesis == nil {
			log.Info("Writing default main-net genesis block")
			genesis = DefaultGenesisBlock()
			custom = false
		}
		block, _, err1 := genesis.Write(db)
		if err1 != nil {
			return genesis.Config, nil, err1
		}
		if custom {
			log.Info("Writing custom genesis block", "hash", block.Hash().String())
		}
		return genesis.Config, block, nil
	}

	// Check whether the genesis block is already written.
	if genesis != nil {
		block, _, err1 := genesis.ToBlock()
		if err1 != nil {
			return genesis.Config, nil, err1
		}
		hash := block.Hash()
		if hash != stored {
			return genesis.Config, block, &GenesisMismatchError{stored, hash}
		}
	}
	storedBlock, err := rawdb.ReadBlockByHash(db, stored)
	if err != nil {
		return genesis.Config, nil, err
	}
	// Get the existing chain configuration.
	newcfg := genesis.configOrDefault(stored)
	if err := newcfg.CheckConfigForkOrder(); err != nil {
		return newcfg, nil, err
	}
	storedcfg, storedErr := rawdb.ReadChainConfig(db, stored)
	if storedErr != nil {
		return newcfg, nil, storedErr
	}
	if storedcfg == nil {
		log.Warn("Found genesis block without chain config")
		err1 := rawdb.WriteChainConfig(db, stored, newcfg)
		if err1 != nil {
			return newcfg, nil, err1
		}
		return newcfg, storedBlock, nil
	}
	// Special case: don't change the existing config of a non-mainnet chain if no new
	// config is supplied. These chains would get AllProtocolChanges (and a compat error)
	// if we just continued here.
	if genesis == nil && stored != params.MainnetGenesisHash {
		return storedcfg, storedBlock, nil
	}
	// Check config compatibility and write the config. Compatibility errors
	// are returned to the caller unless we're already at block zero.
	height := rawdb.ReadHeaderNumber(db, rawdb.ReadHeadHeaderHash(db))
	if height == nil {
		//return newcfg, storedBlock, fmt.Errorf("missing block number for head header hash")
	} else {
		compatErr := storedcfg.CheckCompatible(newcfg, *height)
		if compatErr != nil && *height != 0 && compatErr.RewindTo != 0 {
			return newcfg, storedBlock, compatErr
		}
	}
	if err := rawdb.WriteChainConfig(db, stored, newcfg); err != nil {
		return newcfg, nil, err
	}
	return newcfg, storedBlock, nil
}

func (g *Genesis) configOrDefault(ghash common.Hash) *params.ChainConfig {
	switch {
	case g != nil:
		return g.Config
	case ghash == params.MainnetGenesisHash:
		return params.MainnetChainConfig
	case ghash == params.RopstenGenesisHash:
		return params.RopstenChainConfig
	case ghash == params.RinkebyGenesisHash:
		return params.RinkebyChainConfig
	case ghash == params.GoerliGenesisHash:
		return params.GoerliChainConfig
	case ghash == params.ErigonGenesisHash:
		return params.ErigonChainConfig
	case ghash == params.SokolGenesisHash:
		return params.SokolChainConfig
	case ghash == params.KovanGenesisHash:
		return params.KovanChainConfig
	case ghash == params.FermionGenesisHash:
		return params.FermionChainConfig
	default:
		return params.AllEthashProtocolChanges
	}
}

// ToBlock creates the genesis block and writes state of a genesis specification
// to the given database (or discards it if nil).
func (g *Genesis) ToBlock() (*types.Block, *state.IntraBlockState, error) {
	var root common.Hash
	var statedb *state.IntraBlockState
	wg := sync.WaitGroup{}
	wg.Add(1)
	go func() { // we may run inside write tx, can't open 2nd write tx in same goroutine
		defer wg.Done()
		tmpDB := mdbx.NewMDBX(log.New()).InMem().MustOpen()
		defer tmpDB.Close()
		tx, err := tmpDB.BeginRw(context.Background())
		if err != nil {
			panic(err)
		}
		defer tx.Rollback()
		r, w := state.NewDbStateReader(tx), state.NewDbStateWriter(tx, 0)
		statedb = state.New(r)
		for addr, account := range g.Alloc {
			balance, overflow := uint256.FromBig(account.Balance)
			if overflow {
				panic("overflow at genesis allocs")
			}
			statedb.AddBalance(addr, balance)
			statedb.SetCode(addr, account.Code)
			statedb.SetNonce(addr, account.Nonce)
			for key, value := range account.Storage {
				key := key
				val := uint256.NewInt(0).SetBytes(value.Bytes())
				statedb.SetState(addr, &key, *val)
			}

			if len(account.Code) > 0 || len(account.Storage) > 0 {
				statedb.SetIncarnation(addr, 1)
			}
		}
		if err := statedb.FinalizeTx(params.Rules{}, w); err != nil {
			panic(err)
		}
		root, err = trie.CalcRoot("genesis", tx)
		if err != nil {
			panic(err)
		}
	}()
	wg.Wait()
	decodeSeal := func(in []byte) (seal []rlp.RawValue) {
		if len(in) == 0 {
			return nil
		}
		err := rlp.Decode(bytes.NewReader(in), &seal)
		if err != nil {
			panic(err)
		}
		return seal
	}

	head := &types.Header{
		Number:     new(big.Int).SetUint64(g.Number),
		Nonce:      types.EncodeNonce(g.Nonce),
		Time:       g.Timestamp,
		ParentHash: g.ParentHash,
		Extra:      g.ExtraData,
		GasLimit:   g.GasLimit,
		GasUsed:    g.GasUsed,
		Difficulty: g.Difficulty,
		MixDigest:  g.Mixhash,
		Coinbase:   g.Coinbase,
		Root:       root,
		BaseFee:    g.BaseFee,
		Seal:       decodeSeal(g.SealRlp),
		WithSeal:   g.SealRlp != nil,
	}
	if g.GasLimit == 0 {
		head.GasLimit = params.GenesisGasLimit
	}
	if g.Difficulty == nil {
		head.Difficulty = params.GenesisDifficulty
	}
	if g.Config != nil && (g.Config.IsLondon(0)) {
		head.Eip1559 = true
		if g.BaseFee != nil {
			head.BaseFee = g.BaseFee
		} else {
			head.BaseFee = new(big.Int).SetUint64(params.InitialBaseFee)
		}
	}

	return types.NewBlock(head, nil, nil, nil), statedb, nil
}

func (g *Genesis) WriteGenesisState(tx kv.RwTx) (*types.Block, *state.IntraBlockState, error) {
	block, statedb, err := g.ToBlock()
	if err != nil {
		return nil, nil, err
	}
	for addr, account := range g.Alloc {
		if len(account.Code) == 0 && len(account.Storage) > 0 {
			// Special case for weird tests - inaccessible storage
			var b [8]byte
			binary.BigEndian.PutUint64(b[:], state.FirstContractIncarnation)
			if err := tx.Put(kv.IncarnationMap, addr[:], b[:]); err != nil {
				return nil, nil, err
			}
		}
	}

	if block.Number().Sign() != 0 {
		return nil, statedb, fmt.Errorf("can't commit genesis block with number > 0")
	}

	blockWriter := state.NewPlainStateWriter(tx, tx, 0)

	if err := statedb.CommitBlock(params.Rules{}, blockWriter); err != nil {
		return nil, statedb, fmt.Errorf("cannot write state: %w", err)
	}
	if err := blockWriter.WriteChangeSets(); err != nil {
		return nil, statedb, fmt.Errorf("cannot write change sets: %w", err)
	}
	if err := blockWriter.WriteHistory(); err != nil {
		return nil, statedb, fmt.Errorf("cannot write history: %w", err)
	}
	return block, statedb, nil
}

func (g *Genesis) MustWrite(tx kv.RwTx, history bool) (*types.Block, *state.IntraBlockState) {
	b, s, err := g.Write(tx)
	if err != nil {
		panic(err)
	}
	return b, s
}

// Write writes the block and state of a genesis specification to the database.
// The block is committed as the canonical head block.
func (g *Genesis) Write(tx kv.RwTx) (*types.Block, *state.IntraBlockState, error) {
	block, statedb, err2 := g.WriteGenesisState(tx)
	if err2 != nil {
		return block, statedb, err2
	}
	config := g.Config
	if config == nil {
		config = params.AllEthashProtocolChanges
	}
	if err := config.CheckConfigForkOrder(); err != nil {
		return nil, nil, err
	}
	if err := rawdb.WriteTd(tx, block.Hash(), block.NumberU64(), g.Difficulty); err != nil {
		return nil, nil, err
	}
	if err := rawdb.WriteBlock(tx, block); err != nil {
		return nil, nil, err
	}
	if err := rawdb.WriteReceipts(tx, block.NumberU64(), nil); err != nil {
		return nil, nil, err
	}

	if err := rawdb.WriteCanonicalHash(tx, block.Hash(), block.NumberU64()); err != nil {
		return nil, nil, err
	}

	rawdb.WriteHeadBlockHash(tx, block.Hash())
	if err := rawdb.WriteHeadHeaderHash(tx, block.Hash()); err != nil {
		return nil, nil, err
	}
	if err := rawdb.WriteChainConfig(tx, block.Hash(), config); err != nil {
		return nil, nil, err
	}
	return block, statedb, nil
}

// MustCommit writes the genesis block and state to db, panicking on error.
// The block is committed as the canonical head block.
func (g *Genesis) MustCommit(db kv.RwDB) *types.Block {
	tx, err := db.BeginRw(context.Background())
	if err != nil {
		panic(err)
	}
	defer tx.Rollback()
	block, _ := g.MustWrite(tx, true)
	err = tx.Commit()
	if err != nil {
		panic(err)
	}
	return block
}

// GenesisBlockForTesting creates and writes a block in which addr has the given wei balance.
func GenesisBlockForTesting(db kv.RwDB, addr common.Address, balance *big.Int) *types.Block {
	g := Genesis{Alloc: GenesisAlloc{addr: {Balance: balance}}, Config: params.TestChainConfig}
	block := g.MustCommit(db)
	return block
}

type GenAccount struct {
	Addr    common.Address
	Balance *big.Int
}

func GenesisWithAccounts(db kv.RwDB, accs []GenAccount) *types.Block {
	g := Genesis{Config: params.TestChainConfig}
	allocs := make(map[common.Address]GenesisAccount)
	for _, acc := range accs {
		allocs[acc.Addr] = GenesisAccount{Balance: acc.Balance}
	}
	g.Alloc = allocs
	block := g.MustCommit(db)
	return block
}

// DefaultGenesisBlock returns the Ethereum main net genesis block.
func DefaultGenesisBlock() *Genesis {
	return &Genesis{
		Config:     params.MainnetChainConfig,
		Nonce:      66,
		ExtraData:  hexutil.MustDecode("0x11bbe8db4e347b4e8c937c1c8370e4b5ed33adb3db69cbdb7a38e1e50b1b82fa"),
		GasLimit:   5000,
		Difficulty: big.NewInt(17179869184),
		Alloc:      readPrealloc("allocs/mainnet.json"),
	}
}

// DefaultRopstenGenesisBlock returns the Ropsten network genesis block.
func DefaultRopstenGenesisBlock() *Genesis {
	return &Genesis{
		Config:     params.RopstenChainConfig,
		Nonce:      66,
		ExtraData:  hexutil.MustDecode("0x3535353535353535353535353535353535353535353535353535353535353535"),
		GasLimit:   16777216,
		Difficulty: big.NewInt(1048576),
		Alloc:      readPrealloc("allocs/ropsten.json"),
	}
}

// DefaultRinkebyGenesisBlock returns the Rinkeby network genesis block.
func DefaultRinkebyGenesisBlock() *Genesis {
	return &Genesis{
		Config:     params.RinkebyChainConfig,
		Timestamp:  1492009146,
		ExtraData:  hexutil.MustDecode("0x52657370656374206d7920617574686f7269746168207e452e436172746d616e42eb768f2244c8811c63729a21a3569731535f067ffc57839b00206d1ad20c69a1981b489f772031b279182d99e65703f0076e4812653aab85fca0f00000000000000000000000000000000000000000000000000000000000000000000000000000000000000000000000000000000000000000000000000000000000"),
		GasLimit:   4700000,
		Difficulty: big.NewInt(1),
		Alloc:      readPrealloc("allocs/rinkeby.json"),
	}
}

// DefaultGoerliGenesisBlock returns the Görli network genesis block.
func DefaultGoerliGenesisBlock() *Genesis {
	return &Genesis{
		Config:     params.GoerliChainConfig,
		Timestamp:  1548854791,
		ExtraData:  hexutil.MustDecode("0x22466c6578692069732061207468696e6722202d204166726900000000000000e0a2bd4258d2768837baa26a28fe71dc079f84c70000000000000000000000000000000000000000000000000000000000000000000000000000000000000000000000000000000000000000000000000000000000"),
		GasLimit:   10485760,
		Difficulty: big.NewInt(1),
		Alloc:      readPrealloc("allocs/goerli.json"),
	}
}

func DefaultErigonGenesisBlock() *Genesis {
	return &Genesis{
		Config:     params.ErigonChainConfig,
		Nonce:      66,
		ExtraData:  hexutil.MustDecode("0x3535353535353535353535353535353535353535353535353535353535353535"),
		GasLimit:   1000000000,
		Difficulty: big.NewInt(1048576),
		Alloc:      readPrealloc("allocs/erigonmine.json"),
	}
}

func DefaultSokolGenesisBlock() *Genesis {
	/*
		header rlp: f9020da00000000000000000000000000000000000000000000000000000000000000000a01dcc4de8dec75d7aab85b567b6ccd41ad312451b948a7413f0a142fd40d49347940000000000000000000000000000000000000000a0fad4af258fd11939fae0c6c6eec9d340b1caac0b0196fd9a1bc3f489c5bf00b3a056e81f171bcc55a6ff8345e692c0f86e5b48e01b996cadc001622fb5e363b421a056e81f171bcc55a6ff8345e692c0f86e5b48e01b996cadc001622fb5e363b421b9010000000000000000000000000000000000000000000000000000000000000000000000000000000000000000000000000000000000000000000000000000000000000000000000000000000000000000000000000000000000000000000000000000000000000000000000000000000000000000000000000000000000000000000000000000000000000000000000000000000000000000000000000000000000000000000000000000000000000000000000000000000000000000000000000000000000000000000000000000000000000000000000000000000000000000000000000000000000000000000000000000000000000000000000000000000000830200008083663be080808080b8410000000000000000000000000000000000000000000000000000000000000000000000000000000000000000000000000000000000000000000000000000000000
	*/
	sealRlp, err := rlp.EncodeToBytes([][]byte{
		common.FromHex(""),
		common.FromHex("0x0000000000000000000000000000000000000000000000000000000000000000000000000000000000000000000000000000000000000000000000000000000000"),
	})
	if err != nil {
		panic(err)
	}
	return &Genesis{
		Config:     params.SokolChainConfig,
		Timestamp:  0x0,
		SealRlp:    sealRlp,
		GasLimit:   0x663BE0,
		Difficulty: big.NewInt(0x20000),
		Alloc:      readPrealloc("allocs/sokol.json"),
	}
}

func DefaultKovanGenesisBlock() *Genesis {
	sealRlp, err := rlp.EncodeToBytes([][]byte{
		common.FromHex(""),
		common.FromHex("0x0000000000000000000000000000000000000000000000000000000000000000000000000000000000000000000000000000000000000000000000000000000000"),
	})
	if err != nil {
		panic(err)
	}
	return &Genesis{
		Config:     params.KovanChainConfig,
		Timestamp:  0x0,
		SealRlp:    sealRlp,
		GasLimit:   0x5B8D80,
		Difficulty: big.NewInt(0x20000),
		Alloc:      readPrealloc("allocs/kovan.json"),
	}
}

func DefaultFermionGenesisBlock() *Genesis {
	return &Genesis{
		Config:     params.FermionChainConfig,
		Timestamp:  0x0,
		ExtraData:  hexutil.MustDecode("0x00000000000000000000000000000000000000000000000000000000000000003a03f6d88437328ce8623ef5e80c67383704ebc13ec60da1858ec7fa8edd0dc736611dba9ab4399942d5d120ad9c1692c5fa72dca20657254bbaa08d0000000000000000000000000000000000000000000000000000000000000000000000000000000000000000000000000000000000000000000000000000000000"),
		GasLimit:   0x5B8D80,
		Difficulty: big.NewInt(0x20000),
		Alloc:      readPrealloc("allocs/fermion.json"),
	}
}

// Pre-calculated version of:
//    DevnetSignPrivateKey = crypto.HexToECDSA(sha256.Sum256([]byte("erigon devnet key")))
//    DevnetEtherbase=crypto.PubkeyToAddress(DevnetSignPrivateKey.PublicKey)
var DevnetSignPrivateKey, _ = crypto.HexToECDSA("26e86e45f6fc45ec6e2ecd128cec80fa1d1505e5507dcd2ae58c3130a7a97b48")
var DevnetEtherbase = common.HexToAddress("67b1d87101671b127f5f8714789c7192f7ad340e")

// DeveloperGenesisBlock returns the 'geth --dev' genesis block.
func DeveloperGenesisBlock(period uint64, faucet common.Address) *Genesis {
	// Override the default period to the user requested one
	config := *params.AllCliqueProtocolChanges
	config.Clique.Period = period

	// Assemble and return the genesis with the precompiles and faucet pre-funded
	return &Genesis{
		Config:     &config,
		ExtraData:  append(append(make([]byte, 32), faucet[:]...), make([]byte, crypto.SignatureLength)...),
		GasLimit:   11500000,
		Difficulty: big.NewInt(1),
		Alloc: map[common.Address]GenesisAccount{
			common.BytesToAddress([]byte{1}): {Balance: big.NewInt(1)}, // ECRecover
			common.BytesToAddress([]byte{2}): {Balance: big.NewInt(1)}, // SHA256
			common.BytesToAddress([]byte{3}): {Balance: big.NewInt(1)}, // RIPEMD
			common.BytesToAddress([]byte{4}): {Balance: big.NewInt(1)}, // Identity
			common.BytesToAddress([]byte{5}): {Balance: big.NewInt(1)}, // ModExp
			common.BytesToAddress([]byte{6}): {Balance: big.NewInt(1)}, // ECAdd
			common.BytesToAddress([]byte{7}): {Balance: big.NewInt(1)}, // ECScalarMul
			common.BytesToAddress([]byte{8}): {Balance: big.NewInt(1)}, // ECPairing
			common.BytesToAddress([]byte{9}): {Balance: big.NewInt(1)}, // BLAKE2b
			faucet:                           {Balance: new(big.Int).Sub(new(big.Int).Lsh(big.NewInt(1), 256), big.NewInt(9))},
		},
	}
}

func readPrealloc(filename string) GenesisAlloc {
	f, err := allocs.Open(filename)
	if err != nil {
		panic(fmt.Sprintf("Could not open genesis preallocation for %s: %v", filename, err))
	}
	defer f.Close()
	decoder := json.NewDecoder(f)
	ga := make(GenesisAlloc)
	err = decoder.Decode(&ga)
	if err != nil {
		panic(fmt.Sprintf("Could not parse genesis preallocation for %s: %v", filename, err))
	}
	return ga
}<|MERGE_RESOLUTION|>--- conflicted
+++ resolved
@@ -186,8 +186,6 @@
 	return c, b, nil
 }
 
-<<<<<<< HEAD
-=======
 func MustCommitGenesisBlock(db kv.RwDB, genesis *Genesis) (*params.ChainConfig, *types.Block) {
 	c, b, err := CommitGenesisBlock(db, genesis)
 	if err != nil {
@@ -196,7 +194,6 @@
 	return c, b
 }
 
->>>>>>> b01df0f7
 func WriteGenesisBlock(db kv.RwTx, genesis *Genesis) (*params.ChainConfig, *types.Block, error) {
 	if genesis != nil && genesis.Config == nil {
 		return params.AllEthashProtocolChanges, nil, ErrGenesisNoConfig
