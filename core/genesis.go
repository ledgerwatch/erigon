--- conflicted
+++ resolved
@@ -76,18 +76,11 @@
 
 	// These fields are used for consensus tests. Please don't use them
 	// in actual genesis blocks.
-<<<<<<< HEAD
-	Number        uint64      `json:"number"`
-	GasUsed       uint64      `json:"gasUsed"`
-	ParentHash    common.Hash `json:"parentHash"`
-	BaseFee       *big.Int    `json:"baseFeePerGas"`
-	ExcessDataGas *big.Int    `json:"excessDataGas"`
-=======
-	Number     uint64         `json:"number"`
-	GasUsed    uint64         `json:"gasUsed"`
-	ParentHash libcommon.Hash `json:"parentHash"`
-	BaseFee    *big.Int       `json:"baseFeePerGas"`
->>>>>>> 57b1bdd5
+	Number        uint64         `json:"number"`
+	GasUsed       uint64         `json:"gasUsed"`
+	ParentHash    libcommon.Hash `json:"parentHash"`
+	BaseFee       *big.Int       `json:"baseFeePerGas"`
+	ExcessDataGas *big.Int       `json:"excessDataGas"`
 }
 
 // GenesisAlloc specifies the initial state that is part of the genesis block.
@@ -354,7 +347,7 @@
 		AuRaStep:   g.AuRaStep,
 		AuRaSeal:   g.AuRaSeal,
 	}
-	t := new(big.Int).SetUint64(g.Timestamp)
+
 	if g.GasLimit == 0 {
 		head.GasLimit = params.GenesisGasLimit
 	}
@@ -369,16 +362,16 @@
 				head.BaseFee = new(big.Int).SetUint64(params.InitialBaseFee)
 			}
 		}
-		if g.Config.IsShanghai(t) {
+		if g.Config.IsShanghai(g.Timestamp) {
 			head.WithdrawalsHash = &types.EmptyRootHash
 		}
-		if g.Config.IsSharding(t) {
+		if g.Config.IsSharding(g.Timestamp) {
 			head.SetExcessDataGas(g.ExcessDataGas)
 		}
 	}
 
 	var withdrawals []*types.Withdrawal
-	if g.Config != nil && (g.Config.IsShanghai(t)) {
+	if g.Config != nil && (g.Config.IsShanghai(g.Timestamp)) {
 		withdrawals = []*types.Withdrawal{}
 	}
 
