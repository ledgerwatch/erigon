// Copyright 2017 The go-ethereum Authors
// This file is part of the go-ethereum library.
//
// The go-ethereum library is free software: you can redistribute it and/or modify
// it under the terms of the GNU Lesser General Public License as published by
// the Free Software Foundation, either version 3 of the License, or
// (at your option) any later version.
//
// The go-ethereum library is distributed in the hope that it will be useful,
// but WITHOUT ANY WARRANTY; without even the implied warranty of
// MERCHANTABILITY or FITNESS FOR A PARTICULAR PURPOSE. See the
// GNU Lesser General Public License for more details.
//
// You should have received a copy of the GNU Lesser General Public License
// along with the go-ethereum library. If not, see <http://www.gnu.org/licenses/>.

package vm

import (
	"bytes"
	"encoding/json"
	"fmt"
	"os"
	"testing"
	"time"

	libcommon "github.com/ledgerwatch/erigon-lib/common"

	"github.com/ledgerwatch/erigon/common"
)

// precompiledTest defines the input/output pairs for precompiled contract tests.
type precompiledTest struct {
	Input, Expected string
	Gas             uint64
	Name            string
	NoBenchmark     bool // Benchmark primarily the worst-cases
}

// precompiledFailureTest defines the input/error pairs for precompiled
// contract failure tests.
type precompiledFailureTest struct {
	Input         string
	ExpectedError string
	Name          string
}

// allPrecompiles does not map to the actual set of precompiles, as it also contains
// repriced versions of precompiles at certain slots
var allPrecompiles = map[libcommon.Address]PrecompiledContract{
	libcommon.BytesToAddress([]byte{1}):    &ecrecover{},
	libcommon.BytesToAddress([]byte{2}):    &sha256hash{},
	libcommon.BytesToAddress([]byte{3}):    &ripemd160hash{},
	libcommon.BytesToAddress([]byte{4}):    &dataCopy{},
	libcommon.BytesToAddress([]byte{5}):    &bigModExp{eip2565: false},
	libcommon.BytesToAddress([]byte{0xf5}): &bigModExp{eip2565: true},
	libcommon.BytesToAddress([]byte{6}):    &bn256AddIstanbul{},
	libcommon.BytesToAddress([]byte{7}):    &bn256ScalarMulIstanbul{},
	libcommon.BytesToAddress([]byte{8}):    &bn256PairingIstanbul{},
	libcommon.BytesToAddress([]byte{9}):    &blake2F{},
	libcommon.BytesToAddress([]byte{10}):   &bls12381G1Add{},
	libcommon.BytesToAddress([]byte{11}):   &bls12381G1Mul{},
	libcommon.BytesToAddress([]byte{12}):   &bls12381G1MultiExp{},
	libcommon.BytesToAddress([]byte{13}):   &bls12381G2Add{},
	libcommon.BytesToAddress([]byte{14}):   &bls12381G2Mul{},
	libcommon.BytesToAddress([]byte{15}):   &bls12381G2MultiExp{},
	libcommon.BytesToAddress([]byte{16}):   &bls12381Pairing{},
	libcommon.BytesToAddress([]byte{17}):   &bls12381MapG1{},
	libcommon.BytesToAddress([]byte{18}):   &bls12381MapG2{},
	// TODO: this might change to 19 later. Avoiding precompile address changes / EIP collisions for now by keeping 20 (0x14).
	libcommon.BytesToAddress([]byte{20}): &pointEvaluation{},
}

// EIP-152 test vectors
var blake2FMalformedInputTests = []precompiledFailureTest{
	{
		Input:         "",
		ExpectedError: errBlake2FInvalidInputLength.Error(),
		Name:          "vector 0: empty input",
	},
	{
		Input:         "00000c48c9bdf267e6096a3ba7ca8485ae67bb2bf894fe72f36e3cf1361d5f3af54fa5d182e6ad7f520e511f6c3e2b8c68059b6bbd41fbabd9831f79217e1319cde05b61626300000000000000000000000000000000000000000000000000000000000000000000000000000000000000000000000000000000000000000000000000000000000000000000000000000000000000000000000000000000000000000000000000000000000000000000000000000000000000000000000000000000000300000000000000000000000000000001",
		ExpectedError: errBlake2FInvalidInputLength.Error(),
		Name:          "vector 1: less than 213 bytes input",
	},
	{
		Input:         "000000000c48c9bdf267e6096a3ba7ca8485ae67bb2bf894fe72f36e3cf1361d5f3af54fa5d182e6ad7f520e511f6c3e2b8c68059b6bbd41fbabd9831f79217e1319cde05b61626300000000000000000000000000000000000000000000000000000000000000000000000000000000000000000000000000000000000000000000000000000000000000000000000000000000000000000000000000000000000000000000000000000000000000000000000000000000000000000000000000000000000300000000000000000000000000000001",
		ExpectedError: errBlake2FInvalidInputLength.Error(),
		Name:          "vector 2: more than 213 bytes input",
	},
	{
		Input:         "0000000c48c9bdf267e6096a3ba7ca8485ae67bb2bf894fe72f36e3cf1361d5f3af54fa5d182e6ad7f520e511f6c3e2b8c68059b6bbd41fbabd9831f79217e1319cde05b61626300000000000000000000000000000000000000000000000000000000000000000000000000000000000000000000000000000000000000000000000000000000000000000000000000000000000000000000000000000000000000000000000000000000000000000000000000000000000000000000000000000000000300000000000000000000000000000002",
		ExpectedError: errBlake2FInvalidFinalFlag.Error(),
		Name:          "vector 3: malformed final block indicator flag",
	},
}

func testPrecompiled(t *testing.T, addr string, test precompiledTest) {
	p := allPrecompiles[libcommon.HexToAddress(addr)]
	in := common.Hex2Bytes(test.Input)
	gas := p.RequiredGas(in)
	t.Run(fmt.Sprintf("%s-Gas=%d", test.Name, gas), func(t *testing.T) {
		if res, _, err := RunPrecompiledContract(p, in, gas); err != nil {
			t.Error(err)
		} else if common.Bytes2Hex(res) != test.Expected {
			t.Errorf("Expected %v, got %v", test.Expected, common.Bytes2Hex(res))
		}
		if expGas := test.Gas; expGas != gas {
			t.Errorf("%v: gas wrong, expected %d, got %d", test.Name, expGas, gas)
		}
		// Verify that the precompile did not touch the input buffer
		exp := common.Hex2Bytes(test.Input)
		if !bytes.Equal(in, exp) {
			t.Errorf("Precompiled %v modified input data", addr)
		}
	})
}

func testPrecompiledOOG(t *testing.T, addr string, test precompiledTest) {
	p := allPrecompiles[libcommon.HexToAddress(addr)]
	in := common.Hex2Bytes(test.Input)
	gas := p.RequiredGas(in) - 1

	t.Run(fmt.Sprintf("%s-Gas=%d", test.Name, gas), func(t *testing.T) {
		_, _, err := RunPrecompiledContract(p, in, gas)
		if err.Error() != "out of gas" {
			t.Errorf("Expected error [out of gas], got [%v]", err)
		}
		// Verify that the precompile did not touch the input buffer
		exp := common.Hex2Bytes(test.Input)
		if !bytes.Equal(in, exp) {
			t.Errorf("Precompiled %v modified input data", addr)
		}
	})
}

func testPrecompiledFailure(addr string, test precompiledFailureTest, t *testing.T) {
	p := allPrecompiles[libcommon.HexToAddress(addr)]
	in := common.Hex2Bytes(test.Input)
	gas := p.RequiredGas(in)
	t.Run(test.Name, func(t *testing.T) {
		_, _, err := RunPrecompiledContract(p, in, gas)
		if err.Error() != test.ExpectedError {
			t.Errorf("Expected error [%v], got [%v]", test.ExpectedError, err)
		}
		// Verify that the precompile did not touch the input buffer
		exp := common.Hex2Bytes(test.Input)
		if !bytes.Equal(in, exp) {
			t.Errorf("Precompiled %v modified input data", addr)
		}
	})
}

func benchmarkPrecompiled(b *testing.B, addr string, test precompiledTest) {
	if test.NoBenchmark {
		return
	}
	p := allPrecompiles[libcommon.HexToAddress(addr)]
	in := common.Hex2Bytes(test.Input)
	reqGas := p.RequiredGas(in)

	var (
		res  []byte
		err  error
		data = make([]byte, len(in))
	)

	b.Run(fmt.Sprintf("%s-Gas=%d", test.Name, reqGas), func(bench *testing.B) {
		bench.ReportAllocs()
		start := time.Now()
		bench.ResetTimer()
		for i := 0; i < bench.N; i++ {
			copy(data, in)
			res, _, err = RunPrecompiledContract(p, data, reqGas)
		}
		bench.StopTimer()
		elapsed := uint64(time.Since(start))
		if elapsed < 1 {
			elapsed = 1
		}
		gasUsed := reqGas * uint64(bench.N)
		bench.ReportMetric(float64(reqGas), "gas/op")
		// Keep it as uint64, multiply 100 to get two digit float later
		mgasps := (100 * 1000 * gasUsed) / elapsed
		bench.ReportMetric(float64(mgasps)/100, "mgas/s")
		//Check if it is correct
		if err != nil {
			bench.Error(err)
			return
		}
		if common.Bytes2Hex(res) != test.Expected {
			bench.Errorf("Expected %v, got %v", test.Expected, common.Bytes2Hex(res))
			return
		}
	})
}

// Benchmarks the sample inputs from the ECRECOVER precompile.
func BenchmarkPrecompiledEcrecover(bench *testing.B) {
	t := precompiledTest{
		Input:    "38d18acb67d25c8bb9942764b62f18e17054f66a817bd4295423adf9ed98873e000000000000000000000000000000000000000000000000000000000000001b38d18acb67d25c8bb9942764b62f18e17054f66a817bd4295423adf9ed98873e789d1dd423d25f0772d2748d60f7e4b81bb14d086eba8e8e8efb6dcff8a4ae02",
		Expected: "000000000000000000000000ceaccac640adf55b2028469bd36ba501f28b699d",
		Name:     "",
	}
	benchmarkPrecompiled(bench, "01", t)
}

// Benchmarks the sample inputs from the SHA256 precompile.
func BenchmarkPrecompiledSha256(bench *testing.B) {
	t := precompiledTest{
		Input:    "38d18acb67d25c8bb9942764b62f18e17054f66a817bd4295423adf9ed98873e000000000000000000000000000000000000000000000000000000000000001b38d18acb67d25c8bb9942764b62f18e17054f66a817bd4295423adf9ed98873e789d1dd423d25f0772d2748d60f7e4b81bb14d086eba8e8e8efb6dcff8a4ae02",
		Expected: "811c7003375852fabd0d362e40e68607a12bdabae61a7d068fe5fdd1dbbf2a5d",
		Name:     "128",
	}
	benchmarkPrecompiled(bench, "02", t)
}

// Benchmarks the sample inputs from the RIPEMD precompile.
func BenchmarkPrecompiledRipeMD(b *testing.B) {
	t := precompiledTest{
		Input:    "38d18acb67d25c8bb9942764b62f18e17054f66a817bd4295423adf9ed98873e000000000000000000000000000000000000000000000000000000000000001b38d18acb67d25c8bb9942764b62f18e17054f66a817bd4295423adf9ed98873e789d1dd423d25f0772d2748d60f7e4b81bb14d086eba8e8e8efb6dcff8a4ae02",
		Expected: "0000000000000000000000009215b8d9882ff46f0dfde6684d78e831467f65e6",
		Name:     "128",
	}
	benchmarkPrecompiled(b, "03", t)
}

// Benchmarks the sample inputs from the identiy precompile.
func BenchmarkPrecompiledIdentity(b *testing.B) {
	t := precompiledTest{
		Input:    "38d18acb67d25c8bb9942764b62f18e17054f66a817bd4295423adf9ed98873e000000000000000000000000000000000000000000000000000000000000001b38d18acb67d25c8bb9942764b62f18e17054f66a817bd4295423adf9ed98873e789d1dd423d25f0772d2748d60f7e4b81bb14d086eba8e8e8efb6dcff8a4ae02",
		Expected: "38d18acb67d25c8bb9942764b62f18e17054f66a817bd4295423adf9ed98873e000000000000000000000000000000000000000000000000000000000000001b38d18acb67d25c8bb9942764b62f18e17054f66a817bd4295423adf9ed98873e789d1dd423d25f0772d2748d60f7e4b81bb14d086eba8e8e8efb6dcff8a4ae02",
		Name:     "128",
	}
	benchmarkPrecompiled(b, "04", t)
}

// Tests the sample inputs from the ModExp EIP 198.
func TestPrecompiledModExp(t *testing.T)      { testJson("modexp", "05", t) }
func BenchmarkPrecompiledModExp(b *testing.B) { benchJson("modexp", "05", b) }

func TestPrecompiledModExpEip2565(t *testing.T)      { testJson("modexp_eip2565", "f5", t) }
func BenchmarkPrecompiledModExpEip2565(b *testing.B) { benchJson("modexp_eip2565", "f5", b) }

// Tests the sample inputs from the elliptic curve addition EIP 213.
func TestPrecompiledBn256Add(t *testing.T)      { testJson("bn256Add", "06", t) }
func BenchmarkPrecompiledBn256Add(b *testing.B) { benchJson("bn256Add", "06", b) }

// Tests OOG
func TestPrecompiledModExpOOG(t *testing.T) {
	modexpTests, err := loadJson("modexp")
	if err != nil {
		t.Fatal(err)
	}
	for _, test := range modexpTests {
		testPrecompiledOOG(t, "05", test)
	}
}

// Tests the sample inputs from the elliptic curve scalar multiplication EIP 213.
func TestPrecompiledBn256ScalarMul(t *testing.T)      { testJson("bn256ScalarMul", "07", t) }
func BenchmarkPrecompiledBn256ScalarMul(b *testing.B) { benchJson("bn256ScalarMul", "07", b) }

// Tests the sample inputs from the elliptic curve pairing check EIP 197.
func TestPrecompiledBn256Pairing(t *testing.T)      { testJson("bn256Pairing", "08", t) }
func BenchmarkPrecompiledBn256Pairing(b *testing.B) { benchJson("bn256Pairing", "08", b) }

func TestPrecompiledBlake2F(t *testing.T)      { testJson("blake2F", "09", t) }
func BenchmarkPrecompiledBlake2F(b *testing.B) { benchJson("blake2F", "09", b) }

func TestPrecompileBlake2FMalformedInput(t *testing.T) {
	for _, test := range blake2FMalformedInputTests {
		testPrecompiledFailure("09", test, t)
	}
}

func TestPrecompiledEcrecover(t *testing.T) { testJson("ecRecover", "01", t) }

func testJson(name, addr string, t *testing.T) {
	tests, err := loadJson(name)
	if err != nil {
		t.Fatal(err)
	}
	for _, test := range tests {
		testPrecompiled(t, addr, test)
	}
}

func testJsonFail(name, addr string, t *testing.T) {
	tests, err := loadJsonFail(name)
	if err != nil {
		t.Fatal(err)
	}
	for _, test := range tests {
		testPrecompiledFailure(addr, test, t)
	}
}

func benchJson(name, addr string, b *testing.B) {
	tests, err := loadJson(name)
	if err != nil {
		b.Fatal(err)
	}
	for _, test := range tests {
		benchmarkPrecompiled(b, addr, test)
	}
}

func TestPrecompiledBLS12381G1Add(t *testing.T)      { testJson("blsG1Add", "0a", t) }
func TestPrecompiledBLS12381G1Mul(t *testing.T)      { testJson("blsG1Mul", "0b", t) }
func TestPrecompiledBLS12381G1MultiExp(t *testing.T) { testJson("blsG1MultiExp", "0c", t) }
func TestPrecompiledBLS12381G2Add(t *testing.T)      { testJson("blsG2Add", "0d", t) }
func TestPrecompiledBLS12381G2Mul(t *testing.T)      { testJson("blsG2Mul", "0e", t) }
func TestPrecompiledBLS12381G2MultiExp(t *testing.T) { testJson("blsG2MultiExp", "0f", t) }
func TestPrecompiledBLS12381Pairing(t *testing.T)    { testJson("blsPairing", "10", t) }
func TestPrecompiledBLS12381MapG1(t *testing.T)      { testJson("blsMapG1", "11", t) }
func TestPrecompiledBLS12381MapG2(t *testing.T)      { testJson("blsMapG2", "12", t) }

func BenchmarkPrecompiledBLS12381G1Add(b *testing.B)      { benchJson("blsG1Add", "0a", b) }
func BenchmarkPrecompiledBLS12381G1Mul(b *testing.B)      { benchJson("blsG1Mul", "0b", b) }
func BenchmarkPrecompiledBLS12381G1MultiExp(b *testing.B) { benchJson("blsG1MultiExp", "0c", b) }
func BenchmarkPrecompiledBLS12381G2Add(b *testing.B)      { benchJson("blsG2Add", "0d", b) }
func BenchmarkPrecompiledBLS12381G2Mul(b *testing.B)      { benchJson("blsG2Mul", "0e", b) }
func BenchmarkPrecompiledBLS12381G2MultiExp(b *testing.B) { benchJson("blsG2MultiExp", "0f", b) }
func BenchmarkPrecompiledBLS12381Pairing(b *testing.B)    { benchJson("blsPairing", "10", b) }
func BenchmarkPrecompiledBLS12381MapG1(b *testing.B)      { benchJson("blsMapG1", "11", b) }
func BenchmarkPrecompiledBLS12381MapG2(b *testing.B)      { benchJson("blsMapG2", "12", b) }

// Failure tests
func TestPrecompiledBLS12381G1AddFail(t *testing.T)      { testJsonFail("blsG1Add", "0a", t) }
func TestPrecompiledBLS12381G1MulFail(t *testing.T)      { testJsonFail("blsG1Mul", "0b", t) }
func TestPrecompiledBLS12381G1MultiExpFail(t *testing.T) { testJsonFail("blsG1MultiExp", "0c", t) }
func TestPrecompiledBLS12381G2AddFail(t *testing.T)      { testJsonFail("blsG2Add", "0d", t) }
func TestPrecompiledBLS12381G2MulFail(t *testing.T)      { testJsonFail("blsG2Mul", "0e", t) }
func TestPrecompiledBLS12381G2MultiExpFail(t *testing.T) { testJsonFail("blsG2MultiExp", "0f", t) }
func TestPrecompiledBLS12381PairingFail(t *testing.T)    { testJsonFail("blsPairing", "10", t) }
func TestPrecompiledBLS12381MapG1Fail(t *testing.T)      { testJsonFail("blsMapG1", "11", t) }
func TestPrecompiledBLS12381MapG2Fail(t *testing.T)      { testJsonFail("blsMapG2", "12", t) }

func loadJson(name string) ([]precompiledTest, error) {
	data, err := os.ReadFile(fmt.Sprintf("testdata/precompiles/%v.json", name))
	if err != nil {
		return nil, err
	}
	var testcases []precompiledTest
	err = json.Unmarshal(data, &testcases)
	return testcases, err
}

func loadJsonFail(name string) ([]precompiledFailureTest, error) {
	data, err := os.ReadFile(fmt.Sprintf("testdata/precompiles/fail-%v.json", name))
	if err != nil {
		return nil, err
	}
	var testcases []precompiledFailureTest
	err = json.Unmarshal(data, &testcases)
	return testcases, err
}

// BenchmarkPrecompiledBLS12381G1MultiExpWorstCase benchmarks the worst case we could find that still fits a gaslimit of 10MGas.
func BenchmarkPrecompiledBLS12381G1MultiExpWorstCase(b *testing.B) {
	task := "0000000000000000000000000000000008d8c4a16fb9d8800cce987c0eadbb6b3b005c213d44ecb5adeed713bae79d606041406df26169c35df63cf972c94be1" +
		"0000000000000000000000000000000011bc8afe71676e6730702a46ef817060249cd06cd82e6981085012ff6d013aa4470ba3a2c71e13ef653e1e223d1ccfe9" +
		"FFFFFFFFFFFFFFFFFFFFFFFFFFFFFFFFFFFFFFFFFFFFFFFFFFFFFFFFFFFFFFFF"
	input := task
	for i := 0; i < 4787; i++ {
		input = input + task
	}
	testcase := precompiledTest{
		Input:       input,
		Expected:    "0000000000000000000000000000000005a6310ea6f2a598023ae48819afc292b4dfcb40aabad24a0c2cb6c19769465691859eeb2a764342a810c5038d700f18000000000000000000000000000000001268ac944437d15923dc0aec00daa9250252e43e4b35ec7a19d01f0d6cd27f6e139d80dae16ba1c79cc7f57055a93ff5",
		Name:        "WorstCaseG1",
		NoBenchmark: false,
	}
	benchmarkPrecompiled(b, "0c", testcase)
}

// BenchmarkPrecompiledBLS12381G2MultiExpWorstCase benchmarks the worst case we could find that still fits a gaslimit of 10MGas.
func BenchmarkPrecompiledBLS12381G2MultiExpWorstCase(b *testing.B) {
	task := "000000000000000000000000000000000d4f09acd5f362e0a516d4c13c5e2f504d9bd49fdfb6d8b7a7ab35a02c391c8112b03270d5d9eefe9b659dd27601d18f" +
		"000000000000000000000000000000000fd489cb75945f3b5ebb1c0e326d59602934c8f78fe9294a8877e7aeb95de5addde0cb7ab53674df8b2cfbb036b30b99" +
		"00000000000000000000000000000000055dbc4eca768714e098bbe9c71cf54b40f51c26e95808ee79225a87fb6fa1415178db47f02d856fea56a752d185f86b" +
		"000000000000000000000000000000001239b7640f416eb6e921fe47f7501d504fadc190d9cf4e89ae2b717276739a2f4ee9f637c35e23c480df029fd8d247c7" +
		"FFFFFFFFFFFFFFFFFFFFFFFFFFFFFFFFFFFFFFFFFFFFFFFFFFFFFFFFFFFFFFFF"
	input := task
	for i := 0; i < 1040; i++ {
		input = input + task
	}

	testcase := precompiledTest{
		Input:       input,
		Expected:    "0000000000000000000000000000000018f5ea0c8b086095cfe23f6bb1d90d45de929292006dba8cdedd6d3203af3c6bbfd592e93ecb2b2c81004961fdcbb46c00000000000000000000000000000000076873199175664f1b6493a43c02234f49dc66f077d3007823e0343ad92e30bd7dc209013435ca9f197aca44d88e9dac000000000000000000000000000000000e6f07f4b23b511eac1e2682a0fc224c15d80e122a3e222d00a41fab15eba645a700b9ae84f331ae4ed873678e2e6c9b000000000000000000000000000000000bcb4849e460612aaed79617255fd30c03f51cf03d2ed4163ca810c13e1954b1e8663157b957a601829bb272a4e6c7b8",
		Name:        "WorstCaseG2",
		NoBenchmark: false,
	}
<<<<<<< HEAD
	benchmarkPrecompiled("0f", testcase, b)
}

func TestPrecompiledPointEvaluation(t *testing.T) { testJson("pointEvaluation", "14", t) }
=======
	benchmarkPrecompiled(b, "0f", testcase)
}
>>>>>>> 4c8c7094
<|MERGE_RESOLUTION|>--- conflicted
+++ resolved
@@ -393,12 +393,7 @@
 		Name:        "WorstCaseG2",
 		NoBenchmark: false,
 	}
-<<<<<<< HEAD
-	benchmarkPrecompiled("0f", testcase, b)
-}
-
-func TestPrecompiledPointEvaluation(t *testing.T) { testJson("pointEvaluation", "14", t) }
-=======
 	benchmarkPrecompiled(b, "0f", testcase)
 }
->>>>>>> 4c8c7094
+
+func TestPrecompiledPointEvaluation(t *testing.T) { testJson("pointEvaluation", "14", t) }