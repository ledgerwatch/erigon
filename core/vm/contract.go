// Copyright 2015 The go-ethereum Authors
// This file is part of the go-ethereum library.
//
// The go-ethereum library is free software: you can redistribute it and/or modify
// it under the terms of the GNU Lesser General Public License as published by
// the Free Software Foundation, either version 3 of the License, or
// (at your option) any later version.
//
// The go-ethereum library is distributed in the hope that it will be useful,
// but WITHOUT ANY WARRANTY; without even the implied warranty of
// MERCHANTABILITY or FITNESS FOR A PARTICULAR PURPOSE. See the
// GNU Lesser General Public License for more details.
//
// You should have received a copy of the GNU Lesser General Public License
// along with the go-ethereum library. If not, see <http://www.gnu.org/licenses/>.

package vm

import (
	"github.com/holiman/uint256"
	libcommon "github.com/ledgerwatch/erigon-lib/common"

	"github.com/ledgerwatch/erigon/core/tracing"
)

// ContractRef is a reference to the contract's backing object
type ContractRef interface {
	Address() libcommon.Address
}

// AccountRef implements ContractRef.
//
// Account references are used during EVM initialisation and
// it's primary use is to fetch addresses. Removing this object
// proves difficult because of the cached jump destinations which
// are fetched from the parent contract (i.e. the caller), which
// is a ContractRef.
type AccountRef libcommon.Address

// Address casts AccountRef to a Address
func (ar AccountRef) Address() libcommon.Address { return (libcommon.Address)(ar) }

// Contract represents an ethereum contract in the state database. It contains
// the contract code, calling arguments. Contract implements ContractRef
type Contract struct {
	// CallerAddress is the result of the caller which initialised this
	// contract. However when the "call method" is delegated this value
	// needs to be initialised to that of the caller's caller.
	CallerAddress libcommon.Address
	caller        ContractRef
	self          libcommon.Address
	jumpdests     map[libcommon.Hash][]uint64 // Aggregated result of JUMPDEST analysis.
	analysis      []uint64                    // Locally cached result of JUMPDEST analysis
	skipAnalysis  bool

	Code     []byte
	CodeHash libcommon.Hash
	CodeAddr *libcommon.Address
	Input    []byte

	Gas   uint64
	value *uint256.Int
}

// NewContract returns a new contract environment for the execution of EVM.
func NewContract(caller ContractRef, addr libcommon.Address, value *uint256.Int, gas uint64, skipAnalysis bool) *Contract {
	c := &Contract{CallerAddress: caller.Address(), caller: caller, self: addr}

	if parent, ok := caller.(*Contract); ok {
		// Reuse JUMPDEST analysis from parent context if available.
		c.jumpdests = parent.jumpdests
	} else {
		c.jumpdests = make(map[libcommon.Hash][]uint64)
	}

	// Gas should be a pointer so it can safely be reduced through the run
	// This pointer will be off the state transition
	c.Gas = gas
	// ensures a value is set
	c.value = value

	c.skipAnalysis = skipAnalysis

	return c
}

// First result tells us if the destination is valid
// Second result tells us if the code bitmap was used
func (c *Contract) validJumpdest(dest *uint256.Int) (bool, bool) {
	udest, overflow := dest.Uint64WithOverflow()
	// PC cannot go beyond len(code) and certainly can't be bigger than 64bits.
	// Don't bother checking for JUMPDEST in that case.
	if overflow || udest >= uint64(len(c.Code)) {
		return false, false
	}
	// Only JUMPDESTs allowed for destinations
	if OpCode(c.Code[udest]) != JUMPDEST {
		return false, false
	}
	if c.skipAnalysis {
		return true, false
	}
	return c.isCode(udest), true
}

func isCodeFromAnalysis(analysis []uint64, udest uint64) bool {
	return analysis[udest/64]&(uint64(1)<<(udest&63)) == 0
}

// isCode returns true if the provided PC location is an actual opcode, as
// opposed to a data-segment following a PUSHN operation.
func (c *Contract) isCode(udest uint64) bool {
	// Do we have a contract hash already?
	// If we do have a hash, that means it's a 'regular' contract. For regular
	// contracts ( not temporary initcode), we store the analysis in a map
	if c.CodeHash != (libcommon.Hash{}) {
		// Does parent context have the analysis?
		analysis, exist := c.jumpdests[c.CodeHash]
		if !exist {
			// Do the analysis and save in parent context
			// We do not need to store it in c.analysis
			analysis = codeBitmap(c.Code)
			c.jumpdests[c.CodeHash] = analysis
		}
		// Also stash it in current contract for faster access
		c.analysis = analysis
		return isCodeFromAnalysis(analysis, udest)
	}

	// We don't have the code hash, most likely a piece of initcode not already
	// in state trie. In that case, we do an analysis, and save it locally, so
	// we don't have to recalculate it for every JUMP instruction in the execution
	// However, we don't save it within the parent context
	if c.analysis == nil {
		c.analysis = codeBitmap(c.Code)
	}

	return isCodeFromAnalysis(c.analysis, udest)
}

// AsDelegate sets the contract to be a delegate call and returns the current
// contract (for chaining calls)
func (c *Contract) AsDelegate() *Contract {
	// NOTE: caller must, at all times be a contract. It should never happen
	// that caller is something other than a Contract.
	parent := c.caller.(*Contract)
	c.CallerAddress = parent.CallerAddress
	c.value = parent.value

	return c
}

// GetOp returns the n'th element in the contract's byte array
func (c *Contract) GetOp(n uint64) OpCode {
	if n < uint64(len(c.Code)) {
		return OpCode(c.Code[n])
	}

	return STOP
}

// Caller returns the caller of the contract.
//
// Caller will recursively call caller when the contract is a delegate
// call, including that of caller's caller.
func (c *Contract) Caller() libcommon.Address {
	return c.CallerAddress
}

// UseGas attempts the use gas and subtracts it and returns true on success
<<<<<<< HEAD
func (c *Contract) UseGas(gas uint64, logger *tracing.Hooks, reason tracing.GasChangeReason) (ok bool) {
=======
func (c *Contract) UseGas(gas uint64, reason tracing.GasChangeReason) (ok bool) {
	// We collect the gas change reason today, future changes will add gas change(s) tracking with reason
	_ = reason

>>>>>>> 1797c66a
	if c.Gas < gas {
		return false
	}

	if logger != nil && logger.OnGasChange != nil && reason != tracing.GasChangeIgnored {
		logger.OnGasChange(c.Gas, c.Gas-gas, reason)
	}
	c.Gas -= gas
	return true
}

// RefundGas refunds gas to the contract
<<<<<<< HEAD
func (c *Contract) RefundGas(gas uint64, logger *tracing.Hooks, reason tracing.GasChangeReason) {
	if gas == 0 {
		return
	}
	if logger != nil && logger.OnGasChange != nil && reason != tracing.GasChangeIgnored {
		logger.OnGasChange(c.Gas, c.Gas+gas, reason)
	}
=======
func (c *Contract) RefundGas(gas uint64, reason tracing.GasChangeReason) {
	// We collect the gas change reason today, future changes will add gas change(s) tracking with reason
	_ = reason

	if gas == 0 {
		return
	}
>>>>>>> 1797c66a
	c.Gas += gas
}

// Address returns the contracts address
func (c *Contract) Address() libcommon.Address {
	return c.self
}

// Value returns the contract's value (sent to it from it's caller)
func (c *Contract) Value() *uint256.Int {
	return c.value
}

// SetCallCode sets the code of the contract and address of the backing data
// object
func (c *Contract) SetCallCode(addr *libcommon.Address, hash libcommon.Hash, code []byte) {
	c.Code = code
	c.CodeHash = hash
	c.CodeAddr = addr
}

// SetCodeOptionalHash can be used to provide code, but it's optional to provide hash.
// In case hash is not provided, the jumpdest analysis will not be saved to the parent context
func (c *Contract) SetCodeOptionalHash(addr *libcommon.Address, codeAndHash *codeAndHash) {
	c.Code = codeAndHash.code
	c.CodeHash = codeAndHash.hash
	c.CodeAddr = addr
}<|MERGE_RESOLUTION|>--- conflicted
+++ resolved
@@ -168,14 +168,10 @@
 }
 
 // UseGas attempts the use gas and subtracts it and returns true on success
-<<<<<<< HEAD
 func (c *Contract) UseGas(gas uint64, logger *tracing.Hooks, reason tracing.GasChangeReason) (ok bool) {
-=======
-func (c *Contract) UseGas(gas uint64, reason tracing.GasChangeReason) (ok bool) {
 	// We collect the gas change reason today, future changes will add gas change(s) tracking with reason
 	_ = reason
 
->>>>>>> 1797c66a
 	if c.Gas < gas {
 		return false
 	}
@@ -188,23 +184,16 @@
 }
 
 // RefundGas refunds gas to the contract
-<<<<<<< HEAD
 func (c *Contract) RefundGas(gas uint64, logger *tracing.Hooks, reason tracing.GasChangeReason) {
+	// We collect the gas change reason today, future changes will add gas change(s) tracking with reason
+	_ = reason
+
 	if gas == 0 {
 		return
 	}
 	if logger != nil && logger.OnGasChange != nil && reason != tracing.GasChangeIgnored {
 		logger.OnGasChange(c.Gas, c.Gas+gas, reason)
 	}
-=======
-func (c *Contract) RefundGas(gas uint64, reason tracing.GasChangeReason) {
-	// We collect the gas change reason today, future changes will add gas change(s) tracking with reason
-	_ = reason
-
-	if gas == 0 {
-		return
-	}
->>>>>>> 1797c66a
 	c.Gas += gas
 }
 
