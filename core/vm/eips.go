// Copyright 2019 The go-ethereum Authors
// This file is part of the go-ethereum library.
//
// The go-ethereum library is free software: you can redistribute it and/or modify
// it under the terms of the GNU Lesser General Public License as published by
// the Free Software Foundation, either version 3 of the License, or
// (at your option) any later version.
//
// The go-ethereum library is distributed in the hope that it will be useful,
// but WITHOUT ANY WARRANTY; without even the implied warranty of
// MERCHANTABILITY or FITNESS FOR A PARTICULAR PURPOSE. See the
// GNU Lesser General Public License for more details.
//
// You should have received a copy of the GNU Lesser General Public License
// along with the go-ethereum library. If not, see <http://www.gnu.org/licenses/>.

package vm

import (
	"encoding/binary"
	"fmt"
	"sort"

	"github.com/holiman/uint256"

	libcommon "github.com/ledgerwatch/erigon-lib/common"

	"github.com/ledgerwatch/erigon/consensus/misc"
	"github.com/ledgerwatch/erigon/params"
)

var activators = map[int]func(*JumpTable){
	7516: enable7516,
	6780: enable6780,
	5656: enable5656,
	4844: enable4844,
	3860: enable3860,
	3855: enable3855,
	3529: enable3529,
	3198: enable3198,
	2935: enable2935,
	2929: enable2929,
	2200: enable2200,
	1884: enable1884,
	1344: enable1344,
	1153: enable1153,
}

// EnableEIP enables the given EIP on the config.
// This operation writes in-place, and callers need to ensure that the globally
// defined jump tables are not polluted.
func EnableEIP(eipNum int, jt *JumpTable) error {
	enablerFn, ok := activators[eipNum]
	if !ok {
		return fmt.Errorf("undefined eip %d", eipNum)
	}
	enablerFn(jt)
	validateAndFillMaxStack(jt)
	return nil
}

func ValidEip(eipNum int) bool {
	_, ok := activators[eipNum]
	return ok
}
func ActivateableEips() []string {
	var nums []string //nolint:prealloc
	for k := range activators {
		nums = append(nums, fmt.Sprintf("%d", k))
	}
	sort.Strings(nums)
	return nums
}

// enable1884 applies EIP-1884 to the given jump table:
// - Increase cost of BALANCE to 700
// - Increase cost of EXTCODEHASH to 700
// - Increase cost of SLOAD to 800
// - Define SELFBALANCE, with cost GasFastStep (5)
func enable1884(jt *JumpTable) {
	// Gas cost changes
	jt[SLOAD].constantGas = params.SloadGasEIP1884
	jt[BALANCE].constantGas = params.BalanceGasEIP1884
	jt[EXTCODEHASH].constantGas = params.ExtcodeHashGasEIP1884

	// New opcode
	jt[SELFBALANCE] = &operation{
		execute:     opSelfBalance,
		constantGas: GasFastStep,
		numPop:      0,
		numPush:     1,
	}
}

func opSelfBalance(pc *uint64, interpreter *EVMInterpreter, callContext *ScopeContext) ([]byte, error) {
	balance := interpreter.evm.IntraBlockState().GetBalance(callContext.Contract.Address())
	callContext.Stack.Push(balance)
	return nil, nil
}

// enable1344 applies EIP-1344 (ChainID Opcode)
// - Adds an opcode that returns the current chain’s EIP-155 unique identifier
func enable1344(jt *JumpTable) {
	// New opcode
	jt[CHAINID] = &operation{
		execute:     opChainID,
		constantGas: GasQuickStep,
		numPop:      0,
		numPush:     1,
	}
}

// opChainID implements CHAINID opcode
func opChainID(pc *uint64, interpreter *EVMInterpreter, callContext *ScopeContext) ([]byte, error) {
	chainId, _ := uint256.FromBig(interpreter.evm.ChainRules().ChainID)
	callContext.Stack.Push(chainId)
	return nil, nil
}

// enable2200 applies EIP-2200 (Rebalance net-metered SSTORE)
func enable2200(jt *JumpTable) {
	jt[SLOAD].constantGas = params.SloadGasEIP2200
	jt[SSTORE].dynamicGas = gasSStoreEIP2200
}

// enable2929 enables "EIP-2929: Gas cost increases for state access opcodes"
// https://eips.ethereum.org/EIPS/eip-2929
func enable2929(jt *JumpTable) {
	jt[SSTORE].dynamicGas = gasSStoreEIP2929

	jt[SLOAD].constantGas = 0
	jt[SLOAD].dynamicGas = gasSLoadEIP2929

	jt[EXTCODECOPY].constantGas = params.WarmStorageReadCostEIP2929
	jt[EXTCODECOPY].dynamicGas = gasExtCodeCopyEIP2929

	jt[EXTCODESIZE].constantGas = params.WarmStorageReadCostEIP2929
	jt[EXTCODESIZE].dynamicGas = gasEip2929AccountCheck

	jt[EXTCODEHASH].constantGas = params.WarmStorageReadCostEIP2929
	jt[EXTCODEHASH].dynamicGas = gasEip2929AccountCheck

	jt[BALANCE].constantGas = params.WarmStorageReadCostEIP2929
	jt[BALANCE].dynamicGas = gasEip2929AccountCheck

	jt[CALL].constantGas = params.WarmStorageReadCostEIP2929
	jt[CALL].dynamicGas = gasCallEIP2929

	jt[CALLCODE].constantGas = params.WarmStorageReadCostEIP2929
	jt[CALLCODE].dynamicGas = gasCallCodeEIP2929

	jt[STATICCALL].constantGas = params.WarmStorageReadCostEIP2929
	jt[STATICCALL].dynamicGas = gasStaticCallEIP2929

	jt[DELEGATECALL].constantGas = params.WarmStorageReadCostEIP2929
	jt[DELEGATECALL].dynamicGas = gasDelegateCallEIP2929

	// This was previously part of the dynamic cost, but we're using it as a constantGas
	// factor here
	jt[SELFDESTRUCT].constantGas = params.SelfdestructGasEIP150
	jt[SELFDESTRUCT].dynamicGas = gasSelfdestructEIP2929
}

func enable3529(jt *JumpTable) {
	jt[SSTORE].dynamicGas = gasSStoreEIP3529
	jt[SELFDESTRUCT].dynamicGas = gasSelfdestructEIP3529
}

// enable3198 applies EIP-3198 (BASEFEE Opcode)
// - Adds an opcode that returns the current block's base fee.
func enable3198(jt *JumpTable) {
	// New opcode
	jt[BASEFEE] = &operation{
		execute:     opBaseFee,
		constantGas: GasQuickStep,
		numPop:      0,
		numPush:     1,
	}
}

// enable1153 applies EIP-1153 "Transient Storage"
// - Adds TLOAD that reads from transient storage
// - Adds TSTORE that writes to transient storage
func enable1153(jt *JumpTable) {
	jt[TLOAD] = &operation{
		execute:     opTload,
		constantGas: params.WarmStorageReadCostEIP2929,
		numPop:      1,
		numPush:     1,
	}

	jt[TSTORE] = &operation{
		execute:     opTstore,
		constantGas: params.WarmStorageReadCostEIP2929,
		numPop:      2,
		numPush:     0,
	}
}

// opTload implements TLOAD opcode
func opTload(pc *uint64, interpreter *EVMInterpreter, scope *ScopeContext) ([]byte, error) {
	loc := scope.Stack.Peek()
	hash := libcommon.Hash(loc.Bytes32())
	val := interpreter.evm.IntraBlockState().GetTransientState(scope.Contract.Address(), hash)
	loc.SetBytes(val.Bytes())
	return nil, nil
}

// opTstore implements TSTORE opcode
func opTstore(pc *uint64, interpreter *EVMInterpreter, scope *ScopeContext) ([]byte, error) {
	if interpreter.readOnly {
		return nil, ErrWriteProtection
	}
	loc := scope.Stack.Pop()
	val := scope.Stack.Pop()
	interpreter.evm.IntraBlockState().SetTransientState(scope.Contract.Address(), loc.Bytes32(), val)
	return nil, nil
}

// opBaseFee implements BASEFEE opcode
func opBaseFee(pc *uint64, interpreter *EVMInterpreter, callContext *ScopeContext) ([]byte, error) {
	baseFee := interpreter.evm.Context.BaseFee
	callContext.Stack.Push(baseFee)
	return nil, nil
}

// enable3855 applies EIP-3855 (PUSH0 opcode)
func enable3855(jt *JumpTable) {
	// New opcode
	jt[PUSH0] = &operation{
		execute:     opPush0,
		constantGas: GasQuickStep,
		numPop:      0,
		numPush:     1,
	}
}

// opPush0 implements the PUSH0 opcode
func opPush0(pc *uint64, interpreter *EVMInterpreter, scope *ScopeContext) ([]byte, error) {
	scope.Stack.Push(new(uint256.Int))
	return nil, nil
}

// EIP-3860: Limit and meter initcode
// https://eips.ethereum.org/EIPS/eip-3860
func enable3860(jt *JumpTable) {
	jt[CREATE].dynamicGas = gasCreateEip3860
	jt[CREATE2].dynamicGas = gasCreate2Eip3860
}

// enable4844 applies mini-danksharding (BLOBHASH opcode)
// - Adds an opcode that returns the versioned blob hash of the tx at a index.
func enable4844(jt *JumpTable) {
	jt[BLOBHASH] = &operation{
		execute:     opBlobHash,
		constantGas: GasFastestStep,
		numPop:      1,
		numPush:     1,
	}
}

// opBlobHash implements the BLOBHASH opcode
func opBlobHash(pc *uint64, interpreter *EVMInterpreter, scope *ScopeContext) ([]byte, error) {
	idx := scope.Stack.Peek()
	if idx.LtUint64(uint64(len(interpreter.evm.BlobHashes))) {
		hash := interpreter.evm.BlobHashes[idx.Uint64()]
		idx.SetBytes(hash.Bytes())
	} else {
		idx.Clear()
	}
	return nil, nil
}

// enable5656 enables EIP-5656 (MCOPY opcode)
// https://eips.ethereum.org/EIPS/eip-5656
func enable5656(jt *JumpTable) {
	jt[MCOPY] = &operation{
		execute:     opMcopy,
		constantGas: GasFastestStep,
		dynamicGas:  gasMcopy,
		numPop:      3,
		numPush:     0,
		memorySize:  memoryMcopy,
	}
}

// opMcopy implements the MCOPY opcode (https://eips.ethereum.org/EIPS/eip-5656)
func opMcopy(pc *uint64, interpreter *EVMInterpreter, scope *ScopeContext) ([]byte, error) {
	var (
		dst    = scope.Stack.Pop()
		src    = scope.Stack.Pop()
		length = scope.Stack.Pop()
	)
	// These values are checked for overflow during memory expansion calculation
	// (the memorySize function on the opcode).
	scope.Memory.Copy(dst.Uint64(), src.Uint64(), length.Uint64())
	return nil, nil
}

// enable6780 applies EIP-6780 (deactivate SELFDESTRUCT)
func enable6780(jt *JumpTable) {
	jt[SELFDESTRUCT].execute = opSelfdestruct6780
}

// opBlobBaseFee implements the BLOBBASEFEE opcode
func opBlobBaseFee(pc *uint64, interpreter *EVMInterpreter, callContext *ScopeContext) ([]byte, error) {
	excessBlobGas := interpreter.evm.Context.ExcessBlobGas
	blobBaseFee, err := misc.GetBlobGasPrice(interpreter.evm.ChainConfig(), *excessBlobGas)
	if err != nil {
		return nil, err
	}
	callContext.Stack.Push(blobBaseFee)
	return nil, nil
}

// enable7516 applies EIP-7516 (BLOBBASEFEE opcode)
// - Adds an opcode that returns the current block's blob base fee.
func enable7516(jt *JumpTable) {
	jt[BLOBBASEFEE] = &operation{
		execute:     opBlobBaseFee,
		constantGas: GasQuickStep,
		numPop:      0,
		numPush:     1,
	}
}

<<<<<<< HEAD
// enableEOF applies the EOF changes.
func enableEOF(jt *JumpTable) {
	// Deprecate opcodes
	undefined := &operation{
		execute:     opUndefined,
		constantGas: 0,
		numPop:      0,
		numPush:     0,
		undefined:   true,
	}
	jt[CALLCODE] = undefined
	jt[SELFDESTRUCT] = undefined
	jt[JUMP] = undefined
	jt[JUMPI] = undefined
	jt[PC] = undefined

	// TODO(racytech): Make sure everything is correct
	// New opcodes
	jt[RJUMP] = &operation{
		execute:     opRjump,
		constantGas: GasQuickStep,
		numPop:      0,
		numPush:     0,
		terminal:    true,
	}
	jt[RJUMPI] = &operation{
		execute:     opRjumpi,
		constantGas: GasSwiftStep,
		numPop:      1,
		numPush:     0,
	}
	jt[RJUMPV] = &operation{
		execute:     opRjumpv,
		constantGas: GasSwiftStep,
		numPop:      1,
		numPush:     0,
	}
	jt[CALLF] = &operation{
		execute:     opCallf,
		constantGas: GasFastStep,
		numPop:      0,
		numPush:     0,
	}
	jt[RETF] = &operation{
		execute:     opRetf,
		constantGas: GasSwiftStep,
		numPop:      0,
		numPush:     0,
		terminal:    true,
	}
	jt[JUMPF] = &operation{
		execute:     opJumpf,
		constantGas: GasFastStep,
		numPop:      0,
		numPush:     0,
	}
	jt[DUPN] = &operation{
		execute:     opDupN,
		constantGas: GasFastestStep,
		numPop:      0,
		numPush:     1,
	}
	jt[SWAPN] = &operation{
		execute:     opSwapN,
		constantGas: GasFastestStep,
		numPop:      0,
		numPush:     0,
	}
	jt[DATALOAD] = &operation{
		execute:     opDataLoad,
		constantGas: GasSwiftStep,
		numPop:      1,
		numPush:     1,
	}
	jt[DATALOADN] = &operation{
		execute:     opDataLoad,
		constantGas: GasFastestStep,
		numPop:      0,
		numPush:     1,
	}
	jt[DATASIZE] = &operation{
		execute:     opDataSize,
		constantGas: GasQuickStep,
		numPop:      0,
		numPush:     1,
	}
	jt[DATACOPY] = &operation{
		execute:     opDataCopy,
		constantGas: GasFastestStep,
		dynamicGas:  gasDataCopyEIP7480,
		numPop:      3,
		numPush:     0,
		memorySize:  memoryDataCopy,
	}
	jt[CREATE3] = &operation{
		execute:     opCreate3,
		constantGas: params.Create3Gas,
		// dynamicGas:  gasCreate2,
		numPop:     4,
		numPush:    1,
		memorySize: memoryCreate2,
	}
	jt[CREATE4] = &operation{
		execute:     opCreate4,
		constantGas: params.Create4Gas,
		// dynamicGas:  gasCreate2,
		numPop:     4,
		numPush:    1,
		memorySize: memoryCreate2,
	}
	jt[RETURNCONTRACT] = &operation{}
}

// opRjump implements the rjump opcode.
func opRjump(pc *uint64, interpreter *EVMInterpreter, scope *ScopeContext) ([]byte, error) {
	var (
		code   = scope.Contract.CodeAt(scope.CodeSection)
		offset = parseInt16(code[*pc+1:])
	)
	// move pc past op and operand (+3), add relative offset, subtract 1 to
	// account for interpreter loop.
	*pc = uint64(int64(*pc+3) + int64(offset) - 1)
	return nil, nil
}

// opRjumpi implements the RJUMPI opcode
func opRjumpi(pc *uint64, interpreter *EVMInterpreter, scope *ScopeContext) ([]byte, error) {
	condition := scope.Stack.Pop()
	if condition.BitLen() == 0 {
		// Not branching, just skip over immediate argument.
		*pc += 2
		return nil, nil
	}
	return opRjump(pc, interpreter, scope)
}

// opRjumpv implements the RJUMPV opcode
func opRjumpv(pc *uint64, interpreter *EVMInterpreter, scope *ScopeContext) ([]byte, error) {
	var (
		code  = scope.Contract.CodeAt(scope.CodeSection)
		count = uint64(code[*pc+1])
		idx   = scope.Stack.Pop()
	)
	if idx, overflow := idx.Uint64WithOverflow(); overflow || idx >= count {
		// Index out-of-bounds, don't branch, just skip over immediate
		// argument.
		*pc += 1 + count*2
		return nil, nil
	}
	offset := parseInt16(code[*pc+2+2*idx.Uint64():])
	*pc = uint64(int64(*pc+2+count*2) + int64(offset) - 1)
	return nil, nil
}

// opCallf implements the CALLF opcode
func opCallf(pc *uint64, interpreter *EVMInterpreter, scope *ScopeContext) ([]byte, error) {
	var (
		code = scope.Contract.CodeAt(scope.CodeSection)
		idx  = binary.BigEndian.Uint16(code[*pc+1:])
		typ  = scope.Contract.Container.Types[scope.CodeSection]
	)
	if scope.Stack.Len()+int(typ.MaxStackHeight) >= 1024 {
		return nil, fmt.Errorf("stack overflow")
	}
	retCtx := &ReturnContext{
		Section:     scope.CodeSection,
		Pc:          *pc + 3,
		StackHeight: scope.Stack.Len() - int(typ.Input),
	}
	scope.ReturnStack = append(scope.ReturnStack, retCtx)
	scope.CodeSection = uint64(idx)
	*pc = 0
	// *pc -= 1 // hacks xD
	return nil, nil
}

// opRetf implements the RETF opcode
func opRetf(pc *uint64, interpreter *EVMInterpreter, scope *ScopeContext) ([]byte, error) {
	var (
		last   = len(scope.ReturnStack) - 1
		retCtx = scope.ReturnStack[last]
	)
	scope.ReturnStack = scope.ReturnStack[:last]
	scope.CodeSection = retCtx.Section
	*pc = retCtx.Pc - 1

	// If returning from top frame, exit cleanly.
	if len(scope.ReturnStack) == 0 {
		return nil, errStopToken
	}
	return nil, nil
}

func opJumpf(pc *uint64, interpreter *EVMInterpreter, scope *ScopeContext) ([]byte, error) {
	var (
		code    = scope.Contract.CodeAt(scope.CodeSection)
		section = binary.BigEndian.Uint16(code[*pc+1:])
		typ     = scope.Contract.Container.Types[scope.CodeSection]
	)
	if scope.Stack.Len()+int(typ.MaxStackHeight) >= 1024 {
		return nil, fmt.Errorf("stack overflow")
	}
	scope.CodeSection = uint64(section)
	*pc = 0
	return nil, nil
}

func opDupN(pc *uint64, interpreter *EVMInterpreter, scope *ScopeContext) ([]byte, error) {
	// TODO(racytech): not yet merged
	return nil, nil
}

func opSwapN(pc *uint64, interpreter *EVMInterpreter, scope *ScopeContext) ([]byte, error) {
	// TODO(racytech): not yet merged
	return nil, nil
}

func opDataLoad(pc *uint64, interpreter *EVMInterpreter, scope *ScopeContext) ([]byte, error) {
	var (
		index  = scope.Stack.Pop()
		data   = scope.Contract.Data()
		offset = int(index.Uint64()) // with overflow maybe?
	)
	if len(data) < 32 || len(data)-32 < offset {
		return nil, ErrInvalidMemoryAccess
	}
	val := new(uint256.Int).SetBytes(data[offset : offset+32])
	scope.Stack.Push(val)
	return nil, nil
}

func opDataLoadN(pc *uint64, interpreter *EVMInterpreter, scope *ScopeContext) ([]byte, error) {
	var (
		code   = scope.Contract.CodeAt(scope.CodeSection)
		data   = scope.Contract.Data()
		offset = int(binary.BigEndian.Uint16(code[*pc+1:]))
	)
	if len(data) < 32 || len(data)-32 < offset {
		return nil, ErrInvalidMemoryAccess
	}
	val := new(uint256.Int).SetBytes(data[offset : offset+32])
	scope.Stack.Push(val)
	return nil, nil
}

func opDataSize(pc *uint64, interpreter *EVMInterpreter, scope *ScopeContext) ([]byte, error) {
	dataSize := len(scope.Contract.Data())
	val := new(uint256.Int).SetUint64(uint64(dataSize))
	scope.Stack.Push(val)
	return nil, nil
}

func opDataCopy(pc *uint64, interpreter *EVMInterpreter, scope *ScopeContext) ([]byte, error) {
	var (
		memOffset256 = scope.Stack.Pop()
		dataIndex256 = scope.Stack.Pop()
		size256      = scope.Stack.Pop()

		data    = scope.Contract.Data()
		dataLen = uint64(len(data))
		src     = dataIndex256.Uint64()
		dst     = memOffset256.Uint64()
		size    = size256.Uint64()
	)

	if dataLen < size || dataLen-size < src {
		return nil, ErrInvalidMemoryAccess
	}

	if size > 0 {
		scope.Memory.Copy(dst, src, size)
	}

	return nil, nil
}

func opCreate3(pc *uint64, interpreter *EVMInterpreter, scope *ScopeContext) ([]byte, error) {
	if interpreter.readOnly {
		return nil, ErrWriteProtection
	}
	var (
		code             = scope.Contract.CodeAt(scope.CodeSection)
		initContainerIdx = int(code[*pc+1])
		endowment        = scope.Stack.Pop()
		salt             = scope.Stack.Pop()
		offset, size     = scope.Stack.Pop(), scope.Stack.Pop()
		inputOffset      = offset.Uint64()
		inputSize        = size.Uint64()
		gas              = scope.Contract.Gas
		input            = []byte{}
		initContainer    = scope.Contract.Container.SubContainer[initContainerIdx]
	)
	*pc += 2

	if inputSize > 0 {
		input = scope.Memory.GetCopy(int64(inputOffset), int64(inputSize))
	}
	// Apply EIP150
	gas -= gas / 64
	scope.Contract.UseGas(gas)

	stackValue := size

	res, addr, returnGas, suberr := interpreter.evm.Create3(scope.Contract, input, initContainer, gas, &endowment, &salt)

	// Push item on the stack based on the returned error.
	if suberr != nil {
		stackValue.Clear()
	} else {
		stackValue.SetBytes(addr.Bytes())
	}

	scope.Stack.Push(&stackValue)
	scope.Contract.Gas += returnGas

	if suberr == ErrExecutionReverted {
		interpreter.returnData = res // set REVERT data to return data buffer
		return res, nil
	}
	interpreter.returnData = nil // clear dirty return data buffer
	return nil, nil
}

func opCreate4(pc *uint64, interpreter *EVMInterpreter, scope *ScopeContext) ([]byte, error) {
	// TODO(racytech): Add new TxType
	// CREATE4 expects new transaction type = 4 which will carry initcodes
	return nil, nil
}

func opReturnContract(pc *uint64, interpreter *EVMInterpreter, scope *ScopeContext) ([]byte, error) {
	var (
		code               = scope.Contract.CodeAt(scope.CodeSection)
		deployContainerIdx = int(code[*pc+1])
		auxDataOffset      = scope.Stack.Pop()
		auxDataSize        = scope.Stack.Pop()
		deployContainer    = scope.Contract.Container.SubContainer[deployContainerIdx]
		auxData            = scope.Memory.GetPtr(int64(auxDataOffset.Uint64()), int64(auxDataSize.Uint64()))
	)
	var c Container
	// NOTE(racytech): UnmarshalBinary checks for correct EOF format
	// but it decodes entire container, which is a bit expensive. Do we need that?
	// Can we do better?
	if err := c.UnmarshalBinary(deployContainer); err != nil {
		return nil, fmt.Errorf("%w: %v", ErrInvalidEOFInitcode, err)
	}
	// TODO(racytech): make sure this one refers to the same underlying slice as Container.SubContainer[deployContainerIdx]
	deployContainer = append(deployContainer, auxData...)
	return nil, nil
=======
// enable2935 applies EIP-2935 (Historical block hashes in state)
func enable2935(jt *JumpTable) {
	jt[BLOCKHASH].execute = opBlockhash2935
>>>>>>> ab6c6137
}<|MERGE_RESOLUTION|>--- conflicted
+++ resolved
@@ -324,7 +324,11 @@
 	}
 }
 
-<<<<<<< HEAD
+// enable2935 applies EIP-2935 (Historical block hashes in state)
+func enable2935(jt *JumpTable) {
+	jt[BLOCKHASH].execute = opBlockhash2935
+}
+
 // enableEOF applies the EOF changes.
 func enableEOF(jt *JumpTable) {
 	// Deprecate opcodes
@@ -673,9 +677,4 @@
 	// TODO(racytech): make sure this one refers to the same underlying slice as Container.SubContainer[deployContainerIdx]
 	deployContainer = append(deployContainer, auxData...)
 	return nil, nil
-=======
-// enable2935 applies EIP-2935 (Historical block hashes in state)
-func enable2935(jt *JumpTable) {
-	jt[BLOCKHASH].execute = opBlockhash2935
->>>>>>> ab6c6137
 }