// Copyright 2014 The go-ethereum Authors
// This file is part of the go-ethereum library.
//
// The go-ethereum library is free software: you can redistribute it and/or modify
// it under the terms of the GNU Lesser General Public License as published by
// the Free Software Foundation, either version 3 of the License, or
// (at your option) any later version.
//
// The go-ethereum library is distributed in the hope that it will be useful,
// but WITHOUT ANY WARRANTY; without even the implied warranty of
// MERCHANTABILITY or FITNESS FOR A PARTICULAR PURPOSE. See the
// GNU Lesser General Public License for more details.
//
// You should have received a copy of the GNU Lesser General Public License
// along with the go-ethereum library. If not, see <http://www.gnu.org/licenses/>.

package vm

import (
	"hash"
	"sync"

	"github.com/ledgerwatch/erigon-lib/chain"
	libcommon "github.com/ledgerwatch/erigon-lib/common"
	"github.com/ledgerwatch/erigon-lib/common/math"
	"github.com/ledgerwatch/log/v3"

	"github.com/ledgerwatch/erigon/core/vm/stack"
)

// Config are the configuration options for the Interpreter
type Config struct {
	Debug         bool      // Enables debugging
	Tracer        EVMLogger // Opcode logger
	NoRecursion   bool      // Disables call, callcode, delegate call and create
	NoBaseFee     bool      // Forces the EIP-1559 baseFee to 0 (needed for 0 price calls)
	SkipAnalysis  bool      // Whether we can skip jumpdest analysis based on the checked history
	TraceJumpDest bool      // Print transaction hashes where jumpdest analysis was useful
	NoReceipts    bool      // Do not calculate receipts
	ReadOnly      bool      // Do no perform any block finalisation
	StatelessExec bool      // true is certain conditions (like state trie root hash matching) need to be relaxed for stateless EVM execution
	RestoreState  bool      // Revert all changes made to the state (useful for constant system calls)

	ExtraEips []int // Additional EIPS that are to be enabled
}

var pool = sync.Pool{
	New: func() any {
		return NewMemory()
	},
}

func (vmConfig *Config) HasEip3860(rules *chain.Rules) bool {
	for _, eip := range vmConfig.ExtraEips {
		if eip == 3860 {
			return true
		}
	}
	return rules.IsShanghai
}

// Interpreter is used to run Ethereum based contracts and will utilise the
// passed environment to query external sources for state information.
// The Interpreter will run the byte code VM based on the passed
// configuration.
type Interpreter interface {
	// Run loops and evaluates the contract's code with the given input data and returns
	// the return byte-slice and an error if one occurred.
	Run(contract *Contract, input []byte, static bool) ([]byte, error)

	// `Depth` returns the current call stack's depth.
	Depth() int
}

// ScopeContext contains the things that are per-call, such as stack and memory,
// but not transients like pc and gas
type ScopeContext struct {
	Memory   *Memory
	Stack    *stack.Stack
	Contract *Contract
}

// keccakState wraps sha3.state. In addition to the usual hash methods, it also supports
// Read to get a variable amount of data from the hash state. Read is faster than Sum
// because it doesn't copy the internal state, but also modifies the internal state.
type keccakState interface {
	hash.Hash
	Read([]byte) (int, error)
}

// EVMInterpreter represents an EVM interpreter
type EVMInterpreter struct {
	*VM
	jt    *JumpTable // EVM instruction table
	depth int
}

// structcheck doesn't see embedding
//
//nolint:structcheck
type VM struct {
	evm VMInterpreter
	cfg Config

	hasher    keccakState    // Keccak256 hasher instance shared across opcodes
	hasherBuf libcommon.Hash // Keccak256 hasher result array shared across opcodes

	readOnly   bool   // Whether to throw on stateful modifications
	returnData []byte // Last CALL's return data for subsequent reuse
}

func copyJumpTable(jt *JumpTable) *JumpTable {
	var copy JumpTable
	for i, op := range jt {
		if op != nil {
			opCopy := *op
			copy[i] = &opCopy
		}
	}
	return &copy
}

// NewEVMInterpreter returns a new instance of the Interpreter.
func NewEVMInterpreter(evm VMInterpreter, cfg Config) *EVMInterpreter {
	var jt *JumpTable
	switch {
<<<<<<< HEAD
	case evm.ChainRules().IsSharding:
		jt = &shardingInstructionSet
=======
	case evm.ChainRules().IsPrague:
		jt = &pragueInstructionSet
>>>>>>> 3b36d5d5
	case evm.ChainRules().IsCancun:
		jt = &cancunInstructionSet
	case evm.ChainRules().IsShanghai:
		jt = &shanghaiInstructionSet
	case evm.ChainRules().IsLondon:
		jt = &londonInstructionSet
	case evm.ChainRules().IsBerlin:
		jt = &berlinInstructionSet
	case evm.ChainRules().IsIstanbul:
		jt = &istanbulInstructionSet
	case evm.ChainRules().IsConstantinople:
		jt = &constantinopleInstructionSet
	case evm.ChainRules().IsByzantium:
		jt = &byzantiumInstructionSet
	case evm.ChainRules().IsSpuriousDragon:
		jt = &spuriousDragonInstructionSet
	case evm.ChainRules().IsTangerineWhistle:
		jt = &tangerineWhistleInstructionSet
	case evm.ChainRules().IsHomestead:
		jt = &homesteadInstructionSet
	default:
		jt = &frontierInstructionSet
	}
	if len(cfg.ExtraEips) > 0 {
		jt = copyJumpTable(jt)
		for i, eip := range cfg.ExtraEips {
			if err := EnableEIP(eip, jt); err != nil {
				// Disable it, so caller can check if it's activated or not
				cfg.ExtraEips = append(cfg.ExtraEips[:i], cfg.ExtraEips[i+1:]...)
				log.Error("EIP activation failed", "eip", eip, "err", err)
			}
		}
	}

	return &EVMInterpreter{
		VM: &VM{
			evm: evm,
			cfg: cfg,
		},
		jt: jt,
	}
}

func (in *EVMInterpreter) decrementDepth() { in.depth-- }

// Run loops and evaluates the contract's code with the given input data and returns
// the return byte-slice and an error if one occurred.
//
// It's important to note that any errors returned by the interpreter should be
// considered a revert-and-consume-all-gas operation except for
// ErrExecutionReverted which means revert-and-keep-gas-left.
func (in *EVMInterpreter) Run(contract *Contract, input []byte, readOnly bool) (ret []byte, err error) {
	// Don't bother with the execution if there's no code.
	if len(contract.Code) == 0 {
		return nil, nil
	}

	// Increment the call depth which is restricted to 1024
	in.depth++
	defer in.decrementDepth()

	// Make sure the readOnly is only set if we aren't in readOnly yet.
	// This makes also sure that the readOnly flag isn't removed for child calls.
	if readOnly && !in.readOnly {
		in.readOnly = true
		defer func() { in.readOnly = false }()
	}

	// Reset the previous call's return data. It's unimportant to preserve the old buffer
	// as every returning call will return new data anyway.
	in.returnData = nil

	var (
		op          OpCode // current opcode
		mem         = pool.Get().(*Memory)
		locStack    = stack.New()
		callContext = &ScopeContext{
			Memory:   mem,
			Stack:    locStack,
			Contract: contract,
		}
		// For optimisation reason we're using uint64 as the program counter.
		// It's theoretically possible to go above 2^64. The YP defines the PC
		// to be uint256. Practically much less so feasible.
		_pc  = uint64(0) // program counter
		pc   = &_pc      // program counter
		cost uint64
		// copies used by tracer
		pcCopy  uint64 // needed for the deferred Tracer
		gasCopy uint64 // for Tracer to log gas remaining before execution
		logged  bool   // deferred Tracer should ignore already logged steps
		res     []byte // result of the opcode execution function
	)
	// Don't move this deferrred function, it's placed before the capturestate-deferred method,
	// so that it get's executed _after_: the capturestate needs the stacks before
	// they are returned to the pools
	mem.Reset()
	defer pool.Put(mem)
	defer stack.ReturnNormalStack(locStack)
	contract.Input = input

	if in.cfg.Debug {
		defer func() {
			if err != nil {
				if !logged {
					in.cfg.Tracer.CaptureState(pcCopy, op, gasCopy, cost, callContext, in.returnData, in.depth, err) //nolint:errcheck
				} else {
					in.cfg.Tracer.CaptureFault(pcCopy, op, gasCopy, cost, callContext, in.depth, err)
				}
			}
		}()
	}
	// The Interpreter main run loop (contextual). This loop runs until either an
	// explicit STOP, RETURN or SELFDESTRUCT is executed, an error occurred during
	// the execution of one of the operations or until the done flag is set by the
	// parent context.
	steps := 0
	for {
		steps++
		if steps%1000 == 0 && in.evm.Cancelled() {
			break
		}
		if in.cfg.Debug {
			// Capture pre-execution values for tracing.
			logged, pcCopy, gasCopy = false, _pc, contract.Gas
		}
		// Get the operation from the jump table and validate the stack to ensure there are
		// enough stack items available to perform the operation.
		op = contract.GetOp(_pc)
		operation := in.jt[op]
		cost = operation.constantGas // For tracing
		// Validate stack
		if sLen := locStack.Len(); sLen < operation.numPop {
			return nil, &ErrStackUnderflow{stackLen: sLen, required: operation.numPop}
		} else if sLen > operation.maxStack {
			return nil, &ErrStackOverflow{stackLen: sLen, limit: operation.maxStack}
		}
		if !contract.UseGas(cost) {
			return nil, ErrOutOfGas
		}
		if operation.dynamicGas != nil {
			// All ops with a dynamic memory usage also has a dynamic gas cost.
			var memorySize uint64
			// calculate the new memory size and expand the memory to fit
			// the operation
			// Memory check needs to be done prior to evaluating the dynamic gas portion,
			// to detect calculation overflows
			if operation.memorySize != nil {
				memSize, overflow := operation.memorySize(locStack)
				if overflow {
					return nil, ErrGasUintOverflow
				}
				// memory is expanded in words of 32 bytes. Gas
				// is also calculated in words.
				if memorySize, overflow = math.SafeMul(ToWordSize(memSize), 32); overflow {
					return nil, ErrGasUintOverflow
				}
			}
			// Consume the gas and return an error if not enough gas is available.
			// cost is explicitly set so that the capture state defer method can get the proper cost
			var dynamicCost uint64
			dynamicCost, err = operation.dynamicGas(in.evm, contract, locStack, mem, memorySize)
			cost += dynamicCost // for tracing
			if err != nil || !contract.UseGas(dynamicCost) {
				return nil, ErrOutOfGas
			}
			if memorySize > 0 {
				mem.Resize(memorySize)
			}
		}
		if in.cfg.Debug {
			in.cfg.Tracer.CaptureState(_pc, op, gasCopy, cost, callContext, in.returnData, in.depth, err) //nolint:errcheck
			logged = true
		}
		// execute the operation
		res, err = operation.execute(pc, in, callContext)

		if err != nil {
			break
		}
		_pc++
	}

	if err == errStopToken {
		err = nil // clear stop token error
	}

	ret = append(ret, res...)
	return
}

// Depth returns the current call stack depth.
func (in *EVMInterpreter) Depth() int {
	return in.depth
}

func (vm *VM) disableReadonly() { vm.readOnly = false }
func (vm *VM) noop()            {}

func (vm *VM) setReadonly(outerReadonly bool) func() {
	if outerReadonly && !vm.readOnly {
		vm.readOnly = true
		return func() {
			vm.readOnly = false
		}
	}
	return func() {}
}

func (vm *VM) getReadonly() bool {
	return vm.readOnly
}<|MERGE_RESOLUTION|>--- conflicted
+++ resolved
@@ -124,13 +124,8 @@
 func NewEVMInterpreter(evm VMInterpreter, cfg Config) *EVMInterpreter {
 	var jt *JumpTable
 	switch {
-<<<<<<< HEAD
-	case evm.ChainRules().IsSharding:
-		jt = &shardingInstructionSet
-=======
 	case evm.ChainRules().IsPrague:
 		jt = &pragueInstructionSet
->>>>>>> 3b36d5d5
 	case evm.ChainRules().IsCancun:
 		jt = &cancunInstructionSet
 	case evm.ChainRules().IsShanghai:
