--- conflicted
+++ resolved
@@ -296,22 +296,16 @@
 				return nil, ErrOutOfGas
 			}
 			// Do tracing before memory expansion
-			if in.cfg.Debug {
+			if in.cfg.Tracer != nil {
 				in.cfg.Tracer.CaptureState(_pc, op, gasCopy, cost, callContext, in.returnData, in.depth, err) //nolint:errcheck
 				logged = true
 			}
 			if memorySize > 0 {
 				mem.Resize(memorySize)
 			}
-<<<<<<< HEAD
-		}
-		if in.cfg.Tracer != nil {
+		} else if in.cfg.Tracer != nil {
 			in.cfg.Tracer.OnGasChange(gasCopy, gasCopy-cost, GasChangeCallOpCode)
 			in.cfg.Tracer.CaptureState(_pc, op, gasCopy, cost, callContext, in.returnData, in.depth, VMErrorFromErr(err)) //nolint:errcheck
-=======
-		} else if in.cfg.Debug {
-			in.cfg.Tracer.CaptureState(_pc, op, gasCopy, cost, callContext, in.returnData, in.depth, err) //nolint:errcheck
->>>>>>> 3b5cfa36
 			logged = true
 		}
 		// execute the operation
