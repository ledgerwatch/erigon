--- conflicted
+++ resolved
@@ -229,32 +229,6 @@
 		// but is the correct thing to do and matters on other networks, in tests, and potential
 		// future scenarios
 		evm.intraBlockState.AddBalance(addr, u256.Num0, tracing.BalanceChangeTouchAccount)
-<<<<<<< HEAD
-=======
-	}
-	if evm.config.Debug {
-		v := value
-		if typ == STATICCALL {
-			v = nil
-		} else if typ == DELEGATECALL {
-			// NOTE: caller must, at all times be a contract. It should never happen
-			// that caller is something other than a Contract.
-			parent := caller.(*Contract)
-			// DELEGATECALL inherits value from parent call
-			v = parent.value
-		}
-		if depth == 0 {
-			evm.config.Tracer.CaptureStart(evm, caller.Address(), addr, isPrecompile, false /* create */, input, gas, v, code)
-			defer func(startGas uint64) { // Lazy evaluation of the parameters
-				evm.config.Tracer.CaptureEnd(ret, startGas-gas, err)
-			}(gas)
-		} else {
-			evm.config.Tracer.CaptureEnter(typ, caller.Address(), addr, isPrecompile, false /* create */, input, gas, v, code)
-			defer func(startGas uint64) { // Lazy evaluation of the parameters
-				evm.config.Tracer.CaptureExit(ret, startGas-gas, err)
-			}(gas)
-		}
->>>>>>> 1797c66a
 	}
 
 	// It is allowed to call precompiles, even via delegatecall
@@ -443,11 +417,7 @@
 	// by the error checking condition below.
 	if err == nil {
 		createDataGas := uint64(len(ret)) * params.CreateDataGas
-<<<<<<< HEAD
 		if contract.UseGas(createDataGas, evm.Config().Tracer, tracing.GasChangeCallCodeStorage) {
-=======
-		if contract.UseGas(createDataGas, tracing.GasChangeCallCodeStorage) {
->>>>>>> 1797c66a
 			evm.intraBlockState.SetCode(address, ret)
 		} else if evm.chainRules.IsHomestead {
 			err = ErrCodeStoreOutOfGas
@@ -460,11 +430,7 @@
 	if err != nil && (evm.chainRules.IsHomestead || err != ErrCodeStoreOutOfGas) {
 		evm.intraBlockState.RevertToSnapshot(snapshot)
 		if err != ErrExecutionReverted {
-<<<<<<< HEAD
 			contract.UseGas(contract.Gas, evm.Config().Tracer, tracing.GasChangeCallFailedExecution)
-=======
-			contract.UseGas(contract.Gas, tracing.GasChangeCallFailedExecution)
->>>>>>> 1797c66a
 		}
 	}
 
