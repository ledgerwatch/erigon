--- conflicted
+++ resolved
@@ -338,7 +338,6 @@
 		err = ErrContractAddressCollision
 		return nil, common.Address{}, 0, err
 	}
-<<<<<<< HEAD
 	// Check whether the init code size has been exceeded.
 	if evm.config.HasEip3860(evm.chainRules) && len(codeAndHash.code) > params.MaxInitCodeSize {
 		return nil, address, gas, ErrMaxInitCodeSizeExceeded
@@ -348,8 +347,6 @@
 	if err != nil {
 		return nil, common.Address{}, gas, ErrInvalidEOFCode
 	}
-=======
->>>>>>> a8ac42f4
 	// Create a new account on the state
 	snapshot := evm.intraBlockState.Snapshot()
 	evm.intraBlockState.CreateAccount(address, true)
