// Copyright 2015 The go-ethereum Authors
// This file is part of the go-ethereum library.
//
// The go-ethereum library is free software: you can redistribute it and/or modify
// it under the terms of the GNU Lesser General Public License as published by
// the Free Software Foundation, either version 3 of the License, or
// (at your option) any later version.
//
// The go-ethereum library is distributed in the hope that it will be useful,
// but WITHOUT ANY WARRANTY; without even the implied warranty of
// MERCHANTABILITY or FITNESS FOR A PARTICULAR PURPOSE. See the
// GNU Lesser General Public License for more details.
//
// You should have received a copy of the GNU Lesser General Public License
// along with the go-ethereum library. If not, see <http://www.gnu.org/licenses/>.

package runtime

import (
	"context"
	"math"
	"math/big"
	"time"

	"github.com/holiman/uint256"
	"github.com/ledgerwatch/erigon-lib/chain"
	libcommon "github.com/ledgerwatch/erigon-lib/common"
	"github.com/ledgerwatch/erigon-lib/kv"
	"github.com/ledgerwatch/erigon-lib/kv/memdb"
	"github.com/ledgerwatch/erigon/core/state"
	"github.com/ledgerwatch/erigon/core/types"
	"github.com/ledgerwatch/erigon/core/vm"
	"github.com/ledgerwatch/erigon/crypto"
)

// Config is a basic type specifying certain configuration flags for running
// the EVM.
type Config struct {
	ChainConfig *chain.Config
	Difficulty  *big.Int
	Origin      libcommon.Address
	Coinbase    libcommon.Address
	BlockNumber *big.Int
	Time        *big.Int
	GasLimit    uint64
	GasPrice    *uint256.Int
	Value       *uint256.Int
	Debug       bool
	EVMConfig   vm.Config
	BaseFee     *uint256.Int

	State     *state.IntraBlockState
	r         state.StateReader
	w         state.StateWriter
	GetHashFn func(n uint64) libcommon.Hash
}

// sets defaults on the config
func setDefaults(cfg *Config) {
	if cfg.ChainConfig == nil {
		cfg.ChainConfig = &chain.Config{
			ChainID:               big.NewInt(1),
			HomesteadBlock:        new(big.Int),
			TangerineWhistleBlock: new(big.Int),
			SpuriousDragonBlock:   new(big.Int),
			ByzantiumBlock:        new(big.Int),
			ConstantinopleBlock:   new(big.Int),
			PetersburgBlock:       new(big.Int),
			IstanbulBlock:         new(big.Int),
			MuirGlacierBlock:      new(big.Int),
			BerlinBlock:           new(big.Int),
			LondonBlock:           new(big.Int),
			ArrowGlacierBlock:     new(big.Int),
			GrayGlacierBlock:      new(big.Int),
			ShanghaiTime:          new(big.Int),
			CancunTime:            new(big.Int),
			PragueTime:            new(big.Int),
		}
	}

	if cfg.Difficulty == nil {
		cfg.Difficulty = new(big.Int)
	}
	if cfg.Time == nil {
		cfg.Time = big.NewInt(time.Now().Unix())
	}
	if cfg.GasLimit == 0 {
		cfg.GasLimit = math.MaxUint64
	}
	if cfg.GasPrice == nil {
		cfg.GasPrice = new(uint256.Int)
	}
	if cfg.Value == nil {
		cfg.Value = new(uint256.Int)
	}
	if cfg.BlockNumber == nil {
		cfg.BlockNumber = new(big.Int)
	}
	if cfg.GetHashFn == nil {
		cfg.GetHashFn = func(n uint64) libcommon.Hash {
			return libcommon.BytesToHash(crypto.Keccak256([]byte(new(big.Int).SetUint64(n).String())))
		}
	}
}

// Execute executes the code using the input as call data during the execution.
// It returns the EVM's return value, the new state and an error if it failed.
//
// Execute sets up an in-memory, temporary, environment for the execution of
// the given code. It makes sure that it's restored to its original state afterwards.
func Execute(code, input []byte, cfg *Config, bn uint64) ([]byte, *state.IntraBlockState, error) {
	if cfg == nil {
		cfg = new(Config)
	}
	setDefaults(cfg)

	externalState := cfg.State != nil
	var tx kv.RwTx
	var err error
	if !externalState {
		db := memdb.New("")
		defer db.Close()
		tx, err = db.BeginRw(context.Background())
		if err != nil {
			return nil, nil, err
		}
		defer tx.Rollback()
		cfg.r = state.NewPlainStateReader(tx)
		cfg.w = state.NewPlainStateWriter(tx, tx, 0)
		cfg.State = state.New(cfg.r)
	}
	var (
		address = libcommon.BytesToAddress([]byte("contract"))
		vmenv   = NewEnv(cfg)
		sender  = vm.AccountRef(cfg.Origin)
		rules   = vmenv.ChainRules()
	)
	if cfg.EVMConfig.Tracer != nil {
		cfg.EVMConfig.Tracer.CaptureTxStart(vmenv, types.NewTransaction(0, address, cfg.Value, cfg.GasLimit, cfg.GasPrice, input))
	}
	cfg.State.Prepare(rules, cfg.Origin, cfg.Coinbase, &address, vm.ActivePrecompiles(rules), nil)
	cfg.State.CreateAccount(address, true)
	// set the receiver's (the executing contract) code for execution.
	cfg.State.SetCode(address, code)
	// Call the code with the given configuration.
	ret, _, err := vmenv.Call(
		sender,
		libcommon.BytesToAddress([]byte("contract")),
		input,
		cfg.GasLimit,
		cfg.Value,
		false, /* bailout */
	)

	return ret, cfg.State, err
}

// Create executes the code using the EVM create method
func Create(input []byte, cfg *Config, blockNr uint64) ([]byte, libcommon.Address, uint64, error) {
	if cfg == nil {
		cfg = new(Config)
	}
	setDefaults(cfg)

	externalState := cfg.State != nil
	var tx kv.RwTx
	var err error
	if !externalState {
		db := memdb.New("")
		defer db.Close()
		tx, err = db.BeginRw(context.Background())
		if err != nil {
			return nil, [20]byte{}, 0, err
		}
		defer tx.Rollback()
		cfg.r = state.NewPlainStateReader(tx)
		cfg.w = state.NewPlainStateWriter(tx, tx, 0)
		cfg.State = state.New(cfg.r)
	}
	var (
		vmenv  = NewEnv(cfg)
		sender = vm.AccountRef(cfg.Origin)
		rules  = vmenv.ChainRules()
	)
	if cfg.EVMConfig.Tracer != nil {
		cfg.EVMConfig.Tracer.CaptureTxStart(vmenv, types.NewContractCreation(0, cfg.Value, cfg.GasLimit, cfg.GasPrice, input))
	}

	cfg.State.Prepare(rules, cfg.Origin, cfg.Coinbase, nil, vm.ActivePrecompiles(rules), nil)

	// Call the code with the given configuration.
	code, address, leftOverGas, err := vmenv.Create(
		sender,
		input,
		cfg.GasLimit,
		cfg.Value,
	)
	return code, address, leftOverGas, err
}

// Call executes the code given by the contract's address. It will return the
// EVM's return value or an error if it failed.
//
// Call, unlike Execute, requires a config and also requires the State field to
// be set.
func Call(address libcommon.Address, input []byte, cfg *Config) ([]byte, uint64, error) {
	setDefaults(cfg)

	vmenv := NewEnv(cfg)

	sender := cfg.State.GetOrNewStateObject(cfg.Origin)
	statedb := cfg.State
<<<<<<< HEAD
	rules := cfg.ChainConfig.Rules(vmenv.Context().BlockNumber, vmenv.Context().Time)

	if cfg.EVMConfig.Tracer != nil {
		cfg.EVMConfig.Tracer.CaptureTxStart(vmenv, types.NewTransaction(0, address, cfg.Value, cfg.GasLimit, cfg.GasPrice, input))
	}

=======
	rules := vmenv.ChainRules()
>>>>>>> 3b5cfa36
	statedb.Prepare(rules, cfg.Origin, cfg.Coinbase, &address, vm.ActivePrecompiles(rules), nil)

	// Call the code with the given configuration.
	ret, leftOverGas, err := vmenv.Call(
		sender,
		address,
		input,
		cfg.GasLimit,
		cfg.Value,
		false, /* bailout */
	)

	return ret, leftOverGas, err
}<|MERGE_RESOLUTION|>--- conflicted
+++ resolved
@@ -210,16 +210,10 @@
 
 	sender := cfg.State.GetOrNewStateObject(cfg.Origin)
 	statedb := cfg.State
-<<<<<<< HEAD
-	rules := cfg.ChainConfig.Rules(vmenv.Context().BlockNumber, vmenv.Context().Time)
-
+	rules := vmenv.ChainRules()
 	if cfg.EVMConfig.Tracer != nil {
 		cfg.EVMConfig.Tracer.CaptureTxStart(vmenv, types.NewTransaction(0, address, cfg.Value, cfg.GasLimit, cfg.GasPrice, input))
 	}
-
-=======
-	rules := vmenv.ChainRules()
->>>>>>> 3b5cfa36
 	statedb.Prepare(rules, cfg.Origin, cfg.Coinbase, &address, vm.ActivePrecompiles(rules), nil)
 
 	// Call the code with the given configuration.
