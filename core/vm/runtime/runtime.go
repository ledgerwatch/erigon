--- conflicted
+++ resolved
@@ -22,13 +22,9 @@
 	"time"
 
 	"github.com/holiman/uint256"
-<<<<<<< HEAD
-	"github.com/ledgerwatch/erigon/ethdb"
-	"github.com/ledgerwatch/erigon/ethdb/kv"
-=======
+	"github.com/ledgerwatch/erigon-lib/kv"
 	"github.com/ledgerwatch/erigon-lib/kv/memdb"
 	"github.com/ledgerwatch/erigon/ethdb/olddb"
->>>>>>> 350d7fe7
 
 	"github.com/ledgerwatch/erigon/common"
 	"github.com/ledgerwatch/erigon/core/state"
@@ -56,7 +52,7 @@
 	State     *state.IntraBlockState
 	r         state.StateReader
 	w         state.StateWriter
-	kv        ethdb.KVGetter
+	kv        kv.Has
 	GetHashFn func(n uint64) common.Hash
 }
 
