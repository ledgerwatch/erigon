--- conflicted
+++ resolved
@@ -50,11 +50,7 @@
 			Config: params.TestChainConfig,
 			Alloc:  types.GenesisAlloc{address: {Balance: funds}},
 		}
-<<<<<<< HEAD
-		genesis = MustCommitGenesis(gspec, db, tmpDir, nil)
-=======
-		genesis = MustCommitGenesis(gspec, db, tmpDir, logger)
->>>>>>> 3b5cfa36
+		genesis = MustCommitGenesis(gspec, db, tmpDir, logger, nil)
 	)
 
 	// We need to generate as many blocks +1 as uncles
