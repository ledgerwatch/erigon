// Copyright 2014 The go-ethereum Authors
// This file is part of the go-ethereum library.
//
// The go-ethereum library is free software: you can redistribute it and/or modify
// it under the terms of the GNU Lesser General Public License as published by
// the Free Software Foundation, either version 3 of the License, or
// (at your option) any later version.
//
// The go-ethereum library is distributed in the hope that it will be useful,
// but WITHOUT ANY WARRANTY; without even the implied warranty of
// MERCHANTABILITY or FITNESS FOR A PARTICULAR PURPOSE. See the
// GNU Lesser General Public License for more details.
//
// You should have received a copy of the GNU Lesser General Public License
// along with the go-ethereum library. If not, see <http://www.gnu.org/licenses/>.

// Package types contains data types related to Ethereum consensus.
package types

import (
	"bytes"
	"encoding/binary"
	"errors"
	"fmt"
	"io"
	"math/big"
	"math/bits"
	"reflect"
	"sync/atomic"

	"github.com/gballet/go-verkle"
	rlp2 "github.com/ledgerwatch/erigon-lib/rlp"

	"github.com/ledgerwatch/erigon/common"
	"github.com/ledgerwatch/erigon/common/hexutil"
	"github.com/ledgerwatch/erigon/rlp"
)

var (
	EmptyRootHash  = common.HexToHash("56e81f171bcc55a6ff8345e692c0f86e5b48e01b996cadc001622fb5e363b421")
	EmptyUncleHash = rlpHash([]*Header(nil))
)

// A BlockNonce is a 64-bit hash which proves (combined with the
// mix-hash) that a sufficient amount of computation has been carried
// out on a block.
type BlockNonce [8]byte

// EncodeNonce converts the given integer to a block nonce.
func EncodeNonce(i uint64) BlockNonce {
	var n BlockNonce
	binary.BigEndian.PutUint64(n[:], i)
	return n
}

// Uint64 returns the integer value of a block nonce.
func (n BlockNonce) Uint64() uint64 {
	return binary.BigEndian.Uint64(n[:])
}

// MarshalText encodes n as a hex string with 0x prefix.
func (n BlockNonce) MarshalText() ([]byte, error) {
	return hexutil.Bytes(n[:]).MarshalText()
}

// UnmarshalText implements encoding.TextUnmarshaler.
func (n *BlockNonce) UnmarshalText(input []byte) error {
	return hexutil.UnmarshalFixedText("BlockNonce", input, n[:])
}

// go:generate gencodec -type Header -field-override headerMarshaling -out gen_header_json.go

// Header represents a block header in the Ethereum blockchain.
// DESCRIBED: docs/programmers_guide/guide.md#organising-ethereum-state-into-a-merkle-tree
type Header struct {
	ParentHash  common.Hash    `json:"parentHash"       gencodec:"required"`
	UncleHash   common.Hash    `json:"sha3Uncles"       gencodec:"required"`
	Coinbase    common.Address `json:"miner"`
	Root        common.Hash    `json:"stateRoot"        gencodec:"required"`
	TxHash      common.Hash    `json:"transactionsRoot" gencodec:"required"`
	ReceiptHash common.Hash    `json:"receiptsRoot"     gencodec:"required"`
	Bloom       Bloom          `json:"logsBloom"        gencodec:"required"`
	Difficulty  *big.Int       `json:"difficulty"       gencodec:"required"`
	Number      *big.Int       `json:"number"           gencodec:"required"`
	GasLimit    uint64         `json:"gasLimit"         gencodec:"required"`
	GasUsed     uint64         `json:"gasUsed"          gencodec:"required"`
	Time        uint64         `json:"timestamp"        gencodec:"required"`
	Extra       []byte         `json:"extraData"        gencodec:"required"`
	MixDigest   common.Hash    `json:"mixHash"` // prevRandao after EIP-4399
	Nonce       BlockNonce     `json:"nonce"`
	// AuRa extensions (alternative to MixDigest & Nonce)
	AuRaStep uint64
	AuRaSeal []byte

	BaseFee         *big.Int     `json:"baseFeePerGas"`   // EIP-1559
	WithdrawalsHash *common.Hash `json:"withdrawalsRoot"` // EIP-4895
	ExcessDataGas   *big.Int     `json:"excessDataGas"`   // EIP-4844

	// The verkle proof is ignored in legacy headers
	Verkle        bool
	VerkleProof   []byte
	VerkleKeyVals []verkle.KeyValuePair
}

// ParentExcessDataGas is a helper that returns the excess data gas value of the parent block.  It
// returns nil if the parent header could not be fetched, or if the parent block's excess data gas
// is nil.
func (h *Header) ParentExcessDataGas(getHeader func(hash common.Hash, number uint64) *Header) *big.Int {
	p := getHeader(h.ParentHash, h.Number.Uint64())
	if p != nil {
		return p.ExcessDataGas
	}
	return nil
}

func bitsToBytes(bitLen int) (byteLen int) {
	return (bitLen + 7) / 8
}

func (h *Header) EncodingSize() int {
	encodingSize := 33 /* ParentHash */ + 33 /* UncleHash */ + 21 /* Coinbase */ + 33 /* Root */ + 33 /* TxHash */ +
		33 /* ReceiptHash */ + 259 /* Bloom */

	encodingSize++
	if h.Difficulty != nil {
		encodingSize += rlp.BigIntLenExcludingHead(h.Difficulty)
	}
	encodingSize++
	if h.Number != nil {
		encodingSize += rlp.BigIntLenExcludingHead(h.Number)
	}
	encodingSize++
	encodingSize += rlp.IntLenExcludingHead(h.GasLimit)
	encodingSize++
	encodingSize += rlp.IntLenExcludingHead(h.GasUsed)
	encodingSize++
	encodingSize += rlp.IntLenExcludingHead(h.Time)
	// size of Extra
	encodingSize++
	switch len(h.Extra) {
	case 0:
	case 1:
		if h.Extra[0] >= 128 {
			encodingSize++
		}
	default:
		if len(h.Extra) >= 56 {
			encodingSize += bitsToBytes(bits.Len(uint(len(h.Extra))))
		}
		encodingSize += len(h.Extra)
	}

	if len(h.AuRaSeal) != 0 {
		encodingSize += 1 + rlp.IntLenExcludingHead(h.AuRaStep) + 1 + len(h.AuRaSeal)
		if len(h.AuRaSeal) >= 56 {
			encodingSize += bitsToBytes(bits.Len(uint(len(h.AuRaSeal))))
		}
	} else {
		encodingSize += 33 /* MixDigest */ + 9 /* BlockNonce */
	}

	if h.BaseFee != nil {
		encodingSize++
		encodingSize += rlp.BigIntLenExcludingHead(h.BaseFee)
	}

	if h.WithdrawalsHash != nil {
		encodingSize += 33
	}

	if h.ExcessDataGas != nil {
		encodingSize++
		encodingSize += rlp.BigIntLenExcludingHead(h.ExcessDataGas)
	}

	if h.Verkle {
		// Encoding of Verkle Proof
		encodingSize++
		switch len(h.VerkleProof) {
		case 0:
		case 1:
			if h.VerkleProof[0] >= 128 {
				encodingSize++
			}
		default:
			if len(h.VerkleProof) >= 56 {
				encodingSize += bitsToBytes(bits.Len(uint(len(h.VerkleProof))))
			}
			encodingSize += len(h.VerkleProof)
		}
		encodingSize++

		var tmpBuffer bytes.Buffer
		if err := rlp.Encode(&tmpBuffer, h.VerkleKeyVals); err != nil {
			panic(err)
		}
		encodingSize += tmpBuffer.Len()
	}

	return encodingSize
}

func (h *Header) EncodeRLP(w io.Writer) error {
	encodingSize := h.EncodingSize()

	var b [33]byte
	// Prefix
	if err := EncodeStructSizePrefix(encodingSize, w, b[:]); err != nil {
		return err
	}
	b[0] = 128 + 32
	if _, err := w.Write(b[:1]); err != nil {
		return err
	}
	if _, err := w.Write(h.ParentHash.Bytes()); err != nil {
		return err
	}
	if _, err := w.Write(b[:1]); err != nil {
		return err
	}
	if _, err := w.Write(h.UncleHash.Bytes()); err != nil {
		return err
	}
	b[0] = 128 + 20
	if _, err := w.Write(b[:1]); err != nil {
		return err
	}
	if _, err := w.Write(h.Coinbase.Bytes()); err != nil {
		return err
	}
	b[0] = 128 + 32
	if _, err := w.Write(b[:1]); err != nil {
		return err
	}
	if _, err := w.Write(h.Root.Bytes()); err != nil {
		return err
	}
	if _, err := w.Write(b[:1]); err != nil {
		return err
	}
	if _, err := w.Write(h.TxHash.Bytes()); err != nil {
		return err
	}
	if _, err := w.Write(b[:1]); err != nil {
		return err
	}
	if _, err := w.Write(h.ReceiptHash.Bytes()); err != nil {
		return err
	}
	b[0] = 183 + 2
	b[1] = 1
	b[2] = 0
	if _, err := w.Write(b[:3]); err != nil {
		return err
	}
	if _, err := w.Write(h.Bloom.Bytes()); err != nil {
		return err
	}
	if err := rlp.EncodeBigInt(h.Difficulty, w, b[:]); err != nil {
		return err
	}
	if err := rlp.EncodeBigInt(h.Number, w, b[:]); err != nil {
		return err
	}
	if err := rlp.EncodeInt(h.GasLimit, w, b[:]); err != nil {
		return err
	}
	if err := rlp.EncodeInt(h.GasUsed, w, b[:]); err != nil {
		return err
	}
	if err := rlp.EncodeInt(h.Time, w, b[:]); err != nil {
		return err
	}
	if err := rlp.EncodeString(h.Extra, w, b[:]); err != nil {
		return err
	}

	if len(h.AuRaSeal) > 0 {
		if err := rlp.EncodeInt(h.AuRaStep, w, b[:]); err != nil {
			return err
		}
		if err := rlp.EncodeString(h.AuRaSeal, w, b[:]); err != nil {
			return err
		}
	} else {
		b[0] = 128 + 32
		if _, err := w.Write(b[:1]); err != nil {
			return err
		}
		if _, err := w.Write(h.MixDigest.Bytes()); err != nil {
			return err
		}
		b[0] = 128 + 8
		if _, err := w.Write(b[:1]); err != nil {
			return err
		}
		if _, err := w.Write(h.Nonce[:]); err != nil {
			return err
		}
	}

	if h.BaseFee != nil {
		if err := rlp.EncodeBigInt(h.BaseFee, w, b[:]); err != nil {
			return err
		}
	}

	if h.WithdrawalsHash != nil {
		b[0] = 128 + 32
		if _, err := w.Write(b[:1]); err != nil {
			return err
		}
		if _, err := w.Write(h.WithdrawalsHash.Bytes()); err != nil {
			return err
		}
	}

	if h.ExcessDataGas != nil {
		if err := rlp.EncodeBigInt(h.ExcessDataGas, w, b[:]); err != nil {
			return err
		}
	}

	if h.Verkle {
		if err := rlp.EncodeString(h.VerkleProof, w, b[:]); err != nil {
			return err
		}

		if err := rlp.Encode(w, h.VerkleKeyVals); err != nil {
			return nil
		}
	}

	return nil
}

func (h *Header) DecodeRLP(s *rlp.Stream) error {
	_, err := s.List()
	if err != nil {
		return err
		// return fmt.Errorf("open header struct: %w", err)
	}
	var b []byte
	if b, err = s.Bytes(); err != nil {
		return fmt.Errorf("read ParentHash: %w", err)
	}
	if len(b) != 32 {
		return fmt.Errorf("wrong size for ParentHash: %d", len(b))
	}
	copy(h.ParentHash[:], b)
	if b, err = s.Bytes(); err != nil {
		return fmt.Errorf("read UncleHash: %w", err)
	}
	if len(b) != 32 {
		return fmt.Errorf("wrong size for UncleHash: %d", len(b))
	}
	copy(h.UncleHash[:], b)
	if b, err = s.Bytes(); err != nil {
		return fmt.Errorf("read Coinbase: %w", err)
	}
	if len(b) != 20 {
		return fmt.Errorf("wrong size for Coinbase: %d", len(b))
	}
	copy(h.Coinbase[:], b)
	if b, err = s.Bytes(); err != nil {
		return fmt.Errorf("read Root: %w", err)
	}
	if len(b) != 32 {
		return fmt.Errorf("wrong size for Root: %d", len(b))
	}
	copy(h.Root[:], b)
	if b, err = s.Bytes(); err != nil {
		return fmt.Errorf("read TxHash: %w", err)
	}
	if len(b) != 32 {
		return fmt.Errorf("wrong size for TxHash: %d", len(b))
	}
	copy(h.TxHash[:], b)
	if b, err = s.Bytes(); err != nil {
		return fmt.Errorf("read ReceiptHash: %w", err)
	}
	if len(b) != 32 {
		return fmt.Errorf("wrong size for ReceiptHash: %d", len(b))
	}
	copy(h.ReceiptHash[:], b)
	if b, err = s.Bytes(); err != nil {
		return fmt.Errorf("read Bloom: %w", err)
	}
	if len(b) != 256 {
		return fmt.Errorf("wrong size for Bloom: %d", len(b))
	}
	copy(h.Bloom[:], b)
	if b, err = s.Uint256Bytes(); err != nil {
		return fmt.Errorf("read Difficulty: %w", err)
	}
	h.Difficulty = new(big.Int).SetBytes(b)
	if b, err = s.Uint256Bytes(); err != nil {
		return fmt.Errorf("read Number: %w", err)
	}
	h.Number = new(big.Int).SetBytes(b)
	if h.GasLimit, err = s.Uint(); err != nil {
		return fmt.Errorf("read GasLimit: %w", err)
	}
	if h.GasUsed, err = s.Uint(); err != nil {
		return fmt.Errorf("read GasUsed: %w", err)
	}
	if h.Time, err = s.Uint(); err != nil {
		return fmt.Errorf("read Time: %w", err)
	}
	if h.Extra, err = s.Bytes(); err != nil {
		return fmt.Errorf("read Extra: %w", err)
	}

	_, size, err := s.Kind()
	if err != nil {
		return fmt.Errorf("read MixDigest: %w", err)
	}
	if size != 32 { // AuRa
		if h.AuRaStep, err = s.Uint(); err != nil {
			return fmt.Errorf("read AuRaStep: %w", err)
		}
		if h.AuRaSeal, err = s.Bytes(); err != nil {
			return fmt.Errorf("read AuRaSeal: %w", err)
		}
	} else {
		if b, err = s.Bytes(); err != nil {
			return fmt.Errorf("read MixDigest: %w", err)
		}
		copy(h.MixDigest[:], b)
		if b, err = s.Bytes(); err != nil {
			return fmt.Errorf("read Nonce: %w", err)
		}
		if len(b) != 8 {
			return fmt.Errorf("wrong size for Nonce: %d", len(b))
		}
		copy(h.Nonce[:], b)
	}

	// BaseFee
	if b, err = s.Uint256Bytes(); err != nil {
		if errors.Is(err, rlp.EOL) {
			h.BaseFee = nil
			if err := s.ListEnd(); err != nil {
				return fmt.Errorf("close header struct (no BaseFee): %w", err)
			}
			return nil
		}
		return fmt.Errorf("read BaseFee: %w", err)
	}
	h.BaseFee = new(big.Int).SetBytes(b)

	// WithdrawalsHash
	if b, err = s.Bytes(); err != nil {
		if errors.Is(err, rlp.EOL) {
			h.WithdrawalsHash = nil
			if err := s.ListEnd(); err != nil {
				return fmt.Errorf("close header struct (no WithdrawalsHash): %w", err)
			}
			return nil
		}
		return fmt.Errorf("read WithdrawalsHash: %w", err)
	}
	if len(b) != 32 {
		return fmt.Errorf("wrong size for WithdrawalsHash: %d", len(b))
	}
	h.WithdrawalsHash = new(common.Hash)
	h.WithdrawalsHash.SetBytes(b)

	// ExcessDataGas
	if b, err = s.Uint256Bytes(); err != nil {
		if errors.Is(err, rlp.EOL) {
			h.ExcessDataGas = nil
			if err := s.ListEnd(); err != nil {
				return fmt.Errorf("close header struct (no ExcessDataGas): %w", err)
			}
			return nil
		}
		return fmt.Errorf("read ExcessDataGas: %w", err)
	}
	h.ExcessDataGas = new(big.Int).SetBytes(b)

	if h.Verkle {
		if h.VerkleProof, err = s.Bytes(); err != nil {
			return fmt.Errorf("read VerkleProof: %w", err)
		}
		rawKv, err := s.Raw()
		if err != nil {
			return err
		}
		rlp.DecodeBytes(rawKv, h.VerkleKeyVals)
	}

	if err := s.ListEnd(); err != nil {
		return fmt.Errorf("close header struct: %w", err)
	}
	return nil
}

// field type overrides for gencodec
type headerMarshaling struct {
	Difficulty    *hexutil.Big
	Number        *hexutil.Big
	GasLimit      hexutil.Uint64
	GasUsed       hexutil.Uint64
	Time          hexutil.Uint64
	Extra         hexutil.Bytes
	BaseFee       *hexutil.Big
	ExcessDataGas *hexutil.Big
	Hash          common.Hash `json:"hash"` // adds call to Hash() in MarshalJSON
}

// SetExcessDataGas sets the excess_data_gas field in the header
func (h *Header) SetExcessDataGas(v *big.Int) {
	h.ExcessDataGas = new(big.Int)
	if v != nil {
		h.ExcessDataGas.Set(v)
	}
	if h.WithdrawalsHash == nil {
		fmt.Println("Setting withdrawals hash to empty root hash")
		// leaving this nil would result in a buggy encoding
		h.WithdrawalsHash = &EmptyRootHash
	}
}

// Hash returns the block hash of the header, which is simply the keccak256 hash of its
// RLP encoding.
func (h *Header) Hash() common.Hash {
	return rlpHash(h)
}

var headerSize = common.StorageSize(reflect.TypeOf(Header{}).Size())

// Size returns the approximate memory used by all internal contents. It is used
// to approximate and limit the memory consumption of various caches.
//
// TODO(EIP-4844): Account for excessDataGas and Withdrawals hash storage
func (h *Header) Size() common.StorageSize {
	s := headerSize + common.StorageSize(len(h.Extra)+bitsToBytes(h.Difficulty.BitLen())+bitsToBytes(h.Number.BitLen()))
	if h.BaseFee != nil {
		s += common.StorageSize(bitsToBytes(h.BaseFee.BitLen()))
	}
	if h.WithdrawalsHash != nil {
		s += common.StorageSize(32)
	}
	return s
}

// SanityCheck checks a few basic things -- these checks are way beyond what
// any 'sane' production values should hold, and can mainly be used to prevent
// that the unbounded fields are stuffed with junk data to add processing
// overhead
func (h *Header) SanityCheck() error {
	if h.Number != nil && !h.Number.IsUint64() {
		return fmt.Errorf("too large block number: bitlen %d", h.Number.BitLen())
	}
	if h.Difficulty != nil {
		if diffLen := h.Difficulty.BitLen(); diffLen > 192 {
			return fmt.Errorf("too large block difficulty: bitlen %d", diffLen)
		}
	}
	if eLen := len(h.Extra); eLen > 100*1024 {
		return fmt.Errorf("too large block extradata: size %d", eLen)
	}
	if h.BaseFee != nil {
		if bfLen := h.BaseFee.BitLen(); bfLen > 256 {
			return fmt.Errorf("too large base fee: bitlen %d", bfLen)
		}
	}
	if h.ExcessDataGas != nil {
		if bfLen := h.ExcessDataGas.BitLen(); bfLen > 256 {
			return fmt.Errorf("too large excess data gas: bitlen %d", bfLen)
		}
	}

	return nil
}

// Body is a simple (mutable, non-safe) data container for storing and moving
// a block's data contents (transactions and uncles) together.
type Body struct {
	Transactions []Transaction
	Uncles       []*Header
	Withdrawals  []*Withdrawal
}

// RawBody is semi-parsed variant of Body, where transactions are still unparsed RLP strings
// It is useful in the situations when actual transaction context is not important, for example
// when downloading Block bodies from other peers or serving them to other peers
type RawBody struct {
	Transactions [][]byte
	Uncles       []*Header
	Withdrawals  []*Withdrawal
}

type BodyForStorage struct {
	BaseTxId uint64
	TxAmount uint32
	Uncles   []*Header
	// TODO(yperbasis): withdrawals
}

// Block represents an entire block in the Ethereum blockchain.
type Block struct {
	header       *Header
	uncles       []*Header
	transactions Transactions
	withdrawals  []*Withdrawal

	// caches
	hash atomic.Value
	size atomic.Value
}

// Copy transaction senders from body into the transactions
func (b *Body) SendersToTxs(senders []common.Address) {
	if senders == nil {
		return
	}
	for i, tx := range b.Transactions {
		tx.SetSender(senders[i])
	}
}

// Copy transaction senders from transactions to the body
func (b *Body) SendersFromTxs() []common.Address {
	senders := make([]common.Address, len(b.Transactions))
	for i, tx := range b.Transactions {
		if sender, ok := tx.GetSender(); ok {
			senders[i] = sender
		}
	}
	return senders
}

func (rb RawBody) EncodingSize() int {
	payloadSize, _, _, _, _ := rb.payloadSize()
	return payloadSize
}

func (rb RawBody) payloadSize() (payloadSize, txsLen, unclesLen, withdrawalsLen int, transactionsSizes []int) {
	transactionsSizes = make([]int, len(rb.Transactions))

	// size of Transactions
	payloadSize++
	for idx, tx := range rb.Transactions {
		txsLen++
		var txLen = len(tx)
		transactionsSizes[idx] = txLen
		if txLen >= 56 {
			txsLen += bitsToBytes(bits.Len(uint(txLen)))
		}
		txsLen += txLen
	}
	if txsLen >= 56 {
		payloadSize += bitsToBytes(bits.Len(uint(txsLen)))
	}
	payloadSize += txsLen

	// size of Uncles
	payloadSize++
	for _, uncle := range rb.Uncles {
		unclesLen++
		uncleLen := uncle.EncodingSize()
		if uncleLen >= 56 {
			unclesLen += bitsToBytes(bits.Len(uint(uncleLen)))
		}
		unclesLen += uncleLen
	}
	if unclesLen >= 56 {
		payloadSize += bitsToBytes(bits.Len(uint(unclesLen)))
	}
	payloadSize += unclesLen

	// size of Withdrawals
	if rb.Withdrawals != nil {
		payloadSize++
		for _, withdrawal := range rb.Withdrawals {
			withdrawalsLen++
			withdrawalLen := withdrawal.EncodingSize()
			if withdrawalLen >= 56 {
				withdrawalLen += bitsToBytes(bits.Len(uint(withdrawalLen)))
			}
			withdrawalsLen += withdrawalLen
		}
		if withdrawalsLen >= 56 {
			payloadSize += bitsToBytes(bits.Len(uint(withdrawalsLen)))
		}
		payloadSize += withdrawalsLen
	}

	return payloadSize, txsLen, unclesLen, withdrawalsLen, transactionsSizes
}

func (rb RawBody) EncodeRLP(w io.Writer) error {
	payloadSize, txsLen, unclesLen, withdrawalsLen, txSizes := rb.payloadSize()
	var b [33]byte
	// prefix
	if err := EncodeStructSizePrefix(payloadSize, w, b[:]); err != nil {
		return err
	}
	// encode Transactions
	if err := EncodeStructSizePrefix(txsLen, w, b[:]); err != nil {
		return err
	}
	for idx, tx := range rb.Transactions {
		if err := EncodeStructSizePrefix(txSizes[idx], w, b[:]); err != nil {
			return err
		}
		if _, err := w.Write(tx); err != nil {
			return nil
		}
	}
	// encode Uncles
	if err := EncodeStructSizePrefix(unclesLen, w, b[:]); err != nil {
		return err
	}
	for _, uncle := range rb.Uncles {
		if err := uncle.EncodeRLP(w); err != nil {
			return err
		}
	}
	// encode Withdrawals
	if rb.Withdrawals != nil {
		if err := EncodeStructSizePrefix(withdrawalsLen, w, b[:]); err != nil {
			return err
		}
		for _, withdrawal := range rb.Withdrawals {
			if err := withdrawal.EncodeRLP(w); err != nil {
				return err
			}
		}
	}
	return nil
}

func (rb *RawBody) DecodeRLP(s *rlp.Stream) error {
	_, err := s.List()
	if err != nil {
		return err
	}

	// decode Transactions
	if _, err = s.List(); err != nil {
		return err
	}
	var tx []byte
	for tx, err = s.Raw(); err == nil; tx, err = s.Raw() {
		_, txContent, _, err := rlp.Split(tx)
		if err != nil {
			return err
		}
		rb.Transactions = append(rb.Transactions, txContent)
	}
	if !errors.Is(err, rlp.EOL) {
		return err
	}
	// end of Transactions
	if err = s.ListEnd(); err != nil {
		return err
	}

	// decode Uncles
	if _, err = s.List(); err != nil {
		return err
	}
	for err == nil {
		var uncle Header
		if err = uncle.DecodeRLP(s); err != nil {
			break
		}
		rb.Uncles = append(rb.Uncles, &uncle)
	}
	if !errors.Is(err, rlp.EOL) {
		return err
	}
	// end of Uncles
	if err = s.ListEnd(); err != nil {
		return err
	}

	// decode Withdrawals
	if _, err = s.List(); err != nil {
		if errors.Is(err, rlp.EOL) {
			rb.Withdrawals = nil
			return s.ListEnd()
		}
		return fmt.Errorf("read Withdrawals: %w", err)
	}
<<<<<<< HEAD
	rb.Withdrawals = []*Withdrawal{} // withdrawals should never be nil post-Capella
=======
	rb.Withdrawals = []*Withdrawal{}
>>>>>>> 9d1e4ec3
	for err == nil {
		var withdrawal Withdrawal
		if err = withdrawal.DecodeRLP(s); err != nil {
			break
		}
		rb.Withdrawals = append(rb.Withdrawals, &withdrawal)
	}
	if !errors.Is(err, rlp.EOL) {
		return err
	}
	// end of Withdrawals
	if err = s.ListEnd(); err != nil {
		return err
	}

	return s.ListEnd()
}

func (bb Body) EncodingSize() int {
	payloadSize, _, _, _ := bb.payloadSize()
	return payloadSize
}

func (bb Body) payloadSize() (payloadSize int, txsLen, unclesLen, withdrawalsLen int) {
	// size of Transactions
	payloadSize++
	for _, tx := range bb.Transactions {
		txsLen++
		var txLen int
		switch t := tx.(type) {
		case *LegacyTx:
			txLen = t.EncodingSize()
		case *AccessListTx:
			txLen = t.EncodingSize()
		case *DynamicFeeTransaction:
			txLen = t.EncodingSize()
		}
		if txLen >= 56 {
			txsLen += bitsToBytes(bits.Len(uint(txLen)))
		}
		txsLen += txLen
	}
	if txsLen >= 56 {
		payloadSize += bitsToBytes(bits.Len(uint(txsLen)))
	}
	payloadSize += txsLen

	// size of Uncles
	payloadSize++
	for _, uncle := range bb.Uncles {
		unclesLen++
		uncleLen := uncle.EncodingSize()
		if uncleLen >= 56 {
			unclesLen += bitsToBytes(bits.Len(uint(uncleLen)))
		}
		unclesLen += uncleLen
	}
	if unclesLen >= 56 {
		payloadSize += bitsToBytes(bits.Len(uint(unclesLen)))
	}
	payloadSize += unclesLen

	// size of Withdrawals
	if bb.Withdrawals != nil {
		payloadSize++
		for _, withdrawal := range bb.Withdrawals {
			withdrawalsLen++
			withdrawalLen := withdrawal.EncodingSize()
			if withdrawalLen >= 56 {
				withdrawalLen += bitsToBytes(bits.Len(uint(withdrawalLen)))
			}
			withdrawalsLen += withdrawalLen
		}
		if withdrawalsLen >= 56 {
			payloadSize += bitsToBytes(bits.Len(uint(withdrawalsLen)))
		}
		payloadSize += withdrawalsLen
	}

	return payloadSize, txsLen, unclesLen, withdrawalsLen
}

func (bb Body) EncodeRLP(w io.Writer) error {
	payloadSize, txsLen, unclesLen, withdrawalsLen := bb.payloadSize()
	var b [33]byte
	// prefix
	if err := EncodeStructSizePrefix(payloadSize, w, b[:]); err != nil {
		return err
	}
	// encode Transactions
	if err := EncodeStructSizePrefix(txsLen, w, b[:]); err != nil {
		return err
	}
	for _, tx := range bb.Transactions {
		switch t := tx.(type) {
		case *LegacyTx:
			if err := t.EncodeRLP(w); err != nil {
				return err
			}
		case *AccessListTx:
			if err := t.EncodeRLP(w); err != nil {
				return err
			}
		case *DynamicFeeTransaction:
			if err := t.EncodeRLP(w); err != nil {
				return err
			}
		}
	}
	// encode Uncles
	if err := EncodeStructSizePrefix(unclesLen, w, b[:]); err != nil {
		return err
	}
	for _, uncle := range bb.Uncles {
		if err := uncle.EncodeRLP(w); err != nil {
			return err
		}
	}
	// encode Withdrawals
	if bb.Withdrawals != nil {
		if err := EncodeStructSizePrefix(withdrawalsLen, w, b[:]); err != nil {
			return err
		}
		for _, withdrawal := range bb.Withdrawals {
			if err := withdrawal.EncodeRLP(w); err != nil {
				return err
			}
		}
	}
	return nil
}

func (bb *Body) DecodeRLP(s *rlp.Stream) error {
	_, err := s.List()
	if err != nil {
		return err
	}

	// decode Transactions
	if _, err = s.List(); err != nil {
		return err
	}
	var tx Transaction
	for tx, err = DecodeTransaction(s); err == nil; tx, err = DecodeTransaction(s) {
		bb.Transactions = append(bb.Transactions, tx)
	}
	if !errors.Is(err, rlp.EOL) {
		return err
	}
	// end of Transactions
	if err = s.ListEnd(); err != nil {
		return err
	}

	// decode Uncles
	if _, err = s.List(); err != nil {
		return err
	}
	for err == nil {
		var uncle Header
		if err = uncle.DecodeRLP(s); err != nil {
			break
		}
		bb.Uncles = append(bb.Uncles, &uncle)
	}
	if !errors.Is(err, rlp.EOL) {
		return err
	}
	// end of Uncles
	if err = s.ListEnd(); err != nil {
		return err
	}

	// decode Withdrawals
	if _, err = s.List(); err != nil {
		if errors.Is(err, rlp.EOL) {
			bb.Withdrawals = nil
			return s.ListEnd()
		}
		return fmt.Errorf("read Withdrawals: %w", err)
	}
	bb.Withdrawals = []*Withdrawal{}
	for err == nil {
		var withdrawal Withdrawal
		if err = withdrawal.DecodeRLP(s); err != nil {
			break
		}
		bb.Withdrawals = append(bb.Withdrawals, &withdrawal)
	}
	if !errors.Is(err, rlp.EOL) {
		return err
	}
	// end of Withdrawals
	if err = s.ListEnd(); err != nil {
		return err
	}

	return s.ListEnd()
}

// NewBlock creates a new block. The input data is copied,
// changes to header and to the field values will not affect the block.
//
// The values of TxHash, UncleHash, ReceiptHash, Bloom, and WithdrawalHash
// in the header are ignored and set to the values derived from
// the given txs, uncles, receipts, and withdrawals.
func NewBlock(header *Header, txs []Transaction, uncles []*Header, receipts []*Receipt, withdrawals []*Withdrawal) *Block {
	b := &Block{header: CopyHeader(header)}

	// TODO: panic if len(txs) != len(receipts)
	if len(txs) == 0 {
		b.header.TxHash = EmptyRootHash
	} else {
		b.header.TxHash = DeriveSha(Transactions(txs))
		b.transactions = make(Transactions, len(txs))
		copy(b.transactions, txs)
	}

	if len(receipts) == 0 {
		b.header.ReceiptHash = EmptyRootHash
		b.header.Bloom = Bloom{}
	} else {
		b.header.ReceiptHash = DeriveSha(Receipts(receipts))
		b.header.Bloom = CreateBloom(receipts)
	}

	if len(uncles) == 0 {
		b.header.UncleHash = EmptyUncleHash
	} else {
		b.header.UncleHash = CalcUncleHash(uncles)
		b.uncles = make([]*Header, len(uncles))
		for i := range uncles {
			b.uncles[i] = CopyHeader(uncles[i])
		}
	}

	if withdrawals == nil {
		b.header.WithdrawalsHash = nil
	} else if len(withdrawals) == 0 {
		b.header.WithdrawalsHash = &EmptyRootHash
		b.withdrawals = make(Withdrawals, len(withdrawals))
	} else {
		h := DeriveSha(Withdrawals(withdrawals))
		b.header.WithdrawalsHash = &h
		b.withdrawals = make(Withdrawals, len(withdrawals))
		for i, w := range withdrawals {
			wCopy := *w
			b.withdrawals[i] = &wCopy
		}
	}

	return b
}

// NewBlockFromStorage like NewBlock but used to create Block object when read it from DB
// in this case no reason to copy parts, or re-calculate headers fields - they are all stored in DB
func NewBlockFromStorage(hash common.Hash, header *Header, txs []Transaction, uncles []*Header, withdrawals []*Withdrawal) *Block {
	b := &Block{header: header, transactions: txs, uncles: uncles, withdrawals: withdrawals}
	b.hash.Store(hash)
	return b
}

// NewBlockWithHeader creates a block with the given header data. The
// header data is copied, changes to header and to the field values
// will not affect the block.
func NewBlockWithHeader(header *Header) *Block {
	return &Block{header: CopyHeader(header)}
}

// CopyHeader creates a deep copy of a block header to prevent side effects from
// modifying a header variable.
func CopyHeader(h *Header) *Header {
	cpy := *h
	if cpy.Difficulty = new(big.Int); h.Difficulty != nil {
		cpy.Difficulty.Set(h.Difficulty)
	}
	if cpy.Number = new(big.Int); h.Number != nil {
		cpy.Number.Set(h.Number)
	}
	if h.BaseFee != nil {
		cpy.BaseFee = new(big.Int)
		cpy.BaseFee.Set(h.BaseFee)
	}
	if h.WithdrawalsHash != nil {
		cpy.WithdrawalsHash = new(common.Hash)
		*cpy.WithdrawalsHash = *h.WithdrawalsHash
	}
	if h.ExcessDataGas != nil {
		cpy.ExcessDataGas = new(big.Int)
		cpy.ExcessDataGas.Set(h.ExcessDataGas)
	}
	if len(h.Extra) > 0 {
		cpy.Extra = make([]byte, len(h.Extra))
		copy(cpy.Extra, h.Extra)
	}
	if len(h.AuRaSeal) > 0 {
		cpy.AuRaSeal = make([]byte, len(h.AuRaSeal))
		copy(cpy.AuRaSeal, h.AuRaSeal)
	}
	if h.WithdrawalsHash != nil {
		cpy.WithdrawalsHash = new(common.Hash)
		cpy.WithdrawalsHash.SetBytes(h.WithdrawalsHash.Bytes())
	}
	return &cpy
}

// DecodeRLP decodes the Ethereum
func (bb *Block) DecodeRLP(s *rlp.Stream) error {
	size, err := s.List()
	if err != nil {
		return err
	}
	bb.size.Store(common.StorageSize(rlp.ListSize(size)))

	// decode header
	var h Header
	if err = h.DecodeRLP(s); err != nil {
		return err
	}
	bb.header = &h

	// decode Transactions
	if _, err = s.List(); err != nil {
		return err
	}
	var tx Transaction
	for tx, err = DecodeTransaction(s); err == nil; tx, err = DecodeTransaction(s) {
		bb.transactions = append(bb.transactions, tx)
	}
	if !errors.Is(err, rlp.EOL) {
		return err
	}
	// end of Transactions
	if err = s.ListEnd(); err != nil {
		return err
	}

	// decode Uncles
	if _, err = s.List(); err != nil {
		return err
	}
	for err == nil {
		var uncle Header
		if err = uncle.DecodeRLP(s); err != nil {
			break
		}
		bb.uncles = append(bb.uncles, &uncle)
	}
	if !errors.Is(err, rlp.EOL) {
		return err
	}
	// end of Uncles
	if err = s.ListEnd(); err != nil {
		return err
	}

	// decode Withdrawals
	if _, err = s.List(); err != nil {
		if errors.Is(err, rlp.EOL) {
			bb.withdrawals = nil
			return s.ListEnd()
		}
		return fmt.Errorf("read Withdrawals: %w", err)
	}
<<<<<<< HEAD
	bb.withdrawals = []*Withdrawal{} // withdrawals should never be nil post-Capella
=======
	bb.withdrawals = []*Withdrawal{}
>>>>>>> 9d1e4ec3
	for err == nil {
		var withdrawal Withdrawal
		if err = withdrawal.DecodeRLP(s); err != nil {
			break
		}
		bb.withdrawals = append(bb.withdrawals, &withdrawal)
	}
	if !errors.Is(err, rlp.EOL) {
		return err
	}
	// end of Withdrawals
	if err = s.ListEnd(); err != nil {
		return err
	}

	return s.ListEnd()
}

func (bb Block) payloadSize() (payloadSize int, txsLen, unclesLen, withdrawalsLen int) {
	// size of Header
	payloadSize++
	headerLen := bb.header.EncodingSize()
	if headerLen >= 56 {
		payloadSize += bitsToBytes(bits.Len(uint(headerLen)))
	}
	payloadSize += headerLen

	// size of Transactions
	payloadSize++
	for _, tx := range bb.transactions {
		txsLen++
		var txLen int
		switch t := tx.(type) {
		case *LegacyTx:
			txLen = t.EncodingSize()
		case *AccessListTx:
			txLen = t.EncodingSize()
		case *DynamicFeeTransaction:
			txLen = t.EncodingSize()
		case *StarknetTransaction:
			txLen = t.EncodingSize()
		case *SignedBlobTx:
			txLen = t.EncodingSize()
		}
		if txLen >= 56 {
			txsLen += bitsToBytes(bits.Len(uint(txLen)))
		}
		txsLen += txLen
	}
	if txsLen >= 56 {
		payloadSize += bitsToBytes(bits.Len(uint(txsLen)))
	}
	payloadSize += txsLen

	// size of Uncles
	payloadSize++
	for _, uncle := range bb.uncles {
		unclesLen++
		uncleLen := uncle.EncodingSize()
		if uncleLen >= 56 {
			unclesLen += bitsToBytes(bits.Len(uint(uncleLen)))
		}
		unclesLen += uncleLen
	}
	if unclesLen >= 56 {
		payloadSize += bitsToBytes(bits.Len(uint(unclesLen)))
	}
	payloadSize += unclesLen

	// size of Withdrawals
	if bb.withdrawals != nil {
		payloadSize++
		for _, withdrawal := range bb.withdrawals {
			withdrawalsLen++
			withdrawalLen := withdrawal.EncodingSize()
			if withdrawalLen >= 56 {
				withdrawalLen += bitsToBytes(bits.Len(uint(withdrawalLen)))
			}
			withdrawalsLen += withdrawalLen
		}
		if withdrawalsLen >= 56 {
			payloadSize += bitsToBytes(bits.Len(uint(withdrawalsLen)))
		}
		payloadSize += withdrawalsLen
	}

	return payloadSize, txsLen, unclesLen, withdrawalsLen
}

func (bb Block) EncodingSize() int {
	payloadSize, _, _, _ := bb.payloadSize()
	return payloadSize
}

// EncodeRLP serializes b into the Ethereum RLP block format.
func (bb Block) EncodeRLP(w io.Writer) error {
	payloadSize, txsLen, unclesLen, withdrawalsLen := bb.payloadSize()
	var b [33]byte
	// prefix
	if err := EncodeStructSizePrefix(payloadSize, w, b[:]); err != nil {
		return err
	}
	// encode Header
	if err := bb.header.EncodeRLP(w); err != nil {
		return err
	}
	// encode Transactions
	if err := EncodeStructSizePrefix(txsLen, w, b[:]); err != nil {
		return err
	}
	for _, tx := range bb.transactions {
		switch t := tx.(type) {
		case *LegacyTx:
			if err := t.EncodeRLP(w); err != nil {
				return err
			}
		case *AccessListTx:
			if err := t.EncodeRLP(w); err != nil {
				return err
			}
		case *DynamicFeeTransaction:
			if err := t.EncodeRLP(w); err != nil {
				return err
			}
		case *StarknetTransaction:
			if err := t.EncodeRLP(w); err != nil {
				return err
			}
		case *SignedBlobTx:
			if err := t.EncodeRLP(w); err != nil {
				return err
			}
		}
	}
	// encode Uncles
	if err := EncodeStructSizePrefix(unclesLen, w, b[:]); err != nil {
		return err
	}
	for _, uncle := range bb.uncles {
		if err := uncle.EncodeRLP(w); err != nil {
			return err
		}
	}
	// encode Withdrawals
	if bb.withdrawals != nil {
		if err := EncodeStructSizePrefix(withdrawalsLen, w, b[:]); err != nil {
			return err
		}
		for _, withdrawal := range bb.withdrawals {
			if err := withdrawal.EncodeRLP(w); err != nil {
				return err
			}
		}
	}
	return nil
}

func (b *Block) Uncles() []*Header          { return b.uncles }
func (b *Block) Transactions() Transactions { return b.transactions }

func (b *Block) Transaction(hash common.Hash) Transaction {
	for _, transaction := range b.transactions {
		if transaction.Hash() == hash {
			return transaction
		}
	}
	return nil
}

func (b *Block) Number() *big.Int     { return b.header.Number }
func (b *Block) GasLimit() uint64     { return b.header.GasLimit }
func (b *Block) GasUsed() uint64      { return b.header.GasUsed }
func (b *Block) Difficulty() *big.Int { return new(big.Int).Set(b.header.Difficulty) }
func (b *Block) Time() uint64         { return b.header.Time }

func (b *Block) NumberU64() uint64        { return b.header.Number.Uint64() }
func (b *Block) MixDigest() common.Hash   { return b.header.MixDigest }
func (b *Block) Nonce() BlockNonce        { return b.header.Nonce }
func (b *Block) NonceU64() uint64         { return b.header.Nonce.Uint64() }
func (b *Block) Bloom() Bloom             { return b.header.Bloom }
func (b *Block) Coinbase() common.Address { return b.header.Coinbase }
func (b *Block) Root() common.Hash        { return b.header.Root }
func (b *Block) ParentHash() common.Hash  { return b.header.ParentHash }
func (b *Block) TxHash() common.Hash      { return b.header.TxHash }
func (b *Block) ReceiptHash() common.Hash { return b.header.ReceiptHash }
func (b *Block) UncleHash() common.Hash   { return b.header.UncleHash }
func (b *Block) Extra() []byte            { return common.CopyBytes(b.header.Extra) }
func (b *Block) BaseFee() *big.Int {
	if b.header.BaseFee == nil {
		return nil
	}
	return new(big.Int).Set(b.header.BaseFee)
}
func (b *Block) WithdrawalsHash() *common.Hash { return b.header.WithdrawalsHash }
func (b *Block) ExcessDataGas() *big.Int {
	if b.header.ExcessDataGas == nil {
		return nil
	}
	return new(big.Int).Set(b.header.ExcessDataGas)
}
func (b *Block) Withdrawals() Withdrawals { return b.withdrawals }

// Header returns a deep-copy of the entire block header using CopyHeader()
func (b *Block) Header() *Header       { return CopyHeader(b.header) }
func (b *Block) HeaderNoCopy() *Header { return b.header }

// Body returns the non-header content of the block.
func (b *Block) Body() *Body {
	bd := &Body{Transactions: b.transactions, Uncles: b.uncles, Withdrawals: b.withdrawals}
	bd.SendersFromTxs()
	return bd
}
func (b *Block) SendersToTxs(senders []common.Address) {
	if len(senders) == 0 {
		return
	}
	for i, tx := range b.transactions {
		tx.SetSender(senders[i])
	}
}

// RawBody creates a RawBody based on the block. It is not very efficient, so
// will probably be removed in favour of RawBlock. Also it panics
func (b *Block) RawBody() *RawBody {
	br := &RawBody{Transactions: make([][]byte, len(b.transactions)), Uncles: b.uncles, Withdrawals: b.withdrawals}
	for i, tx := range b.transactions {
		var err error
		br.Transactions[i], err = rlp.EncodeToBytes(tx)
		if err != nil {
			panic(err)
		}
	}
	return br
}

// Size returns the true RLP encoded storage size of the block, either by encoding
// and returning it, or returning a previsouly cached value.
func (b *Block) Size() common.StorageSize {
	if size := b.size.Load(); size != nil {
		return size.(common.StorageSize)
	}
	c := writeCounter(0)
	rlp.Encode(&c, b)
	b.size.Store(common.StorageSize(c))
	return common.StorageSize(c)
}

// SanityCheck can be used to prevent that unbounded fields are
// stuffed with junk data to add processing overhead
func (b *Block) SanityCheck() error {
	return b.header.SanityCheck()
}

type writeCounter common.StorageSize

func (c *writeCounter) Write(b []byte) (int, error) {
	*c += writeCounter(len(b))
	return len(b), nil
}

func CalcUncleHash(uncles []*Header) common.Hash {
	if len(uncles) == 0 {
		return EmptyUncleHash
	}
	return rlpHash(uncles)
}

// Copy creates a deep copy of the Block.
func (b *Block) Copy() *Block {
	uncles := make([]*Header, 0, len(b.uncles))
	for _, uncle := range b.uncles {
		uncles = append(uncles, CopyHeader(uncle))
	}

	transactionsData, err := MarshalTransactionsBinary(b.transactions)
	if err != nil {
		panic(fmt.Errorf("MarshalTransactionsBinary failed: %w", err))
	}
	transactions, err := DecodeTransactions(transactionsData)
	if err != nil {
		panic(fmt.Errorf("DecodeTransactions failed: %w", err))
	}

	var withdrawals []*Withdrawal
	if b.withdrawals != nil {
		withdrawals = make([]*Withdrawal, 0, len(b.withdrawals))
		for _, withdrawal := range b.withdrawals {
			wCopy := *withdrawal
			withdrawals = append(withdrawals, &wCopy)
		}
	}

	var hashValue atomic.Value
	if value := b.hash.Load(); value != nil {
		hash := value.(common.Hash)
		hashCopy := common.BytesToHash(hash.Bytes())
		hashValue.Store(hashCopy)
	}

	var sizeValue atomic.Value
	if size := b.size.Load(); size != nil {
		sizeValue.Store(size)
	}

	return &Block{
		header:       CopyHeader(b.header),
		uncles:       uncles,
		transactions: transactions,
		withdrawals:  withdrawals,
		hash:         hashValue,
		size:         sizeValue,
	}
}

// WithSeal returns a new block with the data from b but the header replaced with
// the sealed one.
func (b *Block) WithSeal(header *Header) *Block {
	cpy := *header

	return &Block{
		header:       &cpy,
		transactions: b.transactions,
		uncles:       b.uncles,
		withdrawals:  b.withdrawals,
	}
}

// Hash returns the keccak256 hash of b's header.
// The hash is computed on the first call and cached thereafter.
func (b *Block) Hash() common.Hash {
	if hash := b.hash.Load(); hash != nil {
		return hash.(common.Hash)
	}
	v := b.header.Hash()
	b.hash.Store(v)
	return v
}

type Blocks []*Block

func DecodeOnlyTxMetadataFromBody(payload []byte) (baseTxId uint64, txAmount uint32, err error) {
	pos, _, err := rlp2.List(payload, 0)
	if err != nil {
		return baseTxId, txAmount, err
	}
	pos, baseTxId, err = rlp2.U64(payload, pos)
	if err != nil {
		return baseTxId, txAmount, err
	}
	_, txAmount, err = rlp2.U32(payload, pos)
	if err != nil {
		return baseTxId, txAmount, err
	}
	return
}<|MERGE_RESOLUTION|>--- conflicted
+++ resolved
@@ -786,11 +786,7 @@
 		}
 		return fmt.Errorf("read Withdrawals: %w", err)
 	}
-<<<<<<< HEAD
-	rb.Withdrawals = []*Withdrawal{} // withdrawals should never be nil post-Capella
-=======
 	rb.Withdrawals = []*Withdrawal{}
->>>>>>> 9d1e4ec3
 	for err == nil {
 		var withdrawal Withdrawal
 		if err = withdrawal.DecodeRLP(s); err != nil {
@@ -1155,11 +1151,7 @@
 		}
 		return fmt.Errorf("read Withdrawals: %w", err)
 	}
-<<<<<<< HEAD
-	bb.withdrawals = []*Withdrawal{} // withdrawals should never be nil post-Capella
-=======
 	bb.withdrawals = []*Withdrawal{}
->>>>>>> 9d1e4ec3
 	for err == nil {
 		var withdrawal Withdrawal
 		if err = withdrawal.DecodeRLP(s); err != nil {
