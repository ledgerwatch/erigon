// Copyright 2014 The go-ethereum Authors
// This file is part of the go-ethereum library.
//
// The go-ethereum library is free software: you can redistribute it and/or modify
// it under the terms of the GNU Lesser General Public License as published by
// the Free Software Foundation, either version 3 of the License, or
// (at your option) any later version.
//
// The go-ethereum library is distributed in the hope that it will be useful,
// but WITHOUT ANY WARRANTY; without even the implied warranty of
// MERCHANTABILITY or FITNESS FOR A PARTICULAR PURPOSE. See the
// GNU Lesser General Public License for more details.
//
// You should have received a copy of the GNU Lesser General Public License
// along with the go-ethereum library. If not, see <http://www.gnu.org/licenses/>.

// Package types contains data types related to Ethereum consensus.
package types

import (
	"bytes"
	"encoding/binary"
	"errors"
	"fmt"
	"io"
	"math/big"
	"math/bits"
	"reflect"
	"sync/atomic"

	"github.com/gballet/go-verkle"
	rlp2 "github.com/ledgerwatch/erigon-lib/rlp"

	"github.com/ledgerwatch/erigon/common"
	"github.com/ledgerwatch/erigon/common/hexutil"
	"github.com/ledgerwatch/erigon/rlp"
)

var (
	EmptyRootHash  = common.HexToHash("56e81f171bcc55a6ff8345e692c0f86e5b48e01b996cadc001622fb5e363b421")
	EmptyUncleHash = rlpHash([]*Header(nil))
)

// A BlockNonce is a 64-bit hash which proves (combined with the
// mix-hash) that a sufficient amount of computation has been carried
// out on a block.
type BlockNonce [8]byte

// EncodeNonce converts the given integer to a block nonce.
func EncodeNonce(i uint64) BlockNonce {
	var n BlockNonce
	binary.BigEndian.PutUint64(n[:], i)
	return n
}

// Uint64 returns the integer value of a block nonce.
func (n BlockNonce) Uint64() uint64 {
	return binary.BigEndian.Uint64(n[:])
}

// MarshalText encodes n as a hex string with 0x prefix.
func (n BlockNonce) MarshalText() ([]byte, error) {
	return hexutil.Bytes(n[:]).MarshalText()
}

// UnmarshalText implements encoding.TextUnmarshaler.
func (n *BlockNonce) UnmarshalText(input []byte) error {
	return hexutil.UnmarshalFixedText("BlockNonce", input, n[:])
}

// go:generate gencodec -type Header -field-override headerMarshaling -out gen_header_json.go

// Header represents a block header in the Ethereum blockchain.
// DESCRIBED: docs/programmers_guide/guide.md#organising-ethereum-state-into-a-merkle-tree
type Header struct {
	ParentHash  common.Hash    `json:"parentHash"       gencodec:"required"`
	UncleHash   common.Hash    `json:"sha3Uncles"       gencodec:"required"`
	Coinbase    common.Address `json:"miner"`
	Root        common.Hash    `json:"stateRoot"        gencodec:"required"`
	TxHash      common.Hash    `json:"transactionsRoot" gencodec:"required"`
	ReceiptHash common.Hash    `json:"receiptsRoot"     gencodec:"required"`
	Bloom       Bloom          `json:"logsBloom"        gencodec:"required"`
	Difficulty  *big.Int       `json:"difficulty"       gencodec:"required"`
	Number      *big.Int       `json:"number"           gencodec:"required"`
	GasLimit    uint64         `json:"gasLimit"         gencodec:"required"`
	GasUsed     uint64         `json:"gasUsed"          gencodec:"required"`
	Time        uint64         `json:"timestamp"        gencodec:"required"`
	Extra       []byte         `json:"extraData"        gencodec:"required"`
	MixDigest   common.Hash    `json:"mixHash"` // prevRandao after EIP-4399
	Nonce       BlockNonce     `json:"nonce"`
	// AuRa extensions (alternative to MixDigest & Nonce)
	AuRaStep uint64
	AuRaSeal []byte

	BaseFee         *big.Int     `json:"baseFeePerGas"`   // EIP-1559
	WithdrawalsHash *common.Hash `json:"withdrawalsRoot"` // EIP-4895
<<<<<<< HEAD
	ExcessDataGas   *big.Int     `json:"excessDataGas"`   // EIP-4844
=======
>>>>>>> 27ec4f02

	// The verkle proof is ignored in legacy headers
	Verkle        bool
	VerkleProof   []byte
	VerkleKeyVals []verkle.KeyValuePair
}

<<<<<<< HEAD
// ParentExcessDataGas is a helper that returns the excess data gas value of the parent block.  It
// returns nil if the parent header could not be fetched, or if the parent block's excess data gas
// is nil.
func (h *Header) ParentExcessDataGas(getHeader func(hash common.Hash, number uint64) *Header) *big.Int {
	p := getHeader(h.ParentHash, h.Number.Uint64())
	if p != nil {
		return p.ExcessDataGas
	}
	return nil
=======
func bitsToBytes(bitLen int) (byteLen int) {
	return (bitLen + 7) / 8
>>>>>>> 27ec4f02
}

func (h *Header) EncodingSize() int {
	encodingSize := 33 /* ParentHash */ + 33 /* UncleHash */ + 21 /* Coinbase */ + 33 /* Root */ + 33 /* TxHash */ +
		33 /* ReceiptHash */ + 259 /* Bloom */

	encodingSize++
	if h.Difficulty != nil {
		encodingSize += rlp.BigIntLenExcludingHead(h.Difficulty)
	}
	encodingSize++
	if h.Number != nil {
		encodingSize += rlp.BigIntLenExcludingHead(h.Number)
	}
	encodingSize++
	encodingSize += rlp.IntLenExcludingHead(h.GasLimit)
	encodingSize++
	encodingSize += rlp.IntLenExcludingHead(h.GasUsed)
	encodingSize++
	encodingSize += rlp.IntLenExcludingHead(h.Time)
	// size of Extra
	encodingSize++
	switch len(h.Extra) {
	case 0:
	case 1:
		if h.Extra[0] >= 128 {
			encodingSize++
		}
	default:
		if len(h.Extra) >= 56 {
			encodingSize += bitsToBytes(bits.Len(uint(len(h.Extra))))
		}
		encodingSize += len(h.Extra)
	}

	if len(h.AuRaSeal) != 0 {
		encodingSize += 1 + rlp.IntLenExcludingHead(h.AuRaStep) + 1 + len(h.AuRaSeal)
		if len(h.AuRaSeal) >= 56 {
			encodingSize += bitsToBytes(bits.Len(uint(len(h.AuRaSeal))))
		}
	} else {
		encodingSize += 33 /* MixDigest */ + 9 /* BlockNonce */
	}

	if h.BaseFee != nil {
		encodingSize++
		encodingSize += rlp.BigIntLenExcludingHead(h.BaseFee)
		if h.WithdrawalsHash != nil {
			encodingSize += 33
			if h.ExcessDataGas != nil {
				encodingSize++
				encodingSize += rlp.BigIntLenExcludingHead(h.ExcessDataGas)
			}
		}
	}

	if h.WithdrawalsHash != nil {
		encodingSize += 33
	}

	if h.Verkle {
		// Encoding of Verkle Proof
		encodingSize++
		switch len(h.VerkleProof) {
		case 0:
		case 1:
			if h.VerkleProof[0] >= 128 {
				encodingSize++
			}
		default:
			if len(h.VerkleProof) >= 56 {
				encodingSize += bitsToBytes(bits.Len(uint(len(h.VerkleProof))))
			}
			encodingSize += len(h.VerkleProof)
		}
		encodingSize++

		var tmpBuffer bytes.Buffer
		if err := rlp.Encode(&tmpBuffer, h.VerkleKeyVals); err != nil {
			panic(err)
		}
		encodingSize += tmpBuffer.Len()
	}

	return encodingSize
}

func (h *Header) EncodeRLP(w io.Writer) error {
	encodingSize := h.EncodingSize()

	var b [33]byte
	// Prefix
	if err := EncodeStructSizePrefix(encodingSize, w, b[:]); err != nil {
		return err
	}
	b[0] = 128 + 32
	if _, err := w.Write(b[:1]); err != nil {
		return err
	}
	if _, err := w.Write(h.ParentHash.Bytes()); err != nil {
		return err
	}
	if _, err := w.Write(b[:1]); err != nil {
		return err
	}
	if _, err := w.Write(h.UncleHash.Bytes()); err != nil {
		return err
	}
	b[0] = 128 + 20
	if _, err := w.Write(b[:1]); err != nil {
		return err
	}
	if _, err := w.Write(h.Coinbase.Bytes()); err != nil {
		return err
	}
	b[0] = 128 + 32
	if _, err := w.Write(b[:1]); err != nil {
		return err
	}
	if _, err := w.Write(h.Root.Bytes()); err != nil {
		return err
	}
	if _, err := w.Write(b[:1]); err != nil {
		return err
	}
	if _, err := w.Write(h.TxHash.Bytes()); err != nil {
		return err
	}
	if _, err := w.Write(b[:1]); err != nil {
		return err
	}
	if _, err := w.Write(h.ReceiptHash.Bytes()); err != nil {
		return err
	}
	b[0] = 183 + 2
	b[1] = 1
	b[2] = 0
	if _, err := w.Write(b[:3]); err != nil {
		return err
	}
	if _, err := w.Write(h.Bloom.Bytes()); err != nil {
		return err
	}
	if err := rlp.EncodeBigInt(h.Difficulty, w, b[:]); err != nil {
		return err
	}
	if err := rlp.EncodeBigInt(h.Number, w, b[:]); err != nil {
		return err
	}
	if err := rlp.EncodeInt(h.GasLimit, w, b[:]); err != nil {
		return err
	}
	if err := rlp.EncodeInt(h.GasUsed, w, b[:]); err != nil {
		return err
	}
	if err := rlp.EncodeInt(h.Time, w, b[:]); err != nil {
		return err
	}
	if err := rlp.EncodeString(h.Extra, w, b[:]); err != nil {
		return err
	}

	if len(h.AuRaSeal) > 0 {
		if err := rlp.EncodeInt(h.AuRaStep, w, b[:]); err != nil {
			return err
		}
		if err := rlp.EncodeString(h.AuRaSeal, w, b[:]); err != nil {
			return err
		}
	} else {
		b[0] = 128 + 32
		if _, err := w.Write(b[:1]); err != nil {
			return err
		}
		if _, err := w.Write(h.MixDigest.Bytes()); err != nil {
			return err
		}
		b[0] = 128 + 8
		if _, err := w.Write(b[:1]); err != nil {
			return err
		}
		if _, err := w.Write(h.Nonce[:]); err != nil {
			return err
		}
	}

	// Write the optional fields. If any one of them is nil then don't write any subsequent ones as
	// this will confuse the decoder. TODO: should we error out if we have non-nil values following
	// nil ones?
	if h.BaseFee != nil {
		if err := rlp.EncodeBigInt(h.BaseFee, w, b[:]); err != nil {
			return err
		}
		if h.WithdrawalsHash != nil {
			b[0] = 128 + 32
			if _, err := w.Write(b[:1]); err != nil {
				return err
			}
			if _, err := w.Write(h.WithdrawalsHash.Bytes()); err != nil {
				return err
			}
			if h.ExcessDataGas != nil {
				if err := rlp.EncodeBigInt(h.ExcessDataGas, w, b[:]); err != nil {
					return err
				}
			}
		}
	}

	if h.WithdrawalsHash != nil {
		b[0] = 128 + 32
		if _, err := w.Write(b[:1]); err != nil {
			return err
		}
		if _, err := w.Write(h.WithdrawalsHash.Bytes()); err != nil {
			return err
		}
	}

	if h.Verkle {
		if err := rlp.EncodeString(h.VerkleProof, w, b[:]); err != nil {
			return err
		}

		if err := rlp.Encode(w, h.VerkleKeyVals); err != nil {
			return nil
		}
	}

	return nil
}

func (h *Header) DecodeRLP(s *rlp.Stream) error {
	_, err := s.List()
	if err != nil {
		return err
		// return fmt.Errorf("open header struct: %w", err)
	}
	var b []byte
	if b, err = s.Bytes(); err != nil {
		return fmt.Errorf("read ParentHash: %w", err)
	}
	if len(b) != 32 {
		return fmt.Errorf("wrong size for ParentHash: %d", len(b))
	}
	copy(h.ParentHash[:], b)
	if b, err = s.Bytes(); err != nil {
		return fmt.Errorf("read UncleHash: %w", err)
	}
	if len(b) != 32 {
		return fmt.Errorf("wrong size for UncleHash: %d", len(b))
	}
	copy(h.UncleHash[:], b)
	if b, err = s.Bytes(); err != nil {
		return fmt.Errorf("read Coinbase: %w", err)
	}
	if len(b) != 20 {
		return fmt.Errorf("wrong size for Coinbase: %d", len(b))
	}
	copy(h.Coinbase[:], b)
	if b, err = s.Bytes(); err != nil {
		return fmt.Errorf("read Root: %w", err)
	}
	if len(b) != 32 {
		return fmt.Errorf("wrong size for Root: %d", len(b))
	}
	copy(h.Root[:], b)
	if b, err = s.Bytes(); err != nil {
		return fmt.Errorf("read TxHash: %w", err)
	}
	if len(b) != 32 {
		return fmt.Errorf("wrong size for TxHash: %d", len(b))
	}
	copy(h.TxHash[:], b)
	if b, err = s.Bytes(); err != nil {
		return fmt.Errorf("read ReceiptHash: %w", err)
	}
	if len(b) != 32 {
		return fmt.Errorf("wrong size for ReceiptHash: %d", len(b))
	}
	copy(h.ReceiptHash[:], b)
	if b, err = s.Bytes(); err != nil {
		return fmt.Errorf("read Bloom: %w", err)
	}
	if len(b) != 256 {
		return fmt.Errorf("wrong size for Bloom: %d", len(b))
	}
	copy(h.Bloom[:], b)
	if b, err = s.Uint256Bytes(); err != nil {
		return fmt.Errorf("read Difficulty: %w", err)
	}
	h.Difficulty = new(big.Int).SetBytes(b)
	if b, err = s.Uint256Bytes(); err != nil {
		return fmt.Errorf("read Number: %w", err)
	}
	h.Number = new(big.Int).SetBytes(b)
	if h.GasLimit, err = s.Uint(); err != nil {
		return fmt.Errorf("read GasLimit: %w", err)
	}
	if h.GasUsed, err = s.Uint(); err != nil {
		return fmt.Errorf("read GasUsed: %w", err)
	}
	if h.Time, err = s.Uint(); err != nil {
		return fmt.Errorf("read Time: %w", err)
	}
	if h.Extra, err = s.Bytes(); err != nil {
		return fmt.Errorf("read Extra: %w", err)
	}

	_, size, err := s.Kind()
	if err != nil {
		return fmt.Errorf("read MixDigest: %w", err)
	}
	if size != 32 { // AuRa
		if h.AuRaStep, err = s.Uint(); err != nil {
			return fmt.Errorf("read AuRaStep: %w", err)
		}
		if h.AuRaSeal, err = s.Bytes(); err != nil {
			return fmt.Errorf("read AuRaSeal: %w", err)
		}
	} else {
		if b, err = s.Bytes(); err != nil {
			return fmt.Errorf("read MixDigest: %w", err)
		}
		copy(h.MixDigest[:], b)
		if b, err = s.Bytes(); err != nil {
			return fmt.Errorf("read Nonce: %w", err)
		}
		if len(b) != 8 {
			return fmt.Errorf("wrong size for Nonce: %d", len(b))
		}
		copy(h.Nonce[:], b)
	}

	// BaseFee
	if b, err = s.Uint256Bytes(); err != nil {
		if errors.Is(err, rlp.EOL) {
			h.BaseFee = nil
			if err := s.ListEnd(); err != nil {
				return fmt.Errorf("close header struct (no BaseFee): %w", err)
			}
			return nil
		}
		return fmt.Errorf("read BaseFee: %w", err)
	}
	h.BaseFee = new(big.Int).SetBytes(b)

	// WithdrawalsHash
	if b, err = s.Bytes(); err != nil {
		if errors.Is(err, rlp.EOL) {
			h.WithdrawalsHash = nil
			if err := s.ListEnd(); err != nil {
				return fmt.Errorf("close header struct (no WithdrawalsHash): %w", err)
			}
			return nil
		}
		return fmt.Errorf("read WithdrawalsHash: %w", err)
<<<<<<< HEAD
	} else {
		if len(b) != 32 {
			return fmt.Errorf("wrong size for WithdrawalsHash: %d", len(b))
		}
		copy(h.WithdrawalsHash[:], b)
	}

	// ExcessDataGas
	if b, err = s.Uint256Bytes(); err != nil {
		if errors.Is(err, rlp.EOL) {
			h.ExcessDataGas = nil
			if err := s.ListEnd(); err != nil {
				return fmt.Errorf("close header struct (no ExcessDataGas): %w", err)
			}
			return nil
		}
		return fmt.Errorf("read ExcessDataGas: %w", err)
	}
	h.ExcessDataGas = new(big.Int).SetBytes(b)
=======
	}
	if len(b) != 32 {
		return fmt.Errorf("wrong size for WithdrawalsHash: %d", len(b))
	}
	h.WithdrawalsHash = new(common.Hash)
	h.WithdrawalsHash.SetBytes(b)
>>>>>>> 27ec4f02

	if h.Verkle {
		if h.VerkleProof, err = s.Bytes(); err != nil {
			return fmt.Errorf("read VerkleProof: %w", err)
		}
		rawKv, err := s.Raw()
		if err != nil {
			return err
		}
		rlp.DecodeBytes(rawKv, h.VerkleKeyVals)
	}

	if err := s.ListEnd(); err != nil {
		return fmt.Errorf("close header struct: %w", err)
	}
	return nil
}

// field type overrides for gencodec
type headerMarshaling struct {
	Difficulty    *hexutil.Big
	Number        *hexutil.Big
	GasLimit      hexutil.Uint64
	GasUsed       hexutil.Uint64
	Time          hexutil.Uint64
	Extra         hexutil.Bytes
	BaseFee       *hexutil.Big
	ExcessDataGas *hexutil.Big
	Hash          common.Hash `json:"hash"` // adds call to Hash() in MarshalJSON
}

// SetExcessDataGas sets the excess_data_gas field in the header
func (h *Header) SetExcessDataGas(v *big.Int) {
	h.ExcessDataGas = new(big.Int)
	if v != nil {
		h.ExcessDataGas.Set(v)
	}
	if h.WithdrawalsHash == nil {
		// leaving this nil would result in a buggy encoding
		h.WithdrawalsHash = &EmptyRootHash
	}
}

// Hash returns the block hash of the header, which is simply the keccak256 hash of its
// RLP encoding.
func (h *Header) Hash() common.Hash {
	return rlpHash(h)
}

var headerSize = common.StorageSize(reflect.TypeOf(Header{}).Size())

// Size returns the approximate memory used by all internal contents. It is used
// to approximate and limit the memory consumption of various caches.
//
// TODO(EIP-4844): Account for excessDataGas and Withdrawals hash storage
func (h *Header) Size() common.StorageSize {
	s := headerSize + common.StorageSize(len(h.Extra)+bitsToBytes(h.Difficulty.BitLen())+bitsToBytes(h.Number.BitLen()))
	if h.BaseFee != nil {
		s += common.StorageSize(bitsToBytes(h.BaseFee.BitLen()))
	}
	if h.WithdrawalsHash != nil {
		s += common.StorageSize(32)
	}
	return s
}

// SanityCheck checks a few basic things -- these checks are way beyond what
// any 'sane' production values should hold, and can mainly be used to prevent
// that the unbounded fields are stuffed with junk data to add processing
// overhead
func (h *Header) SanityCheck() error {
	if h.Number != nil && !h.Number.IsUint64() {
		return fmt.Errorf("too large block number: bitlen %d", h.Number.BitLen())
	}
	if h.Difficulty != nil {
		if diffLen := h.Difficulty.BitLen(); diffLen > 192 {
			return fmt.Errorf("too large block difficulty: bitlen %d", diffLen)
		}
	}
	if eLen := len(h.Extra); eLen > 100*1024 {
		return fmt.Errorf("too large block extradata: size %d", eLen)
	}
	if h.BaseFee != nil {
		if bfLen := h.BaseFee.BitLen(); bfLen > 256 {
			return fmt.Errorf("too large base fee: bitlen %d", bfLen)
		}
	}
	if h.ExcessDataGas != nil {
		if bfLen := h.ExcessDataGas.BitLen(); bfLen > 256 {
			return fmt.Errorf("too large excess data gas: bitlen %d", bfLen)
		}
	}

	return nil
}

// Body is a simple (mutable, non-safe) data container for storing and moving
// a block's data contents (transactions and uncles) together.
type Body struct {
	Transactions []Transaction
	Uncles       []*Header
	Withdrawals  []*Withdrawal
}

// RawBody is semi-parsed variant of Body, where transactions are still unparsed RLP strings
// It is useful in the situations when actual transaction context is not important, for example
// when downloading Block bodies from other peers or serving them to other peers
type RawBody struct {
	Transactions [][]byte
	Uncles       []*Header
	Withdrawals  []*Withdrawal
}

type BodyForStorage struct {
	BaseTxId uint64
	TxAmount uint32
	Uncles   []*Header
	// TODO(yperbasis): withdrawals
}

// Block represents an entire block in the Ethereum blockchain.
type Block struct {
	header       *Header
	uncles       []*Header
	transactions Transactions
	withdrawals  []*Withdrawal

	// caches
	hash atomic.Value
	size atomic.Value
}

// Copy transaction senders from body into the transactions
func (b *Body) SendersToTxs(senders []common.Address) {
	if senders == nil {
		return
	}
	for i, tx := range b.Transactions {
		tx.SetSender(senders[i])
	}
}

// Copy transaction senders from transactions to the body
func (b *Body) SendersFromTxs() []common.Address {
	senders := make([]common.Address, len(b.Transactions))
	for i, tx := range b.Transactions {
		if sender, ok := tx.GetSender(); ok {
			senders[i] = sender
		}
	}
	return senders
}

func (rb RawBody) EncodingSize() int {
	payloadSize, _, _, _, _ := rb.payloadSize()
	return payloadSize
}

func (rb RawBody) payloadSize() (payloadSize, txsLen, unclesLen, withdrawalsLen int, transactionsSizes []int) {
	transactionsSizes = make([]int, len(rb.Transactions))

	// size of Transactions
	payloadSize++
	for idx, tx := range rb.Transactions {
		txsLen++
		var txLen = len(tx)
		transactionsSizes[idx] = txLen
		if txLen >= 56 {
			txsLen += bitsToBytes(bits.Len(uint(txLen)))
		}
		txsLen += txLen
	}
	if txsLen >= 56 {
		payloadSize += bitsToBytes(bits.Len(uint(txsLen)))
	}
	payloadSize += txsLen

	// size of Uncles
	payloadSize++
	for _, uncle := range rb.Uncles {
		unclesLen++
		uncleLen := uncle.EncodingSize()
		if uncleLen >= 56 {
			unclesLen += bitsToBytes(bits.Len(uint(uncleLen)))
		}
		unclesLen += uncleLen
	}
	if unclesLen >= 56 {
		payloadSize += bitsToBytes(bits.Len(uint(unclesLen)))
	}
	payloadSize += unclesLen

	// size of Withdrawals
	if rb.Withdrawals != nil {
		payloadSize++
		for _, withdrawal := range rb.Withdrawals {
			withdrawalsLen++
			withdrawalLen := withdrawal.EncodingSize()
			if withdrawalLen >= 56 {
				withdrawalLen += bitsToBytes(bits.Len(uint(withdrawalLen)))
			}
			withdrawalsLen += withdrawalLen
		}
		if withdrawalsLen >= 56 {
			payloadSize += bitsToBytes(bits.Len(uint(withdrawalsLen)))
		}
		payloadSize += withdrawalsLen
	}

	return payloadSize, txsLen, unclesLen, withdrawalsLen, transactionsSizes
}

func (rb RawBody) EncodeRLP(w io.Writer) error {
	payloadSize, txsLen, unclesLen, withdrawalsLen, txSizes := rb.payloadSize()
	var b [33]byte
	// prefix
	if err := EncodeStructSizePrefix(payloadSize, w, b[:]); err != nil {
		return err
	}
	// encode Transactions
	if err := EncodeStructSizePrefix(txsLen, w, b[:]); err != nil {
		return err
	}
	for idx, tx := range rb.Transactions {
		if err := EncodeStructSizePrefix(txSizes[idx], w, b[:]); err != nil {
			return err
		}
		if _, err := w.Write(tx); err != nil {
			return nil
		}
	}
	// encode Uncles
	if err := EncodeStructSizePrefix(unclesLen, w, b[:]); err != nil {
		return err
	}
	for _, uncle := range rb.Uncles {
		if err := uncle.EncodeRLP(w); err != nil {
			return err
		}
	}
	// encode Withdrawals
	if rb.Withdrawals != nil {
		if err := EncodeStructSizePrefix(withdrawalsLen, w, b[:]); err != nil {
			return err
		}
		for _, withdrawal := range rb.Withdrawals {
			if err := withdrawal.EncodeRLP(w); err != nil {
				return err
			}
		}
	}
	return nil
}

func (rb *RawBody) DecodeRLP(s *rlp.Stream) error {
	_, err := s.List()
	if err != nil {
		return err
	}

	// decode Transactions
	if _, err = s.List(); err != nil {
		return err
	}
	var tx []byte
	for tx, err = s.Raw(); err == nil; tx, err = s.Raw() {
		_, txContent, _, err := rlp.Split(tx)
		if err != nil {
			return err
		}
		rb.Transactions = append(rb.Transactions, txContent)
	}
	if !errors.Is(err, rlp.EOL) {
		return err
	}
	// end of Transactions
	if err = s.ListEnd(); err != nil {
		return err
	}

	// decode Uncles
	if _, err = s.List(); err != nil {
		return err
	}
	for err == nil {
		var uncle Header
		if err = uncle.DecodeRLP(s); err != nil {
			break
		}
		rb.Uncles = append(rb.Uncles, &uncle)
	}
	if !errors.Is(err, rlp.EOL) {
		return err
	}
	// end of Uncles
	if err = s.ListEnd(); err != nil {
		return err
	}

	// decode Withdrawals
	if _, err = s.List(); err != nil {
		if errors.Is(err, rlp.EOL) {
			rb.Withdrawals = nil
			return s.ListEnd()
		}
		return fmt.Errorf("read Withdrawals: %w", err)
	}
	for err == nil {
		var withdrawal Withdrawal
		if err = withdrawal.DecodeRLP(s); err != nil {
			break
		}
		rb.Withdrawals = append(rb.Withdrawals, &withdrawal)
	}
	if !errors.Is(err, rlp.EOL) {
		return err
	}
	// end of Withdrawals
	if err = s.ListEnd(); err != nil {
		return err
	}

	return s.ListEnd()
}

func (bb Body) EncodingSize() int {
	payloadSize, _, _, _ := bb.payloadSize()
	return payloadSize
}

func (bb Body) payloadSize() (payloadSize int, txsLen, unclesLen, withdrawalsLen int) {
	// size of Transactions
	payloadSize++
	for _, tx := range bb.Transactions {
		txsLen++
		var txLen int
		switch t := tx.(type) {
		case *LegacyTx:
			txLen = t.EncodingSize()
		case *AccessListTx:
			txLen = t.EncodingSize()
		case *DynamicFeeTransaction:
			txLen = t.EncodingSize()
		}
		if txLen >= 56 {
			txsLen += bitsToBytes(bits.Len(uint(txLen)))
		}
		txsLen += txLen
	}
	if txsLen >= 56 {
		payloadSize += bitsToBytes(bits.Len(uint(txsLen)))
	}
	payloadSize += txsLen

	// size of Uncles
	payloadSize++
	for _, uncle := range bb.Uncles {
		unclesLen++
		uncleLen := uncle.EncodingSize()
		if uncleLen >= 56 {
			unclesLen += bitsToBytes(bits.Len(uint(uncleLen)))
		}
		unclesLen += uncleLen
	}
	if unclesLen >= 56 {
		payloadSize += bitsToBytes(bits.Len(uint(unclesLen)))
	}
	payloadSize += unclesLen

	// size of Withdrawals
	if bb.Withdrawals != nil {
		payloadSize++
		for _, withdrawal := range bb.Withdrawals {
			withdrawalsLen++
			withdrawalLen := withdrawal.EncodingSize()
			if withdrawalLen >= 56 {
				withdrawalLen += bitsToBytes(bits.Len(uint(withdrawalLen)))
			}
			withdrawalsLen += withdrawalLen
		}
		if withdrawalsLen >= 56 {
			payloadSize += bitsToBytes(bits.Len(uint(withdrawalsLen)))
		}
		payloadSize += withdrawalsLen
	}

	return payloadSize, txsLen, unclesLen, withdrawalsLen
}

func (bb Body) EncodeRLP(w io.Writer) error {
	payloadSize, txsLen, unclesLen, withdrawalsLen := bb.payloadSize()
	var b [33]byte
	// prefix
	if err := EncodeStructSizePrefix(payloadSize, w, b[:]); err != nil {
		return err
	}
	// encode Transactions
	if err := EncodeStructSizePrefix(txsLen, w, b[:]); err != nil {
		return err
	}
	for _, tx := range bb.Transactions {
		switch t := tx.(type) {
		case *LegacyTx:
			if err := t.EncodeRLP(w); err != nil {
				return err
			}
		case *AccessListTx:
			if err := t.EncodeRLP(w); err != nil {
				return err
			}
		case *DynamicFeeTransaction:
			if err := t.EncodeRLP(w); err != nil {
				return err
			}
		}
	}
	// encode Uncles
	if err := EncodeStructSizePrefix(unclesLen, w, b[:]); err != nil {
		return err
	}
	for _, uncle := range bb.Uncles {
		if err := uncle.EncodeRLP(w); err != nil {
			return err
		}
	}
	// encode Withdrawals
	if bb.Withdrawals != nil {
		if err := EncodeStructSizePrefix(withdrawalsLen, w, b[:]); err != nil {
			return err
		}
		for _, withdrawal := range bb.Withdrawals {
			if err := withdrawal.EncodeRLP(w); err != nil {
				return err
			}
		}
	}
	return nil
}

func (bb *Body) DecodeRLP(s *rlp.Stream) error {
	_, err := s.List()
	if err != nil {
		return err
	}

	// decode Transactions
	if _, err = s.List(); err != nil {
		return err
	}
	var tx Transaction
	for tx, err = DecodeTransaction(s); err == nil; tx, err = DecodeTransaction(s) {
		bb.Transactions = append(bb.Transactions, tx)
	}
	if !errors.Is(err, rlp.EOL) {
		return err
	}
	// end of Transactions
	if err = s.ListEnd(); err != nil {
		return err
	}

	// decode Uncles
	if _, err = s.List(); err != nil {
		return err
	}
	for err == nil {
		var uncle Header
		if err = uncle.DecodeRLP(s); err != nil {
			break
		}
		bb.Uncles = append(bb.Uncles, &uncle)
	}
	if !errors.Is(err, rlp.EOL) {
		return err
	}
	// end of Uncles
	if err = s.ListEnd(); err != nil {
		return err
	}

	// decode Withdrawals
	if _, err = s.List(); err != nil {
		if errors.Is(err, rlp.EOL) {
			bb.Withdrawals = nil
			return s.ListEnd()
		}
		return fmt.Errorf("read Withdrawals: %w", err)
	}
	for err == nil {
		var withdrawal Withdrawal
		if err = withdrawal.DecodeRLP(s); err != nil {
			break
		}
		bb.Withdrawals = append(bb.Withdrawals, &withdrawal)
	}
	if !errors.Is(err, rlp.EOL) {
		return err
	}
	// end of Withdrawals
	if err = s.ListEnd(); err != nil {
		return err
	}

	return s.ListEnd()
}

// NewBlock creates a new block. The input data is copied,
// changes to header and to the field values will not affect the block.
//
// The values of TxHash, UncleHash, ReceiptHash, Bloom, and WithdrawalHash
// in the header are ignored and set to the values derived from
// the given txs, uncles, receipts, and withdrawals.
func NewBlock(header *Header, txs []Transaction, uncles []*Header, receipts []*Receipt, withdrawals []*Withdrawal) *Block {
	b := &Block{header: CopyHeader(header)}

	// TODO: panic if len(txs) != len(receipts)
	if len(txs) == 0 {
		b.header.TxHash = EmptyRootHash
	} else {
		b.header.TxHash = DeriveSha(Transactions(txs))
		b.transactions = make(Transactions, len(txs))
		copy(b.transactions, txs)
	}

	if len(receipts) == 0 {
		b.header.ReceiptHash = EmptyRootHash
		b.header.Bloom = Bloom{}
	} else {
		b.header.ReceiptHash = DeriveSha(Receipts(receipts))
		b.header.Bloom = CreateBloom(receipts)
	}

	if len(uncles) == 0 {
		b.header.UncleHash = EmptyUncleHash
	} else {
		b.header.UncleHash = CalcUncleHash(uncles)
		b.uncles = make([]*Header, len(uncles))
		for i := range uncles {
			b.uncles[i] = CopyHeader(uncles[i])
		}
	}

	if withdrawals == nil {
		b.header.WithdrawalsHash = nil
	} else if len(withdrawals) == 0 {
		b.header.WithdrawalsHash = &EmptyRootHash
		b.withdrawals = make(Withdrawals, len(withdrawals))
	} else {
		h := DeriveSha(Withdrawals(withdrawals))
		b.header.WithdrawalsHash = &h
		b.withdrawals = make(Withdrawals, len(withdrawals))
		for i, w := range withdrawals {
			wCopy := *w
			b.withdrawals[i] = &wCopy
		}
	}

	return b
}

// NewBlockFromStorage like NewBlock but used to create Block object when read it from DB
// in this case no reason to copy parts, or re-calculate headers fields - they are all stored in DB
func NewBlockFromStorage(hash common.Hash, header *Header, txs []Transaction, uncles []*Header, withdrawals []*Withdrawal) *Block {
	b := &Block{header: header, transactions: txs, uncles: uncles, withdrawals: withdrawals}
	b.hash.Store(hash)
	return b
}

// NewBlockWithHeader creates a block with the given header data. The
// header data is copied, changes to header and to the field values
// will not affect the block.
func NewBlockWithHeader(header *Header) *Block {
	return &Block{header: CopyHeader(header)}
}

// CopyHeader creates a deep copy of a block header to prevent side effects from
// modifying a header variable.
func CopyHeader(h *Header) *Header {
	cpy := *h
	if cpy.Difficulty = new(big.Int); h.Difficulty != nil {
		cpy.Difficulty.Set(h.Difficulty)
	}
	if cpy.Number = new(big.Int); h.Number != nil {
		cpy.Number.Set(h.Number)
	}
	if h.BaseFee != nil {
		cpy.BaseFee = new(big.Int)
		cpy.BaseFee.Set(h.BaseFee)
	}
	if h.WithdrawalsHash != nil {
		cpy.WithdrawalsHash = new(common.Hash)
		*cpy.WithdrawalsHash = *h.WithdrawalsHash
	}
	if h.ExcessDataGas != nil {
		cpy.ExcessDataGas = new(big.Int)
		cpy.ExcessDataGas.Set(h.ExcessDataGas)
	}
	if len(h.Extra) > 0 {
		cpy.Extra = make([]byte, len(h.Extra))
		copy(cpy.Extra, h.Extra)
	}
	if len(h.AuRaSeal) > 0 {
		cpy.AuRaSeal = make([]byte, len(h.AuRaSeal))
		copy(cpy.AuRaSeal, h.AuRaSeal)
	}
	if h.WithdrawalsHash != nil {
		cpy.WithdrawalsHash = new(common.Hash)
		cpy.WithdrawalsHash.SetBytes(h.WithdrawalsHash.Bytes())
	}
	return &cpy
}

// DecodeRLP decodes the Ethereum
func (bb *Block) DecodeRLP(s *rlp.Stream) error {
	size, err := s.List()
	if err != nil {
		return err
	}
	bb.size.Store(common.StorageSize(rlp.ListSize(size)))

	// decode header
	var h Header
	if err = h.DecodeRLP(s); err != nil {
		return err
	}
	bb.header = &h

	// decode Transactions
	if _, err = s.List(); err != nil {
		return err
	}
	var tx Transaction
	for tx, err = DecodeTransaction(s); err == nil; tx, err = DecodeTransaction(s) {
		bb.transactions = append(bb.transactions, tx)
	}
	if !errors.Is(err, rlp.EOL) {
		return err
	}
	// end of Transactions
	if err = s.ListEnd(); err != nil {
		return err
	}

	// decode Uncles
	if _, err = s.List(); err != nil {
		return err
	}
	for err == nil {
		var uncle Header
		if err = uncle.DecodeRLP(s); err != nil {
			break
		}
		bb.uncles = append(bb.uncles, &uncle)
	}
	if !errors.Is(err, rlp.EOL) {
		return err
	}
	// end of Uncles
	if err = s.ListEnd(); err != nil {
		return err
	}

	// decode Withdrawals
	if _, err = s.List(); err != nil {
		if errors.Is(err, rlp.EOL) {
			bb.withdrawals = nil
			return s.ListEnd()
		}
		return fmt.Errorf("read Withdrawals: %w", err)
	}
	for err == nil {
		var withdrawal Withdrawal
		if err = withdrawal.DecodeRLP(s); err != nil {
			break
		}
		bb.withdrawals = append(bb.withdrawals, &withdrawal)
	}
	if !errors.Is(err, rlp.EOL) {
		return err
	}
	// end of Withdrawals
	if err = s.ListEnd(); err != nil {
		return err
	}

	return s.ListEnd()
}

func (bb Block) payloadSize() (payloadSize int, txsLen, unclesLen, withdrawalsLen int) {
	// size of Header
	payloadSize++
	headerLen := bb.header.EncodingSize()
	if headerLen >= 56 {
		payloadSize += bitsToBytes(bits.Len(uint(headerLen)))
	}
	payloadSize += headerLen

	// size of Transactions
	payloadSize++
	for _, tx := range bb.transactions {
		txsLen++
		var txLen int
		switch t := tx.(type) {
		case *LegacyTx:
			txLen = t.EncodingSize()
		case *AccessListTx:
			txLen = t.EncodingSize()
		case *DynamicFeeTransaction:
			txLen = t.EncodingSize()
		case *StarknetTransaction:
			txLen = t.EncodingSize()
		}
		if txLen >= 56 {
			txsLen += bitsToBytes(bits.Len(uint(txLen)))
		}
		txsLen += txLen
	}
	if txsLen >= 56 {
		payloadSize += bitsToBytes(bits.Len(uint(txsLen)))
	}
	payloadSize += txsLen

	// size of Uncles
	payloadSize++
	for _, uncle := range bb.uncles {
		unclesLen++
		uncleLen := uncle.EncodingSize()
		if uncleLen >= 56 {
			unclesLen += bitsToBytes(bits.Len(uint(uncleLen)))
		}
		unclesLen += uncleLen
	}
	if unclesLen >= 56 {
		payloadSize += bitsToBytes(bits.Len(uint(unclesLen)))
	}
	payloadSize += unclesLen

	// size of Withdrawals
	if bb.withdrawals != nil {
		payloadSize++
		for _, withdrawal := range bb.withdrawals {
			withdrawalsLen++
			withdrawalLen := withdrawal.EncodingSize()
			if withdrawalLen >= 56 {
				withdrawalLen += bitsToBytes(bits.Len(uint(withdrawalLen)))
			}
			withdrawalsLen += withdrawalLen
		}
		if withdrawalsLen >= 56 {
			payloadSize += bitsToBytes(bits.Len(uint(withdrawalsLen)))
		}
		payloadSize += withdrawalsLen
	}

	return payloadSize, txsLen, unclesLen, withdrawalsLen
}

func (bb Block) EncodingSize() int {
	payloadSize, _, _, _ := bb.payloadSize()
	return payloadSize
}

// EncodeRLP serializes b into the Ethereum RLP block format.
func (bb Block) EncodeRLP(w io.Writer) error {
	payloadSize, txsLen, unclesLen, withdrawalsLen := bb.payloadSize()
	var b [33]byte
	// prefix
	if err := EncodeStructSizePrefix(payloadSize, w, b[:]); err != nil {
		return err
	}
	// encode Header
	if err := bb.header.EncodeRLP(w); err != nil {
		return err
	}
	// encode Transactions
	if err := EncodeStructSizePrefix(txsLen, w, b[:]); err != nil {
		return err
	}
	for _, tx := range bb.transactions {
		switch t := tx.(type) {
		case *LegacyTx:
			if err := t.EncodeRLP(w); err != nil {
				return err
			}
		case *AccessListTx:
			if err := t.EncodeRLP(w); err != nil {
				return err
			}
		case *DynamicFeeTransaction:
			if err := t.EncodeRLP(w); err != nil {
				return err
			}
		case *StarknetTransaction:
			if err := t.EncodeRLP(w); err != nil {
				return err
			}
		}
	}
	// encode Uncles
	if err := EncodeStructSizePrefix(unclesLen, w, b[:]); err != nil {
		return err
	}
	for _, uncle := range bb.uncles {
		if err := uncle.EncodeRLP(w); err != nil {
			return err
		}
	}
	// encode Withdrawals
	if bb.withdrawals != nil {
		if err := EncodeStructSizePrefix(withdrawalsLen, w, b[:]); err != nil {
			return err
		}
		for _, withdrawal := range bb.withdrawals {
			if err := withdrawal.EncodeRLP(w); err != nil {
				return err
			}
		}
	}
	return nil
}

func (b *Block) Uncles() []*Header          { return b.uncles }
func (b *Block) Transactions() Transactions { return b.transactions }

func (b *Block) Transaction(hash common.Hash) Transaction {
	for _, transaction := range b.transactions {
		if transaction.Hash() == hash {
			return transaction
		}
	}
	return nil
}

func (b *Block) Number() *big.Int     { return b.header.Number }
func (b *Block) GasLimit() uint64     { return b.header.GasLimit }
func (b *Block) GasUsed() uint64      { return b.header.GasUsed }
func (b *Block) Difficulty() *big.Int { return new(big.Int).Set(b.header.Difficulty) }
func (b *Block) Time() uint64         { return b.header.Time }

func (b *Block) NumberU64() uint64        { return b.header.Number.Uint64() }
func (b *Block) MixDigest() common.Hash   { return b.header.MixDigest }
func (b *Block) Nonce() BlockNonce        { return b.header.Nonce }
func (b *Block) NonceU64() uint64         { return b.header.Nonce.Uint64() }
func (b *Block) Bloom() Bloom             { return b.header.Bloom }
func (b *Block) Coinbase() common.Address { return b.header.Coinbase }
func (b *Block) Root() common.Hash        { return b.header.Root }
func (b *Block) ParentHash() common.Hash  { return b.header.ParentHash }
func (b *Block) TxHash() common.Hash      { return b.header.TxHash }
func (b *Block) ReceiptHash() common.Hash { return b.header.ReceiptHash }
func (b *Block) UncleHash() common.Hash   { return b.header.UncleHash }
func (b *Block) Extra() []byte            { return common.CopyBytes(b.header.Extra) }
func (b *Block) BaseFee() *big.Int {
	if b.header.BaseFee == nil {
		return nil
	}
	return new(big.Int).Set(b.header.BaseFee)
}
func (b *Block) WithdrawalsHash() *common.Hash { return b.header.WithdrawalsHash }
<<<<<<< HEAD
func (b *Block) ExcessDataGas() *big.Int {
	if b.header.ExcessDataGas == nil {
		return nil
	}
	return new(big.Int).Set(b.header.ExcessDataGas)
}
=======
func (b *Block) Withdrawals() Withdrawals      { return b.withdrawals }
>>>>>>> 27ec4f02

// Header returns a deep-copy of the entire block header using CopyHeader()
func (b *Block) Header() *Header       { return CopyHeader(b.header) }
func (b *Block) HeaderNoCopy() *Header { return b.header }

// Body returns the non-header content of the block.
func (b *Block) Body() *Body {
	bd := &Body{Transactions: b.transactions, Uncles: b.uncles, Withdrawals: b.withdrawals}
	bd.SendersFromTxs()
	return bd
}
func (b *Block) SendersToTxs(senders []common.Address) {
	if len(senders) == 0 {
		return
	}
	for i, tx := range b.transactions {
		tx.SetSender(senders[i])
	}
}

// RawBody creates a RawBody based on the block. It is not very efficient, so
// will probably be removed in favour of RawBlock. Also it panics
func (b *Block) RawBody() *RawBody {
	br := &RawBody{Transactions: make([][]byte, len(b.transactions)), Uncles: b.uncles, Withdrawals: b.withdrawals}
	for i, tx := range b.transactions {
		var err error
		br.Transactions[i], err = rlp.EncodeToBytes(tx)
		if err != nil {
			panic(err)
		}
	}
	return br
}

// Size returns the true RLP encoded storage size of the block, either by encoding
// and returning it, or returning a previsouly cached value.
func (b *Block) Size() common.StorageSize {
	if size := b.size.Load(); size != nil {
		return size.(common.StorageSize)
	}
	c := writeCounter(0)
	rlp.Encode(&c, b)
	b.size.Store(common.StorageSize(c))
	return common.StorageSize(c)
}

// SanityCheck can be used to prevent that unbounded fields are
// stuffed with junk data to add processing overhead
func (b *Block) SanityCheck() error {
	return b.header.SanityCheck()
}

type writeCounter common.StorageSize

func (c *writeCounter) Write(b []byte) (int, error) {
	*c += writeCounter(len(b))
	return len(b), nil
}

func CalcUncleHash(uncles []*Header) common.Hash {
	if len(uncles) == 0 {
		return EmptyUncleHash
	}
	return rlpHash(uncles)
}

// Copy creates a deep copy of the Block.
func (b *Block) Copy() *Block {
	uncles := make([]*Header, 0, len(b.uncles))
	for _, uncle := range b.uncles {
		uncles = append(uncles, CopyHeader(uncle))
	}

	transactionsData, err := MarshalTransactionsBinary(b.transactions)
	if err != nil {
		panic(fmt.Errorf("MarshalTransactionsBinary failed: %w", err))
	}
	transactions, err := DecodeTransactions(transactionsData)
	if err != nil {
		panic(fmt.Errorf("DecodeTransactions failed: %w", err))
	}

	var withdrawals []*Withdrawal
	if b.withdrawals != nil {
		withdrawals = make([]*Withdrawal, 0, len(b.withdrawals))
		for _, withdrawal := range b.withdrawals {
			wCopy := *withdrawal
			withdrawals = append(withdrawals, &wCopy)
		}
	}

	var hashValue atomic.Value
	if value := b.hash.Load(); value != nil {
		hash := value.(common.Hash)
		hashCopy := common.BytesToHash(hash.Bytes())
		hashValue.Store(hashCopy)
	}

	var sizeValue atomic.Value
	if size := b.size.Load(); size != nil {
		sizeValue.Store(size)
	}

	return &Block{
		header:       CopyHeader(b.header),
		uncles:       uncles,
		transactions: transactions,
		withdrawals:  withdrawals,
		hash:         hashValue,
		size:         sizeValue,
	}
}

// WithSeal returns a new block with the data from b but the header replaced with
// the sealed one.
func (b *Block) WithSeal(header *Header) *Block {
	cpy := *header

	return &Block{
		header:       &cpy,
		transactions: b.transactions,
		uncles:       b.uncles,
		withdrawals:  b.withdrawals,
	}
}

// Hash returns the keccak256 hash of b's header.
// The hash is computed on the first call and cached thereafter.
func (b *Block) Hash() common.Hash {
	if hash := b.hash.Load(); hash != nil {
		return hash.(common.Hash)
	}
	v := b.header.Hash()
	b.hash.Store(v)
	return v
}

type Blocks []*Block

func DecodeOnlyTxMetadataFromBody(payload []byte) (baseTxId uint64, txAmount uint32, err error) {
	pos, _, err := rlp2.List(payload, 0)
	if err != nil {
		return baseTxId, txAmount, err
	}
	pos, baseTxId, err = rlp2.U64(payload, pos)
	if err != nil {
		return baseTxId, txAmount, err
	}
	_, txAmount, err = rlp2.U32(payload, pos)
	if err != nil {
		return baseTxId, txAmount, err
	}
	return
}<|MERGE_RESOLUTION|>--- conflicted
+++ resolved
@@ -94,10 +94,7 @@
 
 	BaseFee         *big.Int     `json:"baseFeePerGas"`   // EIP-1559
 	WithdrawalsHash *common.Hash `json:"withdrawalsRoot"` // EIP-4895
-<<<<<<< HEAD
 	ExcessDataGas   *big.Int     `json:"excessDataGas"`   // EIP-4844
-=======
->>>>>>> 27ec4f02
 
 	// The verkle proof is ignored in legacy headers
 	Verkle        bool
@@ -105,7 +102,6 @@
 	VerkleKeyVals []verkle.KeyValuePair
 }
 
-<<<<<<< HEAD
 // ParentExcessDataGas is a helper that returns the excess data gas value of the parent block.  It
 // returns nil if the parent header could not be fetched, or if the parent block's excess data gas
 // is nil.
@@ -115,10 +111,10 @@
 		return p.ExcessDataGas
 	}
 	return nil
-=======
+}
+
 func bitsToBytes(bitLen int) (byteLen int) {
 	return (bitLen + 7) / 8
->>>>>>> 27ec4f02
 }
 
 func (h *Header) EncodingSize() int {
@@ -166,17 +162,15 @@
 	if h.BaseFee != nil {
 		encodingSize++
 		encodingSize += rlp.BigIntLenExcludingHead(h.BaseFee)
-		if h.WithdrawalsHash != nil {
-			encodingSize += 33
-			if h.ExcessDataGas != nil {
-				encodingSize++
-				encodingSize += rlp.BigIntLenExcludingHead(h.ExcessDataGas)
-			}
-		}
 	}
 
 	if h.WithdrawalsHash != nil {
 		encodingSize += 33
+	}
+
+	if h.ExcessDataGas != nil {
+		encodingSize++
+		encodingSize += rlp.BigIntLenExcludingHead(h.ExcessDataGas)
 	}
 
 	if h.Verkle {
@@ -305,26 +299,9 @@
 		}
 	}
 
-	// Write the optional fields. If any one of them is nil then don't write any subsequent ones as
-	// this will confuse the decoder. TODO: should we error out if we have non-nil values following
-	// nil ones?
 	if h.BaseFee != nil {
 		if err := rlp.EncodeBigInt(h.BaseFee, w, b[:]); err != nil {
 			return err
-		}
-		if h.WithdrawalsHash != nil {
-			b[0] = 128 + 32
-			if _, err := w.Write(b[:1]); err != nil {
-				return err
-			}
-			if _, err := w.Write(h.WithdrawalsHash.Bytes()); err != nil {
-				return err
-			}
-			if h.ExcessDataGas != nil {
-				if err := rlp.EncodeBigInt(h.ExcessDataGas, w, b[:]); err != nil {
-					return err
-				}
-			}
 		}
 	}
 
@@ -334,6 +311,12 @@
 			return err
 		}
 		if _, err := w.Write(h.WithdrawalsHash.Bytes()); err != nil {
+			return err
+		}
+	}
+
+	if h.ExcessDataGas != nil {
+		if err := rlp.EncodeBigInt(h.ExcessDataGas, w, b[:]); err != nil {
 			return err
 		}
 	}
@@ -476,13 +459,12 @@
 			return nil
 		}
 		return fmt.Errorf("read WithdrawalsHash: %w", err)
-<<<<<<< HEAD
-	} else {
-		if len(b) != 32 {
-			return fmt.Errorf("wrong size for WithdrawalsHash: %d", len(b))
-		}
-		copy(h.WithdrawalsHash[:], b)
-	}
+	}
+	if len(b) != 32 {
+		return fmt.Errorf("wrong size for WithdrawalsHash: %d", len(b))
+	}
+	h.WithdrawalsHash = new(common.Hash)
+	h.WithdrawalsHash.SetBytes(b)
 
 	// ExcessDataGas
 	if b, err = s.Uint256Bytes(); err != nil {
@@ -496,14 +478,6 @@
 		return fmt.Errorf("read ExcessDataGas: %w", err)
 	}
 	h.ExcessDataGas = new(big.Int).SetBytes(b)
-=======
-	}
-	if len(b) != 32 {
-		return fmt.Errorf("wrong size for WithdrawalsHash: %d", len(b))
-	}
-	h.WithdrawalsHash = new(common.Hash)
-	h.WithdrawalsHash.SetBytes(b)
->>>>>>> 27ec4f02
 
 	if h.Verkle {
 		if h.VerkleProof, err = s.Bytes(); err != nil {
@@ -1362,16 +1336,13 @@
 	return new(big.Int).Set(b.header.BaseFee)
 }
 func (b *Block) WithdrawalsHash() *common.Hash { return b.header.WithdrawalsHash }
-<<<<<<< HEAD
 func (b *Block) ExcessDataGas() *big.Int {
 	if b.header.ExcessDataGas == nil {
 		return nil
 	}
 	return new(big.Int).Set(b.header.ExcessDataGas)
 }
-=======
-func (b *Block) Withdrawals() Withdrawals      { return b.withdrawals }
->>>>>>> 27ec4f02
+func (b *Block) Withdrawals() Withdrawals { return b.withdrawals }
 
 // Header returns a deep-copy of the entire block header using CopyHeader()
 func (b *Block) Header() *Header       { return CopyHeader(b.header) }
