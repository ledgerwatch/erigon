--- conflicted
+++ resolved
@@ -139,10 +139,9 @@
 
 func TestChainId(t *testing.T) {
 	key, _ := defaultTestKey()
-	addr := common.HexToAddress("0x0000000000000000000000000000000000000001")
-	accesses := AccessList{{Address: addr, StorageKeys: []common.Hash{{0}}}}
-
-<<<<<<< HEAD
+	addr := libcommon.HexToAddress("0x0000000000000000000000000000000000000001")
+	accesses := AccessList{{Address: addr, StorageKeys: []libcommon.Hash{{0}}}}
+
 	var signedBlobTx Transaction = &SignedBlobTx{
 		Message: BlobTxMessage{
 			ChainID:    Uint256View(*uint256.NewInt(1)),
@@ -150,15 +149,12 @@
 			AccessList: AccessListView(accesses),
 		},
 	}
-=======
-	var tx Transaction = NewTransaction(0, libcommon.Address{}, new(uint256.Int), 0, new(uint256.Int), nil)
->>>>>>> a6f75bdd
 
 	testCases := []struct {
 		name string
 		tx   Transaction
 	}{
-		{"legacy_tx", NewTransaction(0, common.Address{}, new(uint256.Int), 0, new(uint256.Int), nil)},
+		{"legacy_tx", NewTransaction(0, libcommon.Address{}, new(uint256.Int), 0, new(uint256.Int), nil)},
 		{"signed_blob_tx", signedBlobTx},
 	}
 
@@ -192,7 +188,7 @@
 	t.Parallel()
 	key, _ := crypto.GenerateKey()
 	addr := crypto.PubkeyToAddress(key.PublicKey)
-	accesses := AccessList{{Address: addr, StorageKeys: []common.Hash{{0}}}}
+	accesses := AccessList{{Address: addr, StorageKeys: []libcommon.Hash{{0}}}}
 
 	chainId := uint256.NewInt(18)
 	var signedBlobTx Transaction = &SignedBlobTx{
