// Copyright 2014 The go-ethereum Authors
// This file is part of the go-ethereum library.
//
// The go-ethereum library is free software: you can redistribute it and/or modify
// it under the terms of the GNU Lesser General Public License as published by
// the Free Software Foundation, either version 3 of the License, or
// (at your option) any later version.
//
// The go-ethereum library is distributed in the hope that it will be useful,
// but WITHOUT ANY WARRANTY; without even the implied warranty of
// MERCHANTABILITY or FITNESS FOR A PARTICULAR PURPOSE. See the
// GNU Lesser General Public License for more details.
//
// You should have received a copy of the GNU Lesser General Public License
// along with the go-ethereum library. If not, see <http://www.gnu.org/licenses/>.

package types

import (
	"bytes"
	"container/heap"
	"errors"
	"fmt"
	"io"
	"math/big"
	"sync/atomic"
	"time"

	"github.com/holiman/uint256"
	"github.com/ledgerwatch/erigon-lib/chain"
	libcommon "github.com/ledgerwatch/erigon-lib/common"
	types2 "github.com/ledgerwatch/erigon-lib/types"
	"github.com/ledgerwatch/log/v3"
	"github.com/protolambda/ztyp/codec"

	"github.com/ledgerwatch/erigon/common"
	"github.com/ledgerwatch/erigon/common/math"
	"github.com/ledgerwatch/erigon/crypto"
	"github.com/ledgerwatch/erigon/params"
	"github.com/ledgerwatch/erigon/rlp"
)

var (
	ErrInvalidSig           = errors.New("invalid transaction v, r, s values")
	ErrUnexpectedProtection = errors.New("transaction type does not supported EIP-155 protected signatures")
	ErrInvalidTxType        = errors.New("transaction type not valid in this context")
	ErrTxTypeNotSupported   = errors.New("transaction type not supported")
)

// Transaction types.
const (
	LegacyTxType = iota
	AccessListTxType
	DynamicFeeTxType
<<<<<<< HEAD
	// StarknetType
	BlobTxType = 5
=======
>>>>>>> ad1291ad
)

// Transaction is an Ethereum transaction.
type Transaction interface {
	Type() byte
	GetChainID() *uint256.Int
	GetNonce() uint64
	GetPrice() *uint256.Int
	GetTip() *uint256.Int
	GetEffectiveGasTip(baseFee *uint256.Int) *uint256.Int
	GetFeeCap() *uint256.Int
	Cost() *uint256.Int
	GetDataHashes() []libcommon.Hash
	GetGas() uint64
	GetDataGas() uint64
	GetValue() *uint256.Int
	Time() time.Time
	GetTo() *libcommon.Address
	AsMessage(s Signer, baseFee *big.Int, rules *chain.Rules) (Message, error)
	WithSignature(signer Signer, sig []byte) (Transaction, error)
	FakeSign(address libcommon.Address) (Transaction, error)
	Hash() libcommon.Hash
	SigningHash(chainID *big.Int) libcommon.Hash
	GetData() []byte
	GetAccessList() types2.AccessList
	Protected() bool
	RawSignatureValues() (*uint256.Int, *uint256.Int, *uint256.Int)
	EncodingSize() int
	EncodeRLP(w io.Writer) error
	MarshalBinary(w io.Writer) error
	// Sender returns the address derived from the signature (V, R, S) using secp256k1
	// elliptic curve and an error if it failed deriving or upon an incorrect
	// signature.
	//
	// Sender may cache the address, allowing it to be used regardless of
	// signing method. The cache is invalidated if the cached signer does
	// not match the signer used in the current call.
	Sender(Signer) (libcommon.Address, error)
	GetSender() (libcommon.Address, bool)
	SetSender(libcommon.Address)
	IsContractDeploy() bool
<<<<<<< HEAD
	// IsStarkNet() bool
	Unwrap() Transaction // If this is a network wrapper, returns the unwrapped tx. Otherwiwes returns itself.
=======
>>>>>>> ad1291ad
}

// TransactionMisc is collection of miscelaneous fields for transaction that is supposed to be embedded into concrete
// implementations of different transaction types
type TransactionMisc struct {
	time time.Time // Time first seen locally (spam avoidance)

	// caches
	hash atomic.Value //nolint:structcheck
	from atomic.Value
}

// RLP-marshalled legacy transactions and binary-marshalled (not wrapped into an RLP string) typed (EIP-2718) transactions
type BinaryTransactions [][]byte

func (t BinaryTransactions) Len() int {
	return len(t)
}

func (t BinaryTransactions) EncodeIndex(i int, w *bytes.Buffer) {
	w.Write(t[i])
}

func (tm TransactionMisc) Time() time.Time {
	return tm.time
}

func (tm TransactionMisc) From() *atomic.Value {
	return &tm.from
}

func DecodeRLPTransaction(s *rlp.Stream) (Transaction, error) {
	kind, size, err := s.Kind()
	if err != nil {
		return nil, err
	}
	if rlp.List == kind {
		tx := &LegacyTx{}
		if err = tx.DecodeRLP(s, size); err != nil {
			return nil, err
		}
		return tx, nil
	}
	if rlp.String != kind {
		return nil, fmt.Errorf("Not an RLP encoded transaction. If this is a canonical encoded transaction, use UnmarshalTransactionFromBinary instead. Got %v for kind, expected String", kind)
	}
	// Decode the EIP-2718 typed TX envelope.
	var b []byte
	if b, err = s.Bytes(); err != nil {
		return nil, err
	}
	if len(b) == 0 {
		return nil, rlp.EOL
	}
	return UnmarshalTransactionFromBinary(b)
}

func DecodeWrappedTransaction(data []byte) (Transaction, error) {
	if len(data) == 0 {
		return nil, io.EOF
	}
	if data[0] < 0x80 {
		// the encoding is canonical, not RLP
		return UnmarshalWrappedTransactionFromBinary(data)
	}
	s := rlp.NewStream(bytes.NewReader(data), uint64(len(data)))
	return DecodeRLPTransaction(s)
}

func UnmarshalWrappedTransactionFromBinary(data []byte) (Transaction, error) {
	if len(data) <= 1 {
		return nil, fmt.Errorf("short input: %v", len(data))
	}
	if data[0] != BlobTxType {
		return UnmarshalTransactionFromBinary(data)
	}
	t := &BlobTxWrapper{}
	if err := DecodeSSZ(data[1:], t); err != nil {
		return nil, err
	}
	return t, nil
}

func DecodeTransaction(s *rlp.Stream) (Transaction, error) {
	kind, size, err := s.Kind()
	if err != nil {
		return nil, err
	}
	if rlp.List == kind {
		tx := &LegacyTx{}
		if err = tx.DecodeRLP(s, size); err != nil {
			return nil, err
		}
		return tx, nil
	}
	if rlp.String == kind {
		s.NewList(size) // Hack - convert String (envelope) into List
	}
	var b []byte
	if b, err = s.Bytes(); err != nil {
		return nil, err
	}
	if len(b) != 1 {
		return nil, fmt.Errorf("%w, got %d bytes", rlp.ErrWrongTxTypePrefix, len(b))
	}
	var tx Transaction
	switch b[0] {
	case AccessListTxType:
		t := &AccessListTx{}
		if err = t.DecodeRLP(s); err != nil {
			return nil, err
		}
		tx = t
	case DynamicFeeTxType:
		t := &DynamicFeeTransaction{}
		if err = t.DecodeRLP(s); err != nil {
			return nil, err
		}
		tx = t
<<<<<<< HEAD
	// case StarknetType:
	// 	t := &StarknetTransaction{}
	// 	if err = t.DecodeRLP(s); err != nil {
	// 		return nil, err
	// 	}
	// 	tx = t
	case BlobTxType:
		// TODO
		t := &SignedBlobTx{}
		// if err = t.DecoreRLP(s); err != nil  {
		// 	return nil, err
		// }
		tx = t
=======
>>>>>>> ad1291ad
	default:
		return nil, fmt.Errorf("%w, got: %d", rlp.ErrUnknownTxTypePrefix, b[0])
	}
	if kind == rlp.String {
		if err = s.ListEnd(); err != nil {
			return nil, err
		}
	}
	return tx, nil
}

func UnmarshalTransactionFromBinary(data []byte) (Transaction, error) {
	s := rlp.NewStream(bytes.NewReader(data), uint64(len(data)))
	return DecodeTransaction(s)
}

func MarshalTransactionsBinary(txs Transactions) ([][]byte, error) {
	var err error
	var buf bytes.Buffer
	result := make([][]byte, len(txs))
	for i := range txs {
		if txs[i] == nil {
			result[i] = nil
			continue
		}
		buf.Reset()
		err = txs[i].MarshalBinary(&buf)
		if err != nil {
			return nil, err
		}
		result[i] = common.CopyBytes(buf.Bytes())
	}
	return result, nil
}

func DecodeTransactions(txs [][]byte) ([]Transaction, error) {
	result := make([]Transaction, len(txs))
	var err error
	for i := range txs {
		s := rlp.NewStream(bytes.NewReader(txs[i]), uint64(len(txs[i])))
		result[i], err = DecodeTransaction(s)
		if err != nil {
			return nil, err
		}
	}
	return result, nil
}

func TypedTransactionMarshalledAsRlpString(data []byte) bool {
	// Unless it's a single byte, serialized RLP strings have their first byte in the [0x80, 0xc0) range
	return len(data) > 0 && 0x80 <= data[0] && data[0] < 0xc0
}

func sanityCheckSignature(v *uint256.Int, r *uint256.Int, s *uint256.Int, maybeProtected bool) error {
	if isProtectedV(v) && !maybeProtected {
		return ErrUnexpectedProtection
	}

	var plainV byte
	if isProtectedV(v) {
		chainID := DeriveChainId(v).Uint64()
		plainV = byte(v.Uint64() - 35 - 2*chainID)
	} else if maybeProtected {
		// Only EIP-155 signatures can be optionally protected. Since
		// we determined this v value is not protected, it must be a
		// raw 27 or 28.
		plainV = byte(v.Uint64() - 27)
	} else {
		// If the signature is not optionally protected, we assume it
		// must already be equal to the recovery id.
		plainV = byte(v.Uint64())
	}
	if !crypto.ValidateSignatureValues(plainV, r, s, false) {
		return ErrInvalidSig
	}

	return nil
}

func isProtectedV(V *uint256.Int) bool {
	if V.BitLen() <= 8 {
		v := V.Uint64()
		return v != 27 && v != 28 && v != 1 && v != 0
	}
	// anything not 27 or 28 is considered protected
	return true
}

// Transactions implements DerivableList for transactions.
type Transactions []Transaction

// Len returns the length of s.
func (s Transactions) Len() int { return len(s) }

// EncodeIndex encodes the i'th transaction to w. Note that this does not check for errors
// because we assume that *Transaction will only ever contain valid txs that were either
// constructed by decoding or via public API in this package.
func (s Transactions) EncodeIndex(i int, w *bytes.Buffer) {
	if err := s[i].MarshalBinary(w); err != nil {
		panic(err)
	}
}

// TransactionsGroupedBySender - lists of transactions grouped by sender
type TransactionsGroupedBySender []Transactions

// TxDifference returns a new set which is the difference between a and b.
func TxDifference(a, b Transactions) Transactions {
	keep := make(Transactions, 0, len(a))

	remove := make(map[libcommon.Hash]struct{})
	for _, tx := range b {
		remove[tx.Hash()] = struct{}{}
	}

	for _, tx := range a {
		if _, ok := remove[tx.Hash()]; !ok {
			keep = append(keep, tx)
		}
	}

	return keep
}

// TxByNonce implements the sort interface to allow sorting a list of transactions
// by their nonces. This is usually only useful for sorting transactions from a
// single account, otherwise a nonce comparison doesn't make much sense.
type TxByNonce Transactions

func (s TxByNonce) Len() int           { return len(s) }
func (s TxByNonce) Less(i, j int) bool { return s[i].GetNonce() < s[j].GetNonce() }
func (s TxByNonce) Swap(i, j int)      { s[i], s[j] = s[j], s[i] }

// TxByPriceAndTime implements both the sort and the heap interface, making it useful
// for all at once sorting as well as individually adding and removing elements.
type TxByPriceAndTime Transactions

func (s TxByPriceAndTime) Len() int { return len(s) }
func (s TxByPriceAndTime) Less(i, j int) bool {
	// If the prices are equal, use the time the transaction was first seen for
	// deterministic sorting
	cmp := s[i].GetPrice().Cmp(s[j].GetPrice())
	if cmp == 0 {
		return s[i].Time().Before(s[j].Time())
	}
	return cmp > 0
}
func (s TxByPriceAndTime) Swap(i, j int) { s[i], s[j] = s[j], s[i] }

func (s *TxByPriceAndTime) Push(x interface{}) {
	*s = append(*s, x.(Transaction))
}

func (s *TxByPriceAndTime) Pop() interface{} {
	old := *s
	n := len(old)
	x := old[n-1]
	old[n-1] = nil
	*s = old[0 : n-1]
	return x
}

type TransactionsStream interface {
	Empty() bool
	Peek() Transaction
	Shift()
	Pop()
}

// TransactionsByPriceAndNonce represents a set of transactions that can return
// transactions in a profit-maximizing sorted order, while supporting removing
// entire batches of transactions for non-executable accounts.
type TransactionsByPriceAndNonce struct {
	idx    map[libcommon.Address]int   // Per account nonce-sorted list of transactions
	txs    TransactionsGroupedBySender // Per account nonce-sorted list of transactions
	heads  TxByPriceAndTime            // Next transaction for each unique account (price heap)
	signer Signer                      // Signer for the set of transactions
}

// NewTransactionsByPriceAndNonce creates a transaction set that can retrieve
// price sorted transactions in a nonce-honouring way.
//
// Note, the input map is reowned so the caller should not interact any more with
// if after providing it to the constructor.
func NewTransactionsByPriceAndNonce(signer Signer, txs TransactionsGroupedBySender) *TransactionsByPriceAndNonce {
	// Initialize a price and received time based heap with the head transactions
	heads := make(TxByPriceAndTime, 0, len(txs))
	idx := make(map[libcommon.Address]int, len(txs))
	for i, accTxs := range txs {
		from, _ := accTxs[0].Sender(signer)

		// Ensure the sender address is from the signer
		//if  acc != from {
		//	delete(txs, from)
		//txs[i] = txs[len(txs)-1]
		//txs = txs[:len(txs)-1]
		//continue
		//}
		heads = append(heads, accTxs[0])
		idx[from] = i
		txs[i] = accTxs[1:]
	}
	heap.Init(&heads)

	// Assemble and return the transaction set
	return &TransactionsByPriceAndNonce{
		idx:    idx,
		txs:    txs,
		heads:  heads,
		signer: signer,
	}
}

func (t *TransactionsByPriceAndNonce) Empty() bool {
	if t == nil {
		return true
	}
	return len(t.idx) == 0
}

// Peek returns the next transaction by price.
func (t *TransactionsByPriceAndNonce) Peek() Transaction {
	if len(t.heads) == 0 {
		return nil
	}
	return t.heads[0]
}

// Shift replaces the current best head with the next one from the same account.
func (t *TransactionsByPriceAndNonce) Shift() {
	acc, _ := t.heads[0].Sender(t.signer)
	idx, ok := t.idx[acc]
	if !ok {
		heap.Pop(&t.heads)
		return
	}
	txs := t.txs[idx]
	if len(txs) == 0 {
		heap.Pop(&t.heads)
		return
	}
	t.heads[0], t.txs[idx] = txs[0], txs[1:]
	heap.Fix(&t.heads, 0)
}

// Pop removes the best transaction, *not* replacing it with the next one from
// the same account. This should be used when a transaction cannot be executed
// and hence all subsequent ones should be discarded from the same account.
func (t *TransactionsByPriceAndNonce) Pop() {
	heap.Pop(&t.heads)
}

// TransactionsFixedOrder represents a set of transactions that can return
// transactions in a profit-maximizing sorted order, while supporting removing
// entire batches of transactions for non-executable accounts.
type TransactionsFixedOrder struct {
	Transactions
}

// NewTransactionsFixedOrder creates a transaction set that can retrieve
// price sorted transactions in a nonce-honouring way.
//
// Note, the input map is reowned so the caller should not interact any more with
// if after providing it to the constructor.
func NewTransactionsFixedOrder(txs Transactions) *TransactionsFixedOrder {
	return &TransactionsFixedOrder{txs}
}

func (t *TransactionsFixedOrder) Empty() bool {
	if t == nil {
		return true
	}
	return len(t.Transactions) == 0
}

// Peek returns the next transaction by price.
func (t *TransactionsFixedOrder) Peek() Transaction {
	if len(t.Transactions) == 0 {
		return nil
	}
	return t.Transactions[0]
}

// Shift replaces the current best head with the next one from the same account.
func (t *TransactionsFixedOrder) Shift() {
	t.Transactions = t.Transactions[1:]
}

// Pop removes the best transaction, *not* replacing it with the next one from
// the same account. This should be used when a transaction cannot be executed
// and hence all subsequent ones should be discarded from the same account.
func (t *TransactionsFixedOrder) Pop() {
	t.Transactions = t.Transactions[1:]
}

// Message is a fully derived transaction and implements core.Message
type Message struct {
	to               *libcommon.Address
	from             libcommon.Address
	nonce            uint64
	amount           uint256.Int
	gasLimit         uint64
	gasPrice         uint256.Int
	feeCap           uint256.Int
	tip              uint256.Int
	maxFeePerDataGas uint256.Int
	data             []byte
	accessList       types2.AccessList
	checkNonce       bool
	isFree           bool
	dataHashes       []libcommon.Hash
}

func NewMessage(from libcommon.Address, to *libcommon.Address, nonce uint64, amount *uint256.Int, gasLimit uint64, gasPrice *uint256.Int, feeCap, tip *uint256.Int, data []byte, accessList types2.AccessList, checkNonce bool, isFree bool, maxFeePerDataGas *uint256.Int) Message {
	m := Message{
		from:             from,
		to:               to,
		nonce:            nonce,
		amount:           *amount,
		gasLimit:         gasLimit,
		data:             data,
		accessList:       accessList,
		checkNonce:       checkNonce,
		isFree:           isFree,
		maxFeePerDataGas: *maxFeePerDataGas,
	}
	if gasPrice != nil {
		m.gasPrice.Set(gasPrice)
	}
	if tip != nil {
		m.tip.Set(tip)
	}
	if feeCap != nil {
		m.feeCap.Set(feeCap)
	}
	return m
}

func (m Message) From() libcommon.Address       { return m.from }
func (m Message) To() *libcommon.Address        { return m.to }
func (m Message) GasPrice() *uint256.Int        { return &m.gasPrice }
func (m Message) FeeCap() *uint256.Int          { return &m.feeCap }
func (m Message) Tip() *uint256.Int             { return &m.tip }
func (m Message) Value() *uint256.Int           { return &m.amount }
func (m Message) Gas() uint64                   { return m.gasLimit }
func (m Message) Nonce() uint64                 { return m.nonce }
func (m Message) Data() []byte                  { return m.data }
func (m Message) AccessList() types2.AccessList { return m.accessList }
func (m Message) CheckNonce() bool              { return m.checkNonce }
func (m *Message) SetCheckNonce(checkNonce bool) {
	m.checkNonce = checkNonce
}
func (m Message) IsFree() bool { return m.isFree }
func (m *Message) SetIsFree(isFree bool) {
	m.isFree = isFree
}
func (m Message) DataHashes() []libcommon.Hash   { return m.dataHashes }
func (m Message) MaxFeePerDataGas() *uint256.Int { return &m.maxFeePerDataGas }
func (m Message) DataGas() uint64                { return params.DataGasPerBlob * uint64(len(m.dataHashes)) }

type TxWrapData interface {
	copy() TxWrapData
	kzgs() BlobKzgs
	blobs() Blobs
	aggregatedProof() KZGProof
	encodeTyped(w io.Writer, txdata Transaction) error
	sizeWrapData() common.StorageSize
	validateBlobTransactionWrapper(inner Transaction) error
}

func DecodeSSZ(data []byte, dest codec.Deserializable) error {
	return dest.Deserialize(codec.NewDecodingReader(bytes.NewReader(data), uint64(len(data))))
}

func EncodeSSZ(w io.Writer, obj codec.Serializable) error {
	return obj.Serialize(codec.NewEncodingWriter(w))
}

// copyAddressPtr copies an address.
func copyAddressPtr(a *libcommon.Address) *libcommon.Address {
	if a == nil {
		return nil
	}
	cpy := *a
	return &cpy
}

func (m *Message) ChangeGas(globalGasCap, desiredGas uint64) {
	gas := globalGasCap
	if gas == 0 {
		gas = uint64(math.MaxUint64 / 2)
	}
	if desiredGas > 0 {
		gas = desiredGas
	}
	if globalGasCap != 0 && globalGasCap < gas {
		log.Warn("Caller gas above allowance, capping", "requested", gas, "cap", globalGasCap)
		gas = globalGasCap
	}

	m.gasLimit = gas
}<|MERGE_RESOLUTION|>--- conflicted
+++ resolved
@@ -52,11 +52,8 @@
 	LegacyTxType = iota
 	AccessListTxType
 	DynamicFeeTxType
-<<<<<<< HEAD
-	// StarknetType
+
 	BlobTxType = 5
-=======
->>>>>>> ad1291ad
 )
 
 // Transaction is an Ethereum transaction.
@@ -98,11 +95,7 @@
 	GetSender() (libcommon.Address, bool)
 	SetSender(libcommon.Address)
 	IsContractDeploy() bool
-<<<<<<< HEAD
-	// IsStarkNet() bool
 	Unwrap() Transaction // If this is a network wrapper, returns the unwrapped tx. Otherwiwes returns itself.
-=======
->>>>>>> ad1291ad
 }
 
 // TransactionMisc is collection of miscelaneous fields for transaction that is supposed to be embedded into concrete
@@ -222,22 +215,6 @@
 			return nil, err
 		}
 		tx = t
-<<<<<<< HEAD
-	// case StarknetType:
-	// 	t := &StarknetTransaction{}
-	// 	if err = t.DecodeRLP(s); err != nil {
-	// 		return nil, err
-	// 	}
-	// 	tx = t
-	case BlobTxType:
-		// TODO
-		t := &SignedBlobTx{}
-		// if err = t.DecoreRLP(s); err != nil  {
-		// 	return nil, err
-		// }
-		tx = t
-=======
->>>>>>> ad1291ad
 	default:
 		return nil, fmt.Errorf("%w, got: %d", rlp.ErrUnknownTxTypePrefix, b[0])
 	}
