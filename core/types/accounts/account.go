package accounts

import (
	"context"
	"github.com/ledgerwatch/turbo-geth/crypto"
	"github.com/ledgerwatch/turbo-geth/params"
	"math/big"

	"bytes"
	"context"
	"github.com/ledgerwatch/turbo-geth/common"
	"github.com/ledgerwatch/turbo-geth/params"
	"github.com/ledgerwatch/turbo-geth/rlp"
)

type ExtAccount struct {
	Nonce   uint64
	Balance *big.Int
}

// Account is the Ethereum consensus representation of accounts.
// These objects are stored in the main account trie.
type Account struct {
	Nonce       uint64
	Balance     *big.Int
	Root        common.Hash // merkle root of the storage trie
	CodeHash    []byte
	StorageSize *uint64
}

type accountWithoutStorage struct {
	Nonce    uint64
	Balance  *big.Int
	Root     common.Hash // merkle root of the storage trie
	CodeHash []byte
}

const (
	accountSizeWithoutData            = 1
	minAccountSizeWithRootAndCodeHash = 60
)

var emptyCodeHash = crypto.Keccak256(nil)
var emptyRoot = common.HexToHash("56e81f171bcc55a6ff8345e692c0f86e5b48e01b996cadc001622fb5e363b421")

func (a *Account) Encode(ctx context.Context) ([]byte, error) {
	var toEncode interface{}

	if a.IsEmptyCodeHash() && a.IsEmptyRoot() {
		if (a.Balance == nil || a.Balance.Sign() == 0) && a.Nonce == 0 {
			return []byte{byte(192)}, nil
		}

		toEncode = new(ExtAccount).
			fill(a).
			setDefaultBalance()
	} else {
		acc := newAccountCopy(a)
		toEncode = acc

<<<<<<< HEAD
		if !params.CtxValueToBool(ctx, params.IsEIP2027Enabled) || acc.StorageSize == nil {
=======
		if acc.StorageSize != nil {
			return rlp.EncodeToBytes(toEncode)
		}

		if !params.CtxGetValue(ctx, params.IsEIP2027Enabled) {
>>>>>>> a51c9b88
			toEncode = &accountWithoutStorage{
				Nonce:    acc.Nonce,
				Balance:  acc.Balance,
				Root:     acc.Root,
				CodeHash: acc.CodeHash,
			}
		}
	}

	return rlp.EncodeToBytes(toEncode)
}

func (a *Account) EncodeRLP(ctx context.Context) ([]byte, error) {
	acc := newAccountCopy(a)
	toEncode := interface{}(acc)

	if acc.StorageSize != nil {
		return rlp.EncodeToBytes(toEncode)
	}

	if !params.CtxGetValue(ctx, params.IsEIP2027Enabled) {
		toEncode = &accountWithoutStorage{
			Nonce:    acc.Nonce,
			Balance:  acc.Balance,
			Root:     acc.Root,
			CodeHash: acc.CodeHash,
		}
	}

	return rlp.EncodeToBytes(toEncode)
}

func (a *Account) Decode(enc []byte) error {
	switch encodedLength := len(enc); {
	case encodedLength == 0:

	case encodedLength == accountSizeWithoutData:
		a.Balance = new(big.Int)
		a.setCodeHash(emptyCodeHash)
		a.Root = emptyRoot

	case encodedLength < minAccountSizeWithRootAndCodeHash:
		var extData ExtAccount
		if err := rlp.DecodeBytes(enc, &extData); err != nil {
			return err
		}

		a.fillFromExtAccount(extData)
	default:
		dataWithoutStorage := &accountWithoutStorage{}
		err := rlp.DecodeBytes(enc, dataWithoutStorage)
		if err == nil {
			a.fillAccountWithoutStorage(dataWithoutStorage)
			return nil
		}

		if err.Error() != "rlp: input list has too many elements for accounts.accountWithoutStorage" {
			return err
		}

		dataWithStorage := &Account{}
		if err := rlp.DecodeBytes(enc, &dataWithStorage); err != nil {
			return err
		}

		a.fill(dataWithStorage)
	}

	return nil
}

func Decode(enc []byte) (*Account, error) {
	if len(enc) == 0 {
		return nil, nil
	}

	acc := new(Account)
	err := acc.Decode(enc)
	return acc, err
}

func newAccountCopy(srcAccount *Account) *Account {
	return new(Account).
		fill(srcAccount).
		setDefaultBalance().
		setDefaultCodeHash().
		setDefaultRoot()
}

func (a *Account) fill(srcAccount *Account) *Account {
	a.Root = srcAccount.Root

	a.CodeHash = make([]byte, len(srcAccount.CodeHash))
	copy(a.CodeHash, srcAccount.CodeHash)

	a.setDefaultBalance()
	a.Balance.Set(srcAccount.Balance)

	a.Nonce = srcAccount.Nonce

	if srcAccount.StorageSize != nil {
		a.StorageSize = new(uint64)
		*a.StorageSize = *srcAccount.StorageSize
	}

	return a
}

func (a *Account) setCodeHash(codeHash []byte) {
	a.CodeHash = make([]byte, len(codeHash))
	copy(a.CodeHash, codeHash)
}

func (a *Account) fillAccountWithoutStorage(srcAccount *accountWithoutStorage) *Account {
	a.Root = srcAccount.Root

	a.setCodeHash(srcAccount.CodeHash)

	a.setDefaultBalance()
	a.Balance.Set(srcAccount.Balance)

	a.Nonce = srcAccount.Nonce

	a.StorageSize = nil

	return a
}

func (a *Account) fillFromExtAccount(srcExtAccount ExtAccount) *Account {
	a.Nonce = srcExtAccount.Nonce

	a.setDefaultBalance()
	a.Balance.Set(srcExtAccount.Balance)

	a.CodeHash = emptyCodeHash

	a.Root = emptyRoot

	return a
}

func (a *Account) setDefaultBalance() *Account {
	if a.Balance == nil {
		a.Balance = new(big.Int)
	}

	return a
}

func (a *Account) setDefaultCodeHash() *Account {
	if a.IsEmptyCodeHash() {
		a.CodeHash = emptyCodeHash
	}

	return a
}

func (a *Account) setDefaultRoot() *Account {
	if a.IsEmptyRoot() {
		a.Root = emptyRoot
	}

	return a
}

func (a *Account) IsEmptyCodeHash() bool {
	return a.CodeHash == nil || bytes.Equal(a.CodeHash[:], emptyCodeHash)
}

func (a *Account) IsEmptyRoot() bool {
	return a.Root == emptyRoot || a.Root == common.Hash{}
}

func (extAcc *ExtAccount) fill(srcAccount *Account) *ExtAccount {
	extAcc.setDefaultBalance()
	extAcc.Balance.Set(srcAccount.Balance)

	extAcc.Nonce = srcAccount.Nonce

	return extAcc
}

func (extAcc *ExtAccount) setDefaultBalance() *ExtAccount {
	if extAcc.Balance == nil {
		extAcc.Balance = new(big.Int)
	}

	return extAcc
}<|MERGE_RESOLUTION|>--- conflicted
+++ resolved
@@ -58,15 +58,11 @@
 		acc := newAccountCopy(a)
 		toEncode = acc
 
-<<<<<<< HEAD
-		if !params.CtxValueToBool(ctx, params.IsEIP2027Enabled) || acc.StorageSize == nil {
-=======
 		if acc.StorageSize != nil {
 			return rlp.EncodeToBytes(toEncode)
 		}
 
 		if !params.CtxGetValue(ctx, params.IsEIP2027Enabled) {
->>>>>>> a51c9b88
 			toEncode = &accountWithoutStorage{
 				Nonce:    acc.Nonce,
 				Balance:  acc.Balance,
