--- conflicted
+++ resolved
@@ -274,20 +274,12 @@
 
 	kzgCtx := libkzg.Ctx()
 	for i, blob := range blobs {
-<<<<<<< HEAD
-		commitment, err := kzgCtx.BlobToKZGCommitment(gokzg4844.Blob(blob))
-=======
 		commitment, err := kzgCtx.BlobToKZGCommitment(gokzg4844.Blob(blob), 1 /*numGoRoutines*/)
->>>>>>> 20437faa
 		if err != nil {
 			return nil, nil, nil, fmt.Errorf("could not convert blob to commitment: %v", err)
 		}
 
-<<<<<<< HEAD
-		proof, err := kzgCtx.ComputeBlobKZGProof(gokzg4844.Blob(blob), commitment)
-=======
 		proof, err := kzgCtx.ComputeBlobKZGProof(gokzg4844.Blob(blob), commitment, 1 /*numGoRoutnes*/)
->>>>>>> 20437faa
 		if err != nil {
 			return nil, nil, nil, fmt.Errorf("could not compute proof for blob: %v", err)
 		}
