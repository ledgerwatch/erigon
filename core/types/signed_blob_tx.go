package types

import (
	"fmt"
	"io"
	"math/big"
	"math/bits"

	"github.com/holiman/uint256"

	"github.com/ledgerwatch/erigon-lib/chain"
	libcommon "github.com/ledgerwatch/erigon-lib/common"
	types2 "github.com/ledgerwatch/erigon-lib/types"

	"github.com/ledgerwatch/erigon/params"
	"github.com/ledgerwatch/erigon/rlp"
)

type SignedBlobTx struct {
	DynamicFeeTransaction
	MaxFeePerDataGas    *uint256.Int
	BlobVersionedHashes []libcommon.Hash
}

// copy creates a deep copy of the transaction data and initializes all fields.
func (stx SignedBlobTx) copy() *SignedBlobTx {
	cpy := &SignedBlobTx{
		DynamicFeeTransaction: *stx.DynamicFeeTransaction.copy(),
		BlobVersionedHashes:   make([]libcommon.Hash, len(stx.BlobVersionedHashes)),
	}
	copy(cpy.BlobVersionedHashes, stx.BlobVersionedHashes)
	if stx.MaxFeePerDataGas != nil {
		cpy.MaxFeePerDataGas.Set(stx.MaxFeePerDataGas)
	}
	return cpy
}

func (stx SignedBlobTx) Type() byte { return BlobTxType }

func (stx SignedBlobTx) GetDataHashes() []libcommon.Hash {
	return stx.BlobVersionedHashes
}

func (stx SignedBlobTx) GetDataGas() uint64 {
	return params.DataGasPerBlob * uint64(len(stx.BlobVersionedHashes))
}

func (stx SignedBlobTx) AsMessage(s Signer, baseFee *big.Int, rules *chain.Rules) (Message, error) {
	msg, err := stx.DynamicFeeTransaction.AsMessage(s, baseFee, rules)
	if err != nil {
		return Message{}, err
	}
	msg.dataHashes = stx.BlobVersionedHashes
	return msg, err
}

func (stx SignedBlobTx) Hash() libcommon.Hash {
	if hash := stx.hash.Load(); hash != nil {
		return *hash.(*libcommon.Hash)
	}
	hash := prefixedRlpHash(BlobTxType, []interface{}{
		stx.ChainID,
		stx.Nonce,
		stx.Tip,
		stx.FeeCap,
		stx.Gas,
		stx.To,
		stx.Value,
		stx.Data,
		stx.AccessList,
		stx.MaxFeePerDataGas,
		stx.BlobVersionedHashes,
		stx.V, stx.R, stx.S,
	})
	stx.hash.Store(&hash)
	return hash
}

func (stx SignedBlobTx) SigningHash(chainID *big.Int) libcommon.Hash {
	return prefixedRlpHash(
		BlobTxType,
		[]interface{}{
			chainID,
			stx.Nonce,
			stx.Tip,
			stx.FeeCap,
			stx.Gas,
			stx.To,
			stx.Value,
			stx.Data,
			stx.AccessList,
			stx.MaxFeePerDataGas,
			stx.BlobVersionedHashes,
		})
}

<<<<<<< HEAD
func (stx SignedBlobTx) payloadSize() (payloadSize, nonceLen, gasLen, accessListLen, blobHashesLen int) {
	payloadSize, nonceLen, gasLen, accessListLen = stx.DynamicFeeTransaction.payloadSize()
=======
func (stx SignedBlobTx) GetData() []byte                  { return stx.Data }
func (stx SignedBlobTx) GetAccessList() types2.AccessList { return stx.AccessList }
func (stx SignedBlobTx) Protected() bool                  { return true }

func (stx SignedBlobTx) RawSignatureValues() (*uint256.Int, *uint256.Int, *uint256.Int) {
	// TODO
	return nil, nil, nil
}

func (stx *SignedBlobTx) Sender(signer Signer) (libcommon.Address, error) {
	if sc := stx.from.Load(); sc != nil {
		return sc.(libcommon.Address), nil
	}

	addr, err := signer.Sender(stx)
	if err != nil {
		return libcommon.Address{}, err
	}

	stx.from.Store(addr)
	return addr, nil
}

func (stx SignedBlobTx) GetSender() (libcommon.Address, bool) {
	if sc := stx.from.Load(); sc != nil {
		return sc.(libcommon.Address), true
	}
	return libcommon.Address{}, false
}
func (stx *SignedBlobTx) SetSender(addr libcommon.Address) {
	stx.from.Store(addr)
}

func (stx *SignedBlobTx) IsContractDeploy() bool {
	return stx.GetTo() == nil
}
func (stx *SignedBlobTx) Unwrap() Transaction {
	return stx
}

func (stx SignedBlobTx) EncodingSize() int {
	payloadSize, _, _, _, _ := stx.payloadSize()
	envelopeSize := payloadSize
	// Add envelope size and type size
	if payloadSize >= 56 {
		envelopeSize += libcommon.BitLenToByteLen(bits.Len(uint(payloadSize)))
	}
	envelopeSize += 2
	return envelopeSize
}
func (stx SignedBlobTx) payloadSize() (payloadSize int, nonceLen, gasLen, accessListLen, blobHashesLen int) {
	// size of ChainID
	payloadSize++
	payloadSize += rlp.Uint256LenExcludingHead(stx.ChainID)
	// size of Nonce
	payloadSize++
	nonceLen = rlp.IntLenExcludingHead(stx.Nonce)
	payloadSize += nonceLen
	// size of MaxPriorityFeePerGas
	payloadSize++
	payloadSize += rlp.Uint256LenExcludingHead(stx.MaxPriorityFeePerGas)
	// size of MaxFeePerGas
	payloadSize++
	payloadSize += rlp.Uint256LenExcludingHead(stx.MaxFeePerGas)
	// size of Gas
	payloadSize++
	gasLen = rlp.IntLenExcludingHead(stx.Gas)
	payloadSize += gasLen
	// size of To
	payloadSize++
	if stx.To != nil {
		payloadSize += 20
	}
	// size of Value
	payloadSize++
	payloadSize += rlp.Uint256LenExcludingHead(stx.Value)
	// size of Data
	payloadSize++
	switch len(stx.Data) {
	case 0:
	case 1:
		if stx.Data[0] >= 128 {
			payloadSize++
		}
	default:
		if len(stx.Data) >= 56 {
			payloadSize += libcommon.BitLenToByteLen(bits.Len(uint(len(stx.Data))))
		}
		payloadSize += len(stx.Data)
	}
	// size of AccessList
	payloadSize++
	accessListLen = accessListSize(stx.AccessList)
	if accessListLen >= 56 {
		payloadSize += libcommon.BitLenToByteLen(bits.Len(uint(accessListLen)))
	}
	payloadSize += accessListLen
>>>>>>> a5886732
	// size of MaxFeePerDataGas
	payloadSize++
	payloadSize += rlp.Uint256LenExcludingHead(stx.MaxFeePerDataGas)
	// size of BlobVersionedHashes
	payloadSize++
	blobHashesLen = blobVersionedHashesSize(stx.BlobVersionedHashes)
	if blobHashesLen >= 56 {
		payloadSize += libcommon.BitLenToByteLen(bits.Len(uint(blobHashesLen)))
	}
	payloadSize += blobHashesLen
	return
}

func blobVersionedHashesSize(hashes []libcommon.Hash) int {
	return 33 * len(hashes)
}

func encodeBloblVersionedHashes(hashes []libcommon.Hash, w io.Writer, b []byte) error {
	b[0] = 128 + 32
	for _, h := range hashes {
		// if _, err := w.Write(b[:1]); err != nil {
		// 	return err
		// }
		// if _, err := w.Write(h.Bytes()); err != nil {
		// 	return err
		// }
		if err := rlp.EncodeString(h[:], w, b); err != nil {
			return err
		}
	}
	return nil
}

func (stx SignedBlobTx) encodePayload(w io.Writer, b []byte, payloadSize, nonceLen, gasLen, accessListLen, blobHashesLen int) error {
	// prefix
	if err := EncodeStructSizePrefix(payloadSize, w, b); err != nil {
		return err
	}
	// encode ChainID
	if err := stx.ChainID.EncodeRLP(w); err != nil {
		return err
	}
	// encode Nonce
	if err := rlp.EncodeInt(stx.Nonce, w, b); err != nil {
		return err
	}
	// encode MaxPriorityFeePerGas
	if err := stx.MaxPriorityFeePerGas.EncodeRLP(w); err != nil {
		return err
	}
	// encode MaxFeePerGas
	if err := stx.MaxFeePerGas.EncodeRLP(w); err != nil {
		return err
	}
	// encode Gas
	if err := rlp.EncodeInt(stx.Gas, w, b); err != nil {
		return err
	}
	// encode To
	if stx.To == nil {
		b[0] = 128
	} else {
		b[0] = 128 + 20
	}
	if _, err := w.Write(b[:1]); err != nil {
		return err
	}
	if stx.To != nil {
		if _, err := w.Write(stx.To.Bytes()); err != nil {
			return err
		}
	}
	// encode Value
	if err := stx.Value.EncodeRLP(w); err != nil {
		return err
	}
	// encode Data
	if err := rlp.EncodeString(stx.Data, w, b); err != nil {
		return err
	}
	// prefix
	if err := EncodeStructSizePrefix(accessListLen, w, b); err != nil {
		return err
	}
	// encode AccessList
	if err := encodeAccessList(stx.AccessList, w, b); err != nil {
		return err
	}
	// encode MaxFeePerDataGas
	if err := stx.MaxFeePerDataGas.EncodeRLP(w); err != nil {
		return err
	}
	// prefix
	if err := EncodeStructSizePrefix(blobHashesLen, w, b); err != nil {
		return err
	}
	// encode BlobVersionedHashes
	if err := encodeBloblVersionedHashes(stx.BlobVersionedHashes, w, b); err != nil {
		return err
	}
	// encode y_parity
	if stx.YParity {
		b[0] = 1
	} else {
		b[0] = 0
	}
	if _, err := w.Write(b[:1]); err != nil {
		return err
	}
	// encode R
	if err := stx.R.EncodeRLP(w); err != nil {
		return err
	}
	// encode S
	if err := stx.S.EncodeRLP(w); err != nil {
		return err
	}
	return nil
}

func (stx SignedBlobTx) EncodeRLP(w io.Writer) error {
	payloadSize, nonceLen, gasLen, accessListLen, blobHashesLen := stx.payloadSize()
	envelopeSize := payloadSize
	if payloadSize >= 56 {
		envelopeSize += libcommon.BitLenToByteLen(bits.Len(uint(payloadSize)))
	}
	// size of struct prefix and TxType
	envelopeSize += 2
	var b [33]byte
	// envelope
	if err := rlp.EncodeStringSizePrefix(envelopeSize, w, b[:]); err != nil {
		return err
	}
	// encode TxType
	b[0] = BlobTxType
	if _, err := w.Write(b[:1]); err != nil {
		return err
	}
	if err := stx.encodePayload(w, b[:], payloadSize, nonceLen, gasLen, accessListLen, blobHashesLen); err != nil {
		return err
	}
	return nil
}

func (stx SignedBlobTx) MarshalBinary(w io.Writer) error {
	payloadSize, nonceLen, gasLen, accessListLen, blobHashesLen := stx.payloadSize()
	var b [33]byte
	// encode TxType
	b[0] = BlobTxType
	if _, err := w.Write(b[:1]); err != nil {
		return err
	}
	if err := stx.encodePayload(w, b[:], payloadSize, nonceLen, gasLen, accessListLen, blobHashesLen); err != nil {
		return err
	}
	return nil
}

func (stx *SignedBlobTx) DecodeRLP(s *rlp.Stream) error {
	_, err := s.List()
	if err != nil {
		return err
	}
	var b []byte
	if b, err = s.Uint256Bytes(); err != nil {
		return err
	}
	stx.ChainID = new(uint256.Int).SetBytes(b)

	if stx.Nonce, err = s.Uint(); err != nil {
		return err
	}

	if b, err = s.Uint256Bytes(); err != nil {
		return err
	}
	stx.MaxPriorityFeePerGas = new(uint256.Int).SetBytes(b)

	if b, err = s.Uint256Bytes(); err != nil {
		return err
	}
	stx.MaxFeePerGas = new(uint256.Int).SetBytes(b)

	if stx.Gas, err = s.Uint(); err != nil {
		return err
	}

	if b, err = s.Bytes(); err != nil {
		return err
	}
	if len(b) > 0 && len(b) != 20 {
		return fmt.Errorf("wrong size for To: %d", len(b))
	}
	if len(b) > 0 {
		stx.To = &libcommon.Address{}
		copy((*stx.To)[:], b)
	}

	if b, err = s.Uint256Bytes(); err != nil {
		return err
	}
	stx.Value = new(uint256.Int).SetBytes(b)

	if stx.Data, err = s.Bytes(); err != nil {
		return err
	}
	// decode AccessList
	stx.AccessList = types2.AccessList{}
	if err = decodeAccessList(&stx.AccessList, s); err != nil {
		return err
	}

	// decode MaxFeePerDataGas
	if b, err = s.Uint256Bytes(); err != nil {
		return err
	}
	stx.MaxFeePerDataGas = new(uint256.Int).SetBytes(b)

	// decode BlobVersionedHashes
	stx.BlobVersionedHashes = []libcommon.Hash{}
	if err = decodeBlobVersionedHashes(stx.BlobVersionedHashes, s); err != nil {
		return err
	}

	// decode y_parity
	if b, err = s.Bytes(); err != nil {
		return err
	}
	if len(b) > 1 {
		return fmt.Errorf("wrong size for y_parity: %d", len(b))
	}
	if b[0] == 1 {
		stx.YParity = true
	} else if b[0] == 0 {
		stx.YParity = false
	} else {
		return fmt.Errorf("wrong value for y_parity: %d", b)
	}

	// decode R
	if b, err = s.Uint256Bytes(); err != nil {
		return err
	}
	stx.R.SetBytes(b)

	// decode S
	if b, err = s.Uint256Bytes(); err != nil {
		return err
	}
	stx.S.SetBytes(b)
	return s.ListEnd()
}

func decodeBlobVersionedHashes(hashes []libcommon.Hash, s *rlp.Stream) error {
	_, err := s.List()
	if err != nil {
		return fmt.Errorf("open BlobVersionedHashes: %w", err)
	}
	var b []byte
	_hash := libcommon.Hash{}

	for b, err = s.Bytes(); err == nil; b, err = s.Bytes() {
		if len(b) == 32 {
			copy((_hash)[:], b)
			hashes = append(hashes, _hash)
		} else {
			return fmt.Errorf("wrong size for blobVersionedHashes: %d, %v", len(b), b[0])
		}
	}

	if err = s.ListEnd(); err != nil {
		return fmt.Errorf("close BlobVersionedHashes: %w", err)
	}

	return nil
}<|MERGE_RESOLUTION|>--- conflicted
+++ resolved
@@ -94,108 +94,8 @@
 		})
 }
 
-<<<<<<< HEAD
 func (stx SignedBlobTx) payloadSize() (payloadSize, nonceLen, gasLen, accessListLen, blobHashesLen int) {
 	payloadSize, nonceLen, gasLen, accessListLen = stx.DynamicFeeTransaction.payloadSize()
-=======
-func (stx SignedBlobTx) GetData() []byte                  { return stx.Data }
-func (stx SignedBlobTx) GetAccessList() types2.AccessList { return stx.AccessList }
-func (stx SignedBlobTx) Protected() bool                  { return true }
-
-func (stx SignedBlobTx) RawSignatureValues() (*uint256.Int, *uint256.Int, *uint256.Int) {
-	// TODO
-	return nil, nil, nil
-}
-
-func (stx *SignedBlobTx) Sender(signer Signer) (libcommon.Address, error) {
-	if sc := stx.from.Load(); sc != nil {
-		return sc.(libcommon.Address), nil
-	}
-
-	addr, err := signer.Sender(stx)
-	if err != nil {
-		return libcommon.Address{}, err
-	}
-
-	stx.from.Store(addr)
-	return addr, nil
-}
-
-func (stx SignedBlobTx) GetSender() (libcommon.Address, bool) {
-	if sc := stx.from.Load(); sc != nil {
-		return sc.(libcommon.Address), true
-	}
-	return libcommon.Address{}, false
-}
-func (stx *SignedBlobTx) SetSender(addr libcommon.Address) {
-	stx.from.Store(addr)
-}
-
-func (stx *SignedBlobTx) IsContractDeploy() bool {
-	return stx.GetTo() == nil
-}
-func (stx *SignedBlobTx) Unwrap() Transaction {
-	return stx
-}
-
-func (stx SignedBlobTx) EncodingSize() int {
-	payloadSize, _, _, _, _ := stx.payloadSize()
-	envelopeSize := payloadSize
-	// Add envelope size and type size
-	if payloadSize >= 56 {
-		envelopeSize += libcommon.BitLenToByteLen(bits.Len(uint(payloadSize)))
-	}
-	envelopeSize += 2
-	return envelopeSize
-}
-func (stx SignedBlobTx) payloadSize() (payloadSize int, nonceLen, gasLen, accessListLen, blobHashesLen int) {
-	// size of ChainID
-	payloadSize++
-	payloadSize += rlp.Uint256LenExcludingHead(stx.ChainID)
-	// size of Nonce
-	payloadSize++
-	nonceLen = rlp.IntLenExcludingHead(stx.Nonce)
-	payloadSize += nonceLen
-	// size of MaxPriorityFeePerGas
-	payloadSize++
-	payloadSize += rlp.Uint256LenExcludingHead(stx.MaxPriorityFeePerGas)
-	// size of MaxFeePerGas
-	payloadSize++
-	payloadSize += rlp.Uint256LenExcludingHead(stx.MaxFeePerGas)
-	// size of Gas
-	payloadSize++
-	gasLen = rlp.IntLenExcludingHead(stx.Gas)
-	payloadSize += gasLen
-	// size of To
-	payloadSize++
-	if stx.To != nil {
-		payloadSize += 20
-	}
-	// size of Value
-	payloadSize++
-	payloadSize += rlp.Uint256LenExcludingHead(stx.Value)
-	// size of Data
-	payloadSize++
-	switch len(stx.Data) {
-	case 0:
-	case 1:
-		if stx.Data[0] >= 128 {
-			payloadSize++
-		}
-	default:
-		if len(stx.Data) >= 56 {
-			payloadSize += libcommon.BitLenToByteLen(bits.Len(uint(len(stx.Data))))
-		}
-		payloadSize += len(stx.Data)
-	}
-	// size of AccessList
-	payloadSize++
-	accessListLen = accessListSize(stx.AccessList)
-	if accessListLen >= 56 {
-		payloadSize += libcommon.BitLenToByteLen(bits.Len(uint(accessListLen)))
-	}
-	payloadSize += accessListLen
->>>>>>> a5886732
 	// size of MaxFeePerDataGas
 	payloadSize++
 	payloadSize += rlp.Uint256LenExcludingHead(stx.MaxFeePerDataGas)
