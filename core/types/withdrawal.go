--- conflicted
+++ resolved
@@ -21,13 +21,9 @@
 	"fmt"
 	"io"
 
-<<<<<<< HEAD
-=======
-	"github.com/holiman/uint256"
 	libcommon "github.com/ledgerwatch/erigon-lib/common"
 	"github.com/ledgerwatch/erigon-lib/common/length"
 
->>>>>>> 6338bacc
 	"github.com/ledgerwatch/erigon/cl/cltypes/ssz_utils"
 	"github.com/ledgerwatch/erigon/cl/merkle_tree"
 	"github.com/ledgerwatch/erigon/common/hexutil"
@@ -39,17 +35,10 @@
 // Withdrawal represents a validator withdrawal from the consensus layer.
 // See EIP-4895: Beacon chain push withdrawals as operations.
 type Withdrawal struct {
-<<<<<<< HEAD
-	Index     uint64         `json:"index"`          // monotonically increasing identifier issued by consensus layer
-	Validator uint64         `json:"validatorIndex"` // index of validator associated with withdrawal
-	Address   common.Address `json:"address"`        // target address for withdrawn ether
-	Amount    uint64         `json:"amount"`         // value of withdrawal in GWei
-=======
 	Index     uint64            `json:"index"`          // monotonically increasing identifier issued by consensus layer
 	Validator uint64            `json:"validatorIndex"` // index of validator associated with withdrawal
 	Address   libcommon.Address `json:"address"`        // target address for withdrawn ether
-	Amount    uint256.Int       `json:"amount"`         // value of withdrawal in wei
->>>>>>> 6338bacc
+	Amount    uint64            `json:"amount"`         // value of withdrawal in GWei
 }
 
 func (obj *Withdrawal) EncodingSize() int {
