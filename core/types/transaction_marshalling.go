--- conflicted
+++ resolved
@@ -435,11 +435,7 @@
 	}
 	tx.Message.ChainID = Uint256View(*chainID)
 	if dec.To != nil {
-<<<<<<< HEAD
-		address := AddressSSZ(libcommon.Address(*dec.To))
-=======
 		address := AddressSSZ(*dec.To)
->>>>>>> 9644e6d2
 		tx.Message.To = AddressOptionalSSZ{Address: &address}
 	}
 	if dec.Nonce == nil {
