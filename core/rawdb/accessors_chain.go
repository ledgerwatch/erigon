// Copyright 2018 The go-ethereum Authors
// This file is part of the go-ethereum library.
//
// The go-ethereum library is free software: you can redistribute it and/or modify
// it under the terms of the GNU Lesser General Public License as published by
// the Free Software Foundation, either version 3 of the License, or
// (at your option) any later version.
//
// The go-ethereum library is distributed in the hope that it will be useful,
// but WITHOUT ANY WARRANTY; without even the implied warranty of
// MERCHANTABILITY or FITNESS FOR A PARTICULAR PURPOSE. See the
// GNU Lesser General Public License for more details.
//
// You should have received a copy of the GNU Lesser General Public License
// along with the go-ethereum library. If not, see <http://www.gnu.org/licenses/>.

package rawdb

import (
	"bytes"
	"context"
	"encoding/binary"
	"fmt"
	"math"
	"math/big"
	"time"

	"github.com/ledgerwatch/erigon-lib/kv"
	"github.com/ledgerwatch/erigon/cmd/rpcdaemon/interfaces"
	"github.com/ledgerwatch/erigon/common"
	"github.com/ledgerwatch/erigon/common/dbutils"
	"github.com/ledgerwatch/erigon/core/types"
	"github.com/ledgerwatch/erigon/eth/stagedsync/stages"
	"github.com/ledgerwatch/erigon/ethdb/cbor"
	"github.com/ledgerwatch/erigon/rlp"
	"github.com/ledgerwatch/log/v3"
)

// ReadCanonicalHash retrieves the hash assigned to a canonical block number.
func ReadCanonicalHash(db kv.Getter, number uint64) (common.Hash, error) {
	data, err := db.GetOne(kv.HeaderCanonical, dbutils.EncodeBlockNumber(number))
	if err != nil {
		return common.Hash{}, fmt.Errorf("failed ReadCanonicalHash: %w, number=%d", err, number)
	}
	if len(data) == 0 {
		return common.Hash{}, nil
	}
	return common.BytesToHash(data), nil
}

// WriteCanonicalHash stores the hash assigned to a canonical block number.
func WriteCanonicalHash(db kv.Putter, hash common.Hash, number uint64) error {
	if err := db.Put(kv.HeaderCanonical, dbutils.EncodeBlockNumber(number), hash.Bytes()); err != nil {
		return fmt.Errorf("failed to store number to hash mapping: %w", err)
	}
	return nil
}

// TruncateCanonicalHash removes all the number to hash canonical mapping from block number N
func TruncateCanonicalHash(tx kv.RwTx, blockFrom uint64) error {
	if err := tx.ForEach(kv.HeaderCanonical, dbutils.EncodeBlockNumber(blockFrom), func(k, _ []byte) error {
		return tx.Delete(kv.HeaderCanonical, k, nil)
	}); err != nil {
		return fmt.Errorf("TruncateCanonicalHash: %w", err)
	}
	return nil
}

// IsCanonicalHash determines whether a header with the given hash is on the canonical chain.
func IsCanonicalHash(db kv.Getter, hash common.Hash) (bool, error) {
	number := ReadHeaderNumber(db, hash)
	if number == nil {
		return false, nil
	}
	canonicalHash, err := ReadCanonicalHash(db, *number)
	if err != nil {
		return false, err
	}
	return canonicalHash != (common.Hash{}) && canonicalHash == hash, nil
}

// ReadHeaderNumber returns the header number assigned to a hash.
func ReadHeaderNumber(db kv.Getter, hash common.Hash) *uint64 {
	data, err := db.GetOne(kv.HeaderNumber, hash.Bytes())
	if err != nil {
		log.Error("ReadHeaderNumber failed", "err", err)
	}
	if len(data) == 0 {
		return nil
	}
	if len(data) != 8 {
		log.Error("ReadHeaderNumber got wrong data len", "len", len(data))
		return nil
	}
	number := binary.BigEndian.Uint64(data)
	return &number
}

// WriteHeaderNumber stores the hash->number mapping.
func WriteHeaderNumber(db kv.Putter, hash common.Hash, number uint64) error {
	if err := db.Put(kv.HeaderNumber, hash[:], dbutils.EncodeBlockNumber(number)); err != nil {
		return err
	}
	return nil
}

// ReadHeadHeaderHash retrieves the hash of the current canonical head header.
func ReadHeadHeaderHash(db kv.Getter) common.Hash {
	data, err := db.GetOne(kv.HeadHeaderKey, []byte(kv.HeadHeaderKey))
	if err != nil {
		log.Error("ReadHeadHeaderHash failed", "err", err)
	}
	if len(data) == 0 {
		return common.Hash{}
	}
	return common.BytesToHash(data)
}

// WriteHeadHeaderHash stores the hash of the current canonical head header.
func WriteHeadHeaderHash(db kv.Putter, hash common.Hash) error {
	if err := db.Put(kv.HeadHeaderKey, []byte(kv.HeadHeaderKey), hash.Bytes()); err != nil {
		return fmt.Errorf("failed to store last header's hash: %w", err)
	}
	return nil
}

// ReadHeadBlockHash retrieves the hash of the current canonical head block.
func ReadHeadBlockHash(db kv.Getter) common.Hash {
	data, err := db.GetOne(kv.HeadBlockKey, []byte(kv.HeadBlockKey))
	if err != nil {
		log.Error("ReadHeadBlockHash failed", "err", err)
	}
	if len(data) == 0 {
		return common.Hash{}
	}
	return common.BytesToHash(data)
}

// WriteHeadBlockHash stores the head block's hash.
func WriteHeadBlockHash(db kv.Putter, hash common.Hash) {
	if err := db.Put(kv.HeadBlockKey, []byte(kv.HeadBlockKey), hash.Bytes()); err != nil {
		log.Crit("Failed to store last block's hash", "err", err)
	}
}

// ReadHeaderRLP retrieves a block header in its raw RLP database encoding.
func ReadHeaderRLP(db kv.Getter, hash common.Hash, number uint64) rlp.RawValue {
	data, err := db.GetOne(kv.Headers, dbutils.HeaderKey(number, hash))
	if err != nil {
		log.Error("ReadHeaderRLP failed", "err", err)
	}
	return data
}

// HasHeader verifies the existence of a block header corresponding to the hash.
func HasHeader(db kv.Has, hash common.Hash, number uint64) bool {
	if has, err := db.Has(kv.Headers, dbutils.HeaderKey(number, hash)); !has || err != nil {
		return false
	}
	return true
}

// ReadHeader retrieves the block header corresponding to the hash.
func ReadHeader(db kv.Getter, hash common.Hash, number uint64) *types.Header {
	data := ReadHeaderRLP(db, hash, number)
	if len(data) == 0 {
		return nil
	}
	header := new(types.Header)
	if err := rlp.Decode(bytes.NewReader(data), header); err != nil {
		log.Error("Invalid block header RLP", "hash", hash, "err", err)
		return nil
	}
	return header
}

func ReadCurrentBlockNumber(db kv.Getter) *uint64 {
	headHash := ReadHeadHeaderHash(db)
	return ReadHeaderNumber(db, headHash)
}

func ReadCurrentHeader(db kv.Getter) *types.Header {
	headHash := ReadHeadHeaderHash(db)
	headNumber := ReadHeaderNumber(db, headHash)
	if headNumber == nil {
		return nil
	}
	return ReadHeader(db, headHash, *headNumber)
}

func ReadCurrentBlock(db kv.Tx) *types.Block {
	headHash := ReadHeadBlockHash(db)
	headNumber := ReadHeaderNumber(db, headHash)
	if headNumber == nil {
		return nil
	}
	return ReadBlock(db, headHash, *headNumber)
}

func ReadLastBlockSynced(db kv.Tx) (*types.Block, error) {
	headNumber, err := stages.GetStageProgress(db, stages.Execution)
	if err != nil {
		return nil, err
	}
	headHash, err := ReadCanonicalHash(db, headNumber)
	if err != nil {
		return nil, err
	}
	return ReadBlock(db, headHash, headNumber), nil
}

func ReadHeadersByNumber(db kv.Tx, number uint64) ([]*types.Header, error) {
	var res []*types.Header
	c, err := db.Cursor(kv.Headers)
	if err != nil {
		return nil, err
	}
	defer c.Close()
	prefix := dbutils.EncodeBlockNumber(number)
	for k, v, err := c.Seek(prefix); k != nil; k, v, err = c.Next() {
		if err != nil {
			return nil, err
		}
		if !bytes.HasPrefix(k, prefix) {
			break
		}

		header := new(types.Header)
		if err := rlp.Decode(bytes.NewReader(v), header); err != nil {
			return nil, fmt.Errorf("invalid block header RLP: hash=%x, err=%w", k[8:], err)
		}
		res = append(res, header)
	}
	return res, nil
}

// WriteHeader stores a block header into the database and also stores the hash-
// to-number mapping.
func WriteHeader(db kv.Putter, header *types.Header) {
	var (
		hash    = header.Hash()
		number  = header.Number.Uint64()
		encoded = dbutils.EncodeBlockNumber(number)
	)
	if err := db.Put(kv.HeaderNumber, hash[:], encoded); err != nil {
		log.Crit("Failed to store hash to number mapping", "err", err)
	}
	// Write the encoded header
	data, err := rlp.EncodeToBytes(header)
	if err != nil {
		log.Crit("Failed to RLP encode header", "err", err)
	}
	if err := db.Put(kv.Headers, dbutils.HeaderKey(number, hash), data); err != nil {
		log.Crit("Failed to store header", "err", err)
	}
}

// deleteHeader - dangerous, use DeleteAncientBlocks/TruncateBlocks methods
func deleteHeader(db kv.Deleter, hash common.Hash, number uint64) {
	if err := db.Delete(kv.Headers, dbutils.HeaderKey(number, hash), nil); err != nil {
		log.Crit("Failed to delete header", "err", err)
	}
	if err := db.Delete(kv.HeaderNumber, hash.Bytes(), nil); err != nil {
		log.Crit("Failed to delete hash to number mapping", "err", err)
	}
}

// ReadBodyRLP retrieves the block body (transactions and uncles) in RLP encoding.
func ReadBodyRLP(db kv.Tx, hash common.Hash, number uint64) rlp.RawValue {
	body := ReadCanonicalBodyWithTransactions(db, hash, number)
	bodyRlp, err := rlp.EncodeToBytes(body)
	if err != nil {
		log.Error("ReadBodyRLP failed", "err", err)
	}
	return bodyRlp
}
func NonCanonicalBodyRLP(db kv.Tx, hash common.Hash, number uint64) rlp.RawValue {
	body := NonCanonicalBodyWithTransactions(db, hash, number)
	bodyRlp, err := rlp.EncodeToBytes(body)
	if err != nil {
		log.Error("ReadBodyRLP failed", "err", err)
	}
	return bodyRlp
}

func ReadStorageBodyRLP(db kv.Getter, hash common.Hash, number uint64) rlp.RawValue {
	bodyRlp, err := db.GetOne(kv.BlockBody, dbutils.BlockBodyKey(number, hash))
	if err != nil {
		log.Error("ReadBodyRLP failed", "err", err)
	}
	return bodyRlp
}

func ReadStorageBody(db kv.Getter, hash common.Hash, number uint64) (types.BodyForStorage, error) {
	bodyRlp, err := db.GetOne(kv.BlockBody, dbutils.BlockBodyKey(number, hash))
	if err != nil {
		log.Error("ReadBodyRLP failed", "err", err)
	}
	bodyForStorage := new(types.BodyForStorage)
	if err := rlp.DecodeBytes(bodyRlp, bodyForStorage); err != nil {
		return types.BodyForStorage{}, err
	}
	return *bodyForStorage, nil
}

func CanonicalTransactions(db kv.Getter, baseTxId uint64, amount uint32) ([]types.Transaction, error) {
	if amount == 0 {
		return []types.Transaction{}, nil
	}
	txIdKey := make([]byte, 8)
	reader := bytes.NewReader(nil)
	stream := rlp.NewStream(reader, 0)
	txs := make([]types.Transaction, amount)
	binary.BigEndian.PutUint64(txIdKey, baseTxId)
	i := uint32(0)

	if err := db.ForAmount(kv.EthTx, txIdKey, amount, func(k, v []byte) error {
		var decodeErr error
		reader.Reset(v)
		stream.Reset(reader, 0)
		if txs[i], decodeErr = types.DecodeTransaction(stream); decodeErr != nil {
			return decodeErr
		}
		i++
		return nil
	}); err != nil {
		return nil, err
	}
	txs = txs[:i] // user may request big "amount", but db can return small "amount". Return as much as we found.
	return txs, nil
}

func NonCanonicalTransactions(db kv.Getter, baseTxId uint64, amount uint32) ([]types.Transaction, error) {
	if amount == 0 {
		return []types.Transaction{}, nil
	}
	txIdKey := make([]byte, 8)
	reader := bytes.NewReader(nil)
	stream := rlp.NewStream(reader, 0)
	txs := make([]types.Transaction, amount)
	binary.BigEndian.PutUint64(txIdKey, baseTxId)
	i := uint32(0)

	if err := db.ForAmount(kv.EthTx, txIdKey, amount, func(k, v []byte) error {
		var decodeErr error
		reader.Reset(v)
		stream.Reset(reader, 0)
		if txs[i], decodeErr = types.DecodeTransaction(stream); decodeErr != nil {
			return decodeErr
		}
		i++
		return nil
	}); err != nil {
		return nil, err
	}
	txs = txs[:i] // user may request big "amount", but db can return small "amount". Return as much as we found.
	return txs, nil
}

func WriteTransactions(db kv.RwTx, txs []types.Transaction, baseTxId uint64) error {
	txId := baseTxId
	buf := bytes.NewBuffer(nil)
	for _, tx := range txs {
		txIdKey := make([]byte, 8)
		binary.BigEndian.PutUint64(txIdKey, txId)
		txId++

		buf.Reset()
		if err := rlp.Encode(buf, tx); err != nil {
			return fmt.Errorf("broken tx rlp: %w", err)
		}

		// If next Append returns KeyExists error - it means you need to open transaction in App code before calling this func. Batch is also fine.
		if err := db.Append(kv.EthTx, txIdKey, common.CopyBytes(buf.Bytes())); err != nil {
			return err
		}
	}
	return nil
}

func WriteRawTransactions(db kv.RwTx, txs [][]byte, baseTxId uint64) error {
	txId := baseTxId
	for _, tx := range txs {
		txIdKey := make([]byte, 8)
		binary.BigEndian.PutUint64(txIdKey, txId)
		// If next Append returns KeyExists error - it means you need to open transaction in App code before calling this func. Batch is also fine.
		if err := db.Append(kv.EthTx, txIdKey, tx); err != nil {
			c, err := db.Cursor(kv.EthTx)
			if err != nil {
				kk, _, _ := c.Last()
				c.Close()
				return fmt.Errorf("txId=%d, baseTxId=%d, lastInDb=%d, %w", txId, baseTxId, binary.BigEndian.Uint64(kk), err)
			}
			return err
		}
		txId++
	}
	return nil
}

// WriteBodyForStorage stores an RLP encoded block body into the database.
func WriteBodyForStorage(db kv.Putter, hash common.Hash, number uint64, body *types.BodyForStorage) error {
	data, err := rlp.EncodeToBytes(body)
	if err != nil {
		return err
	}
	return db.Put(kv.BlockBody, dbutils.BlockBodyKey(number, hash), data)
}

// ReadBodyByNumber - returns canonical block body
func ReadBodyByNumber(db kv.Tx, number uint64) (*types.Body, uint64, uint32, error) {
	hash, err := ReadCanonicalHash(db, number)
	if err != nil {
		return nil, 0, 0, fmt.Errorf("failed ReadCanonicalHash: %w", err)
	}
	if hash == (common.Hash{}) {
		return nil, 0, 0, nil
	}
	body, baseTxId, txAmount := ReadBody(db, hash, number)
	return body, baseTxId, txAmount, nil
}

func ReadBodyWithTransactions(db kv.Getter, hash common.Hash, number uint64) (*types.Body, error) {
	canonicalHash, err := ReadCanonicalHash(db, number)
	if err != nil {
		return nil, fmt.Errorf("read canonical hash failed: %d, %w", number, err)
	}
	if canonicalHash == hash {
		return ReadCanonicalBodyWithTransactions(db, hash, number), nil
	}
	return NonCanonicalBodyWithTransactions(db, hash, number), nil
}

func ReadCanonicalBodyWithTransactions(db kv.Getter, hash common.Hash, number uint64) *types.Body {
	body, baseTxId, txAmount := ReadBody(db, hash, number)
	if body == nil {
		return nil
	}
	var err error
	body.Transactions, err = CanonicalTransactions(db, baseTxId, txAmount)
	if err != nil {
		log.Error("failed ReadTransactionByHash", "hash", hash, "block", number, "err", err)
		return nil
	}
	return body
}

func NonCanonicalBodyWithTransactions(db kv.Getter, hash common.Hash, number uint64) *types.Body {
	body, baseTxId, txAmount := ReadBody(db, hash, number)
	if body == nil {
		return nil
	}
	var err error
	body.Transactions, err = NonCanonicalTransactions(db, baseTxId, txAmount)
	if err != nil {
		log.Error("failed ReadTransactionByHash", "hash", hash, "block", number, "err", err)
		return nil
	}
	return body
}

func RawTransactionsRange(db kv.Getter, from, to uint64) (res [][]byte, err error) {
	blockKey := make([]byte, dbutils.NumberLength+common.HashLength)
	encNum := make([]byte, 8)
	for i := from; i < to+1; i++ {
		binary.BigEndian.PutUint64(encNum, i)
		hash, err := db.GetOne(kv.HeaderCanonical, encNum)
		if err != nil {
			return nil, err
		}
		if len(hash) == 0 {
			continue
		}

		binary.BigEndian.PutUint64(blockKey, i)
		copy(blockKey[dbutils.NumberLength:], hash)
		bodyRlp, err := db.GetOne(kv.BlockBody, blockKey)
		if err != nil {
			return nil, err
		}
		if len(bodyRlp) == 0 {
			continue
		}
		baseTxId, txAmount, err := types.DecodeOnlyTxMetadataFromBody(bodyRlp)
		if err != nil {
			return nil, err
		}

		binary.BigEndian.PutUint64(encNum, baseTxId)
		if err = db.ForAmount(kv.EthTx, encNum, txAmount, func(k, v []byte) error {
			res = append(res, v)
			return nil
		}); err != nil {
			return nil, err
		}
	}
	return
}

// ResetSequence - allow set arbitrary value to sequence (for example to decrement it to exact value)
func ResetSequence(tx kv.RwTx, bucket string, newValue uint64) error {
	newVBytes := make([]byte, 8)
	binary.BigEndian.PutUint64(newVBytes, newValue)
	if err := tx.Put(kv.Sequence, []byte(bucket), newVBytes); err != nil {
		return err
	}
	return nil
}

func ReadBodyForStorageByKey(db kv.Getter, k []byte) (*types.BodyForStorage, error) {
	bodyRlp, err := db.GetOne(kv.BlockBody, k)
	if err != nil {
		return nil, err
	}
	if len(bodyRlp) == 0 {
		return nil, nil
	}
	bodyForStorage := new(types.BodyForStorage)
	if err := rlp.DecodeBytes(bodyRlp, bodyForStorage); err != nil {
		return nil, err
	}

	return bodyForStorage, nil
}

func ReadBody(db kv.Getter, hash common.Hash, number uint64) (*types.Body, uint64, uint32) {
	data := ReadStorageBodyRLP(db, hash, number)
	if len(data) == 0 {
		return nil, 0, 0
	}
	bodyForStorage := new(types.BodyForStorage)
	err := rlp.DecodeBytes(data, bodyForStorage)
	if err != nil {
		log.Error("Invalid block body RLP", "hash", hash, "err", err)
		return nil, 0, 0
	}
	body := new(types.Body)
	body.Uncles = bodyForStorage.Uncles

	if bodyForStorage.TxAmount < 2 {
		panic(fmt.Sprintf("block body hash too few txs amount: %d, %d", number, bodyForStorage.TxAmount))
	}
	return body, bodyForStorage.BaseTxId + 1, bodyForStorage.TxAmount - 2 // 1 system txn in the begining of block, and 1 at the end
}

func ReadSenders(db kv.Getter, hash common.Hash, number uint64) ([]common.Address, error) {
	data, err := db.GetOne(kv.Senders, dbutils.BlockBodyKey(number, hash))
	if err != nil {
		return nil, fmt.Errorf("readSenders failed: %w", err)
	}
	senders := make([]common.Address, len(data)/common.AddressLength)
	for i := 0; i < len(senders); i++ {
		copy(senders[i][:], data[i*common.AddressLength:])
	}
	return senders, nil
}

func WriteRawBodyIfNotExists(db kv.RwTx, hash common.Hash, number uint64, body *types.RawBody) error {
	exists, err := db.Has(kv.BlockBody, dbutils.BlockBodyKey(number, hash))
	if err != nil {
		return err
	}
	if exists {
		return nil
	}
	return WriteRawBody(db, hash, number, body)
}

func WriteRawBody(db kv.RwTx, hash common.Hash, number uint64, body *types.RawBody) error {
	baseTxId, err := db.IncrementSequence(kv.EthTx, uint64(len(body.Transactions))+2)
	if err != nil {
		return err
	}
	data := types.BodyForStorage{
		BaseTxId: baseTxId,
		TxAmount: uint32(len(body.Transactions)) + 2,
		Uncles:   body.Uncles,
	}
	if err = WriteBodyForStorage(db, hash, number, &data); err != nil {
		return fmt.Errorf("WriteBodyForStorage: %w", err)
	}
	if err = WriteRawTransactions(db, body.Transactions, baseTxId+1); err != nil {
		return fmt.Errorf("WriteRawTransactions: %w", err)
	}
	return nil
}

func WriteBody(db kv.RwTx, hash common.Hash, number uint64, body *types.Body) error {
	// Pre-processing
	body.SendersFromTxs()
	baseTxId, err := db.IncrementSequence(kv.EthTx, uint64(len(body.Transactions))+2)
	if err != nil {
		return err
	}
	data := types.BodyForStorage{
		BaseTxId: baseTxId,
		TxAmount: uint32(len(body.Transactions)) + 2,
		Uncles:   body.Uncles,
	}
	if err := WriteBodyForStorage(db, hash, number, &data); err != nil {
		return fmt.Errorf("failed to write body: %w", err)
	}
	err = WriteTransactions(db, body.Transactions, baseTxId+1)
	if err != nil {
		return fmt.Errorf("failed to WriteTransactions: %w", err)
	}
	return nil
}

func WriteSenders(db kv.Putter, hash common.Hash, number uint64, senders []common.Address) error {
	data := make([]byte, common.AddressLength*len(senders))
	for i, sender := range senders {
		copy(data[i*common.AddressLength:], sender[:])
	}
	if err := db.Put(kv.Senders, dbutils.BlockBodyKey(number, hash), data); err != nil {
		return fmt.Errorf("failed to store block senders: %w", err)
	}
	return nil
}

// deleteBody removes all block body data associated with a hash.
func deleteBody(db kv.Deleter, hash common.Hash, number uint64) {
	if err := db.Delete(kv.BlockBody, dbutils.BlockBodyKey(number, hash), nil); err != nil {
		log.Crit("Failed to delete block body", "err", err)
	}
}

// MakeBodiesCanonical - move all txs of non-canonical blocks from NonCanonicalTxs table to EthTx table
func MakeBodiesCanonical(tx kv.RwTx, from uint64, ctx context.Context, logPrefix string, logEvery *time.Ticker) error {
	for blockNum := from; ; blockNum++ {
		h, err := ReadCanonicalHash(tx, blockNum)
		if err != nil {
			return err
		}
		if h == (common.Hash{}) {
			break
		}

		data := ReadStorageBodyRLP(tx, h, blockNum)
		if len(data) == 0 {
			break
		}
		bodyForStorage := new(types.BodyForStorage)
		if err := rlp.DecodeBytes(data, bodyForStorage); err != nil {
			return err
		}
		newBaseId, err := tx.IncrementSequence(kv.EthTx, uint64(bodyForStorage.TxAmount))
		if err != nil {
			return err
		}

		// next loop does move only non-system txs. need move system-txs manually (because they may not exist)
		i := uint64(0)
		if err := tx.ForAmount(kv.NonCanonicalTxs, dbutils.EncodeBlockNumber(bodyForStorage.BaseTxId+1), bodyForStorage.TxAmount-2, func(k, v []byte) error {
			id := newBaseId + 1 + i
			if err := tx.Put(kv.EthTx, dbutils.EncodeBlockNumber(id), v); err != nil {
				return err
			}
			if err := tx.Delete(kv.NonCanonicalTxs, k, nil); err != nil {
				return err
			}
			i++
			return nil
		}); err != nil {
			return err
		}

		bodyForStorage.BaseTxId = newBaseId
		if err := WriteBodyForStorage(tx, h, blockNum, bodyForStorage); err != nil {
			return err
		}

		select {
		case <-ctx.Done():
			return ctx.Err()
		case <-logEvery.C:
			log.Info(fmt.Sprintf("[%s] Making bodies canonical...", logPrefix), "current block", blockNum)
		default:
		}
	}
	return nil
}

// MakeBodiesNonCanonical - move all txs of canonical blocks to NonCanonicalTxs bucket
func MakeBodiesNonCanonical(tx kv.RwTx, from uint64, ctx context.Context, logPrefix string, logEvery *time.Ticker) error {
	var firstMovedTxnID uint64
	var firstMovedTxnIDIsSet bool
	for blockNum := from; ; blockNum++ {
		h, err := ReadCanonicalHash(tx, blockNum)
		if err != nil {
			return err
		}
		if h == (common.Hash{}) {
			break
		}
		data := ReadStorageBodyRLP(tx, h, blockNum)
		if len(data) == 0 {
			break
		}

		bodyForStorage := new(types.BodyForStorage)
		if err := rlp.DecodeBytes(data, bodyForStorage); err != nil {
			return err
		}
		if !firstMovedTxnIDIsSet {
			firstMovedTxnIDIsSet = true
			firstMovedTxnID = bodyForStorage.BaseTxId
		}

		// move txs to NonCanonical bucket, it has own sequence
		newBaseId, err := tx.IncrementSequence(kv.NonCanonicalTxs, uint64(bodyForStorage.TxAmount))
		if err != nil {
			return err
		}
		// next loop does move only non-system txs. need move system-txs manually (because they may not exist)
		i := uint64(0)
		if err := tx.ForAmount(kv.EthTx, dbutils.EncodeBlockNumber(bodyForStorage.BaseTxId+1), bodyForStorage.TxAmount-2, func(k, v []byte) error {
			id := newBaseId + 1 + i
			if err := tx.Put(kv.NonCanonicalTxs, dbutils.EncodeBlockNumber(id), v); err != nil {
				return err
			}
			if err := tx.Delete(kv.EthTx, k, nil); err != nil {
				return err
			}
			i++
			return nil
		}); err != nil {
			return err
		}
		bodyForStorage.BaseTxId = newBaseId
		if err := WriteBodyForStorage(tx, h, blockNum, bodyForStorage); err != nil {
			return err
		}

		select {
		case <-ctx.Done():
			return ctx.Err()
		case <-logEvery.C:
			log.Info(fmt.Sprintf("[%s] Unwinding transactions...", logPrefix), "current block", blockNum)
		default:
		}
	}

	// EthTx must have canonical id's - means need decrement it's sequence on unwind
	if firstMovedTxnIDIsSet {
		c, err := tx.Cursor(kv.EthTx)
		if err != nil {
			return err
		}
		k, _, err := c.Last()
		if err != nil {
			return err
		}
		if k != nil && binary.BigEndian.Uint64(k) >= firstMovedTxnID {
			panic(fmt.Sprintf("must not happen, ResetSequence: %d, lastInDB: %d", firstMovedTxnID, binary.BigEndian.Uint64(k)))
		}

		if err := ResetSequence(tx, kv.EthTx, firstMovedTxnID); err != nil {
			return err
		}
	}
	return nil
}

// ReadTd retrieves a block's total difficulty corresponding to the hash.
func ReadTd(db kv.Getter, hash common.Hash, number uint64) (*big.Int, error) {
	data, err := db.GetOne(kv.HeaderTD, dbutils.HeaderKey(number, hash))
	if err != nil {
		return nil, fmt.Errorf("failed ReadTd: %w", err)
	}
	if len(data) == 0 {
		return nil, nil
	}
	td := new(big.Int)
	if err := rlp.Decode(bytes.NewReader(data), td); err != nil {
		return nil, fmt.Errorf("invalid block total difficulty RLP: %x, %w", hash, err)
	}
	return td, nil
}

func ReadTdByHash(db kv.Getter, hash common.Hash) (*big.Int, error) {
	headNumber := ReadHeaderNumber(db, hash)
	if headNumber == nil {
		return nil, nil
	}
	return ReadTd(db, hash, *headNumber)
}

// WriteTd stores the total difficulty of a block into the database.
func WriteTd(db kv.Putter, hash common.Hash, number uint64, td *big.Int) error {
	data, err := rlp.EncodeToBytes(td)
	if err != nil {
		return fmt.Errorf("failed to RLP encode block total difficulty: %w", err)
	}
	if err := db.Put(kv.HeaderTD, dbutils.HeaderKey(number, hash), data); err != nil {
		return fmt.Errorf("failed to store block total difficulty: %w", err)
	}
	return nil
}

// TruncateTd removes all block total difficulty from block number N
func TruncateTd(tx kv.RwTx, blockFrom uint64) error {
	if err := tx.ForEach(kv.HeaderTD, dbutils.EncodeBlockNumber(blockFrom), func(k, _ []byte) error {
		return tx.Delete(kv.HeaderTD, k, nil)
	}); err != nil {
		return fmt.Errorf("TruncateTd: %w", err)
	}
	return nil
}

// HasReceipts verifies the existence of all the transaction receipts belonging
// to a block.
func HasReceipts(db kv.Has, hash common.Hash, number uint64) bool {
	if has, err := db.Has(kv.Receipts, dbutils.EncodeBlockNumber(number)); !has || err != nil {
		return false
	}
	return true
}

// ReadRawReceipts retrieves all the transaction receipts belonging to a block.
// The receipt metadata fields are not guaranteed to be populated, so they
// should not be used. Use ReadReceipts instead if the metadata is needed.
func ReadRawReceipts(db kv.Tx, blockNum uint64) types.Receipts {
	// Retrieve the flattened receipt slice
	data, err := db.GetOne(kv.Receipts, dbutils.EncodeBlockNumber(blockNum))
	if err != nil {
		log.Error("ReadRawReceipts failed", "err", err)
	}
	if len(data) == 0 {
		return nil
	}
	var receipts types.Receipts
	if err := cbor.Unmarshal(&receipts, bytes.NewReader(data)); err != nil {
		log.Error("receipt unmarshal failed", "err", err)
		return nil
	}

	prefix := make([]byte, 8)
	binary.BigEndian.PutUint64(prefix, blockNum)
	if err := db.ForPrefix(kv.Log, prefix, func(k, v []byte) error {
		var logs types.Logs
		if err := cbor.Unmarshal(&logs, bytes.NewReader(v)); err != nil {
			return fmt.Errorf("receipt unmarshal failed:  %w", err)
		}

		receipts[binary.BigEndian.Uint32(k[8:])].Logs = logs
		return nil
	}); err != nil {
		log.Error("logs fetching failed", "err", err)
		return nil
	}

	return receipts
}

// ReadReceipts retrieves all the transaction receipts belonging to a block, including
// its corresponding metadata fields. If it is unable to populate these metadata
// fields then nil is returned.
//
// The current implementation populates these metadata fields by reading the receipts'
// corresponding block body, so if the block body is not found it will return nil even
// if the receipt itself is stored.
func ReadReceipts(db kv.Tx, block *types.Block, senders []common.Address) types.Receipts {
	if block == nil {
		return nil
	}
	// We're deriving many fields from the block body, retrieve beside the receipt
	receipts := ReadRawReceipts(db, block.NumberU64())
	if receipts == nil {
		return nil
	}
	block.SendersToTxs(senders)
	if err := receipts.DeriveFields(block.Hash(), block.NumberU64(), block.Transactions(), senders); err != nil {
		log.Error("Failed to derive block receipts fields", "hash", block.Hash(), "number", block.NumberU64(), "err", err)
		return nil
	}
	return receipts
}

func ReadReceiptsByHash(db kv.Tx, hash common.Hash) (types.Receipts, error) {
	number := ReadHeaderNumber(db, hash)
	if number == nil {
		return nil, nil
	}
	canonicalHash, err := ReadCanonicalHash(db, *number)
	if err != nil {
		return nil, fmt.Errorf("requested non-canonical hash %x. canonical=%x", hash, canonicalHash)
	}
	b, s, err := ReadBlockWithSenders(db, hash, *number)
	if err != nil {
		return nil, err
	}
	if b == nil {
		return nil, nil
	}
	receipts := ReadReceipts(db, b, s)
	if receipts == nil {
		return nil, nil
	}
	return receipts, nil
}

// WriteReceipts stores all the transaction receipts belonging to a block.
func WriteReceipts(tx kv.Putter, number uint64, receipts types.Receipts) error {
	buf := bytes.NewBuffer(make([]byte, 0, 1024))
	for txId, r := range receipts {
		if len(r.Logs) == 0 {
			continue
		}

		buf.Reset()
		err := cbor.Marshal(buf, r.Logs)
		if err != nil {
			return fmt.Errorf("encode block logs for block %d: %w", number, err)
		}

		if err = tx.Put(kv.Log, dbutils.LogKey(number, uint32(txId)), buf.Bytes()); err != nil {
			return fmt.Errorf("writing logs for block %d: %w", number, err)
		}
	}

	buf.Reset()
	err := cbor.Marshal(buf, receipts)
	if err != nil {
		return fmt.Errorf("encode block receipts for block %d: %w", number, err)
	}

	if err = tx.Put(kv.Receipts, dbutils.EncodeBlockNumber(number), buf.Bytes()); err != nil {
		return fmt.Errorf("writing receipts for block %d: %w", number, err)
	}
	return nil
}

// AppendReceipts stores all the transaction receipts belonging to a block.
func AppendReceipts(tx kv.StatelessWriteTx, blockNumber uint64, receipts types.Receipts) error {
	buf := bytes.NewBuffer(make([]byte, 0, 1024))

	for txId, r := range receipts {
		if len(r.Logs) == 0 {
			continue
		}

		buf.Reset()
		err := cbor.Marshal(buf, r.Logs)
		if err != nil {
			return fmt.Errorf("encode block receipts for block %d: %w", blockNumber, err)
		}

		if err = tx.Append(kv.Log, dbutils.LogKey(blockNumber, uint32(txId)), buf.Bytes()); err != nil {
			return fmt.Errorf("writing receipts for block %d: %w", blockNumber, err)
		}
	}

	buf.Reset()
	err := cbor.Marshal(buf, receipts)
	if err != nil {
		return fmt.Errorf("encode block receipts for block %d: %w", blockNumber, err)
	}

	if err = tx.Append(kv.Receipts, dbutils.EncodeBlockNumber(blockNumber), buf.Bytes()); err != nil {
		return fmt.Errorf("writing receipts for block %d: %w", blockNumber, err)
	}
	return nil
}

// TruncateReceipts removes all receipt for given block number or newer
func TruncateReceipts(db kv.RwTx, number uint64) error {
	if err := db.ForEach(kv.Receipts, dbutils.EncodeBlockNumber(number), func(k, _ []byte) error {
		return db.Delete(kv.Receipts, k, nil)
	}); err != nil {
		return err
	}

	from := make([]byte, 8)
	binary.BigEndian.PutUint64(from, number)
	if err := db.ForEach(kv.Log, from, func(k, _ []byte) error {
		return db.Delete(kv.Log, k, nil)
	}); err != nil {
		return err
	}
	return nil
}

func ReceiptsAvailableFrom(tx kv.Tx) (uint64, error) {
	c, err := tx.Cursor(kv.Receipts)
	if err != nil {
		return math.MaxUint64, err
	}
	defer c.Close()
	k, _, err := c.First()
	if err != nil {
		return math.MaxUint64, err
	}
	if len(k) == 0 {
		return math.MaxUint64, nil
	}
	return binary.BigEndian.Uint64(k), nil
}

// ReadBlock retrieves an entire block corresponding to the hash, assembling it
// back from the stored header and body. If either the header or body could not
// be retrieved nil is returned.
//
// Note, due to concurrent download of header and block body the header and thus
// canonical hash can be stored in the database but the body data not (yet).
func ReadBlock(tx kv.Getter, hash common.Hash, number uint64) *types.Block {
	header := ReadHeader(tx, hash, number)
	if header == nil {
		return nil
	}
	body := ReadCanonicalBodyWithTransactions(tx, hash, number)
	if body == nil {
		return nil
	}
	return types.NewBlockFromStorage(hash, header, body.Transactions, body.Uncles)
}

func NonCanonicalBlockWithSenders(tx kv.Getter, hash common.Hash, number uint64) (*types.Block, []common.Address, error) {
	header := ReadHeader(tx, hash, number)
	if header == nil {
		return nil, nil, fmt.Errorf("header not found for block %d, %x", number, hash)
	}
	body := NonCanonicalBodyWithTransactions(tx, hash, number)
	if body == nil {
		return nil, nil, fmt.Errorf("body not found for block %d, %x", number, hash)
	}
	block := types.NewBlockFromStorage(hash, header, body.Transactions, body.Uncles)
	senders, err := ReadSenders(tx, hash, number)
	if err != nil {
		return nil, nil, err
	}
	if len(senders) != block.Transactions().Len() {
		return block, senders, nil // no senders is fine - will recover them on the fly
	}
	block.SendersToTxs(senders)
	return block, senders, nil
}

// HasBlock - is more efficient than ReadBlock because doesn't read transactions.
// It's is not equivalent of HasHeader because headers and bodies written by different stages
func HasBlock(db kv.Getter, hash common.Hash, number uint64) bool {
	body := ReadStorageBodyRLP(db, hash, number)
	return len(body) > 0
}

func ReadBlockWithSenders(db kv.Getter, hash common.Hash, number uint64) (*types.Block, []common.Address, error) {
	block := ReadBlock(db, hash, number)
	if block == nil {
		return nil, nil, nil
	}
	senders, err := ReadSenders(db, hash, number)
	if err != nil {
		return nil, nil, err
	}
	if len(senders) != block.Transactions().Len() {
		return block, senders, nil // no senders is fine - will recover them on the fly
	}
	block.SendersToTxs(senders)
	return block, senders, nil
}

// WriteBlock serializes a block into the database, header and body separately.
func WriteBlock(db kv.RwTx, block *types.Block) error {
	if err := WriteBody(db, block.Hash(), block.NumberU64(), block.Body()); err != nil {
		return err
	}
	WriteHeader(db, block.Header())
	return nil
}

func min(a, b uint64) uint64 {
	if a < b {
		return a
	}
	return b
}

// DeleteAncientBlocks - delete [1, to) old blocks after moving it to snapshots.
// keeps genesis in db: [1, to)
// doesn't change sequnces of kv.EthTx and kv.NonCanonicalTxs
// doesn't delete Reciepts, Senders, Canonical markers, TotalDifficulty
func DeleteAncientBlocks(db kv.RwTx, blockTo uint64, blocksDeleteLimit int) error {
	c, err := db.Cursor(kv.Headers)
	if err != nil {
		return err
	}
	defer c.Close()

<<<<<<< HEAD
	var stopAtBlock, firstNonGenesisInDB uint64
	{
		k, _, err := c.First()
		if err != nil {
			return err
		}
		firstNonGenesisInDB = binary.BigEndian.Uint64(k)
		if firstNonGenesisInDB == 0 { // keep genesis in DB
			k, _, err := c.Next()
			if err != nil {
				return err
			}
			firstNonGenesisInDB = binary.BigEndian.Uint64(k)
		}
		stopAtBlock = min(blockTo, firstNonGenesisInDB+uint64(blocksDeleteLimit))
=======
	// find first non-genesis block
	k, _, err := c.Seek(dbutils.EncodeBlockNumber(1))
	if err != nil {
		return err
	}
	if k == nil { //nothing to delete
		return nil
>>>>>>> 18b51b17
	}
	blockFrom := binary.BigEndian.Uint64(k)
	stopAtBlock := min(blockTo, blockFrom+uint64(blocksDeleteLimit))

	for k, _, err := c.Current(); k != nil; k, _, err = c.Next() {
		if err != nil {
			return err
		}

		n := binary.BigEndian.Uint64(k)
		if n >= stopAtBlock { // [from, to)
			break
		}

		canonicalHash, err := ReadCanonicalHash(db, n)
		if err != nil {
			return err
		}
		isCanonical := bytes.Equal(k[8:], canonicalHash[:])

		b, err := ReadBodyForStorageByKey(db, k)
		if err != nil {
			return err
		}
		if b == nil {
			return fmt.Errorf("DeleteAncientBlocks: block body not found for block %d", n)
		}
		txIDBytes := make([]byte, 8)
		for txID := b.BaseTxId; txID < b.BaseTxId+uint64(b.TxAmount); txID++ {
			binary.BigEndian.PutUint64(txIDBytes, txID)
			bucket := kv.EthTx
			if !isCanonical {
				bucket = kv.NonCanonicalTxs
			}
			if err := db.Delete(bucket, txIDBytes, nil); err != nil {
				return err
			}
		}
		if err := db.Delete(kv.Headers, k, nil); err != nil {
			return err
		}
		if err := db.Delete(kv.BlockBody, k, nil); err != nil {
			return err
		}
	}

	return nil
}

func LastKey(tx kv.Tx, table string) ([]byte, error) {
	c, err := tx.Cursor(table)
	if err != nil {
		return nil, err
	}
	defer c.Close()
	k, _, err := c.Last()
	if err != nil {
		return nil, err
	}
	return k, nil
}

func FirstKey(tx kv.Tx, table string) ([]byte, error) {
	c, err := tx.Cursor(table)
	if err != nil {
		return nil, err
	}
	defer c.Close()
	k, _, err := c.First()
	if err != nil {
		return nil, err
	}
	return k, nil
}

// TruncateBlocks - delete block >= blockFrom
// does decrement sequnces of kv.EthTx and kv.NonCanonicalTxs
// doesn't delete Reciepts, Senders, Canonical markers, TotalDifficulty
func TruncateBlocks(ctx context.Context, tx kv.RwTx, blockFrom uint64) error {
	logEvery := time.NewTicker(20 * time.Second)
	defer logEvery.Stop()

	c, err := tx.Cursor(kv.Headers)
	if err != nil {
		return err
	}
	defer c.Close()
	if blockFrom < 1 { //protect genesis
		blockFrom = 1
	}
	for k, _, err := c.Last(); k != nil; k, _, err = c.Prev() {
		if err != nil {
			return err
		}
		n := binary.BigEndian.Uint64(k)
		if n < blockFrom { // [from, to)
			break
		}
		canonicalHash, err := ReadCanonicalHash(tx, n)
		if err != nil {
			return err
		}
		isCanonical := bytes.Equal(k[8:], canonicalHash[:])

		b, err := ReadBodyForStorageByKey(tx, k)
		if err != nil {
			return err
		}
		if b != nil {
			bucket := kv.EthTx
			if !isCanonical {
				bucket = kv.NonCanonicalTxs
			}
			if err := tx.ForEach(bucket, dbutils.EncodeBlockNumber(b.BaseTxId), func(k, _ []byte) error {
				if err := tx.Delete(bucket, k, nil); err != nil {
					return err
				}
				return nil
			}); err != nil {
				return err
			}
			if err := ResetSequence(tx, bucket, b.BaseTxId); err != nil {
				return err
			}
		}
		if err := tx.Delete(kv.Headers, k, nil); err != nil {
			return err
		}
		if err := tx.Delete(kv.BlockBody, k, nil); err != nil {
			return err
		}

		select {
		case <-ctx.Done():
			return ctx.Err()
		case <-logEvery.C:
			log.Info("TruncateBlocks", "block", n)
		default:
		}
	}

	// ensure no grabage records left (it may happen if db is inconsistent)
	if err := tx.ForEach(kv.BlockBody, dbutils.EncodeBlockNumber(blockFrom), func(k, _ []byte) error {
		return tx.Delete(kv.BlockBody, k, nil)
	}); err != nil {
		return err
	}

	return nil
}

func ReadBlockByNumber(db kv.Tx, number uint64) (*types.Block, error) {
	hash, err := ReadCanonicalHash(db, number)
	if err != nil {
		return nil, fmt.Errorf("failed ReadCanonicalHash: %w", err)
	}
	if hash == (common.Hash{}) {
		return nil, nil
	}

	return ReadBlock(db, hash, number), nil
}

func CanonicalBlockByNumberWithSenders(db kv.Tx, number uint64) (*types.Block, []common.Address, error) {
	hash, err := ReadCanonicalHash(db, number)
	if err != nil {
		return nil, nil, fmt.Errorf("failed ReadCanonicalHash: %w", err)
	}
	if hash == (common.Hash{}) {
		return nil, nil, nil
	}

	return ReadBlockWithSenders(db, hash, number)
}

func ReadBlockByHash(db kv.Tx, hash common.Hash) (*types.Block, error) {
	number := ReadHeaderNumber(db, hash)
	if number == nil {
		return nil, nil
	}
	return ReadBlock(db, hash, *number), nil
}

func ReadTotalIssued(db kv.Getter, number uint64) (*big.Int, error) {
	data, err := db.GetOne(kv.Issuance, dbutils.EncodeBlockNumber(number))
	if err != nil {
		return nil, err
	}

	return new(big.Int).SetBytes(data), nil
}

func WriteTotalIssued(db kv.Putter, number uint64, totalIssued *big.Int) error {
	return db.Put(kv.Issuance, dbutils.EncodeBlockNumber(number), totalIssued.Bytes())
}

func ReadTotalBurnt(db kv.Getter, number uint64) (*big.Int, error) {
	data, err := db.GetOne(kv.Issuance, append([]byte("burnt"), dbutils.EncodeBlockNumber(number)...))
	if err != nil {
		return nil, err
	}

	return new(big.Int).SetBytes(data), nil
}

func WriteTotalBurnt(db kv.Putter, number uint64, totalBurnt *big.Int) error {
	return db.Put(kv.Issuance, append([]byte("burnt"), dbutils.EncodeBlockNumber(number)...), totalBurnt.Bytes())
}

func ReadCumulativeGasUsed(db kv.Getter, number uint64) (*big.Int, error) {
	data, err := db.GetOne(kv.CumulativeGasIndex, dbutils.EncodeBlockNumber(number))
	if err != nil {
		return nil, err
	}
	if len(data) == 0 {
		return big.NewInt(0), nil
	}

	return new(big.Int).SetBytes(data), nil
}

func WriteCumulativeGasUsed(db kv.Putter, number uint64, cumulativeGasUsed *big.Int) error {
	return db.Put(kv.CumulativeGasIndex, dbutils.EncodeBlockNumber(number), cumulativeGasUsed.Bytes())
}

func ReadHeaderByNumber(db kv.Getter, number uint64) *types.Header {
	hash, err := ReadCanonicalHash(db, number)
	if err != nil {
		log.Error("ReadCanonicalHash failed", "err", err)
		return nil
	}
	if hash == (common.Hash{}) {
		return nil
	}

	return ReadHeader(db, hash, number)
}

func ReadHeaderByHash(db kv.Getter, hash common.Hash) (*types.Header, error) {
	number := ReadHeaderNumber(db, hash)
	if number == nil {
		return nil, nil
	}
	return ReadHeader(db, hash, *number), nil
}

func ReadAncestor(db kv.Getter, hash common.Hash, number, ancestor uint64, maxNonCanonical *uint64, blockReader interfaces.HeaderAndCanonicalReader) (common.Hash, uint64) {
	if ancestor > number {
		return common.Hash{}, 0
	}
	if ancestor == 1 {
		header, err := blockReader.Header(context.Background(), db, hash, number)
		if err != nil {
			panic(err)
		}
		// in this case it is cheaper to just read the header
		if header != nil {
			return header.ParentHash, number - 1
		}
		return common.Hash{}, 0
	}
	for ancestor != 0 {
		h, err := blockReader.CanonicalHash(context.Background(), db, number)
		if err != nil {
			panic(err)
		}
		if h == hash {
			ancestorHash, err := blockReader.CanonicalHash(context.Background(), db, number-ancestor)
			if err != nil {
				panic(err)
			}
			h, err := blockReader.CanonicalHash(context.Background(), db, number)
			if err != nil {
				panic(err)
			}
			if h == hash {
				number -= ancestor
				return ancestorHash, number
			}
		}
		if *maxNonCanonical == 0 {
			return common.Hash{}, 0
		}
		*maxNonCanonical--
		ancestor--
		header, err := blockReader.Header(context.Background(), db, hash, number)
		if err != nil {
			panic(err)
		}
		if header == nil {
			return common.Hash{}, 0
		}
		hash = header.ParentHash
		number--
	}
	return hash, number
}

func DeleteNewerEpochs(tx kv.RwTx, number uint64) error {
	if err := tx.ForEach(kv.PendingEpoch, dbutils.EncodeBlockNumber(number), func(k, v []byte) error {
		return tx.Delete(kv.Epoch, k, nil)
	}); err != nil {
		return err
	}
	return tx.ForEach(kv.Epoch, dbutils.EncodeBlockNumber(number), func(k, v []byte) error {
		return tx.Delete(kv.Epoch, k, nil)
	})
}
func ReadEpoch(tx kv.Tx, blockNum uint64, blockHash common.Hash) (transitionProof []byte, err error) {
	k := make([]byte, dbutils.NumberLength+common.HashLength)
	binary.BigEndian.PutUint64(k, blockNum)
	copy(k[dbutils.NumberLength:], blockHash[:])
	return tx.GetOne(kv.Epoch, k)
}
func FindEpochBeforeOrEqualNumber(tx kv.Tx, n uint64) (blockNum uint64, blockHash common.Hash, transitionProof []byte, err error) {
	c, err := tx.Cursor(kv.Epoch)
	if err != nil {
		return 0, common.Hash{}, nil, err
	}
	defer c.Close()
	seek := dbutils.EncodeBlockNumber(n)
	k, v, err := c.Seek(seek)
	if err != nil {
		return 0, common.Hash{}, nil, err
	}
	if k != nil {
		num := binary.BigEndian.Uint64(k)
		if num == n {
			return n, common.BytesToHash(k[dbutils.NumberLength:]), v, nil
		}
	}
	k, v, err = c.Prev()
	if err != nil {
		return 0, common.Hash{}, nil, err
	}
	if k == nil {
		return 0, common.Hash{}, nil, nil
	}
	return binary.BigEndian.Uint64(k), common.BytesToHash(k[dbutils.NumberLength:]), v, nil
}

func WriteEpoch(tx kv.RwTx, blockNum uint64, blockHash common.Hash, transitionProof []byte) (err error) {
	k := make([]byte, dbutils.NumberLength+common.HashLength)
	binary.BigEndian.PutUint64(k, blockNum)
	copy(k[dbutils.NumberLength:], blockHash[:])
	return tx.Put(kv.Epoch, k, transitionProof)
}

func ReadPendingEpoch(tx kv.Tx, blockNum uint64, blockHash common.Hash) (transitionProof []byte, err error) {
	k := make([]byte, 8+32)
	binary.BigEndian.PutUint64(k, blockNum)
	copy(k[8:], blockHash[:])
	return tx.GetOne(kv.PendingEpoch, k)
}

func WritePendingEpoch(tx kv.RwTx, blockNum uint64, blockHash common.Hash, transitionProof []byte) (err error) {
	k := make([]byte, 8+32)
	binary.BigEndian.PutUint64(k, blockNum)
	copy(k[8:], blockHash[:])
	return tx.Put(kv.PendingEpoch, k, transitionProof)
}

// Transitioned returns true if the block number comes after POS transition or is the last POW block
func Transitioned(db kv.Getter, blockNum uint64, terminalTotalDifficulty *big.Int) (trans bool, err error) {
	if terminalTotalDifficulty == nil {
		return false, nil
	}

	if terminalTotalDifficulty.Cmp(common.Big0) == 0 {
		return true, nil
	}
	header := ReadHeaderByNumber(db, blockNum)
	if header == nil {
		return false, nil
	}

	if header.Difficulty.Cmp(common.Big0) == 0 {
		return true, nil
	}

	headerTd, err := ReadTd(db, header.Hash(), blockNum)
	if err != nil {
		return false, err
	}

	return headerTd.Cmp(terminalTotalDifficulty) >= 0, nil
}<|MERGE_RESOLUTION|>--- conflicted
+++ resolved
@@ -1086,23 +1086,6 @@
 	}
 	defer c.Close()
 
-<<<<<<< HEAD
-	var stopAtBlock, firstNonGenesisInDB uint64
-	{
-		k, _, err := c.First()
-		if err != nil {
-			return err
-		}
-		firstNonGenesisInDB = binary.BigEndian.Uint64(k)
-		if firstNonGenesisInDB == 0 { // keep genesis in DB
-			k, _, err := c.Next()
-			if err != nil {
-				return err
-			}
-			firstNonGenesisInDB = binary.BigEndian.Uint64(k)
-		}
-		stopAtBlock = min(blockTo, firstNonGenesisInDB+uint64(blocksDeleteLimit))
-=======
 	// find first non-genesis block
 	k, _, err := c.Seek(dbutils.EncodeBlockNumber(1))
 	if err != nil {
@@ -1110,7 +1093,6 @@
 	}
 	if k == nil { //nothing to delete
 		return nil
->>>>>>> 18b51b17
 	}
 	blockFrom := binary.BigEndian.Uint64(k)
 	stopAtBlock := min(blockTo, blockFrom+uint64(blocksDeleteLimit))
