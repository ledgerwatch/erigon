--- conflicted
+++ resolved
@@ -377,11 +377,7 @@
 	return bodyRlp
 }
 
-<<<<<<< HEAD
-// deprecated. use readBodyForStorage
-=======
 // Deprecated: use readBodyForStorage
->>>>>>> 3c99afeb
 func ReadStorageBodyRLP(db kv.Getter, hash common.Hash, number uint64) rlp.RawValue {
 	bodyRlp, err := db.GetOne(kv.BlockBody, dbutils.BlockBodyKey(number, hash))
 	if err != nil {
