--- conflicted
+++ resolved
@@ -360,17 +360,20 @@
 	return body, baseTxId, txAmount, nil
 }
 
-<<<<<<< HEAD
-func ReadBodyWithTransactionsByNumber(db kv.Getter, number uint64) (*types.Body, error) {
-	hash, err := ReadCanonicalHash(db, number)
-	if err != nil {
-		return nil, fmt.Errorf("failed ReadCanonicalHash: %w", err)
-	}
-	if hash == (common.Hash{}) {
-		return nil, nil
-	}
-	return ReadBodyWithTransactions(db, hash, number), nil
-}
+func ReadBodyWithTransactions(db kv.Getter, hash common.Hash, number uint64) *types.Body {
+	body, baseTxId, txAmount := ReadBody(db, hash, number)
+	if body == nil {
+		return nil
+	}
+	var err error
+	body.Transactions, err = ReadTransactions(db, baseTxId, txAmount)
+	if err != nil {
+		log.Error("failed ReadTransaction", "hash", hash, "block", number, "err", err)
+		return nil
+	}
+	return body
+}
+
 func RawTransactionsRange(db kv.Getter, from, to uint64) (res [][]byte, err error) {
 	encNum := make([]byte, 8)
 	for i := from; i < to; i++ {
@@ -397,23 +400,6 @@
 		}
 	}
 	return
-}
-func ReadBodyWithTransactions(db kv.Getter, hash common.Hash, number uint64) *types.Body {
-	body, baseTxId, txAmount := ReadBodyWithoutTransactions(db, hash, number)
-=======
-func ReadBodyWithTransactions(db kv.Getter, hash common.Hash, number uint64) *types.Body {
-	body, baseTxId, txAmount := ReadBody(db, hash, number)
->>>>>>> c7c3a593
-	if body == nil {
-		return nil
-	}
-	var err error
-	body.Transactions, err = ReadTransactions(db, baseTxId, txAmount)
-	if err != nil {
-		log.Error("failed ReadTransaction", "hash", hash, "block", number, "err", err)
-		return nil
-	}
-	return body
 }
 
 func ReadBody(db kv.Getter, hash common.Hash, number uint64) (*types.Body, uint64, uint32) {
