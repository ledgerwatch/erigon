--- conflicted
+++ resolved
@@ -127,15 +127,9 @@
 	includedTxs := make(types.Transactions, 0, block.Transactions().Len())
 	receipts := make(types.Receipts, 0, block.Transactions().Len())
 	noop := state.NewNoopWriter()
-<<<<<<< HEAD
-	for i, tx := range block.Transactions() {
-		ibs.SetTxContext(tx.Hash(), block.Hash(), i)
-		// writeTrace := false
-=======
 	for i, txn := range block.Transactions() {
 		ibs.SetTxContext(txn.Hash(), block.Hash(), i)
-		writeTrace := false
->>>>>>> 1797c66a
+		// writeTrace := false
 		if vmConfig.Debug && vmConfig.Tracer == nil {
 			tracer, err := getTracer(i, txn.Hash())
 			if err != nil {
@@ -144,26 +138,15 @@
 			vmConfig.Tracer = tracer
 			// writeTrace = true
 		}
-<<<<<<< HEAD
-		receipt, _, err := ApplyTransaction(chainConfig, blockHashFunc, engine, nil, gp, ibs, noop, header, tx, usedGas, usedBlobGas, *vmConfig)
+		receipt, _, err := ApplyTransaction(chainConfig, blockHashFunc, engine, nil, gp, ibs, noop, header, txn, usedGas, usedBlobGas, *vmConfig)
 		// Todo: check how to implement flushable tracer
 		// if writeTrace {
 		// 	if ftracer, ok := vmConfig.Tracer.(vm.FlushableTracer); ok {
-		// 		ftracer.Flush(tx)
+		// 		ftracer.Flush(txn)
 		// 	}
 
 		// 	vmConfig.Tracer = nil
 		// }
-=======
-		receipt, _, err := ApplyTransaction(chainConfig, blockHashFunc, engine, nil, gp, ibs, noop, header, txn, usedGas, usedBlobGas, *vmConfig)
-		if writeTrace {
-			if ftracer, ok := vmConfig.Tracer.(vm.FlushableTracer); ok {
-				ftracer.Flush(txn)
-			}
-
-			vmConfig.Tracer = nil
-		}
->>>>>>> 1797c66a
 		if err != nil {
 			if !vmConfig.StatelessExec {
 				return nil, fmt.Errorf("could not apply txn %d from block %d [%v]: %w", i, block.NumberU64(), txn.Hash().Hex(), err)
