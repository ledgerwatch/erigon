--- conflicted
+++ resolved
@@ -140,18 +140,11 @@
 	validator Validator // block and state validator interface
 	vmConfig  vm.Config
 
-<<<<<<< HEAD
-	badBlocks      *lru.Cache // Bad block cache
-	noHistory      bool
-	enableReceipts bool // Whether receipts need to be written to the database
-	resolveReads   bool
-=======
 	badBlocks           *lru.Cache // Bad block cache
 	highestKnownBlock   uint64
 	highestKnownBlockMu sync.Mutex
 	enableReceipts      bool // Whether receipts need to be written to the database
 	resolveReads        bool
->>>>>>> 9df0926e
 }
 
 // NewBlockChain returns a fully initialised block chain using information
@@ -962,21 +955,10 @@
 	// Make sure no inconsistent state is leaked during insertion
 	currentBlock := bc.CurrentBlock()
 
-<<<<<<< HEAD
-		// Irrelevant of the canonical status, write the block itself to the database
-		if err := bc.hc.WriteTd(bc.db, block.Hash(), block.NumberU64(), externTd); err != nil {
-			return NonStatTy, err
-		}
-		rawdb.WriteBlock(bc.db, block)
-	} else {
-		// full
-		rawdb.WriteHeader(bc.db, block.Header())
-=======
 	// Calculate the total difficulty of the block
 	ptd := bc.GetTd(block.ParentHash(), block.NumberU64()-1)
 	if ptd == nil {
 		return NonStatTy, consensus.ErrUnknownAncestor
->>>>>>> 9df0926e
 	}
 	//localTd := bc.GetTd(currentBlock.Hash(), currentBlock.NumberU64())
 	externTd := new(big.Int).Add(block.Difficulty(), ptd)
@@ -1124,22 +1106,11 @@
 		lastCanon     *types.Block
 		coalescedLogs []*types.Log
 	)
-<<<<<<< HEAD
-	var verifyFrom = len(chain)
-	if !bc.noHistory {
-		externTd := big.NewInt(0)
-		if len(chain) > 0 && chain[0].NumberU64() > 0 {
-			d := bc.GetTd(chain[0].ParentHash(), chain[0].NumberU64()-1)
-			if d != nil {
-				externTd = externTd.Set(d)
-			}
-=======
 	externTd := big.NewInt(0)
 	if len(chain) > 0 && chain[0].NumberU64() > 0 {
 		d := bc.GetTd(chain[0].ParentHash(), chain[0].NumberU64()-1)
 		if d != nil {
 			externTd = externTd.Set(d)
->>>>>>> 9df0926e
 		}
 	}
 
@@ -1187,33 +1158,8 @@
 		parentHash = parent.ParentHash()
 		parent = bc.GetBlock(parentHash, parentNumber)
 		if parent == nil {
-<<<<<<< HEAD
-			log.Error("Chain segment could not be inserted, missing parent", "hash", parentHash)
-			return 0, events, coalescedLogs, fmt.Errorf("chain segment could not be inserted, missing parent %x", parentHash)
-		}
-		canonicalHash := rawdb.ReadCanonicalHash(bc.db, parentNumber)
-		for canonicalHash != parentHash {
-			log.Warn("Chain segment's parent not on canonical hash, adding to pre-blocks", "block", parentNumber, "hash", parentHash)
-			preBlocks = append(preBlocks, parent)
-			parentNumber--
-			parentHash = parent.ParentHash()
-			parent = bc.GetBlock(parentHash, parentNumber)
-			if parent == nil {
-				log.Error("Chain segment could not be inserted, missing parent", "hash", parentHash)
-				return 0, events, coalescedLogs, fmt.Errorf("chain segment could not be inserter, missing parent %x", parentHash)
-			}
-			canonicalHash = rawdb.ReadCanonicalHash(bc.db, parentNumber)
-		}
-		for left, right := 0, len(preBlocks)-1; left < right; left, right = left+1, right-1 {
-			preBlocks[left], preBlocks[right] = preBlocks[right], preBlocks[left]
-		}
-		offset = len(preBlocks)
-		if offset > 0 {
-			chain = append(preBlocks, chain...)
-=======
 			log.Error("chain segment could not be inserted, missing parent", "hash", parentHash)
 			return 0, events, coalescedLogs, fmt.Errorf("chain segment could not be inserted, missing parent %x", parentHash)
->>>>>>> 9df0926e
 		}
 		canonicalHash = rawdb.ReadCanonicalHash(bc.db, parentNumber)
 	}
