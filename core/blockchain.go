// Copyright 2014 The go-ethereum Authors
// This file is part of the go-ethereum library.
//
// The go-ethereum library is free software: you can redistribute it and/or modify
// it under the terms of the GNU Lesser General Public License as published by
// the Free Software Foundation, either version 3 of the License, or
// (at your option) any later version.
//
// The go-ethereum library is distributed in the hope that it will be useful,
// but WITHOUT ANY WARRANTY; without even the implied warranty of
// MERCHANTABILITY or FITNESS FOR A PARTICULAR PURPOSE. See the
// GNU Lesser General Public License for more details.
//
// You should have received a copy of the GNU Lesser General Public License
// along with the go-ethereum library. If not, see <http://www.gnu.org/licenses/>.

// Package core implements the Ethereum consensus protocol.
package core

import (
	"context"
	"errors"
	"fmt"
	"io"
	"math/big"
	"sort"
	"sync"
	"sync/atomic"
	"time"

	lru "github.com/hashicorp/golang-lru"
	"github.com/ledgerwatch/turbo-geth/common"
	"github.com/ledgerwatch/turbo-geth/common/mclock"
	"github.com/ledgerwatch/turbo-geth/common/prque"
	"github.com/ledgerwatch/turbo-geth/consensus"
	"github.com/ledgerwatch/turbo-geth/core/rawdb"
	"github.com/ledgerwatch/turbo-geth/core/state"
	"github.com/ledgerwatch/turbo-geth/core/types"
	"github.com/ledgerwatch/turbo-geth/core/vm"
	"github.com/ledgerwatch/turbo-geth/ethdb"
	"github.com/ledgerwatch/turbo-geth/event"
	"github.com/ledgerwatch/turbo-geth/log"
	"github.com/ledgerwatch/turbo-geth/metrics"
	"github.com/ledgerwatch/turbo-geth/params"
	"github.com/ledgerwatch/turbo-geth/rlp"
)

var (
	headBlockGauge     = metrics.NewRegisteredGauge("chain/head/block", nil)
	headHeaderGauge    = metrics.NewRegisteredGauge("chain/head/header", nil)
	headFastBlockGauge = metrics.NewRegisteredGauge("chain/head/receipt", nil)

	accountReadTimer   = metrics.NewRegisteredTimer("chain/account/reads", nil)
	accountHashTimer   = metrics.NewRegisteredTimer("chain/account/hashes", nil)
	accountUpdateTimer = metrics.NewRegisteredTimer("chain/account/updates", nil)
	accountCommitTimer = metrics.NewRegisteredTimer("chain/account/commits", nil)

	storageReadTimer   = metrics.NewRegisteredTimer("chain/storage/reads", nil)
	storageHashTimer   = metrics.NewRegisteredTimer("chain/storage/hashes", nil)
	storageUpdateTimer = metrics.NewRegisteredTimer("chain/storage/updates", nil)
	storageCommitTimer = metrics.NewRegisteredTimer("chain/storage/commits", nil)

	blockInsertTimer     = metrics.NewRegisteredTimer("chain/inserts", nil)
	blockValidationTimer = metrics.NewRegisteredTimer("chain/validation", nil)
	blockExecutionTimer  = metrics.NewRegisteredTimer("chain/execution", nil)
	blockWriteTimer      = metrics.NewRegisteredTimer("chain/write", nil)
	blockReorgAddMeter   = metrics.NewRegisteredMeter("chain/reorg/drop", nil)
	blockReorgDropMeter  = metrics.NewRegisteredMeter("chain/reorg/add", nil)

	blockPrefetchExecuteTimer   = metrics.NewRegisteredTimer("chain/prefetch/executes", nil)
	blockPrefetchInterruptMeter = metrics.NewRegisteredMeter("chain/prefetch/interrupts", nil)

	errInsertionInterrupted = errors.New("insertion is interrupted")

	// ErrNotFound is returned when sought data isn't found.
	ErrNotFound = errors.New("data not found")
)

const (
	bodyCacheLimit      = 256
	blockCacheLimit     = 256
	receiptsCacheLimit  = 32
	txLookupCacheLimit  = 1024
	maxFutureBlocks     = 256
	maxTimeFutureBlocks = 30
	badBlockLimit       = 10
	triesInMemory       = 128

	// BlockChainVersion ensures that an incompatible database forces a resync from scratch.
	//
	// Changelog:
	//
	// - Version 4
	//   The following incompatible database changes were added:
	//   * the `BlockNumber`, `TxHash`, `TxIndex`, `BlockHash` and `Index` fields of log are deleted
	//   * the `Bloom` field of receipt is deleted
	//   * the `BlockIndex` and `TxIndex` fields of txlookup are deleted
	// - Version 5
	//  The following incompatible database changes were added:
	//    * the `TxHash`, `GasCost`, and `ContractAddress` fields are no longer stored for a receipt
	//    * the `TxHash`, `GasCost`, and `ContractAddress` fields are computed by looking up the
	//      receipts' corresponding block
	// - Version 6
	//  The following incompatible database changes were added:
	//    * Transaction lookup information stores the corresponding block number instead of block hash
	// - Version 7
	//  The following incompatible database changes were added:
	//    * Use freezer as the ancient database to maintain all ancient data
	BlockChainVersion uint64 = 7
)

// CacheConfig contains the configuration values for the trie caching/pruning
// that's resident in a blockchain.
type CacheConfig struct {
	Disabled            bool
	TrieCleanLimit      int           // Memory allowance (MB) to use for caching trie nodes in memory
	TrieCleanNoPrefetch bool          // Whether to disable heuristic state prefetching for followup blocks
	TrieDirtyLimit      int           // Memory limit (MB) at which to start flushing dirty trie nodes to disk
	TrieTimeLimit       time.Duration // Time limit after which to flush the current in-memory trie to disk

	BlocksBeforePruning uint64
	BlocksToPrune       uint64
	PruneTimeout        time.Duration
	ArchiveSyncInterval uint64
	DownloadOnly        bool
	NoHistory           bool
}

// BlockChain represents the canonical chain given a database with a genesis
// block. The Blockchain manages chain imports, reverts, chain reorganisations.
//
// Importing blocks in to the block chain happens according to the set of rules
// defined by the two stage Validator. Processing of blocks is done using the
// Processor which processes the included transaction. The validation of the state
// is done in the second part of the Validator. Failing results in aborting of
// the import.
//
// The BlockChain also helps in returning blocks from **any** chain included
// in the database as well as blocks that represents the canonical chain. It's
// important to note that GetBlock can return any block and does not need to be
// included in the canonical one where as GetBlockByNumber always represents the
// canonical chain.
type BlockChain struct {
	chainConfig *params.ChainConfig // Chain & network configuration
	cacheConfig *CacheConfig        // Cache configuration for pruning

	db     ethdb.DbWithPendingMutations // Low level persistent database to store final content in
	triegc *prque.Prque                 // Priority queue mapping block numbers to tries to gc
	gcproc time.Duration                // Accumulates canonical block processing for trie dumping

	hc            *HeaderChain
	rmLogsFeed    event.Feed
	chainFeed     event.Feed
	chainSideFeed event.Feed
	chainHeadFeed event.Feed
	logsFeed      event.Feed
	blockProcFeed event.Feed
	scope         event.SubscriptionScope
	genesisBlock  *types.Block

	chainmu sync.RWMutex // blockchain insertion lock

	currentBlock     atomic.Value // Current head of the block chain
	currentFastBlock atomic.Value // Current head of the fast-sync chain (may be above the block chain!)

	trieDbState   *state.TrieDbState
	bodyCache     *lru.Cache // Cache for the most recent block bodies
	bodyRLPCache  *lru.Cache // Cache for the most recent block bodies in RLP encoded format
	receiptsCache *lru.Cache // Cache for the most recent receipts per block
	blockCache    *lru.Cache // Cache for the most recent entire blocks
	txLookupCache *lru.Cache // Cache for the most recent transaction lookup data.
	futureBlocks  *lru.Cache // future blocks are blocks added for later processing

	quit    chan struct{} // blockchain quit channel
	running int32         // running must be called atomically
	// procInterrupt must be atomically called
	procInterrupt int32          // interrupt signaler for block processing
	wg            sync.WaitGroup // chain processing wait group for shutting down
	quitMu        sync.RWMutex

	engine     consensus.Engine
	validator  Validator  // Block and state validator interface
	prefetcher Prefetcher // Block state prefetcher interface
	processor  Processor  // Block transaction processor interface
	vmConfig   vm.Config

	badBlocks           *lru.Cache                     // Bad block cache
	shouldPreserve      func(*types.Block) bool        // Function used to determine whether should preserve the given block.
	terminateInsert     func(common.Hash, uint64) bool // Testing hook used to terminate ancient receipt chain insertion.
	highestKnownBlock   uint64
	highestKnownBlockMu sync.Mutex
	enableReceipts      bool // Whether receipts need to be written to the database
	enableTxLookupIndex bool // Whether we store tx lookup index into the database
	enablePreimages     bool // Whether we store preimages into the database
	resolveReads        bool
	pruner              Pruner
}

// NewBlockChain returns a fully initialised block chain using information
// available in the database. It initialises the default Ethereum Validator and
// Processor.
func NewBlockChain(db ethdb.Database, cacheConfig *CacheConfig, chainConfig *params.ChainConfig, engine consensus.Engine, vmConfig vm.Config, shouldPreserve func(block *types.Block) bool) (*BlockChain, error) {
	if cacheConfig == nil {
		cacheConfig = &CacheConfig{
			Disabled:            true,
			BlocksBeforePruning: 1024,
			TrieCleanLimit:      256,
			TrieDirtyLimit:      256,
			TrieTimeLimit:       5 * time.Minute,
			DownloadOnly:        false,
			NoHistory:           false,
		}
	}
	if cacheConfig.ArchiveSyncInterval == 0 {
		cacheConfig.ArchiveSyncInterval = 1024
	}

	bodyCache, _ := lru.New(bodyCacheLimit)
	bodyRLPCache, _ := lru.New(bodyCacheLimit)
	receiptsCache, _ := lru.New(receiptsCacheLimit)
	blockCache, _ := lru.New(blockCacheLimit)
	txLookupCache, _ := lru.New(txLookupCacheLimit)
	futureBlocks, _ := lru.New(maxFutureBlocks)
	badBlocks, _ := lru.New(badBlockLimit)
	cdb := db.NewBatch()

	bc := &BlockChain{
		chainConfig:         chainConfig,
		cacheConfig:         cacheConfig,
		db:                  cdb,
		triegc:              prque.New(nil),
		quit:                make(chan struct{}),
		shouldPreserve:      shouldPreserve,
		bodyCache:           bodyCache,
		bodyRLPCache:        bodyRLPCache,
		receiptsCache:       receiptsCache,
		blockCache:          blockCache,
		txLookupCache:       txLookupCache,
		futureBlocks:        futureBlocks,
		engine:              engine,
		vmConfig:            vmConfig,
		badBlocks:           badBlocks,
		enableTxLookupIndex: true,
		enableReceipts:      false,
		enablePreimages:     true,
	}
	bc.validator = NewBlockValidator(chainConfig, bc, engine)
	bc.prefetcher = newStatePrefetcher(chainConfig, bc, engine)
	bc.processor = NewStateProcessor(chainConfig, bc, engine)

	var err error
	bc.hc, err = NewHeaderChain(cdb, chainConfig, engine, bc.getProcInterrupt)
	if err != nil {
		return nil, err
	}
	bc.genesisBlock = bc.GetBlockByNumber(0)
	if bc.genesisBlock == nil {
		return nil, ErrNoGenesis
	}

	if err := bc.loadLastState(); err != nil {
		return nil, err
	}
	// The first thing the node will do is reconstruct the verification data for
	// the head block (ethash cache or clique voting snapshot). Might as well do
	// it in advance.
	bc.engine.VerifyHeader(bc, bc.CurrentHeader(), true)

	if frozen, err := bc.db.Ancients(); err == nil && frozen > 0 {
		var (
			needRewind bool
			low        uint64
		)
		// The head full block may be rolled back to a very low height due to
		// blockchain repair. If the head full block is even lower than the ancient
		// chain, truncate the ancient store.
		fullBlock := bc.CurrentBlock()
		if fullBlock != nil && fullBlock != bc.genesisBlock && fullBlock.NumberU64() < frozen-1 {
			needRewind = true
			low = fullBlock.NumberU64()
		}
		// In fast sync, it may happen that ancient data has been written to the
		// ancient store, but the LastFastBlock has not been updated, truncate the
		// extra data here.
		fastBlock := bc.CurrentFastBlock()
		if fastBlock != nil && fastBlock.NumberU64() < frozen-1 {
			needRewind = true
			if fastBlock.NumberU64() < low || low == 0 {
				low = fastBlock.NumberU64()
			}
		}
		if needRewind {
			var hashes []common.Hash
			previous := bc.CurrentHeader().Number.Uint64()
			for i := low + 1; i <= bc.CurrentHeader().Number.Uint64(); i++ {
				hashes = append(hashes, rawdb.ReadCanonicalHash(bc.db, i))
			}
			bc.Rollback(hashes)
			log.Warn("Truncate ancient chain", "from", previous, "to", low)
		}
	}
	// Check the current state of the block hashes and make sure that we do not have any of the bad blocks in our chain
	for hash := range BadHashes {
		if header := bc.GetHeaderByHash(hash); header != nil {
			// get the canonical block corresponding to the offending header's number
			headerByNumber := bc.GetHeaderByNumber(header.Number.Uint64())
			// make sure the headerByNumber (if present) is in our current canonical chain
			if headerByNumber != nil && headerByNumber.Hash() == header.Hash() {
				log.Error("Found bad hash, rewinding chain", "number", header.Number, "hash", header.ParentHash)
				bc.SetHead(header.Number.Uint64() - 1)
				log.Error("Chain rewind was successful, resuming normal operation")
			}
		}
	}
	// Take ownership of this particular state
	go bc.update()
	if !cacheConfig.Disabled {
		var innerErr error
		bc.pruner, innerErr = NewBasicPruner(db, bc, bc.cacheConfig)
		if innerErr != nil {
			log.Error("Pruner init error", "err", err)
			return nil, innerErr
		}

		innerErr = bc.pruner.Start()
		if innerErr != nil {
			log.Error("Pruner start error", "err", err)
			return nil, innerErr
		}
	}
	return bc, nil
}

func (bc *BlockChain) SetResolveReads(rr bool) {
	bc.resolveReads = rr
}

func (bc *BlockChain) EnableReceipts(er bool) {
	bc.enableReceipts = er
}

func (bc *BlockChain) EnableTxLookupIndex(et bool) {
	bc.enableTxLookupIndex = et
}

func (bc *BlockChain) EnablePreimages(ep bool) {
	bc.enablePreimages = ep
}

func (bc *BlockChain) GetTrieDbState() (*state.TrieDbState, error) {
	if bc.trieDbState == nil {
		var err error
<<<<<<< HEAD
		currentBlockNr := bc.CurrentBlock().NumberU64()
		bc.trieDbState, err = bc.GetTrieDbStateByBlock(bc.CurrentBlock().Header().Root, currentBlockNr, false)
		if err != nil {
			bc.trieDbState = nil
			return nil, err
		}
		log.Info("Creation complete.")
	}
	return bc.trieDbState, nil
}

func (bc *BlockChain) GetTrieDbStateByBlock(root common.Hash, blockNr uint64, getStored bool) (*state.TrieDbState, error) {
	if bc.trieDbState == nil || bc.trieDbState.LastRoot() != root || bc.trieDbState.GetBlockNr() != blockNr {
		log.Info("Creating IntraBlockState from latest state", "block", blockNr)
		tds, err := state.NewTrieDbState(root, bc.db, blockNr, getStored)
=======
		bc.trieDbState, err = state.NewTrieDbState(bc.CurrentBlock().Header().Root, bc.db, currentBlockNr)
		bc.trieDbState.EnablePreimages(bc.enablePreimages)
>>>>>>> 8a632e76
		if err != nil {
			log.Error("Creation aborted", "error", err)
			return nil, err
		}
		tds.SetNoHistory(bc.NoHistory())
		tds.SetResolveReads(bc.resolveReads)
		if err := tds.Rebuild(); err != nil {
			log.Error("Rebuiling aborted", "error", err)
			return nil, err
		}
		log.Info("Creation complete.")
		return tds, nil
	}
	return bc.trieDbState, nil
}

func (bc *BlockChain) getProcInterrupt() bool {
	return atomic.LoadInt32(&bc.procInterrupt) == 1
}

// GetVMConfig returns the block chain VM config.
func (bc *BlockChain) GetVMConfig() *vm.Config {
	return &bc.vmConfig
}

// empty returns an indicator whether the blockchain is empty.
// Note, it's a special case that we connect a non-empty ancient
// database with an empty node, so that we can plugin the ancient
// into node seamlessly.
func (bc *BlockChain) empty() bool {
	genesis := bc.genesisBlock.Hash()
	for _, hash := range []common.Hash{rawdb.ReadHeadBlockHash(bc.db), rawdb.ReadHeadHeaderHash(bc.db), rawdb.ReadHeadFastBlockHash(bc.db)} {
		if hash != genesis {
			return false
		}
	}
	return true
}

// loadLastState loads the last known chain state from the database. This method
// assumes that the chain manager mutex is held.
func (bc *BlockChain) loadLastState() error {
	// Restore the last known head block
	head := rawdb.ReadHeadBlockHash(bc.db)
	if head == (common.Hash{}) {
		// Corrupt or empty database, init from scratch
		log.Warn("Empty database, resetting chain")
		return bc.Reset()
	}
	// Make sure the entire head block is available
	currentBlock := bc.GetBlockByHash(head)
	if currentBlock == nil {
		// Corrupt or empty database, init from scratch
		log.Warn("Head block missing, resetting chain", "hash", head)
		return bc.Reset()
	}
	// Make sure the state associated with the block is available
	// Everything seems to be fine, set as the head block
	bc.currentBlock.Store(currentBlock)
	headBlockGauge.Update(int64(currentBlock.NumberU64()))

	// Restore the last known head header
	currentHeader := currentBlock.Header()
	if head := rawdb.ReadHeadHeaderHash(bc.db); head != (common.Hash{}) {
		if header := bc.GetHeaderByHash(head); header != nil {
			currentHeader = header
		}
	}
	bc.hc.SetCurrentHeader(bc.db, currentHeader)

	// Restore the last known head fast block
	bc.currentFastBlock.Store(currentBlock)
	headFastBlockGauge.Update(int64(currentBlock.NumberU64()))

	if head := rawdb.ReadHeadFastBlockHash(bc.db); head != (common.Hash{}) {
		if block := bc.GetBlockByHash(head); block != nil {
			bc.currentFastBlock.Store(block)
			headFastBlockGauge.Update(int64(block.NumberU64()))
		}
	}
	// Issue a status log for the user
	currentFastBlock := bc.CurrentFastBlock()

	headerTd := bc.GetTd(currentHeader.Hash(), currentHeader.Number.Uint64())
	blockTd := bc.GetTd(currentBlock.Hash(), currentBlock.NumberU64())
	fastTd := bc.GetTd(currentFastBlock.Hash(), currentFastBlock.NumberU64())

	log.Info("Loaded most recent local header", "number", currentHeader.Number, "hash", currentHeader.Hash(), "td", headerTd, "age", common.PrettyAge(time.Unix(int64(currentHeader.Time), 0)))
	log.Info("Loaded most recent local full block", "number", currentBlock.Number(), "hash", currentBlock.Hash(), "td", blockTd, "age", common.PrettyAge(time.Unix(int64(currentBlock.Time()), 0)))
	log.Info("Loaded most recent local fast block", "number", currentFastBlock.Number(), "hash", currentFastBlock.Hash(), "td", fastTd, "age", common.PrettyAge(time.Unix(int64(currentFastBlock.Time()), 0)))

	return nil
}

// SetHead rewinds the local chain to a new head. In the case of headers, everything
// above the new head will be deleted and the new one set. In the case of blocks
// though, the head may be further rewound if block bodies are missing (non-archive
// nodes after a fast sync).
func (bc *BlockChain) SetHead(head uint64) error {
	log.Warn("Rewinding blockchain", "target", head)

	bc.chainmu.Lock()
	defer bc.chainmu.Unlock()

	updateFn := func(db rawdb.DatabaseWriter, header *types.Header) {
		// Rewind the block chain, ensuring we don't end up with a stateless head block
		if currentBlock := bc.CurrentBlock(); currentBlock != nil && header.Number.Uint64() < currentBlock.NumberU64() {
			newHeadBlock := bc.GetBlock(header.Hash(), header.Number.Uint64())
			if newHeadBlock == nil {
				newHeadBlock = bc.genesisBlock
			}
			rawdb.WriteHeadBlockHash(db, newHeadBlock.Hash())
			bc.currentBlock.Store(newHeadBlock)
			headBlockGauge.Update(int64(newHeadBlock.NumberU64()))
		}

		// Rewind the fast block in a simpleton way to the target head
		if currentFastBlock := bc.CurrentFastBlock(); currentFastBlock != nil && header.Number.Uint64() < currentFastBlock.NumberU64() {
			newHeadFastBlock := bc.GetBlock(header.Hash(), header.Number.Uint64())
			// If either blocks reached nil, reset to the genesis state
			if newHeadFastBlock == nil {
				newHeadFastBlock = bc.genesisBlock
			}
			rawdb.WriteHeadFastBlockHash(db, newHeadFastBlock.Hash())
			bc.currentFastBlock.Store(newHeadFastBlock)
			headFastBlockGauge.Update(int64(newHeadFastBlock.NumberU64()))
		}
	}

	// Rewind the header chain, deleting all block bodies until then
	delFn := func(db rawdb.DatabaseDeleter, hash common.Hash, num uint64) {
		// Ignore the error here since light client won't hit this path
		frozen, _ := bc.db.Ancients()
		if num+1 <= frozen {
			// Truncate all relative data(header, total difficulty, body, receipt
			// and canonical hash) from ancient store.
			if err := bc.db.TruncateAncients(num + 1); err != nil {
				log.Crit("Failed to truncate ancient data", "number", num, "err", err)
			}

			// Remove the hash <-> number mapping from the active store.
			rawdb.DeleteHeaderNumber(db, hash)
		} else {
			// Remove relative body and receipts from the active store.
			// The header, total difficulty and canonical hash will be
			// removed in the hc.SetHead function.
			rawdb.DeleteBody(db, hash, num)
			rawdb.DeleteReceipts(db, hash, num)
		}
		// Todo(rjl493456442) txlookup, bloombits, etc
	}
	bc.hc.SetHead(head, updateFn, delFn)

	// Clear out any stale content from the caches
	bc.bodyCache.Purge()
	bc.bodyRLPCache.Purge()
	bc.receiptsCache.Purge()
	bc.blockCache.Purge()
	bc.txLookupCache.Purge()
	bc.futureBlocks.Purge()

	return bc.loadLastState()
}

// FastSyncCommitHead sets the current head block to the one defined by the hash
// irrelevant what the chain contents were prior.
func (bc *BlockChain) FastSyncCommitHead(hash common.Hash) error {
	// Make sure that both the block as well at its state trie exists
	block := bc.GetBlockByHash(hash)
	if block == nil {
		return fmt.Errorf("non existent block [%x…]", hash[:4])
	}
	// If all checks out, manually set the head block
	bc.chainmu.Lock()
	bc.currentBlock.Store(block)
	headBlockGauge.Update(int64(block.NumberU64()))
	bc.chainmu.Unlock()

	log.Info("Committed new head block", "number", block.Number(), "hash", hash)
	return nil
}

// GasLimit returns the gas limit of the current HEAD block.
func (bc *BlockChain) GasLimit() uint64 {
	return bc.CurrentBlock().GasLimit()
}

// CurrentBlock retrieves the current head block of the canonical chain. The
// block is retrieved from the blockchain's internal cache.
func (bc *BlockChain) CurrentBlock() *types.Block {
	return bc.currentBlock.Load().(*types.Block)
}

// CurrentFastBlock retrieves the current fast-sync head block of the canonical
// chain. The block is retrieved from the blockchain's internal cache.
func (bc *BlockChain) CurrentFastBlock() *types.Block {
	return bc.currentFastBlock.Load().(*types.Block)
}

// Validator returns the current validator.
func (bc *BlockChain) Validator() Validator {
	return bc.validator
}

// Processor returns the current processor.
func (bc *BlockChain) Processor() Processor {
	return bc.processor
}

// State returns a new mutable state based on the current HEAD block.
func (bc *BlockChain) State() (*state.IntraBlockState, *state.DbState, error) {
	return bc.StateAt(bc.CurrentBlock().Root(), bc.CurrentBlock().NumberU64())
}

// StateAt returns a new mutable state based on a particular point in time.
func (bc *BlockChain) StateAt(root common.Hash, blockNr uint64) (*state.IntraBlockState, *state.DbState, error) {
	dbstate := state.NewDbState(bc.db, blockNr)
	return state.New(dbstate), dbstate, nil
}

// GetAddressFromItsHash returns the preimage of a given address hash.
func (bc *BlockChain) GetAddressFromItsHash(hash common.Hash) (common.Address, error) {
	var addr common.Address

	_, dbstate, err := bc.State()
	if err != nil {
		return addr, err
	}

	key := dbstate.GetKey(hash.Bytes())
	if len(key) != common.AddressLength {
		return addr, ErrNotFound
	}

	addr.SetBytes(key)
	return addr, nil
}

// Reset purges the entire blockchain, restoring it to its genesis state.
func (bc *BlockChain) Reset() error {
	return bc.ResetWithGenesisBlock(bc.genesisBlock)
}

// ResetWithGenesisBlock purges the entire blockchain, restoring it to the
// specified genesis state.
func (bc *BlockChain) ResetWithGenesisBlock(genesis *types.Block) error {
	// Dump the entire block chain and purge the caches
	if err := bc.SetHead(0); err != nil {
		return err
	}
	bc.chainmu.Lock()
	defer bc.chainmu.Unlock()

	// Prepare the genesis block and reinitialise the chain
	if err := bc.hc.WriteTd(bc.db, genesis.Hash(), genesis.NumberU64(), genesis.Difficulty()); err != nil {
		log.Crit("Failed to write genesis block TD", "err", err)
	}
	rawdb.WriteBlock(bc.db, genesis)

	bc.genesisBlock = genesis
	bc.insert(bc.genesisBlock)
	bc.currentBlock.Store(bc.genesisBlock)
	headBlockGauge.Update(int64(bc.genesisBlock.NumberU64()))

	bc.hc.SetGenesis(bc.genesisBlock.Header())
	bc.hc.SetCurrentHeader(bc.db, bc.genesisBlock.Header())
	bc.currentFastBlock.Store(bc.genesisBlock)
	headFastBlockGauge.Update(int64(bc.genesisBlock.NumberU64()))

	return nil
}

// Export writes the active chain to the given writer.
func (bc *BlockChain) Export(w io.Writer) error {
	return bc.ExportN(w, uint64(0), bc.CurrentBlock().NumberU64())
}

// ExportN writes a subset of the active chain to the given writer.
func (bc *BlockChain) ExportN(w io.Writer, first uint64, last uint64) error {
	bc.chainmu.RLock()
	defer bc.chainmu.RUnlock()

	if first > last {
		return fmt.Errorf("export failed: first (%d) is greater than last (%d)", first, last)
	}
	log.Info("Exporting batch of blocks", "count", last-first+1)

	start, reported := time.Now(), time.Now()
	for nr := first; nr <= last; nr++ {
		block := bc.GetBlockByNumber(nr)
		if block == nil {
			return fmt.Errorf("export failed on #%d: not found", nr)
		}
		if err := block.EncodeRLP(w); err != nil {
			return err
		}
		if time.Since(reported) >= statsReportLimit {
			log.Info("Exporting blocks", "exported", block.NumberU64()-first, "elapsed", common.PrettyDuration(time.Since(start)))
			reported = time.Now()
		}
	}
	return nil
}

// insert injects a new head block into the current block chain. This method
// assumes that the block is indeed a true head. It will also reset the head
// header and the head fast sync block to this very same block if they are older
// or if they are on a different side chain.
//
// Note, this function assumes that the `mu` mutex is held!
func (bc *BlockChain) insert(block *types.Block) {
	// If the block is on a side chain or an unknown one, force other heads onto it too
	updateHeads := rawdb.ReadCanonicalHash(bc.db, block.NumberU64()) != block.Hash()

	// Add the block to the canonical chain number scheme and mark as the head
	rawdb.WriteCanonicalHash(bc.db, block.Hash(), block.NumberU64())
	rawdb.WriteHeadBlockHash(bc.db, block.Hash())

	bc.currentBlock.Store(block)
	headBlockGauge.Update(int64(block.NumberU64()))

	// If the block is better than our head or is on a different chain, force update heads
	if updateHeads {
		bc.hc.SetCurrentHeader(bc.db, block.Header())
		rawdb.WriteHeadFastBlockHash(bc.db, block.Hash())

		bc.currentFastBlock.Store(block)
		headFastBlockGauge.Update(int64(block.NumberU64()))
	}
}

// Genesis retrieves the chain's genesis block.
func (bc *BlockChain) Genesis() *types.Block {
	return bc.genesisBlock
}

// GetBody retrieves a block body (transactions and uncles) from the database by
// hash, caching it if found.
func (bc *BlockChain) GetBody(hash common.Hash) *types.Body {
	// Short circuit if the body's already in the cache, retrieve otherwise
	if cached, ok := bc.bodyCache.Get(hash); ok {
		body := cached.(*types.Body)
		return body
	}
	number := bc.hc.GetBlockNumber(bc.db, hash)
	if number == nil {
		return nil
	}
	body := rawdb.ReadBody(bc.db, hash, *number)
	if body == nil {
		return nil
	}
	// Cache the found body for next time and return
	bc.bodyCache.Add(hash, body)
	return body
}

// GetBodyRLP retrieves a block body in RLP encoding from the database by hash,
// caching it if found.
func (bc *BlockChain) GetBodyRLP(hash common.Hash) rlp.RawValue {
	// Short circuit if the body's already in the cache, retrieve otherwise
	if cached, ok := bc.bodyRLPCache.Get(hash); ok {
		return cached.(rlp.RawValue)
	}
	number := bc.hc.GetBlockNumber(bc.db, hash)
	if number == nil {
		return nil
	}
	body := rawdb.ReadBodyRLP(bc.db, hash, *number)
	if len(body) == 0 {
		return nil
	}
	// Cache the found body for next time and return
	bc.bodyRLPCache.Add(hash, body)
	return body
}

// HasBlock checks if a block is fully present in the database or not.
func (bc *BlockChain) HasBlock(hash common.Hash, number uint64) bool {
	if bc.blockCache.Contains(hash) {
		return true
	}
	return rawdb.HasBody(bc.db, hash, number)
}

// HasFastBlock checks if a fast block is fully present in the database or not.
func (bc *BlockChain) HasFastBlock(hash common.Hash, number uint64) bool {
	if !bc.HasBlock(hash, number) {
		return false
	}
	if bc.receiptsCache.Contains(hash) {
		return true
	}
	return rawdb.HasReceipts(bc.db, hash, number)
}

// HasBlockAndState checks if a block and associated state trie is fully present
// in the database or not, caching it if present.
func (bc *BlockChain) HasBlockAndState(hash common.Hash, number uint64) bool {
	// Check first that the block itself is known
	block := bc.GetBlock(hash, number)
	if block == nil {
		return false
	}
	return true
}

// CachedBlocks returns the hashes of the cached blocks.
func (bc *BlockChain) CachedBlocks() []common.Hash {
	a := bc.blockCache.Keys()
	b := make([]common.Hash, len(a))
	for i := range a {
		b[i] = a[i].(common.Hash)
	}
	return b
}

// AvailableBlocks returns the hashes of easily available blocks.
func (bc *BlockChain) AvailableBlocks() []common.Hash {
	var res []common.Hash
	blockNbr := bc.CurrentBlock().NumberU64()
	for i := 0; i < blockCacheLimit; i++ {
		block := bc.GetBlockByNumber(blockNbr)
		if block == nil {
			break
		}
		res = append(res, block.Hash())

		if blockNbr == 0 {
			break
		}
		blockNbr--
	}
	return res
}

// GetBlock retrieves a block from the database by hash and number,
// caching it if found.
func (bc *BlockChain) GetBlock(hash common.Hash, number uint64) *types.Block {
	// Short circuit if the block's already in the cache, retrieve otherwise
	if block, ok := bc.blockCache.Get(hash); ok {
		return block.(*types.Block)
	}
	block := rawdb.ReadBlock(bc.db, hash, number)
	if block == nil {
		return nil
	}
	// Cache the found block for next time and return
	bc.blockCache.Add(block.Hash(), block)
	return block
}

// GetBlockByHash retrieves a block from the database by hash, caching it if found.
func (bc *BlockChain) GetBlockByHash(hash common.Hash) *types.Block {
	number := bc.hc.GetBlockNumber(bc.db, hash)
	if number == nil {
		return nil
	}
	return bc.GetBlock(hash, *number)
}

// GetBlockByNumber retrieves a block from the database by number, caching it
// (associated with its hash) if found.
func (bc *BlockChain) GetBlockByNumber(number uint64) *types.Block {
	hash := rawdb.ReadCanonicalHash(bc.db, number)
	if hash == (common.Hash{}) {
		return nil
	}
	return bc.GetBlock(hash, number)
}

// GetReceiptsByHash retrieves the receipts for all transactions in a given block.
func (bc *BlockChain) GetReceiptsByHash(hash common.Hash) types.Receipts {
	if receipts, ok := bc.receiptsCache.Get(hash); ok {
		return receipts.(types.Receipts)
	}
	number := rawdb.ReadHeaderNumber(bc.db, hash)
	if number == nil {
		return nil
	}
	receipts := rawdb.ReadReceipts(bc.db, hash, *number, bc.chainConfig)
	if receipts == nil {
		return nil
	}
	bc.receiptsCache.Add(hash, receipts)
	return receipts
}

// GetBlocksFromHash returns the block corresponding to hash and up to n-1 ancestors.
// [deprecated by eth/62]
func (bc *BlockChain) GetBlocksFromHash(hash common.Hash, n int) (blocks []*types.Block) {
	number := bc.hc.GetBlockNumber(bc.db, hash)
	if number == nil {
		return nil
	}
	for i := 0; i < n; i++ {
		block := bc.GetBlock(hash, *number)
		if block == nil {
			break
		}
		blocks = append(blocks, block)
		hash = block.ParentHash()
		*number--
	}
	return
}

// GetUnclesInChain retrieves all the uncles from a given block backwards until
// a specific distance is reached.
func (bc *BlockChain) GetUnclesInChain(block *types.Block, length int) []*types.Header {
	uncles := []*types.Header{}
	for i := 0; block != nil && i < length; i++ {
		uncles = append(uncles, block.Uncles()...)
		block = bc.GetBlock(block.ParentHash(), block.NumberU64()-1)
	}
	return uncles
}

// ByteCode retrieves the runtime byte code associated with an account.
func (bc *BlockChain) ByteCode(addr common.Address) ([]byte, error) {
	stateDB, _, err := bc.State()
	if err != nil {
		return nil, err
	}
	return stateDB.GetCode(addr), nil
}

// Stop stops the blockchain service. If any imports are currently in progress
// it will abort them using the procInterrupt.
func (bc *BlockChain) Stop() {
	if !atomic.CompareAndSwapInt32(&bc.running, 0, 1) {
		return
	}
	// Unsubscribe all subscriptions registered from blockchain
	bc.scope.Close()
	close(bc.quit)

	bc.waitJobs()

	if bc.pruner != nil {
		bc.pruner.Stop()
	}
	log.Info("Blockchain manager stopped")
}

func (bc *BlockChain) procFutureBlocks() {
	blocks := make([]*types.Block, 0, bc.futureBlocks.Len())
	for _, hash := range bc.futureBlocks.Keys() {
		if block, exist := bc.futureBlocks.Peek(hash); exist {
			blocks = append(blocks, block.(*types.Block))
		}
	}
	if len(blocks) > 0 {
		sort.Slice(blocks, func(i, j int) bool {
			return blocks[i].NumberU64() < blocks[j].NumberU64()
		})
		// Insert one by one as chain insertion needs contiguous ancestry between blocks
		for i := range blocks {
			bc.InsertChain(blocks[i : i+1])
		}
	}
}

// WriteStatus status of write
type WriteStatus byte

const (
	NonStatTy WriteStatus = iota
	CanonStatTy
	SideStatTy
)

// Rollback is designed to remove a chain of links from the database that aren't
// certain enough to be valid.
func (bc *BlockChain) Rollback(chain []common.Hash) {
	bc.chainmu.Lock()
	defer bc.chainmu.Unlock()

	for i := len(chain) - 1; i >= 0; i-- {
		hash := chain[i]

		currentHeader := bc.hc.CurrentHeader()
		if currentHeader.Hash() == hash {
			bc.hc.SetCurrentHeader(bc.db, bc.GetHeader(currentHeader.ParentHash, currentHeader.Number.Uint64()-1))
		}
		if currentFastBlock := bc.CurrentFastBlock(); currentFastBlock.Hash() == hash {
			newFastBlock := bc.GetBlock(currentFastBlock.ParentHash(), currentFastBlock.NumberU64()-1)
			rawdb.WriteHeadFastBlockHash(bc.db, newFastBlock.Hash())
			bc.currentFastBlock.Store(newFastBlock)
			headFastBlockGauge.Update(int64(newFastBlock.NumberU64()))
		}
		if currentBlock := bc.CurrentBlock(); currentBlock.Hash() == hash {
			newBlock := bc.GetBlock(currentBlock.ParentHash(), currentBlock.NumberU64()-1)
			rawdb.WriteHeadBlockHash(bc.db, newBlock.Hash())
			bc.currentBlock.Store(newBlock)
			headBlockGauge.Update(int64(newBlock.NumberU64()))
		}
	}
	// Truncate ancient data which exceeds the current header.
	//
	// Notably, it can happen that system crashes without truncating the ancient data
	// but the head indicator has been updated in the active store. Regarding this issue,
	// system will self recovery by truncating the extra data during the setup phase.
	if err := bc.truncateAncient(bc.hc.CurrentHeader().Number.Uint64()); err != nil {
		log.Crit("Truncate ancient store failed", "err", err)
	}
}

// truncateAncient rewinds the blockchain to the specified header and deletes all
// data in the ancient store that exceeds the specified header.
func (bc *BlockChain) truncateAncient(head uint64) error {
	frozen, err := bc.db.Ancients()
	if err != nil {
		return err
	}
	// Short circuit if there is no data to truncate in ancient store.
	if frozen <= head+1 {
		return nil
	}
	// Truncate all the data in the freezer beyond the specified head
	if err := bc.db.TruncateAncients(head + 1); err != nil {
		return err
	}
	// Clear out any stale content from the caches
	bc.hc.headerCache.Purge()
	bc.hc.tdCache.Purge()
	bc.hc.numberCache.Purge()

	// Clear out any stale content from the caches
	bc.bodyCache.Purge()
	bc.bodyRLPCache.Purge()
	bc.receiptsCache.Purge()
	bc.blockCache.Purge()
	bc.txLookupCache.Purge()
	bc.futureBlocks.Purge()

	log.Info("Rewind ancient data", "number", head)
	return nil
}

// numberHash is just a container for a number and a hash, to represent a block
type numberHash struct {
	number uint64
	hash   common.Hash
}

// InsertReceiptChain attempts to complete an already existing header chain with
// transaction and receipt data.
func (bc *BlockChain) InsertReceiptChain(blockChain types.Blocks, receiptChain []types.Receipts, ancientLimit uint64) (int, error) {
	// We don't require the chainMu here since we want to maximize the
	// concurrency of header insertion and receipt insertion.
	if err := bc.addJob(); err != nil {
		return 0, err
	}
	defer bc.doneJob()

	var (
		ancientBlocks, liveBlocks     types.Blocks
		ancientReceipts, liveReceipts []types.Receipts
	)
	// Do a sanity check that the provided chain is actually ordered and linked
	for i := 0; i < len(blockChain); i++ {
		if i != 0 {
			if blockChain[i].NumberU64() != blockChain[i-1].NumberU64()+1 || blockChain[i].ParentHash() != blockChain[i-1].Hash() {
				log.Error("Non contiguous receipt insert", "number", blockChain[i].Number(), "hash", blockChain[i].Hash(), "parent", blockChain[i].ParentHash(),
					"prevnumber", blockChain[i-1].Number(), "prevhash", blockChain[i-1].Hash())
				return 0, fmt.Errorf("non contiguous insert: item %d is #%d [%x…], item %d is #%d [%x…] (parent [%x…])", i-1, blockChain[i-1].NumberU64(),
					blockChain[i-1].Hash().Bytes()[:4], i, blockChain[i].NumberU64(), blockChain[i].Hash().Bytes()[:4], blockChain[i].ParentHash().Bytes()[:4])
			}
		}
		if blockChain[i].NumberU64() <= ancientLimit {
			ancientBlocks, ancientReceipts = append(ancientBlocks, blockChain[i]), append(ancientReceipts, receiptChain[i])
		} else {
			liveBlocks, liveReceipts = append(liveBlocks, blockChain[i]), append(liveReceipts, receiptChain[i])
		}
	}

	var (
		stats = struct{ processed, ignored int32 }{}
		start = time.Now()
		size  = 0
	)
	// updateHead updates the head fast sync block if the inserted blocks are better
	// and returns a indicator whether the inserted blocks are canonical.
	updateHead := func(head *types.Block) bool {
		bc.chainmu.Lock()

		// Rewind may have occurred, skip in that case.
		if bc.CurrentHeader().Number.Cmp(head.Number()) >= 0 {
			currentFastBlock, td := bc.CurrentFastBlock(), bc.GetTd(head.Hash(), head.NumberU64())
			if bc.GetTd(currentFastBlock.Hash(), currentFastBlock.NumberU64()).Cmp(td) < 0 {
				rawdb.WriteHeadFastBlockHash(bc.db, head.Hash())
				bc.currentFastBlock.Store(head)
				headFastBlockGauge.Update(int64(head.NumberU64()))
				bc.chainmu.Unlock()
				return true
			}
		}
		bc.chainmu.Unlock()
		return false
	}
	// writeAncient writes blockchain and corresponding receipt chain into ancient store.
	//
	// this function only accepts canonical chain data. All side chain will be reverted
	// eventually.
	writeAncient := func(blockChain types.Blocks, receiptChain []types.Receipts) (int, error) {
		var (
			previous = bc.CurrentFastBlock()
			batch    = bc.db.NewBatch()
		)
		// If any error occurs before updating the head or we are inserting a side chain,
		// all the data written this time wll be rolled back.
		defer func() {
			if previous != nil {
				if err := bc.truncateAncient(previous.NumberU64()); err != nil {
					log.Crit("Truncate ancient store failed", "err", err)
				}
			}
		}()
		var deleted []*numberHash
		for i, block := range blockChain {
			// Short circuit insertion if shutting down or processing failed
			if bc.getProcInterrupt() {
				return 0, errInsertionInterrupted
			}
			// Short circuit insertion if it is required(used in testing only)
			if bc.terminateInsert != nil && bc.terminateInsert(block.Hash(), block.NumberU64()) {
				return i, errors.New("insertion is terminated for testing purpose")
			}
			// Short circuit if the owner header is unknown
			if !bc.HasHeader(block.Hash(), block.NumberU64()) {
				return i, fmt.Errorf("containing header #%d [%x…] unknown", block.Number(), block.Hash().Bytes()[:4])
			}

			// Turbo-Geth doesn't have fast sync support

			// Flush data into ancient database.
			size += rawdb.WriteAncientBlock(bc.db, block, receiptChain[i], bc.GetTd(block.Hash(), block.NumberU64()))
			if bc.enableTxLookupIndex {
				rawdb.WriteTxLookupEntries(batch, block)
			}

			stats.processed++
		}
		// Flush all tx-lookup index data.
		size += batch.BatchSize()
		if _, err := batch.Commit(); err != nil {
			return 0, err
		}
		batch = bc.db.NewBatch()

		if !updateHead(blockChain[len(blockChain)-1]) {
			return 0, errors.New("side blocks can't be accepted as the ancient chain data")
		}
		previous = nil // disable rollback explicitly

		// Wipe out canonical block data.
		for _, nh := range deleted {
			rawdb.DeleteBlockWithoutNumber(batch, nh.hash, nh.number)
			rawdb.DeleteCanonicalHash(batch, nh.number)
		}
		for _, block := range blockChain {
			// Always keep genesis block in active database.
			if block.NumberU64() != 0 {
				rawdb.DeleteBlockWithoutNumber(batch, block.Hash(), block.NumberU64())
				rawdb.DeleteCanonicalHash(batch, block.NumberU64())
			}
		}
		if _, err := batch.Commit(); err != nil {
			return 0, err
		}
		batch = bc.db.NewBatch()

		// Wipe out side chain too.
		for _, nh := range deleted {
			for _, hash := range rawdb.ReadAllHashes(bc.db, nh.number) {
				rawdb.DeleteBlock(batch, hash, nh.number)
			}
		}
		for _, block := range blockChain {
			// Always keep genesis block in active database.
			if block.NumberU64() != 0 {
				for _, hash := range rawdb.ReadAllHashes(bc.db, block.NumberU64()) {
					rawdb.DeleteBlock(batch, hash, block.NumberU64())
				}
			}
		}
		if _, err := batch.Commit(); err != nil {
			return 0, err
		}
		return 0, nil
	}
	// writeLive writes blockchain and corresponding receipt chain into active store.
	writeLive := func(blockChain types.Blocks, receiptChain []types.Receipts) (int, error) {
		batch := bc.db.NewBatch()
		for i, block := range blockChain {
			// Short circuit insertion if shutting down or processing failed
			if bc.getProcInterrupt() {
				return 0, errInsertionInterrupted
			}
			// Short circuit if the owner header is unknown
			if !bc.HasHeader(block.Hash(), block.NumberU64()) {
				return i, fmt.Errorf("containing header #%d [%x…] unknown", block.Number(), block.Hash().Bytes()[:4])
			}
			if bc.HasBlock(block.Hash(), block.NumberU64()) {
				stats.ignored++
				continue
			}
			// Write all the data out into the database
			rawdb.WriteBody(batch, block.Hash(), block.NumberU64(), block.Body())
			rawdb.WriteReceipts(batch, block.Hash(), block.NumberU64(), receiptChain[i])
			if bc.enableTxLookupIndex {
				rawdb.WriteTxLookupEntries(batch, block)
			}

			stats.processed++
			if batch.BatchSize() >= batch.IdealBatchSize() {
				if _, err := batch.Commit(); err != nil {
					return 0, err
				}
				size += batch.BatchSize()
				batch = bc.db.NewBatch()
			}
		}
		if batch.BatchSize() > 0 {
			size += batch.BatchSize()
			if _, err := batch.Commit(); err != nil {
				return 0, err
			}
		}
		updateHead(blockChain[len(blockChain)-1])
		return 0, nil
	}

	// Write downloaded chain data and corresponding receipt chain data.
	if len(ancientBlocks) > 0 {
		if n, err := writeAncient(ancientBlocks, ancientReceipts); err != nil {
			if err == errInsertionInterrupted {
				return 0, nil
			}
			return n, err
		}
	}
	if len(liveBlocks) > 0 {
		if n, err := writeLive(liveBlocks, liveReceipts); err != nil {
			if err == errInsertionInterrupted {
				return 0, nil
			}
			return n, err
		}
	}

	head := blockChain[len(blockChain)-1]
	context := []interface{}{
		"count", stats.processed, "elapsed", common.PrettyDuration(time.Since(start)),
		"number", head.Number(), "hash", head.Hash(), "age", common.PrettyAge(time.Unix(int64(head.Time()), 0)),
		"size", common.StorageSize(size),
	}
	if stats.ignored > 0 {
		context = append(context, []interface{}{"ignored", stats.ignored}...)
	}
	log.Info("Imported new block receipts", context...)

	return 0, nil
}

// WriteBlockWithState writes the block and all associated state to the database.
func (bc *BlockChain) WriteBlockWithState(block *types.Block, receipts []*types.Receipt, state *state.IntraBlockState, tds *state.TrieDbState) (status WriteStatus, err error) {
	if err = bc.addJob(); err != nil {
		return NonStatTy, err
	}
	defer bc.doneJob()

	bc.chainmu.Lock()
	defer bc.chainmu.Unlock()

	return bc.writeBlockWithState(block, receipts, state, tds)
}

// writeBlockWithState writes the block and all associated state to the database,
// but is expects the chain mutex to be held.
func (bc *BlockChain) writeBlockWithState(block *types.Block, receipts []*types.Receipt, stateDb *state.IntraBlockState, tds *state.TrieDbState) (status WriteStatus, err error) {
	// Make sure no inconsistent state is leaked during insertion
	currentBlock := bc.CurrentBlock()

	// Calculate the total difficulty of the block
	ptd := bc.GetTd(block.ParentHash(), block.NumberU64()-1)
	if ptd == nil {
		return NonStatTy, consensus.ErrUnknownAncestor
	}
	//localTd := bc.GetTd(currentBlock.Hash(), currentBlock.NumberU64())
	externTd := new(big.Int).Add(block.Difficulty(), ptd)

	// Irrelevant of the canonical status, write the block itself to the database
	if err := bc.hc.WriteTd(bc.db, block.Hash(), block.NumberU64(), externTd); err != nil {
		return NonStatTy, err
	}
	rawdb.WriteBlock(bc.db, block)

	if tds != nil {
		tds.SetBlockNr(block.NumberU64())
	}

	ctx := bc.WithContext(context.Background(), block.Number())
	if stateDb != nil {
		if err := stateDb.CommitBlock(ctx, tds.DbStateWriter()); err != nil {
			return NonStatTy, err
		}
	}
	if bc.enableReceipts && !bc.cacheConfig.DownloadOnly {
		rawdb.WriteReceipts(bc.db, block.Hash(), block.NumberU64(), receipts)
	}

	// If the total difficulty is higher than our known, add it to the canonical chain
	// Second clause in the if statement reduces the vulnerability to selfish mining.
	// Please refer to http://www.cs.cornell.edu/~ie53/publications/btcProcFC.pdf
	//reorg := externTd.Cmp(localTd) > 0
	//currentBlock = bc.CurrentBlock()
	//if !reorg && externTd.Cmp(localTd) == 0 {
	//	// Split same-difficulty blocks by number, then preferentially select
	//	// the block generated by the local miner as the canonical block.
	//	if block.NumberU64() < currentBlock.NumberU64() {
	//		reorg = true
	//	} else if block.NumberU64() == currentBlock.NumberU64() {
	//		var currentPreserve, blockPreserve bool
	//		if bc.shouldPreserve != nil {
	//			currentPreserve, blockPreserve = bc.shouldPreserve(currentBlock), bc.shouldPreserve(block)
	//		}
	//		reorg = !currentPreserve && (blockPreserve || mrand.Float64() < 0.5)
	//	}
	//}
	//if reorg {
	// Reorganise the chain if the parent is not the head block
	if block.ParentHash() != currentBlock.Hash() {
		if err := bc.reorg(currentBlock, block); err != nil {
			return NonStatTy, err
		}
	}
	// Write the positional metadata for transaction/receipt lookups and preimages
	if !bc.cacheConfig.DownloadOnly && bc.enableTxLookupIndex {
		rawdb.WriteTxLookupEntries(bc.db, block)
	}
	if stateDb != nil && bc.enablePreimages && !bc.cacheConfig.DownloadOnly {
		rawdb.WritePreimages(bc.db, stateDb.Preimages())
	}

	status = CanonStatTy
	//} else {
	//	fmt.Printf("SideStatTy for block %d\n", block.NumberU64())
	//	status = SideStatTy
	//}
	// Set new head.
	if status == CanonStatTy {
		bc.insert(block)
	}
	bc.futureBlocks.Remove(block.Hash())

	return status, nil
}

// addFutureBlock checks if the block is within the max allowed window to get
// accepted for future processing, and returns an error if the block is too far
// ahead and was not added.
func (bc *BlockChain) addFutureBlock(block *types.Block) error {
	max := uint64(time.Now().Unix() + maxTimeFutureBlocks)
	if block.Time() > max {
		return fmt.Errorf("future block timestamp %v > allowed %v", block.Time(), max)
	}
	bc.futureBlocks.Add(block.Hash(), block)
	return nil
}

// InsertChain attempts to insert the given batch of blocks in to the canonical
// chain or, otherwise, create a fork. If an error is returned it will return
// the index number of the failing block as well an error describing what went
// wrong.
//
// After insertion is done, all accumulated events will be fired.
func (bc *BlockChain) InsertChain(chain types.Blocks) (int, error) {
	// Sanity check that we have something meaningful to import
	if len(chain) == 0 {
		return 0, nil
	}

	bc.blockProcFeed.Send(true)
	defer bc.blockProcFeed.Send(false)

	// Remove already known canon-blocks
	var (
		block, prev *types.Block
	)
	// Do a sanity check that the provided chain is actually ordered and linked
	for i := 1; i < len(chain); i++ {
		block = chain[i]
		prev = chain[i-1]
		if block.NumberU64() != prev.NumberU64()+1 || block.ParentHash() != prev.Hash() {
			// Chain broke ancestry, log a message (programming error) and skip insertion
			log.Error("Non contiguous block insert", "number", block.Number(), "hash", block.Hash(),
				"parent", block.ParentHash(), "prevnumber", prev.Number(), "prevhash", prev.Hash())

			return 0, fmt.Errorf("non contiguous insert: item %d is #%d [%x…], item %d is #%d [%x…] (parent [%x…])", i-1, prev.NumberU64(),
				prev.Hash().Bytes()[:4], i, block.NumberU64(), block.Hash().Bytes()[:4], block.ParentHash().Bytes()[:4])
		}
	}
	// Only insert if the difficulty of the inserted chain is bigger than existing chain
	// Pre-checks passed, start the full block imports
	if err := bc.addJob(); err != nil {
		return 0, err
	}
	ctx := bc.WithContext(context.Background(), chain[0].Number())
	bc.chainmu.Lock()
	n, events, logs, err := bc.insertChain(ctx, chain, true)
	bc.chainmu.Unlock()
	bc.doneJob()

	bc.PostChainEvents(events, logs)
	return n, err
}

// insertChain is the internal implementation of InsertChain, which assumes that
// 1) chains are contiguous, and 2) The chain mutex is held.
//
// This method is split out so that import batches that require re-injecting
// historical blocks can do so without releasing the lock, which could lead to
// racey behaviour. If a sidechain import is in progress, and the historic state
// is imported, but then new canon-head is added before the actual sidechain
// completes, then the historic state could be pruned again
func (bc *BlockChain) insertChain(ctx context.Context, chain types.Blocks, verifySeals bool) (int, []interface{}, []*types.Log, error) {
	log.Info("Inserting chain", "start", chain[0].NumberU64(), "end", chain[len(chain)-1].NumberU64())
	// If the chain is terminating, don't even bother starting u
	if bc.getProcInterrupt() {
		return 0, nil, nil, nil
	}
	// Start a parallel signature recovery (signer will fluke on fork transition, minimal perf loss)
	senderCacher.recoverFromBlocks(types.MakeSigner(bc.chainConfig, chain[0].Number()), chain)
	// Start the parallel header verifier
	headers := make([]*types.Header, len(chain))
	seals := make([]bool, len(chain))

	for i, block := range chain {
		headers[i] = block.Header()
		seals[i] = verifySeals
	}
	abort, results := bc.engine.VerifyHeaders(bc, headers, seals)
	defer close(abort)

	// A queued approach to delivering events. This is generally
	// faster than direct delivery and requires much less mutex
	// acquiring.
	var (
		stats         = insertStats{startTime: mclock.Now()}
		commitStats   = insertStats{startTime: mclock.Now()}
		events        = make([]interface{}, 0, len(chain))
		lastCanon     *types.Block
		coalescedLogs []*types.Log
	)
	externTd := big.NewInt(0)
	if len(chain) > 0 && chain[0].NumberU64() > 0 {
		d := bc.GetTd(chain[0].ParentHash(), chain[0].NumberU64()-1)
		if d != nil {
			externTd = externTd.Set(d)
		}
	}

	localTd := bc.GetTd(bc.CurrentBlock().Hash(), bc.CurrentBlock().NumberU64())
	var verifyFrom int
	for verifyFrom = 0; verifyFrom < len(chain) && localTd.Cmp(externTd) >= 0; verifyFrom++ {
		header := chain[verifyFrom].Header()
		err := <-results
		if err != nil {
			bc.reportBlock(chain[verifyFrom], nil, err)
			return 0, events, coalescedLogs, err
		}
		externTd = externTd.Add(externTd, header.Difficulty)
	}
	if localTd.Cmp(externTd) >= 0 {
		log.Warn("Ignoring the chain segment because of insufficient difficulty", "external", externTd, "local", localTd)
		// But we still write the blocks to the database because others might build on top of them
		td := bc.GetTd(chain[0].ParentHash(), chain[0].NumberU64()-1)
		for _, block := range chain {
			log.Warn("Saving", "block", block.NumberU64(), "hash", block.Hash())
			td = new(big.Int).Add(block.Difficulty(), td)
			rawdb.WriteBlock(bc.db, block)
			rawdb.WriteTd(bc.db, block.Hash(), block.NumberU64(), td)

			events = append(events, ChainSideEvent{block})
		}
		return 0, events, coalescedLogs, nil
	}
	var offset int
	var parent *types.Block
	var parentNumber = chain[0].NumberU64() - 1
	// Find correct insertion point for this chain

	preBlocks := []*types.Block{}
	parentHash := chain[0].ParentHash()
	parent = bc.GetBlock(parentHash, parentNumber)
	if parent == nil {
		log.Error("chain segment could not be inserted, missing parent", "hash", parentHash)
		return 0, events, coalescedLogs, fmt.Errorf("chain segment could not be inserted, missing parent %x", parentHash)
	}
	canonicalHash := rawdb.ReadCanonicalHash(bc.db, parentNumber)
	for canonicalHash != parentHash {
		log.Warn("Chain segment's parent not on canonical hash, adding to pre-blocks", "block", parentNumber, "hash", parentHash)
		preBlocks = append(preBlocks, parent)
		parentNumber--
		parentHash = parent.ParentHash()
		parent = bc.GetBlock(parentHash, parentNumber)
		if parent == nil {
			log.Error("chain segment could not be inserted, missing parent", "hash", parentHash)
			return 0, events, coalescedLogs, fmt.Errorf("chain segment could not be inserted, missing parent %x", parentHash)
		}
		canonicalHash = rawdb.ReadCanonicalHash(bc.db, parentNumber)
	}
	for left, right := 0, len(preBlocks)-1; left < right; left, right = left+1, right-1 {
		preBlocks[left], preBlocks[right] = preBlocks[right], preBlocks[left]
	}
	offset = len(preBlocks)
	if offset > 0 {
		chain = append(preBlocks, chain...)
	}
	// Start a parallel signature recovery (signer will fluke on fork transition, minimal perf loss)
	senderCacher.recoverFromBlocks(types.MakeSigner(bc.chainConfig, chain[0].Number()), chain)
	// Iterate over the blocks and insert when the verifier permits
	for i, block := range chain {
		start := time.Now()
		k := 0
		if i >= offset {
			k = i - offset
		}
		// If the chain is terminating, stop processing blocks
		if bc.getProcInterrupt() {
			log.Debug("Premature abort during blocks processing")
			break
		}
		// If the header is a banned one, straight out abort
		if BadHashes[block.Hash()] {
			bc.reportBlock(block, nil, ErrBlacklistedHash)
			return k, events, coalescedLogs, ErrBlacklistedHash
		}
		// Wait for the block's verification to complete
		var err error
		if i >= offset && k >= verifyFrom {
			err = <-results
		}
		if err == nil {
			ctx, _ = params.GetNoHistoryByBlock(ctx, block.Number())
			err = bc.Validator().ValidateBody(ctx, block)
		}
		switch {
		case err == ErrKnownBlock:
			// Block and state both already known. However if the current block is below
			// this number we did a rollback and we should reimport it nonetheless.
			if bc.CurrentBlock().NumberU64() >= block.NumberU64() {
				//fmt.Printf("Skipped known block %d\n", block.NumberU64())
				stats.ignored++
				continue
			}

		case err == consensus.ErrFutureBlock:
			// Allow up to MaxFuture second in the future blocks. If this limit is exceeded
			// the chain is discarded and processed at a later time if given.
			max := big.NewInt(time.Now().Unix() + maxTimeFutureBlocks)
			if block.Time() > max.Uint64() {
				return k, events, coalescedLogs, fmt.Errorf("future block: %v > %v", block.Time(), max)
			}
			bc.futureBlocks.Add(block.Hash(), block)
			stats.queued++
			continue

		case err == consensus.ErrUnknownAncestor && bc.futureBlocks.Contains(block.ParentHash()):
			bc.futureBlocks.Add(block.Hash(), block)
			stats.queued++
			continue

		case err == consensus.ErrPrunedAncestor:
			// Block competing with the canonical chain, store in the db, but don't process
			// until the competitor TD goes above the canonical TD
			panic(err)

		case err != nil:
			bc.reportBlock(block, nil, err)
			return i, events, coalescedLogs, err
		}
		// Create a new statedb using the parent block and report an
		// error if it fails.
		if i > 0 {
			parent = chain[i-1]
		}
		readBlockNr := parentNumber
		var root common.Hash
		if bc.trieDbState == nil && !bc.cacheConfig.DownloadOnly {
			if _, err = bc.GetTrieDbState(); err != nil {
				return k, events, coalescedLogs, err
			}
		}
		if !bc.cacheConfig.DownloadOnly {
			root = bc.trieDbState.LastRoot()
		}
		var parentRoot common.Hash
		if parent != nil {
			parentRoot = parent.Root()
		}
		if parent != nil && root != parentRoot && !bc.cacheConfig.DownloadOnly {
			log.Info("Rewinding from", "block", bc.CurrentBlock().NumberU64(), "to block", readBlockNr)
			if _, err = bc.db.Commit(); err != nil {
				log.Error("Could not commit chainDb before rewinding", "error", err)
				bc.db.Rollback()
				bc.trieDbState = nil
				return 0, events, coalescedLogs, err
			}
			if err = bc.trieDbState.UnwindTo(readBlockNr); err != nil {
				bc.db.Rollback()
				log.Error("Could not rewind", "error", err)
				bc.trieDbState = nil
				return 0, events, coalescedLogs, err
			}
			root := bc.trieDbState.LastRoot()
			if root != parentRoot {
				log.Error("Incorrect rewinding", "root", fmt.Sprintf("%x", root), "expected", fmt.Sprintf("%x", parentRoot))
				bc.db.Rollback()
				bc.trieDbState = nil
				return 0, events, coalescedLogs, fmt.Errorf("incorrect rewinding: wrong root %x, expected %x", root, parentRoot)
			}
			currentBlock := bc.CurrentBlock()
			if err := bc.reorg(currentBlock, parent); err != nil {
				bc.db.Rollback()
				bc.trieDbState = nil
				return 0, events, coalescedLogs, err
			}
			if _, err = bc.db.Commit(); err != nil {
				log.Error("Could not commit chainDb after rewinding", "error", err)
				bc.db.Rollback()
				bc.trieDbState = nil
				return 0, events, coalescedLogs, err
			}
		}
		var stateDB *state.IntraBlockState
		var receipts types.Receipts
		var logs []*types.Log
		var usedGas uint64
		if !bc.cacheConfig.DownloadOnly {
			stateDB = state.New(bc.trieDbState)
			// Process block using the parent state as reference point.
			//t0 := time.Now()
			receipts, logs, usedGas, err = bc.processor.Process(block, stateDB, bc.trieDbState, bc.vmConfig)
			//t1 := time.Now()
			if err != nil {
				bc.db.Rollback()
				bc.trieDbState = nil
				bc.reportBlock(block, receipts, err)
				return k, events, coalescedLogs, err
			}
			// Update the metrics touched during block processing
			/*
				accountReadTimer.Update(statedb.AccountReads)     // Account reads are complete, we can mark them
				storageReadTimer.Update(statedb.StorageReads)     // Storage reads are complete, we can mark them
				accountUpdateTimer.Update(statedb.AccountUpdates) // Account updates are complete, we can mark them
				storageUpdateTimer.Update(statedb.StorageUpdates) // Storage updates are complete, we can mark them

				triehash := statedb.AccountHashes + statedb.StorageHashes // Save to not double count in validation
				trieproc := statedb.AccountReads + statedb.AccountUpdates
				trieproc += statedb.StorageReads + statedb.StorageUpdates

				blockExecutionTimer.Update(time.Since(substart) - trieproc - triehash)
			*/

			// Validate the state using the default validator
			err = bc.Validator().ValidateState(block, parent, stateDB, bc.trieDbState, receipts, usedGas)
			if err != nil {
				bc.db.Rollback()
				bc.trieDbState = nil
				bc.reportBlock(block, receipts, err)
				return k, events, coalescedLogs, err
			}
		}
		proctime := time.Since(start)

		// Update the metrics touched during block validation
		/*
			accountHashTimer.Update(statedb.AccountHashes) // Account hashes are complete, we can mark them
			storageHashTimer.Update(statedb.StorageHashes) // Storage hashes are complete, we can mark them

			blockValidationTimer.Update(time.Since(substart) - (statedb.AccountHashes + statedb.StorageHashes - triehash))
		*/

		// Write the block to the chain and get the status.
		status, err := bc.writeBlockWithState(block, receipts, stateDB, bc.trieDbState)
		//t3 := time.Now()
		if err != nil {
			bc.db.Rollback()
			bc.trieDbState = nil
			return k, events, coalescedLogs, err
		}
		//atomic.StoreUint32(&followupInterrupt, 1)

		// Update the metrics touched during block commit
		/*
			accountCommitTimer.Update(statedb.AccountCommits) // Account commits are complete, we can mark them
			storageCommitTimer.Update(statedb.StorageCommits) // Storage commits are complete, we can mark them

			blockWriteTimer.Update(time.Since(substart) - statedb.AccountCommits - statedb.StorageCommits)
			blockInsertTimer.UpdateSince(start)
		*/

		switch status {
		case CanonStatTy:
			log.Debug("Inserted new block", "number", block.Number(), "hash", block.Hash(),
				"uncles", len(block.Uncles()), "txs", len(block.Transactions()), "gas", block.GasUsed(),
				"elapsed", common.PrettyDuration(time.Since(start)),
				"root", block.Root())

			coalescedLogs = append(coalescedLogs, logs...)
			events = append(events, ChainEvent{block, block.Hash(), logs})
			lastCanon = block

			// Only count canonical blocks for GC processing time
			bc.gcproc += proctime

		case SideStatTy:
			log.Debug("Inserted forked block", "number", block.Number(), "hash", block.Hash(),
				"diff", block.Difficulty(), "elapsed", common.PrettyDuration(time.Since(start)),
				"txs", len(block.Transactions()), "gas", block.GasUsed(), "uncles", len(block.Uncles()),
				"root", block.Root())
			events = append(events, ChainSideEvent{block})

		default:
			// This in theory is impossible, but lets be nice to our future selves and leave
			// a log, instead of trying to track down blocks imports that don't emit logs.
			log.Warn("Inserted block with unknown status", "number", block.Number(), "hash", block.Hash(),
				"diff", block.Difficulty(), "elapsed", common.PrettyDuration(time.Since(start)),
				"txs", len(block.Transactions()), "gas", block.GasUsed(), "uncles", len(block.Uncles()),
				"root", block.Root())
		}
		stats.processed++
		stats.usedGas += usedGas
		stats.report(chain, i, bc.db)
		if commitStats.needToCommit(chain, bc.db, i) {
			var written uint64
			if written, err = bc.db.Commit(); err != nil {
				log.Error("Could not commit chainDb", "error", err)
				bc.db.Rollback()
				bc.trieDbState = nil
				return 0, events, coalescedLogs, err
			}
			if bc.trieDbState != nil {
				bc.trieDbState.PruneTries(false)
			}
			log.Info("Database", "size", bc.db.DiskSize(), "written", written)
		}
	}

	// Append a single chain head event if we've progressed the chain
	if lastCanon != nil && bc.CurrentBlock().Hash() == lastCanon.Hash() {
		events = append(events, ChainHeadEvent{lastCanon})
	}
	return 0, events, coalescedLogs, nil
}

// statsReportLimit is the time limit during import and export after which we
// always print out progress. This avoids the user wondering what's going on.
const statsReportLimit = 8 * time.Second
const commitLimit = 60 * time.Second

func (st *insertStats) needToCommit(chain []*types.Block, db ethdb.DbWithPendingMutations, index int) bool {
	var (
		now     = mclock.Now()
		elapsed = time.Duration(now) - time.Duration(st.startTime)
	)
	if index == len(chain)-1 || elapsed >= commitLimit || db.BatchSize() >= db.IdealBatchSize() {
		*st = insertStats{startTime: now, lastIndex: index + 1}
		return true
	}
	return false
}

// report prints statistics if some number of blocks have been processed
// or more than a few seconds have passed since the last message.
func (st *insertStats) report(chain []*types.Block, index int, batch ethdb.DbWithPendingMutations) {
	// Fetch the timings for the batch
	var (
		now     = mclock.Now()
		elapsed = time.Duration(now) - time.Duration(st.startTime)
	)
	// If we're at the last block of the batch or report period reached, log
	if index == len(chain)-1 || elapsed >= statsReportLimit {
		// Count the number of transactions in this segment
		var txs int
		for _, block := range chain[st.lastIndex : index+1] {
			txs += len(block.Transactions())
		}
		end := chain[index]
		context := []interface{}{
			"blocks", st.processed, "txs", txs, "mgas", float64(st.usedGas) / 1000000,
			"elapsed", common.PrettyDuration(elapsed), "mgasps", float64(st.usedGas) * 1000 / float64(elapsed),
			"number", end.Number(), "hash", end.Hash(), "batch", batch.BatchSize(),
		}
		if timestamp := time.Unix(int64(end.Time()), 0); time.Since(timestamp) > time.Minute {
			context = append(context, []interface{}{"age", common.PrettyAge(timestamp)}...)
		}
		if st.queued > 0 {
			context = append(context, []interface{}{"queued", st.queued}...)
		}
		if st.ignored > 0 {
			context = append(context, []interface{}{"ignored", st.ignored}...)
		}
		log.Info("Imported new chain segment", context...)
		*st = insertStats{startTime: now, lastIndex: index + 1}
	}
}

// reorg takes two blocks, an old chain and a new chain and will reconstruct the
// blocks and inserts them to be part of the new canonical chain and accumulates
// potential missing transactions and post an event about them.
func (bc *BlockChain) reorg(oldBlock, newBlock *types.Block) error {
	var (
		newChain    types.Blocks
		oldChain    types.Blocks
		commonBlock *types.Block

		deletedTxs types.Transactions
		addedTxs   types.Transactions

		deletedLogs []*types.Log
		rebirthLogs []*types.Log

		// collectLogs collects the logs that were generated during the
		// processing of the block that corresponds with the given hash.
		// These logs are later announced as deleted.
		collectLogs = func(hash common.Hash, removed bool) {
			// Coalesce logs and set 'Removed'.
			number := bc.hc.GetBlockNumber(bc.db, hash)
			if number == nil {
				return
			}
			receipts := rawdb.ReadReceipts(bc.db, hash, *number, bc.chainConfig)
			for _, receipt := range receipts {
				for _, log := range receipt.Logs {
					l := *log
					if removed {
						l.Removed = true
						deletedLogs = append(deletedLogs, &l)
					} else {
						rebirthLogs = append(rebirthLogs, &l)
					}
				}
			}
		}
	)
	// Reduce the longer chain to the same number as the shorter one
	// first reduce whoever is higher bound
	if oldBlock.NumberU64() > newBlock.NumberU64() {
		// Old chain is longer, gather all transactions and logs as deleted ones
		for ; oldBlock != nil && oldBlock.NumberU64() != newBlock.NumberU64(); oldBlock = bc.GetBlock(oldBlock.ParentHash(), oldBlock.NumberU64()-1) {
			oldChain = append(oldChain, oldBlock)
			deletedTxs = append(deletedTxs, oldBlock.Transactions()...)
			collectLogs(oldBlock.Hash(), true)
		}
	} else {
		// New chain is longer, stash all blocks away for subsequent insertion
		for ; newBlock != nil && newBlock.NumberU64() != oldBlock.NumberU64(); newBlock = bc.GetBlock(newBlock.ParentHash(), newBlock.NumberU64()-1) {
			newChain = append(newChain, newBlock)
		}
	}
	if oldBlock == nil {
		return fmt.Errorf("invalid old chain")
	}
	if newBlock == nil {
		return fmt.Errorf("invalid new chain")
	}
	// Both sides of the reorg are at the same number, reduce both until the common
	// ancestor is found
	for {
		// If the common ancestor was found, bail out
		if oldBlock.Hash() == newBlock.Hash() {
			commonBlock = oldBlock
			break
		}
		// Remove an old block as well as stash away a new block
		oldChain = append(oldChain, oldBlock)
		deletedTxs = append(deletedTxs, oldBlock.Transactions()...)
		collectLogs(oldBlock.Hash(), true)

		newChain = append(newChain, newBlock)

		// Step back with both chains
		oldBlock = bc.GetBlock(oldBlock.ParentHash(), oldBlock.NumberU64()-1)
		if oldBlock == nil {
			return fmt.Errorf("invalid old chain")
		}
		newBlock = bc.GetBlock(newBlock.ParentHash(), newBlock.NumberU64()-1)
		if newBlock == nil {
			return fmt.Errorf("invalid new chain")
		}
	}
	// Ensure the user sees large reorgs
	if len(oldChain) > 0 && len(newChain) > 0 {
		logFn := log.Info
		msg := "Chain reorg detected"
		if len(oldChain) > 63 {
			msg = "Large chain reorg detected"
			logFn = log.Warn
		}
		logFn(msg, "number", commonBlock.Number(), "hash", commonBlock.Hash(),
			"drop", len(oldChain), "dropfrom", oldChain[0].Hash(), "add", len(newChain), "addfrom", newChain[0].Hash())
		blockReorgAddMeter.Mark(int64(len(newChain)))
		blockReorgDropMeter.Mark(int64(len(oldChain)))
	} else {
		log.Error("Impossible reorg, please file an issue", "oldnum", oldBlock.Number(), "oldhash", oldBlock.Hash(), "newnum", newBlock.Number(), "newhash", newBlock.Hash())
	}
	// Delete the old chain
	for _, oldBlock := range oldChain {
		rawdb.DeleteCanonicalHash(bc.db, oldBlock.NumberU64())
	}
	bc.insert(commonBlock)
	// Insert the new chain, taking care of the proper incremental order
	for i := len(newChain) - 1; i >= 0; i-- {
		// insert the block in the canonical way, re-writing history
		bc.insert(newChain[i])

		// Collect reborn logs due to chain reorg
		collectLogs(newChain[i].Hash(), false)

		// Write lookup entries for hash based transaction/receipt searches
		if bc.enableTxLookupIndex {
			rawdb.WriteTxLookupEntries(bc.db, newChain[i])
		}
		addedTxs = append(addedTxs, newChain[i].Transactions()...)
	}
	// When transactions get deleted from the database, the receipts that were
	// created in the fork must also be deleted
	for _, tx := range types.TxDifference(deletedTxs, addedTxs) {
		rawdb.DeleteTxLookupEntry(bc.db, tx.Hash())
	}
	// Delete any canonical number assignments above the new head
	number := bc.CurrentBlock().NumberU64()
	for i := number + 1; ; i++ {
		hash := rawdb.ReadCanonicalHash(bc.db, i)
		if hash == (common.Hash{}) {
			break
		}
		rawdb.DeleteCanonicalHash(bc.db, i)
	}

	if len(deletedLogs) > 0 {
		bc.rmLogsFeed.Send(RemovedLogsEvent{deletedLogs})
	}
	if _, err := bc.db.Commit(); err != nil {
		return err
	}

	if len(deletedLogs) > 0 {
		bc.rmLogsFeed.Send(RemovedLogsEvent{deletedLogs})
	}
	if len(rebirthLogs) > 0 {
		bc.logsFeed.Send(rebirthLogs)
	}
	if len(oldChain) > 0 {
		for _, block := range oldChain {
			bc.chainSideFeed.Send(ChainSideEvent{Block: block})
		}
	}
	return nil
}

// PostChainEvents iterates over the events generated by a chain insertion and
// posts them into the event feed.
// TODO: Should not expose PostChainEvents. The chain events should be posted in WriteBlock.
func (bc *BlockChain) PostChainEvents(events []interface{}, logs []*types.Log) {
	// post event logs for further processing
	if logs != nil {
		bc.logsFeed.Send(logs)
	}
	for _, event := range events {
		switch ev := event.(type) {
		case ChainEvent:
			bc.chainFeed.Send(ev)

		case ChainHeadEvent:
			bc.chainHeadFeed.Send(ev)

		case ChainSideEvent:
			bc.chainSideFeed.Send(ev)
		}
	}
}

func (bc *BlockChain) update() {
	futureTimer := time.NewTicker(5 * time.Second)
	defer futureTimer.Stop()
	for {
		select {
		case <-futureTimer.C:
			bc.procFutureBlocks()
		case <-bc.quit:
			return
		}
	}
}

// BadBlocks returns a list of the last 'bad blocks' that the client has seen on the network
func (bc *BlockChain) BadBlocks() []*types.Block {
	blocks := make([]*types.Block, 0, bc.badBlocks.Len())
	for _, hash := range bc.badBlocks.Keys() {
		if blk, exist := bc.badBlocks.Peek(hash); exist {
			block := blk.(*types.Block)
			blocks = append(blocks, block)
		}
	}
	return blocks
}

// addBadBlock adds a bad block to the bad-block LRU cache
func (bc *BlockChain) addBadBlock(block *types.Block) {
	bc.badBlocks.Add(block.Hash(), block)
}

// reportBlock logs a bad block error.
func (bc *BlockChain) reportBlock(block *types.Block, receipts types.Receipts, err error) {
	bc.addBadBlock(block)

	var receiptString string
	for i, receipt := range receipts {
		receiptString += fmt.Sprintf("\t %d: cumulative: %v gas: %v contract: %v status: %v tx: %v logs: %v bloom: %x state: %x\n",
			i, receipt.CumulativeGasUsed, receipt.GasUsed, receipt.ContractAddress.Hex(),
			receipt.Status, receipt.TxHash.Hex(), receipt.Logs, receipt.Bloom, receipt.PostState)
	}
	log.Error(fmt.Sprintf(`
########## BAD BLOCK #########
Chain config: %v

Number: %v
Hash: 0x%x
%v

Error: %v
##############################
`, bc.chainConfig, block.Number(), block.Hash(), receiptString, err))
}

// InsertHeaderChain attempts to insert the given header chain in to the local
// chain, possibly creating a reorg. If an error is returned, it will return the
// index number of the failing header as well an error describing what went wrong.
//
// The verify parameter can be used to fine tune whether nonce verification
// should be done or not. The reason behind the optional check is because some
// of the header retrieval mechanisms already need to verify nonces, as well as
// because nonces can be verified sparsely, not needing to check each.
func (bc *BlockChain) InsertHeaderChain(chain []*types.Header, checkFreq int) (int, error) {
	start := time.Now()
	if bc.db == nil {
		if i, err := bc.hc.ValidateHeaderChain(chain, checkFreq); err != nil {
			return i, err
		}
	} else {
		if i, err := bc.hc.ValidateHeaderChain(chain, checkFreq); err != nil {
			return i, err
		}
	}

	// Make sure only one thread manipulates the chain at once
	bc.chainmu.Lock()
	defer bc.chainmu.Unlock()

	if err := bc.addJob(); err != nil {
		return 0, err
	}
	defer bc.doneJob()

	whFunc := func(header *types.Header) error {
		_, err := bc.hc.WriteHeader(header)
		return err
	}
	return bc.hc.InsertHeaderChain(chain, whFunc, start)
}

// CurrentHeader retrieves the current head header of the canonical chain. The
// header is retrieved from the HeaderChain's internal cache.
func (bc *BlockChain) CurrentHeader() *types.Header {
	return bc.hc.CurrentHeader()
}

// GetTd retrieves a block's total difficulty in the canonical chain from the
// database by hash and number, caching it if found.
func (bc *BlockChain) GetTd(hash common.Hash, number uint64) *big.Int {
	return bc.hc.GetTd(bc.db, hash, number)
}

// GetTdByHash retrieves a block's total difficulty in the canonical chain from the
// database by hash, caching it if found.
func (bc *BlockChain) GetTdByHash(hash common.Hash) *big.Int {
	return bc.hc.GetTdByHash(hash)
}

// GetHeader retrieves a block header from the database by hash and number,
// caching it if found.
func (bc *BlockChain) GetHeader(hash common.Hash, number uint64) *types.Header {
	return bc.hc.GetHeader(hash, number)
}

// GetHeaderByHash retrieves a block header from the database by hash, caching it if
// found.
func (bc *BlockChain) GetHeaderByHash(hash common.Hash) *types.Header {
	return bc.hc.GetHeaderByHash(hash)
}

// HasHeader checks if a block header is present in the database or not, caching
// it if present.
func (bc *BlockChain) HasHeader(hash common.Hash, number uint64) bool {
	return bc.hc.HasHeader(hash, number)
}

// GetCanonicalHash returns the canonical hash for a given block number
func (bc *BlockChain) GetCanonicalHash(number uint64) common.Hash {
	return bc.hc.GetCanonicalHash(number)
}

// GetBlockHashesFromHash retrieves a number of block hashes starting at a given
// hash, fetching towards the genesis block.
func (bc *BlockChain) GetBlockHashesFromHash(hash common.Hash, max uint64) []common.Hash {
	return bc.hc.GetBlockHashesFromHash(hash, max)
}

// GetAncestor retrieves the Nth ancestor of a given block. It assumes that either the given block or
// a close ancestor of it is canonical. maxNonCanonical points to a downwards counter limiting the
// number of blocks to be individually checked before we reach the canonical chain.
//
// Note: ancestor == 0 returns the same block, 1 returns its parent and so on.
func (bc *BlockChain) GetAncestor(hash common.Hash, number, ancestor uint64, maxNonCanonical *uint64) (common.Hash, uint64) {
	return bc.hc.GetAncestor(hash, number, ancestor, maxNonCanonical)
}

// GetHeaderByNumber retrieves a block header from the database by number,
// caching it (associated with its hash) if found.
func (bc *BlockChain) GetHeaderByNumber(number uint64) *types.Header {
	return bc.hc.GetHeaderByNumber(number)
}

// Config retrieves the chain's fork configuration.
func (bc *BlockChain) Config() *params.ChainConfig { return bc.chainConfig }

// Engine retrieves the blockchain's consensus engine.
func (bc *BlockChain) Engine() consensus.Engine { return bc.engine }

// SubscribeRemovedLogsEvent registers a subscription of RemovedLogsEvent.
func (bc *BlockChain) SubscribeRemovedLogsEvent(ch chan<- RemovedLogsEvent) event.Subscription {
	return bc.scope.Track(bc.rmLogsFeed.Subscribe(ch))
}

// SubscribeChainEvent registers a subscription of ChainEvent.
func (bc *BlockChain) SubscribeChainEvent(ch chan<- ChainEvent) event.Subscription {
	return bc.scope.Track(bc.chainFeed.Subscribe(ch))
}

// SubscribeChainHeadEvent registers a subscription of ChainHeadEvent.
func (bc *BlockChain) SubscribeChainHeadEvent(ch chan<- ChainHeadEvent) event.Subscription {
	return bc.scope.Track(bc.chainHeadFeed.Subscribe(ch))
}

// SubscribeChainSideEvent registers a subscription of ChainSideEvent.
func (bc *BlockChain) SubscribeChainSideEvent(ch chan<- ChainSideEvent) event.Subscription {
	return bc.scope.Track(bc.chainSideFeed.Subscribe(ch))
}

// SubscribeLogsEvent registers a subscription of []*types.Log.
func (bc *BlockChain) SubscribeLogsEvent(ch chan<- []*types.Log) event.Subscription {
	return bc.scope.Track(bc.logsFeed.Subscribe(ch))
}

// SubscribeBlockProcessingEvent registers a subscription of bool where true means
// block processing has started while false means it has stopped.
func (bc *BlockChain) SubscribeBlockProcessingEvent(ch chan<- bool) event.Subscription {
	return bc.scope.Track(bc.blockProcFeed.Subscribe(ch))
}

func (bc *BlockChain) ChainDb() ethdb.Database {
	return bc.db
}

func (bc *BlockChain) NoHistory() bool {
	return bc.cacheConfig.NoHistory
}

func (bc *BlockChain) IsNoHistory(currentBlock *big.Int) bool {
	if currentBlock == nil {
		return bc.cacheConfig.NoHistory
	}

	if !bc.cacheConfig.NoHistory {
		return false
	}

	var isArchiveInterval bool
	currentBlockNumber := bc.CurrentBlock().Number().Uint64()
	highestKnownBlock := bc.GetHeightKnownBlock()
	if highestKnownBlock > currentBlockNumber {
		isArchiveInterval = (currentBlock.Uint64() - highestKnownBlock) <= bc.cacheConfig.ArchiveSyncInterval
	} else {
		isArchiveInterval = (currentBlock.Uint64() - currentBlockNumber) <= bc.cacheConfig.ArchiveSyncInterval
	}

	return bc.cacheConfig.NoHistory || isArchiveInterval
}

func (bc *BlockChain) NotifyHeightKnownBlock(h uint64) {
	bc.highestKnownBlockMu.Lock()
	if bc.highestKnownBlock < h {
		bc.highestKnownBlock = h
	}
	bc.highestKnownBlockMu.Unlock()
}

func (bc *BlockChain) GetHeightKnownBlock() uint64 {
	bc.highestKnownBlockMu.Lock()
	defer bc.highestKnownBlockMu.Unlock()
	return bc.highestKnownBlock
}

func (bc *BlockChain) WithContext(ctx context.Context, blockNum *big.Int) context.Context {
	ctx = bc.Config().WithEIPsFlags(ctx, blockNum)
	ctx = params.WithNoHistory(ctx, bc.NoHistory(), bc.IsNoHistory)
	return ctx
}

type Pruner interface {
	Start() error
	Stop()
}

// addJob should be called only for public methods
func (bc *BlockChain) addJob() error {
	bc.quitMu.RLock()
	defer bc.quitMu.RUnlock()
	if bc.getProcInterrupt() {
		return errors.New("blockchain is stopped")
	}
	bc.wg.Add(1)

	return nil
}

func (bc *BlockChain) doneJob() {
	bc.wg.Done()
}

func (bc *BlockChain) waitJobs() {
	bc.quitMu.Lock()
	atomic.StoreInt32(&bc.procInterrupt, 1)
	bc.wg.Wait()
	bc.quitMu.Unlock()
}<|MERGE_RESOLUTION|>--- conflicted
+++ resolved
@@ -350,7 +350,6 @@
 func (bc *BlockChain) GetTrieDbState() (*state.TrieDbState, error) {
 	if bc.trieDbState == nil {
 		var err error
-<<<<<<< HEAD
 		currentBlockNr := bc.CurrentBlock().NumberU64()
 		bc.trieDbState, err = bc.GetTrieDbStateByBlock(bc.CurrentBlock().Header().Root, currentBlockNr, false)
 		if err != nil {
@@ -366,16 +365,13 @@
 	if bc.trieDbState == nil || bc.trieDbState.LastRoot() != root || bc.trieDbState.GetBlockNr() != blockNr {
 		log.Info("Creating IntraBlockState from latest state", "block", blockNr)
 		tds, err := state.NewTrieDbState(root, bc.db, blockNr, getStored)
-=======
-		bc.trieDbState, err = state.NewTrieDbState(bc.CurrentBlock().Header().Root, bc.db, currentBlockNr)
-		bc.trieDbState.EnablePreimages(bc.enablePreimages)
->>>>>>> 8a632e76
 		if err != nil {
 			log.Error("Creation aborted", "error", err)
 			return nil, err
 		}
 		tds.SetNoHistory(bc.NoHistory())
 		tds.SetResolveReads(bc.resolveReads)
+		tds.EnablePreimages(bc.enablePreimages)
 		if err := tds.Rebuild(); err != nil {
 			log.Error("Rebuiling aborted", "error", err)
 			return nil, err
@@ -1348,7 +1344,8 @@
 // wrong.
 //
 // After insertion is done, all accumulated events will be fired.
-func (bc *BlockChain) InsertChain(chain types.Blocks) (int, error) {
+func (bc *BlockChain) InsertChain(chain types.Blocks, debug ...bool) (int, error) {
+	isDebug := len(debug) > 0
 	// Sanity check that we have something meaningful to import
 	if len(chain) == 0 {
 		return 0, nil
@@ -1381,7 +1378,13 @@
 	}
 	ctx := bc.WithContext(context.Background(), chain[0].Number())
 	bc.chainmu.Lock()
-	n, events, logs, err := bc.insertChain(ctx, chain, true)
+
+	var innerDebug []int
+	if isDebug {
+		innerDebug = append(innerDebug, 1)
+		fmt.Println("YYYYY", chain[0].Number())
+	}
+	n, events, logs, err := bc.insertChain(ctx, chain, true, innerDebug...)
 	bc.chainmu.Unlock()
 	bc.doneJob()
 
@@ -1397,7 +1400,8 @@
 // racey behaviour. If a sidechain import is in progress, and the historic state
 // is imported, but then new canon-head is added before the actual sidechain
 // completes, then the historic state could be pruned again
-func (bc *BlockChain) insertChain(ctx context.Context, chain types.Blocks, verifySeals bool) (int, []interface{}, []*types.Log, error) {
+func (bc *BlockChain) insertChain(ctx context.Context, chain types.Blocks, verifySeals bool, debug ...int) (int, []interface{}, []*types.Log, error) {
+	isDebug := len(debug) > 0
 	log.Info("Inserting chain", "start", chain[0].NumberU64(), "end", chain[len(chain)-1].NumberU64())
 	// If the chain is terminating, don't even bother starting u
 	if bc.getProcInterrupt() {
@@ -1573,6 +1577,9 @@
 		if parent != nil {
 			parentRoot = parent.Root()
 		}
+		if isDebug {
+			fmt.Println("XXXXX-0", i, block.Number(), debug)
+		}
 		if parent != nil && root != parentRoot && !bc.cacheConfig.DownloadOnly {
 			log.Info("Rewinding from", "block", bc.CurrentBlock().NumberU64(), "to block", readBlockNr)
 			if _, err = bc.db.Commit(); err != nil {
@@ -1581,24 +1588,39 @@
 				bc.trieDbState = nil
 				return 0, events, coalescedLogs, err
 			}
+			if isDebug {
+				fmt.Println("XXXXX-0.1", i, block.Number(), debug)
+			}
 			if err = bc.trieDbState.UnwindTo(readBlockNr); err != nil {
 				bc.db.Rollback()
 				log.Error("Could not rewind", "error", err)
 				bc.trieDbState = nil
 				return 0, events, coalescedLogs, err
 			}
+			if isDebug {
+				fmt.Println("XXXXX-0.2", i, block.Number(), debug)
+			}
 			root := bc.trieDbState.LastRoot()
+			if isDebug {
+				fmt.Println("XXXXX-0.3", i, block.Number(), debug)
+			}
 			if root != parentRoot {
 				log.Error("Incorrect rewinding", "root", fmt.Sprintf("%x", root), "expected", fmt.Sprintf("%x", parentRoot))
 				bc.db.Rollback()
 				bc.trieDbState = nil
 				return 0, events, coalescedLogs, fmt.Errorf("incorrect rewinding: wrong root %x, expected %x", root, parentRoot)
 			}
+			if isDebug {
+				fmt.Println("XXXXX-0.4", i, block.Number(), debug)
+			}
 			currentBlock := bc.CurrentBlock()
-			if err := bc.reorg(currentBlock, parent); err != nil {
+			if err = bc.reorg(currentBlock, parent, debug...); err != nil {
 				bc.db.Rollback()
 				bc.trieDbState = nil
 				return 0, events, coalescedLogs, err
+			}
+			if isDebug {
+				fmt.Println("XXXXX-0.5", i, block.Number(), debug)
 			}
 			if _, err = bc.db.Commit(); err != nil {
 				log.Error("Could not commit chainDb after rewinding", "error", err)
@@ -1606,11 +1628,17 @@
 				bc.trieDbState = nil
 				return 0, events, coalescedLogs, err
 			}
+			if isDebug {
+				fmt.Println("XXXXX-0.6", i, block.Number(), debug)
+			}
 		}
 		var stateDB *state.IntraBlockState
 		var receipts types.Receipts
 		var logs []*types.Log
 		var usedGas uint64
+		if isDebug {
+			fmt.Println("XXXXX-1", i, block.Number(), debug)
+		}
 		if !bc.cacheConfig.DownloadOnly {
 			stateDB = state.New(bc.trieDbState)
 			// Process block using the parent state as reference point.
@@ -1655,7 +1683,9 @@
 
 			blockValidationTimer.Update(time.Since(substart) - (statedb.AccountHashes + statedb.StorageHashes - triehash))
 		*/
-
+		if isDebug {
+			fmt.Println("XXXXX-2", i, block.Number(), debug)
+		}
 		// Write the block to the chain and get the status.
 		status, err := bc.writeBlockWithState(block, receipts, stateDB, bc.trieDbState)
 		//t3 := time.Now()
@@ -1674,7 +1704,9 @@
 			blockWriteTimer.Update(time.Since(substart) - statedb.AccountCommits - statedb.StorageCommits)
 			blockInsertTimer.UpdateSince(start)
 		*/
-
+		if isDebug {
+			fmt.Println("XXXXX-3", i, block.Number(), debug)
+		}
 		switch status {
 		case CanonStatTy:
 			log.Debug("Inserted new block", "number", block.Number(), "hash", block.Hash(),
@@ -1707,6 +1739,10 @@
 		stats.processed++
 		stats.usedGas += usedGas
 		stats.report(chain, i, bc.db)
+
+		if isDebug {
+			fmt.Println("XXXXX-4", i, block.Number(), debug)
+		}
 		if commitStats.needToCommit(chain, bc.db, i) {
 			var written uint64
 			if written, err = bc.db.Commit(); err != nil {
@@ -1784,7 +1820,7 @@
 // reorg takes two blocks, an old chain and a new chain and will reconstruct the
 // blocks and inserts them to be part of the new canonical chain and accumulates
 // potential missing transactions and post an event about them.
-func (bc *BlockChain) reorg(oldBlock, newBlock *types.Block) error {
+func (bc *BlockChain) reorg(oldBlock, newBlock *types.Block, debug ...int) error {
 	var (
 		newChain    types.Blocks
 		oldChain    types.Blocks
@@ -1819,6 +1855,10 @@
 			}
 		}
 	)
+	isDebug := len(debug) > 0
+	if isDebug {
+		fmt.Println("ZZZZZ 1", oldBlock.NumberU64(), newBlock.NumberU64())
+	}
 	// Reduce the longer chain to the same number as the shorter one
 	// first reduce whoever is higher bound
 	if oldBlock.NumberU64() > newBlock.NumberU64() {
@@ -1834,6 +1874,9 @@
 			newChain = append(newChain, newBlock)
 		}
 	}
+	if isDebug {
+		fmt.Println("ZZZZZ 2", oldBlock.NumberU64(), newBlock.NumberU64())
+	}
 	if oldBlock == nil {
 		return fmt.Errorf("invalid old chain")
 	}
@@ -1865,6 +1908,9 @@
 			return fmt.Errorf("invalid new chain")
 		}
 	}
+	if isDebug {
+		fmt.Println("ZZZZZ 3", oldBlock.NumberU64(), newBlock.NumberU64())
+	}
 	// Ensure the user sees large reorgs
 	if len(oldChain) > 0 && len(newChain) > 0 {
 		logFn := log.Info
@@ -1880,11 +1926,20 @@
 	} else {
 		log.Error("Impossible reorg, please file an issue", "oldnum", oldBlock.Number(), "oldhash", oldBlock.Hash(), "newnum", newBlock.Number(), "newhash", newBlock.Hash())
 	}
+	if isDebug {
+		fmt.Println("ZZZZZ 4", oldBlock.NumberU64(), newBlock.NumberU64())
+	}
 	// Delete the old chain
 	for _, oldBlock := range oldChain {
 		rawdb.DeleteCanonicalHash(bc.db, oldBlock.NumberU64())
 	}
+	if isDebug {
+		fmt.Println("ZZZZZ 5", oldBlock.NumberU64(), newBlock.NumberU64())
+	}
 	bc.insert(commonBlock)
+	if isDebug {
+		fmt.Println("ZZZZZ 6", oldBlock.NumberU64(), newBlock.NumberU64())
+	}
 	// Insert the new chain, taking care of the proper incremental order
 	for i := len(newChain) - 1; i >= 0; i-- {
 		// insert the block in the canonical way, re-writing history
@@ -1899,10 +1954,16 @@
 		}
 		addedTxs = append(addedTxs, newChain[i].Transactions()...)
 	}
+	if isDebug {
+		fmt.Println("ZZZZZ 7", oldBlock.NumberU64(), newBlock.NumberU64())
+	}
 	// When transactions get deleted from the database, the receipts that were
 	// created in the fork must also be deleted
 	for _, tx := range types.TxDifference(deletedTxs, addedTxs) {
 		rawdb.DeleteTxLookupEntry(bc.db, tx.Hash())
+	}
+	if isDebug {
+		fmt.Println("ZZZZZ 8", oldBlock.NumberU64(), newBlock.NumberU64())
 	}
 	// Delete any canonical number assignments above the new head
 	number := bc.CurrentBlock().NumberU64()
@@ -1913,14 +1974,21 @@
 		}
 		rawdb.DeleteCanonicalHash(bc.db, i)
 	}
-
+	if isDebug {
+		fmt.Println("ZZZZZ 9", oldBlock.NumberU64(), newBlock.NumberU64(), len(deletedLogs))
+	}
 	if len(deletedLogs) > 0 {
 		bc.rmLogsFeed.Send(RemovedLogsEvent{deletedLogs})
 	}
+	if isDebug {
+		fmt.Println("ZZZZZ 10", oldBlock.NumberU64(), newBlock.NumberU64())
+	}
 	if _, err := bc.db.Commit(); err != nil {
 		return err
 	}
-
+	if isDebug {
+		fmt.Println("ZZZZZ 11", oldBlock.NumberU64(), newBlock.NumberU64())
+	}
 	if len(deletedLogs) > 0 {
 		bc.rmLogsFeed.Send(RemovedLogsEvent{deletedLogs})
 	}
@@ -1931,6 +1999,9 @@
 		for _, block := range oldChain {
 			bc.chainSideFeed.Send(ChainSideEvent{Block: block})
 		}
+	}
+	if isDebug {
+		fmt.Println("ZZZZZ 12", oldBlock.NumberU64(), newBlock.NumberU64())
 	}
 	return nil
 }
