--- conflicted
+++ resolved
@@ -20,17 +20,10 @@
 import (
 	"encoding/json"
 	"fmt"
-<<<<<<< HEAD
 	"math/big"
 	"time"
 
-	"github.com/ledgerwatch/erigon-lib/metrics"
-
-=======
-	"time"
-
 	"github.com/ledgerwatch/log/v3"
->>>>>>> 3b5cfa36
 	"golang.org/x/crypto/sha3"
 	"golang.org/x/exp/slices"
 
@@ -128,7 +121,6 @@
 	gp := new(GasPool)
 	gp.AddGas(block.GasLimit()).AddBlobGas(chainConfig.GetMaxBlobGasPerBlock())
 
-<<<<<<< HEAD
 	var (
 		rejectedTxs []*RejectedTx
 		includedTxs types.Transactions
@@ -144,15 +136,11 @@
 	}
 
 	if err := InitializeBlockExecution(engine, chainReader, block.Header(), chainConfig, ibs, logger, bcLogger); err != nil {
-=======
-	if err := InitializeBlockExecution(engine, chainReader, block.Header(), chainConfig, ibs, logger); err != nil {
->>>>>>> 3b5cfa36
 		return nil, err
 	}
 
-	var rejectedTxs []*RejectedTx
-	includedTxs := make(types.Transactions, 0, block.Transactions().Len())
-	receipts := make(types.Receipts, 0, block.Transactions().Len())
+	includedTxs = make(types.Transactions, 0, block.Transactions().Len())
+	receipts = make(types.Receipts, 0, block.Transactions().Len())
 	noop := state.NewNoopWriter()
 	for i, tx := range block.Transactions() {
 		ibs.SetTxContext(tx.Hash(), block.Hash(), i)
