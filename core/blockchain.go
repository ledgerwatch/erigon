// Copyright 2014 The go-ethereum Authors
// This file is part of the go-ethereum library.
//
// The go-ethereum library is free software: you can redistribute it and/or modify
// it under the terms of the GNU Lesser General Public License as published by
// the Free Software Foundation, either version 3 of the License, or
// (at your option) any later version.
//
// The go-ethereum library is distributed in the hope that it will be useful,
// but WITHOUT ANY WARRANTY; without even the implied warranty of
// MERCHANTABILITY or FITNESS FOR A PARTICULAR PURPOSE. See the
// GNU Lesser General Public License for more details.
//
// You should have received a copy of the GNU Lesser General Public License
// along with the go-ethereum library. If not, see <http://www.gnu.org/licenses/>.

// Package core implements the Ethereum consensus protocol.
package core

import (
	"fmt"
	"math/big"
	"time"

	"github.com/ledgerwatch/erigon-lib/chain"
	libcommon "github.com/ledgerwatch/erigon-lib/common"
	"golang.org/x/crypto/sha3"
	"golang.org/x/exp/slices"

	"github.com/ledgerwatch/erigon/core/systemcontracts"
	"github.com/ledgerwatch/erigon/core/vm/evmtypes"
	"github.com/ledgerwatch/erigon/params"
	"github.com/ledgerwatch/erigon/rlp"

	metrics2 "github.com/VictoriaMetrics/metrics"

	"github.com/ledgerwatch/erigon/common/math"
	"github.com/ledgerwatch/erigon/common/u256"
	"github.com/ledgerwatch/erigon/consensus"
	"github.com/ledgerwatch/erigon/consensus/misc"
	"github.com/ledgerwatch/erigon/core/state"
	"github.com/ledgerwatch/erigon/core/types"
	"github.com/ledgerwatch/erigon/core/vm"
)

var (
	BlockExecutionTimer = metrics2.GetOrCreateSummary("chain_execution_seconds")
)

type SyncMode string

const (
	TriesInMemory = 128
)

type RejectedTx struct {
	Index int    `json:"index"    gencodec:"required"`
	Err   string `json:"error"    gencodec:"required"`
}

type RejectedTxs []*RejectedTx

type EphemeralExecResult struct {
	StateRoot        libcommon.Hash        `json:"stateRoot"`
	TxRoot           libcommon.Hash        `json:"txRoot"`
	ReceiptRoot      libcommon.Hash        `json:"receiptsRoot"`
	LogsHash         libcommon.Hash        `json:"logsHash"`
	Bloom            types.Bloom           `json:"logsBloom"        gencodec:"required"`
	Receipts         types.Receipts        `json:"receipts"`
	Rejected         RejectedTxs           `json:"rejected,omitempty"`
	Difficulty       *math.HexOrDecimal256 `json:"currentDifficulty" gencodec:"required"`
	GasUsed          math.HexOrDecimal64   `json:"gasUsed"`
	StateSyncReceipt *types.Receipt        `json:"-"`
}

func ExecuteBlockEphemerallyForBSC(
	chainConfig *chain.Config,
	vmConfig *vm.Config,
	blockHashFunc func(n uint64) libcommon.Hash,
	engine consensus.Engine,
	block *types.Block,
	stateReader state.StateReader,
	stateWriter state.WriterWithChangeSets,
	epochReader consensus.EpochReader,
	chainReader consensus.ChainHeaderReader,
	getTracer func(txIndex int, txHash libcommon.Hash) (vm.EVMLogger, error),
) (*EphemeralExecResult, error) {
	defer BlockExecutionTimer.UpdateDuration(time.Now())
	block.Uncles()
	ibs := state.New(stateReader)
	header := block.Header()
	usedGas := new(uint64)
	usedDataGas := new(uint64)
	gp := new(GasPool)
	gp.AddGas(block.GasLimit()).AddDataGas(params.MaxDataGasPerBlock)

	var (
		rejectedTxs []*RejectedTx
		includedTxs types.Transactions
		receipts    types.Receipts
	)

	var excessDataGas *big.Int
	ph := chainReader.GetHeaderByHash(block.ParentHash())
	if ph != nil {
		excessDataGas = ph.ExcessDataGas
	}

	if !vmConfig.ReadOnly {
		if err := InitializeBlockExecution(engine, chainReader, epochReader, block.Header(), block.Transactions(), block.Uncles(), chainConfig, ibs); err != nil {
			return nil, err
		}
	}

	if chainConfig.DAOForkBlock != nil && chainConfig.DAOForkBlock.Cmp(block.Number()) == 0 {
		misc.ApplyDAOHardFork(ibs)
	}
	systemcontracts.UpgradeBuildInSystemContract(chainConfig, header.Number, ibs)
	noop := state.NewNoopWriter()
	posa, isPoSA := engine.(consensus.PoSA)
	//fmt.Printf("====txs processing start: %d====\n", block.NumberU64())

	for i, tx := range block.Transactions() {
		if isPoSA {
			if isSystemTx, err := posa.IsSystemTransaction(tx, block.Header()); err != nil {
				return nil, err
			} else if isSystemTx {
				continue
			}
		}
		ibs.Prepare(tx.Hash(), block.Hash(), i)
		writeTrace := false
		if vmConfig.Debug && vmConfig.Tracer == nil {
			tracer, err := getTracer(i, tx.Hash())
			if err != nil {
				return nil, fmt.Errorf("could not obtain tracer: %w", err)
			}
			vmConfig.Tracer = tracer
			writeTrace = true
		}

		receipt, _, err := ApplyTransaction(chainConfig, blockHashFunc, engine, nil, gp, ibs, noop, header, excessDataGas, tx, usedGas, usedDataGas, *vmConfig)
		if writeTrace {
			if ftracer, ok := vmConfig.Tracer.(vm.FlushableTracer); ok {
				ftracer.Flush(tx)
			}

			vmConfig.Tracer = nil
		}
		if err != nil {
			if !vmConfig.StatelessExec {
				return nil, fmt.Errorf("could not apply tx %d from block %d [%v]: %w", i, block.NumberU64(), tx.Hash().Hex(), err)
			}
			rejectedTxs = append(rejectedTxs, &RejectedTx{i, err.Error()})
		} else {
			includedTxs = append(includedTxs, tx)
			if !vmConfig.NoReceipts {
				receipts = append(receipts, receipt)
			}
		}
	}

	var newBlock *types.Block
	var receiptSha libcommon.Hash
	if !vmConfig.ReadOnly {
		// We're doing this hack for BSC to avoid changing consensus interfaces a lot. BSC modifies txs and receipts by appending
		// system transactions, and they increase used gas and write cumulative gas to system receipts, that's why we need
		// to deduct system gas before. This line is equal to "blockGas-systemGas", but since we don't know how much gas is
		// used by system transactions we just override. Of course, we write used by block gas back. It also always true
		// that used gas by block is always equal to original's block header gas, and it's checked by receipts root verification
		// otherwise it causes block verification error.
		header.GasUsed = *usedGas
		syscall := func(contract libcommon.Address, data []byte) ([]byte, error) {
			return SysCallContract(contract, data, *chainConfig, ibs, header, engine, false /* constCall */, excessDataGas)
		}
		outTxs, outReceipts, err := engine.Finalize(chainConfig, header, ibs, block.Transactions(), block.Uncles(), receipts, block.Withdrawals(), epochReader, chainReader, syscall)
		if err != nil {
			return nil, err
		}
		*usedGas = header.GasUsed

		// We need repack this block because transactions and receipts might be changed by consensus, and
		// it won't pass receipts hash or bloom verification
		newBlock = types.NewBlock(block.Header(), outTxs, block.Uncles(), outReceipts, block.Withdrawals())
		// Update receipts
		if !vmConfig.NoReceipts {
			receipts = outReceipts
		}
		receiptSha = newBlock.ReceiptHash()
	} else {
		newBlock = block
		receiptSha = types.DeriveSha(receipts)
	}

	if chainConfig.IsByzantium(header.Number.Uint64()) && !vmConfig.NoReceipts {
		if !vmConfig.StatelessExec && receiptSha != block.ReceiptHash() {
			return nil, fmt.Errorf("mismatched receipt headers for block %d (%s != %s)", block.NumberU64(), receiptSha.Hex(), block.ReceiptHash().Hex())
		}
	}
	if !vmConfig.StatelessExec && newBlock.GasUsed() != header.GasUsed {
		return nil, fmt.Errorf("gas used by execution: %d, in header: %d, in new Block: %v", *usedGas, header.GasUsed, newBlock.GasUsed())
	}

	var bloom types.Bloom
	if !vmConfig.NoReceipts {
		bloom = newBlock.Bloom()
		if !vmConfig.StatelessExec && bloom != header.Bloom {
			return nil, fmt.Errorf("bloom computed by execution: %x, in header: %x", bloom, header.Bloom)
		}
	}

	if err := ibs.CommitBlock(chainConfig.Rules(header.Number.Uint64(), header.Time), stateWriter); err != nil {
		return nil, fmt.Errorf("committing block %d failed: %w", header.Number.Uint64(), err)
	} else if err := stateWriter.WriteChangeSets(); err != nil {
		return nil, fmt.Errorf("writing changesets for block %d failed: %w", header.Number.Uint64(), err)
	}

	execRs := &EphemeralExecResult{
		TxRoot:      types.DeriveSha(includedTxs),
		ReceiptRoot: receiptSha,
		Bloom:       bloom,
		Receipts:    receipts,
		Difficulty:  (*math.HexOrDecimal256)(block.Header().Difficulty),
		GasUsed:     math.HexOrDecimal64(*usedGas),
		Rejected:    rejectedTxs,
	}

	return execRs, nil
}

// ExecuteBlockEphemerally runs a block from provided stateReader and
// writes the result to the provided stateWriter
func ExecuteBlockEphemerally(
	chainConfig *chain.Config,
	vmConfig *vm.Config,
	blockHashFunc func(n uint64) libcommon.Hash,
	engine consensus.Engine,
	block *types.Block,
	stateReader state.StateReader,
	stateWriter state.WriterWithChangeSets,
	epochReader consensus.EpochReader,
	chainReader consensus.ChainHeaderReader,
	getTracer func(txIndex int, txHash libcommon.Hash) (vm.EVMLogger, error),
) (*EphemeralExecResult, error) {

	defer BlockExecutionTimer.UpdateDuration(time.Now())
	block.Uncles()
	ibs := state.New(stateReader)
	header := block.Header()
	usedGas := new(uint64)
	usedDataGas := new(uint64)
	gp := new(GasPool)
	gp.AddGas(block.GasLimit()).AddDataGas(params.MaxDataGasPerBlock)

	var (
		rejectedTxs []*RejectedTx
		includedTxs types.Transactions
		receipts    types.Receipts
	)

	var excessDataGas *big.Int
	if chainReader != nil {
		// TODO(eip-4844): understand why chainReader is sometimes nil (e.g. certain test cases)
		ph := chainReader.GetHeaderByHash(block.ParentHash())
		if ph != nil {
			excessDataGas = ph.ExcessDataGas
		}
	}

	if !vmConfig.ReadOnly {
		if err := InitializeBlockExecution(engine, chainReader, epochReader, block.Header(), block.Transactions(), block.Uncles(), chainConfig, ibs); err != nil {
			return nil, err
		}
	}

	if chainConfig.DAOForkBlock != nil && chainConfig.DAOForkBlock.Cmp(block.Number()) == 0 {
		misc.ApplyDAOHardFork(ibs)
	}
	noop := state.NewNoopWriter()
	//fmt.Printf("====txs processing start: %d====\n", block.NumberU64())

	for i, tx := range block.Transactions() {
		ibs.Prepare(tx.Hash(), block.Hash(), i)
		writeTrace := false
		if vmConfig.Debug && vmConfig.Tracer == nil {
			tracer, err := getTracer(i, tx.Hash())
			if err != nil {
				return nil, fmt.Errorf("could not obtain tracer: %w", err)
			}
			vmConfig.Tracer = tracer
			writeTrace = true
		}

		receipt, _, err := ApplyTransaction(chainConfig, blockHashFunc, engine, nil, gp, ibs, noop, header, excessDataGas, tx, usedGas, usedDataGas, *vmConfig)
		if writeTrace {
			if ftracer, ok := vmConfig.Tracer.(vm.FlushableTracer); ok {
				ftracer.Flush(tx)
			}

			vmConfig.Tracer = nil
		}
		if err != nil {
			if !vmConfig.StatelessExec {
				return nil, fmt.Errorf("could not apply tx %d from block %d [%v]: %w", i, block.NumberU64(), tx.Hash().Hex(), err)
			}
			rejectedTxs = append(rejectedTxs, &RejectedTx{i, err.Error()})
		} else {
			includedTxs = append(includedTxs, tx)
			if !vmConfig.NoReceipts {
				receipts = append(receipts, receipt)
			}
		}
	}

	receiptSha := types.DeriveSha(receipts)
	if !vmConfig.StatelessExec && chainConfig.IsByzantium(header.Number.Uint64()) && !vmConfig.NoReceipts && receiptSha != block.ReceiptHash() {
		return nil, fmt.Errorf("mismatched receipt headers for block %d (%s != %s)", block.NumberU64(), receiptSha.Hex(), block.ReceiptHash().Hex())
	}

	if !vmConfig.StatelessExec && *usedGas != header.GasUsed {
		return nil, fmt.Errorf("gas used by execution: %d, in header: %d", *usedGas, header.GasUsed)
	}

	var bloom types.Bloom
	if !vmConfig.NoReceipts {
		bloom = types.CreateBloom(receipts)
		if !vmConfig.StatelessExec && bloom != header.Bloom {
			return nil, fmt.Errorf("bloom computed by execution: %x, in header: %x", bloom, header.Bloom)
		}
	}
	if !vmConfig.ReadOnly {
		txs := block.Transactions()
		if _, _, _, err := FinalizeBlockExecution(engine, stateReader, block.Header(), txs, block.Uncles(), stateWriter, chainConfig, ibs, receipts, block.Withdrawals(), epochReader, chainReader, false); err != nil {
			return nil, err
		}
	}
	blockLogs := ibs.Logs()
	execRs := &EphemeralExecResult{
		TxRoot:      types.DeriveSha(includedTxs),
		ReceiptRoot: receiptSha,
		Bloom:       bloom,
		LogsHash:    rlpHash(blockLogs),
		Receipts:    receipts,
		Difficulty:  (*math.HexOrDecimal256)(header.Difficulty),
		GasUsed:     math.HexOrDecimal64(*usedGas),
		Rejected:    rejectedTxs,
	}

	return execRs, nil
}

// ExecuteBlockEphemerallyBor runs a block from provided stateReader and
// writes the result to the provided stateWriter
func ExecuteBlockEphemerallyBor(
	chainConfig *chain.Config,
	vmConfig *vm.Config,
	blockHashFunc func(n uint64) libcommon.Hash,
	engine consensus.Engine,
	block *types.Block,
	stateReader state.StateReader,
	stateWriter state.WriterWithChangeSets,
	epochReader consensus.EpochReader,
	chainReader consensus.ChainHeaderReader,
	getTracer func(txIndex int, txHash libcommon.Hash) (vm.EVMLogger, error),
) (*EphemeralExecResult, error) {

	defer BlockExecutionTimer.UpdateDuration(time.Now())
	block.Uncles()
	ibs := state.New(stateReader)
	header := block.Header()
	usedGas := new(uint64)
	usedDataGas := new(uint64)
	gp := new(GasPool)
	gp.AddGas(block.GasLimit()).AddDataGas(params.MaxDataGasPerBlock)

	var (
		rejectedTxs []*RejectedTx
		includedTxs types.Transactions
		receipts    types.Receipts
	)

	var excessDataGas *big.Int
	ph := chainReader.GetHeaderByHash(block.ParentHash())
	if ph != nil {
		excessDataGas = ph.ExcessDataGas
	}

	if !vmConfig.ReadOnly {
		if err := InitializeBlockExecution(engine, chainReader, epochReader, block.Header(), block.Transactions(), block.Uncles(), chainConfig, ibs); err != nil {
			return nil, err
		}
	}

	if chainConfig.DAOForkBlock != nil && chainConfig.DAOForkBlock.Cmp(block.Number()) == 0 {
		misc.ApplyDAOHardFork(ibs)
	}
	noop := state.NewNoopWriter()
	//fmt.Printf("====txs processing start: %d====\n", block.NumberU64())
	for i, tx := range block.Transactions() {
		ibs.Prepare(tx.Hash(), block.Hash(), i)
		writeTrace := false
		if vmConfig.Debug && vmConfig.Tracer == nil {
			tracer, err := getTracer(i, tx.Hash())
			if err != nil {
				return nil, fmt.Errorf("could not obtain tracer: %w", err)
			}
			vmConfig.Tracer = tracer
			writeTrace = true
		}

		receipt, _, err := ApplyTransaction(chainConfig, blockHashFunc, engine, nil, gp, ibs, noop, header, excessDataGas, tx, usedGas, usedDataGas, *vmConfig)
		if writeTrace {
			if ftracer, ok := vmConfig.Tracer.(vm.FlushableTracer); ok {
				ftracer.Flush(tx)
			}

			vmConfig.Tracer = nil
		}
		if err != nil {
			if !vmConfig.StatelessExec {
				return nil, fmt.Errorf("could not apply tx %d from block %d [%v]: %w", i, block.NumberU64(), tx.Hash().Hex(), err)
			}
			rejectedTxs = append(rejectedTxs, &RejectedTx{i, err.Error()})
		} else {
			includedTxs = append(includedTxs, tx)
			if !vmConfig.NoReceipts {
				receipts = append(receipts, receipt)
			}
		}
	}

	receiptSha := types.DeriveSha(receipts)
	if !vmConfig.StatelessExec && chainConfig.IsByzantium(header.Number.Uint64()) && !vmConfig.NoReceipts && receiptSha != block.ReceiptHash() {
		return nil, fmt.Errorf("mismatched receipt headers for block %d (%s != %s)", block.NumberU64(), receiptSha.Hex(), block.ReceiptHash().Hex())
	}

	if !vmConfig.StatelessExec && *usedGas != header.GasUsed {
		return nil, fmt.Errorf("gas used by execution: %d, in header: %d", *usedGas, header.GasUsed)
	}

	var bloom types.Bloom
	if !vmConfig.NoReceipts {
		bloom = types.CreateBloom(receipts)
		if !vmConfig.StatelessExec && bloom != header.Bloom {
			return nil, fmt.Errorf("bloom computed by execution: %x, in header: %x", bloom, header.Bloom)
		}
	}
	if !vmConfig.ReadOnly {
		txs := block.Transactions()
		if _, _, _, err := FinalizeBlockExecution(engine, stateReader, block.Header(), txs, block.Uncles(), stateWriter, chainConfig, ibs, receipts, block.Withdrawals(), epochReader, chainReader, false); err != nil {
			return nil, err
		}
	}

	var logs []*types.Log
	for _, receipt := range receipts {
		logs = append(logs, receipt.Logs...)
	}

	blockLogs := ibs.Logs()
	stateSyncReceipt := &types.Receipt{}
	if chainConfig.Consensus == chain.BorConsensus && len(blockLogs) > 0 {
		slices.SortStableFunc(blockLogs, func(i, j *types.Log) bool { return i.Index < j.Index })

		if len(blockLogs) > len(logs) {
			stateSyncReceipt.Logs = blockLogs[len(logs):] // get state-sync logs from `state.Logs()`

			// fill the state sync with the correct information
			types.DeriveFieldsForBorReceipt(stateSyncReceipt, block.Hash(), block.NumberU64(), receipts)
			stateSyncReceipt.Status = types.ReceiptStatusSuccessful
		}
	}

	execRs := &EphemeralExecResult{
		TxRoot:           types.DeriveSha(includedTxs),
		ReceiptRoot:      receiptSha,
		Bloom:            bloom,
		LogsHash:         rlpHash(blockLogs),
		Receipts:         receipts,
		Difficulty:       (*math.HexOrDecimal256)(header.Difficulty),
		GasUsed:          math.HexOrDecimal64(*usedGas),
		Rejected:         rejectedTxs,
		StateSyncReceipt: stateSyncReceipt,
	}

	return execRs, nil
}

func rlpHash(x interface{}) (h libcommon.Hash) {
	hw := sha3.NewLegacyKeccak256()
	rlp.Encode(hw, x) //nolint:errcheck
	hw.Sum(h[:0])
	return h
}

<<<<<<< HEAD
func SysCallContract(contract libcommon.Address, data []byte, chainConfig chain.Config, ibs *state.IntraBlockState, header *types.Header, engine consensus.EngineReader, constCall bool, excessDataGas *big.Int) (result []byte, err error) {
	if chainConfig.DAOForkSupport && chainConfig.DAOForkBlock != nil && chainConfig.DAOForkBlock.Cmp(header.Number) == 0 {
=======
func SysCallContract(contract libcommon.Address, data []byte, chainConfig chain.Config, ibs *state.IntraBlockState, header *types.Header, engine consensus.EngineReader, constCall bool) (result []byte, err error) {
	if chainConfig.DAOForkBlock != nil && chainConfig.DAOForkBlock.Cmp(header.Number) == 0 {
>>>>>>> 3b36d5d5
		misc.ApplyDAOHardFork(ibs)
	}

	msg := types.NewMessage(
		state.SystemAddress,
		&contract,
		0, u256.Num0,
		math.MaxUint64, u256.Num0,
		nil, nil,
		data, nil, false,
		true,      // isFree
		u256.Num0, // TODO set correct maxFeePerDataGas
	)
	vmConfig := vm.Config{NoReceipts: true, RestoreState: constCall}
	// Create a new context to be used in the EVM environment
	isBor := chainConfig.Bor != nil
	var txContext evmtypes.TxContext
	var author *libcommon.Address
	if isBor {
		author = &header.Coinbase
		txContext = evmtypes.TxContext{}
	} else {
		author = &state.SystemAddress
		txContext = NewEVMTxContext(msg)
	}

	blockContext := NewEVMBlockContext(header, excessDataGas, GetHashFn(header, nil), engine, author)
	evm := vm.NewEVM(blockContext, txContext, ibs, &chainConfig, vmConfig)

	ret, _, err := evm.Call(
		vm.AccountRef(msg.From()),
		*msg.To(),
		msg.Data(),
		msg.Gas(),
		msg.Value(),
		false,
	)
	if isBor && err != nil {
		return nil, nil
	}
	return ret, err
}

// SysCreate is a special (system) contract creation methods for genesis constructors.
<<<<<<< HEAD
func SysCreate(contract libcommon.Address, data []byte, chainConfig chain.Config, ibs *state.IntraBlockState, header *types.Header, excessDataGas *big.Int) (result []byte, err error) {
	if chainConfig.DAOForkSupport && chainConfig.DAOForkBlock != nil && chainConfig.DAOForkBlock.Cmp(header.Number) == 0 {
=======
func SysCreate(contract libcommon.Address, data []byte, chainConfig chain.Config, ibs *state.IntraBlockState, header *types.Header) (result []byte, err error) {
	if chainConfig.DAOForkBlock != nil && chainConfig.DAOForkBlock.Cmp(header.Number) == 0 {
>>>>>>> 3b36d5d5
		misc.ApplyDAOHardFork(ibs)
	}

	msg := types.NewMessage(
		contract,
		nil, // to
		0, u256.Num0,
		math.MaxUint64, u256.Num0,
		nil, nil,
		data, nil, false,
		true,      // isFree
		u256.Num0, // TODO set correct maxFeePerDataGas
	)
	vmConfig := vm.Config{NoReceipts: true}
	// Create a new context to be used in the EVM environment
	author := &contract
	txContext := NewEVMTxContext(msg)
	blockContext := NewEVMBlockContext(header, excessDataGas, GetHashFn(header, nil), nil, author)
	evm := vm.NewEVM(blockContext, txContext, ibs, &chainConfig, vmConfig)

	ret, _, err := evm.SysCreate(
		vm.AccountRef(msg.From()),
		msg.Data(),
		msg.Gas(),
		msg.Value(),
		contract,
	)
	return ret, err
}

func CallContract(contract libcommon.Address, data []byte, chainConfig chain.Config, ibs *state.IntraBlockState, header *types.Header, excessDataGas *big.Int, engine consensus.Engine) (result []byte, err error) {
	gp := new(GasPool)
	gp.AddGas(50_000_000) //.AddDataGas(params.MaxDataGasPerBlock) // TODO: see how much of dataGas is required here
	var gasUsed uint64
	var dataGasUsed uint64

	if chainConfig.DAOForkBlock != nil && chainConfig.DAOForkBlock.Cmp(header.Number) == 0 {
		misc.ApplyDAOHardFork(ibs)
	}
	noop := state.NewNoopWriter()
	tx, err := CallContractTx(contract, data, ibs)
	if err != nil {
		return nil, fmt.Errorf("SysCallContract: %w ", err)
	}
	vmConfig := vm.Config{NoReceipts: true}
	_, result, err = ApplyTransaction(&chainConfig, GetHashFn(header, nil), engine, &state.SystemAddress, gp, ibs, noop, header, excessDataGas, tx, &gasUsed, &dataGasUsed, vmConfig)
	if err != nil {
		return result, fmt.Errorf("SysCallContract: %w ", err)
	}
	return result, nil
}

// from the null sender, with 50M gas.
func CallContractTx(contract libcommon.Address, data []byte, ibs *state.IntraBlockState) (tx types.Transaction, err error) {
	from := libcommon.Address{}
	nonce := ibs.GetNonce(from)
	tx = types.NewTransaction(nonce, contract, u256.Num0, 50_000_000, u256.Num0, data)
	return tx.FakeSign(from)
}

func FinalizeBlockExecution(engine consensus.Engine, stateReader state.StateReader, header *types.Header,
	txs types.Transactions, uncles []*types.Header, stateWriter state.WriterWithChangeSets, cc *chain.Config, ibs *state.IntraBlockState,
	receipts types.Receipts, withdrawals []*types.Withdrawal, e consensus.EpochReader, headerReader consensus.ChainHeaderReader, isMining bool,
) (newBlock *types.Block, newTxs types.Transactions, newReceipt types.Receipts, err error) {
	var excessDataGas *big.Int
	ph := headerReader.GetHeaderByHash(header.ParentHash)
	if ph != nil {
		excessDataGas = ph.ExcessDataGas
	}
	syscall := func(contract libcommon.Address, data []byte) ([]byte, error) {
		return SysCallContract(contract, data, *cc, ibs, header, engine, false /* constCall */, excessDataGas)
	}
	if isMining {
		newBlock, newTxs, newReceipt, err = engine.FinalizeAndAssemble(cc, header, ibs, txs, uncles, receipts, withdrawals, e, headerReader, syscall, nil)
	} else {
		_, _, err = engine.Finalize(cc, header, ibs, txs, uncles, receipts, withdrawals, e, headerReader, syscall)
	}
	if err != nil {
		return nil, nil, nil, err
	}

	if err := ibs.CommitBlock(cc.Rules(header.Number.Uint64(), header.Time), stateWriter); err != nil {
		return nil, nil, nil, fmt.Errorf("committing block %d failed: %w", header.Number.Uint64(), err)
	}

	if err := stateWriter.WriteChangeSets(); err != nil {
		return nil, nil, nil, fmt.Errorf("writing changesets for block %d failed: %w", header.Number.Uint64(), err)
	}
	return newBlock, newTxs, newReceipt, nil
}

func InitializeBlockExecution(engine consensus.Engine, chain consensus.ChainHeaderReader, epochReader consensus.EpochReader, header *types.Header, txs types.Transactions, uncles []*types.Header, cc *chain.Config, ibs *state.IntraBlockState) error {
	var excessDataGas *big.Int
	ph := chain.GetHeaderByHash(header.ParentHash)
	if ph != nil {
		excessDataGas = ph.ExcessDataGas
	}
	engine.Initialize(cc, chain, epochReader, header, ibs, txs, uncles, func(contract libcommon.Address, data []byte) ([]byte, error) {
		return SysCallContract(contract, data, *cc, ibs, header, engine, false /* constCall */, excessDataGas)
	})
	noop := state.NewNoopWriter()
	ibs.FinalizeTx(cc.Rules(header.Number.Uint64(), header.Time), noop)
	return nil
}<|MERGE_RESOLUTION|>--- conflicted
+++ resolved
@@ -493,16 +493,10 @@
 	return h
 }
 
-<<<<<<< HEAD
 func SysCallContract(contract libcommon.Address, data []byte, chainConfig chain.Config, ibs *state.IntraBlockState, header *types.Header, engine consensus.EngineReader, constCall bool, excessDataGas *big.Int) (result []byte, err error) {
-	if chainConfig.DAOForkSupport && chainConfig.DAOForkBlock != nil && chainConfig.DAOForkBlock.Cmp(header.Number) == 0 {
-=======
-func SysCallContract(contract libcommon.Address, data []byte, chainConfig chain.Config, ibs *state.IntraBlockState, header *types.Header, engine consensus.EngineReader, constCall bool) (result []byte, err error) {
 	if chainConfig.DAOForkBlock != nil && chainConfig.DAOForkBlock.Cmp(header.Number) == 0 {
->>>>>>> 3b36d5d5
 		misc.ApplyDAOHardFork(ibs)
 	}
-
 	msg := types.NewMessage(
 		state.SystemAddress,
 		&contract,
@@ -544,13 +538,8 @@
 }
 
 // SysCreate is a special (system) contract creation methods for genesis constructors.
-<<<<<<< HEAD
 func SysCreate(contract libcommon.Address, data []byte, chainConfig chain.Config, ibs *state.IntraBlockState, header *types.Header, excessDataGas *big.Int) (result []byte, err error) {
-	if chainConfig.DAOForkSupport && chainConfig.DAOForkBlock != nil && chainConfig.DAOForkBlock.Cmp(header.Number) == 0 {
-=======
-func SysCreate(contract libcommon.Address, data []byte, chainConfig chain.Config, ibs *state.IntraBlockState, header *types.Header) (result []byte, err error) {
 	if chainConfig.DAOForkBlock != nil && chainConfig.DAOForkBlock.Cmp(header.Number) == 0 {
->>>>>>> 3b36d5d5
 		misc.ApplyDAOHardFork(ibs)
 	}
 
