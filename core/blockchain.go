// Copyright 2014 The go-ethereum Authors
// This file is part of the go-ethereum library.
//
// The go-ethereum library is free software: you can redistribute it and/or modify
// it under the terms of the GNU Lesser General Public License as published by
// the Free Software Foundation, either version 3 of the License, or
// (at your option) any later version.
//
// The go-ethereum library is distributed in the hope that it will be useful,
// but WITHOUT ANY WARRANTY; without even the implied warranty of
// MERCHANTABILITY or FITNESS FOR A PARTICULAR PURPOSE. See the
// GNU Lesser General Public License for more details.
//
// You should have received a copy of the GNU Lesser General Public License
// along with the go-ethereum library. If not, see <http://www.gnu.org/licenses/>.

// Package core implements the Ethereum consensus protocol.
package core

import (
	"context"
	"errors"
	"fmt"
	"io"
	"math/big"

	//mrand "math/rand"
	"sync"
	"sync/atomic"
	"time"

	lru "github.com/hashicorp/golang-lru"
	"github.com/ledgerwatch/turbo-geth/common"
	"github.com/ledgerwatch/turbo-geth/common/mclock"
	"github.com/ledgerwatch/turbo-geth/common/prque"
	"github.com/ledgerwatch/turbo-geth/consensus"
	"github.com/ledgerwatch/turbo-geth/core/rawdb"
	"github.com/ledgerwatch/turbo-geth/core/state"
	"github.com/ledgerwatch/turbo-geth/core/types"
	"github.com/ledgerwatch/turbo-geth/core/vm"
	"github.com/ledgerwatch/turbo-geth/crypto"
	"github.com/ledgerwatch/turbo-geth/ethdb"
	"github.com/ledgerwatch/turbo-geth/event"
	"github.com/ledgerwatch/turbo-geth/log"
	"github.com/ledgerwatch/turbo-geth/metrics"
	"github.com/ledgerwatch/turbo-geth/params"
	"github.com/ledgerwatch/turbo-geth/rlp"
)

var (
	blockInsertTimer     = metrics.NewRegisteredTimer("chain/inserts", nil)
	blockValidationTimer = metrics.NewRegisteredTimer("chain/validation", nil)
	blockExecutionTimer  = metrics.NewRegisteredTimer("chain/execution", nil)
	blockWriteTimer      = metrics.NewRegisteredTimer("chain/write", nil)

	ErrNoGenesis = errors.New("genesis not found in chain")

	// ErrNotFound is returned when sought data isn't found.
	ErrNotFound = errors.New("data not found")
)

const (
	bodyCacheLimit      = 256
	blockCacheLimit     = 256
	receiptsCacheLimit  = 32
	maxFutureBlocks     = 256
	maxTimeFutureBlocks = 30
	badBlockLimit       = 10
	triesInMemory       = 128

	// BlockChainVersion ensures that an incompatible database forces a resync from scratch.
	BlockChainVersion uint64 = 3
)

// CacheConfig contains the configuration values for the trie caching/pruning
// that's resident in a blockchain.
type CacheConfig struct {
	Disabled       bool          // Whether to disable trie write caching (archive node)
	TrieCleanLimit int           // Memory allowance (MB) to use for caching trie nodes in memory
	TrieDirtyLimit int           // Memory limit (MB) at which to start flushing dirty trie nodes to disk
	TrieTimeLimit  time.Duration // Time limit after which to flush the current in-memory trie to disk

	ArchiveSyncInterval uint64
	NoHistory           bool
}

// BlockChain represents the canonical chain given a database with a genesis
// block. The Blockchain manages chain imports, reverts, chain reorganisations.
//
// Importing blocks in to the block chain happens according to the set of rules
// defined by the two stage Validator. Processing of blocks is done using the
// Processor which processes the included transaction. The validation of the state
// is done in the second part of the Validator. Failing results in aborting of
// the import.
//
// The BlockChain also helps in returning blocks from **any** chain included
// in the database as well as blocks that represents the canonical chain. It's
// important to note that GetBlock can return any block and does not need to be
// included in the canonical one where as GetBlockByNumber always represents the
// canonical chain.
type BlockChain struct {
	chainConfig *params.ChainConfig // Chain & network configuration
	cacheConfig *CacheConfig        // Cache configuration for pruning

	db     ethdb.Mutation // Low level persistent database to store final content in
	triegc *prque.Prque   // Priority queue mapping block numbers to tries to gc
	gcproc time.Duration  // Accumulates canonical block processing for trie dumping

	hc            *HeaderChain
	rmLogsFeed    event.Feed
	chainFeed     event.Feed
	chainSideFeed event.Feed
	chainHeadFeed event.Feed
	logsFeed      event.Feed
	scope         event.SubscriptionScope
	genesisBlock  *types.Block

	chainmu sync.RWMutex // blockchain insertion lock
	procmu  sync.RWMutex // block processor lock

	checkpoint       int          // checkpoint counts towards the new checkpoint
	currentBlock     atomic.Value // Current head of the block chain
	currentFastBlock atomic.Value // Current head of the fast-sync chain (may be above the block chain!)

	trieDbState   *state.TrieDbState
	bodyCache     *lru.Cache // Cache for the most recent block bodies
	bodyRLPCache  *lru.Cache // Cache for the most recent block bodies in RLP encoded format
	receiptsCache *lru.Cache // Cache for the most recent receipts per block
	blockCache    *lru.Cache // Cache for the most recent entire blocks
	futureBlocks  *lru.Cache // future blocks are blocks added for later processing

	quit    chan struct{} // blockchain quit channel
	running int32         // running must be called atomically
	// procInterrupt must be atomically called
	procInterrupt int32          // interrupt signaler for block processing
	wg            sync.WaitGroup // chain processing wait group for shutting down

	engine    consensus.Engine
	processor Processor // block processor interface
	validator Validator // block and state validator interface
	vmConfig  vm.Config

<<<<<<< HEAD
	badBlocks *lru.Cache // Bad block cache
	//shouldPreserve func(*types.Block) bool // Function used to determine whether should preserve the given block.
	noHistory      bool
	enableReceipts bool // Whether receipts need to be written to the database
	resolveReads   bool
=======
	badBlocks           *lru.Cache // Bad block cache
	highestKnownBlock   uint64
	highestKnownBlockMu sync.Mutex
	enableReceipts      bool // Whether receipts need to be written to the database
	resolveReads        bool
>>>>>>> ff707512
}

// NewBlockChain returns a fully initialised block chain using information
// available in the database. It initialises the default Ethereum Validator and
// Processor.
func NewBlockChain(db ethdb.Database, cacheConfig *CacheConfig, chainConfig *params.ChainConfig, engine consensus.Engine, vmConfig vm.Config, shouldPreserve func(block *types.Block) bool) (*BlockChain, error) {
	if cacheConfig == nil {
		cacheConfig = &CacheConfig{
			TrieCleanLimit: 256,
			TrieDirtyLimit: 256,
			TrieTimeLimit:  5 * time.Minute,
			NoHistory:      true,
		}
	}
	if cacheConfig.ArchiveSyncInterval == 0 {
		cacheConfig.ArchiveSyncInterval = 1024
	}

	bodyCache, _ := lru.New(bodyCacheLimit)
	bodyRLPCache, _ := lru.New(bodyCacheLimit)
	receiptsCache, _ := lru.New(receiptsCacheLimit)
	blockCache, _ := lru.New(blockCacheLimit)
	futureBlocks, _ := lru.New(maxFutureBlocks)
	badBlocks, _ := lru.New(badBlockLimit)
	cdb := db.NewBatch()

	bc := &BlockChain{
		chainConfig:   chainConfig,
		cacheConfig:   cacheConfig,
		db:            cdb,
		triegc:        prque.New(nil),
		quit:          make(chan struct{}),
		bodyCache:     bodyCache,
		bodyRLPCache:  bodyRLPCache,
		receiptsCache: receiptsCache,
		blockCache:    blockCache,
		futureBlocks:  futureBlocks,
		engine:        engine,
		vmConfig:      vmConfig,
		badBlocks:     badBlocks,
	}
	bc.SetValidator(NewBlockValidator(chainConfig, bc, engine))
	bc.SetProcessor(NewStateProcessor(chainConfig, bc, engine))

	var err error
	bc.hc, err = NewHeaderChain(cdb, chainConfig, engine, bc.getProcInterrupt)
	if err != nil {
		return nil, err
	}
	bc.genesisBlock = bc.GetBlockByNumber(0)
	if bc.genesisBlock == nil {
		return nil, ErrNoGenesis
	}

	if err := bc.loadLastState(); err != nil {
		return nil, err
	}
	// Check the current state of the block hashes and make sure that we do not have any of the bad blocks in our chain
	for hash := range BadHashes {
		if header := bc.GetHeaderByHash(hash); header != nil {
			// get the canonical block corresponding to the offending header's number
			headerByNumber := bc.GetHeaderByNumber(header.Number.Uint64())
			// make sure the headerByNumber (if present) is in our current canonical chain
			if headerByNumber != nil && headerByNumber.Hash() == header.Hash() {
				log.Error("Found bad hash, rewinding chain", "number", header.Number, "hash", header.ParentHash)
				bc.SetHead(header.Number.Uint64() - 1)
				log.Error("Chain rewind was successful, resuming normal operation")
			}
		}
	}
	// Take ownership of this particular state
	go bc.update()
	return bc, nil
}

func (bc *BlockChain) SetResolveReads(rr bool) {
	bc.resolveReads = rr
}

func (bc *BlockChain) EnableReceipts(er bool) {
	bc.enableReceipts = er
}

func (bc *BlockChain) GetTrieDbState() (*state.TrieDbState, error) {
	if bc.trieDbState == nil {
		currentBlockNr := bc.CurrentBlock().NumberU64()
		log.Info("Creating IntraBlockState from latest state", "block", currentBlockNr)
		var err error
		bc.trieDbState, err = state.NewTrieDbState(bc.CurrentBlock().Header().Root, bc.db, currentBlockNr)
		if err != nil {
			return nil, err
		}
		bc.trieDbState.SetResolveReads(bc.resolveReads)
		if err := bc.trieDbState.Rebuild(); err != nil {
			return nil, err
		}
	}
	return bc.trieDbState, nil
}

func (bc *BlockChain) getProcInterrupt() bool {
	return atomic.LoadInt32(&bc.procInterrupt) == 1
}

// GetVMConfig returns the block chain VM config.
func (bc *BlockChain) GetVMConfig() *vm.Config {
	return &bc.vmConfig
}

// loadLastState loads the last known chain state from the database. This method
// assumes that the chain manager mutex is held.
func (bc *BlockChain) loadLastState() error {
	// Restore the last known head block
	head := rawdb.ReadHeadBlockHash(bc.db)
	if head == (common.Hash{}) {
		// Corrupt or empty database, init from scratch
		log.Warn("Empty database, resetting chain")
		return bc.Reset()
	}
	// Make sure the entire head block is available
	currentBlock := bc.GetBlockByHash(head)
	if currentBlock == nil {
		// Corrupt or empty database, init from scratch
		log.Warn("Head block missing, resetting chain", "hash", head)
		return bc.Reset()
	}
	// Make sure the state associated with the block is available
	//if _, err := state.New(currentBlock.Root(), bc.stateCache, uint32(currentBlock.NumberU64())); err != nil {
	// Dangling block without a state associated, init from scratch
	//log.Warn("Head state missing, repairing chain", "number", currentBlock.Number(), "hash", currentBlock.Hash())
	//if err := bc.repair(&currentBlock); err != nil {
	//	return err
	//}
	//}
	// Everything seems to be fine, set as the head block
	bc.currentBlock.Store(currentBlock)

	// Restore the last known head header
	currentHeader := currentBlock.Header()
	if head := rawdb.ReadHeadHeaderHash(bc.db); head != (common.Hash{}) {
		if header := bc.GetHeaderByHash(head); header != nil {
			currentHeader = header
		}
	}
	bc.hc.SetCurrentHeader(bc.db, currentHeader)

	// Restore the last known head fast block
	bc.currentFastBlock.Store(currentBlock)
	if head := rawdb.ReadHeadFastBlockHash(bc.db); head != (common.Hash{}) {
		if block := bc.GetBlockByHash(head); block != nil {
			bc.currentFastBlock.Store(block)
		}
	}

	// Issue a status log for the user
	currentFastBlock := bc.CurrentFastBlock()

	headerTd := bc.GetTd(currentHeader.Hash(), currentHeader.Number.Uint64())
	blockTd := bc.GetTd(currentBlock.Hash(), currentBlock.NumberU64())
	fastTd := bc.GetTd(currentFastBlock.Hash(), currentFastBlock.NumberU64())

	log.Info("Loaded most recent local header", "number", currentHeader.Number, "hash", currentHeader.Hash(), "td", headerTd, "age", common.PrettyAge(time.Unix(currentHeader.Time.Int64(), 0)))
	log.Info("Loaded most recent local full block", "number", currentBlock.Number(), "hash", currentBlock.Hash(), "td", blockTd, "age", common.PrettyAge(time.Unix(currentBlock.Time().Int64(), 0)))
	log.Info("Loaded most recent local fast block", "number", currentFastBlock.Number(), "hash", currentFastBlock.Hash(), "td", fastTd, "age", common.PrettyAge(time.Unix(currentFastBlock.Time().Int64(), 0)))

	return nil
}

// SetHead rewinds the local chain to a new head. In the case of headers, everything
// above the new head will be deleted and the new one set. In the case of blocks
// though, the head may be further rewound if block bodies are missing (non-archive
// nodes after a fast sync).
func (bc *BlockChain) SetHead(head uint64) error {
	log.Warn("Rewinding blockchain", "target", head)

	bc.chainmu.Lock()
	defer bc.chainmu.Unlock()

	// Rewind the header chain, deleting all block bodies until then
	delFn := func(db rawdb.DatabaseDeleter, hash common.Hash, num uint64) {
		rawdb.DeleteBody(db, hash, num)
	}
	bc.hc.SetHead(head, delFn)
	currentHeader := bc.hc.CurrentHeader()

	// Clear out any stale content from the caches
	bc.bodyCache.Purge()
	bc.bodyRLPCache.Purge()
	bc.receiptsCache.Purge()
	bc.blockCache.Purge()
	bc.futureBlocks.Purge()

	// Rewind the block chain, ensuring we don't end up with a stateless head block
	if currentBlock := bc.CurrentBlock(); currentBlock != nil && currentHeader.Number.Uint64() < currentBlock.NumberU64() {
		bc.currentBlock.Store(bc.GetBlock(currentHeader.Hash(), currentHeader.Number.Uint64()))
	}
	// Rewind the fast block in a simpleton way to the target head
	if currentFastBlock := bc.CurrentFastBlock(); currentFastBlock != nil && currentHeader.Number.Uint64() < currentFastBlock.NumberU64() {
		bc.currentFastBlock.Store(bc.GetBlock(currentHeader.Hash(), currentHeader.Number.Uint64()))
	}
	// If either blocks reached nil, reset to the genesis state
	if currentBlock := bc.CurrentBlock(); currentBlock == nil {
		bc.currentBlock.Store(bc.genesisBlock)
	}
	if currentFastBlock := bc.CurrentFastBlock(); currentFastBlock == nil {
		bc.currentFastBlock.Store(bc.genesisBlock)
	}
	currentBlock := bc.CurrentBlock()
	currentFastBlock := bc.CurrentFastBlock()

	rawdb.WriteHeadBlockHash(bc.db, currentBlock.Hash())
	rawdb.WriteHeadFastBlockHash(bc.db, currentFastBlock.Hash())

	return bc.loadLastState()
}

// FastSyncCommitHead sets the current head block to the one defined by the hash
// irrelevant what the chain contents were prior.
func (bc *BlockChain) FastSyncCommitHead(hash common.Hash) error {
	// Make sure that both the block as well at its state trie exists
	block := bc.GetBlockByHash(hash)
	if block == nil {
		return fmt.Errorf("non existent block [%x…]", hash[:4])
	}
	// If all checks out, manually set the head block
	bc.chainmu.Lock()
	bc.currentBlock.Store(block)
	bc.chainmu.Unlock()

	log.Info("Committed new head block", "number", block.Number(), "hash", hash)
	return nil
}

// GasLimit returns the gas limit of the current HEAD block.
func (bc *BlockChain) GasLimit() uint64 {
	return bc.CurrentBlock().GasLimit()
}

// CurrentBlock retrieves the current head block of the canonical chain. The
// block is retrieved from the blockchain's internal cache.
func (bc *BlockChain) CurrentBlock() *types.Block {
	return bc.currentBlock.Load().(*types.Block)
}

// CurrentFastBlock retrieves the current fast-sync head block of the canonical
// chain. The block is retrieved from the blockchain's internal cache.
func (bc *BlockChain) CurrentFastBlock() *types.Block {
	return bc.currentFastBlock.Load().(*types.Block)
}

// SetProcessor sets the processor required for making state modifications.
func (bc *BlockChain) SetProcessor(processor Processor) {
	bc.procmu.Lock()
	defer bc.procmu.Unlock()
	bc.processor = processor
}

// SetValidator sets the validator which is used to validate incoming blocks.
func (bc *BlockChain) SetValidator(validator Validator) {
	bc.procmu.Lock()
	defer bc.procmu.Unlock()
	bc.validator = validator
}

// Validator returns the current validator.
func (bc *BlockChain) Validator() Validator {
	bc.procmu.RLock()
	defer bc.procmu.RUnlock()
	return bc.validator
}

// Processor returns the current processor.
func (bc *BlockChain) Processor() Processor {
	bc.procmu.RLock()
	defer bc.procmu.RUnlock()
	return bc.processor
}

// State returns a new mutable state based on the current HEAD block.
func (bc *BlockChain) State() (*state.IntraBlockState, *state.TrieDbState, error) {
	return bc.StateAt(bc.CurrentBlock().Root(), bc.CurrentBlock().NumberU64())
}

// StateAt returns a new mutable state based on a particular point in time.
func (bc *BlockChain) StateAt(root common.Hash, blockNr uint64) (*state.IntraBlockState, *state.TrieDbState, error) {
	tds, err := state.NewTrieDbState(root, bc.db, blockNr)
	if err != nil {
		return nil, nil, err
	}
	return state.New(tds), tds, nil
}

// GetAddressFromItsHash returns the preimage of a given address hash.
func (bc *BlockChain) GetAddressFromItsHash(hash common.Hash) (common.Address, error) {
	var addr common.Address

	_, tds, err := bc.State()
	if err != nil {
		return addr, err
	}

	key := tds.GetKey(hash.Bytes())
	if len(key) != common.AddressLength {
		return addr, ErrNotFound
	}

	addr.SetBytes(key)
	return addr, nil
}

// Reset purges the entire blockchain, restoring it to its genesis state.
func (bc *BlockChain) Reset() error {
	return bc.ResetWithGenesisBlock(bc.genesisBlock)
}

// ResetWithGenesisBlock purges the entire blockchain, restoring it to the
// specified genesis state.
func (bc *BlockChain) ResetWithGenesisBlock(genesis *types.Block) error {
	// Dump the entire block chain and purge the caches
	if err := bc.SetHead(0); err != nil {
		return err
	}
	bc.chainmu.Lock()
	defer bc.chainmu.Unlock()

	// Prepare the genesis block and reinitialise the chain
	if err := bc.hc.WriteTd(bc.db, genesis.Hash(), genesis.NumberU64(), genesis.Difficulty()); err != nil {
		log.Crit("Failed to write genesis block TD", "err", err)
	}
	rawdb.WriteBlock(bc.db, genesis)

	bc.genesisBlock = genesis
	bc.insert(bc.genesisBlock)
	bc.currentBlock.Store(bc.genesisBlock)
	bc.hc.SetGenesis(bc.genesisBlock.Header())
	bc.hc.SetCurrentHeader(bc.db, bc.genesisBlock.Header())
	bc.currentFastBlock.Store(bc.genesisBlock)

	return nil
}

// Export writes the active chain to the given writer.
func (bc *BlockChain) Export(w io.Writer) error {
	return bc.ExportN(w, uint64(0), bc.CurrentBlock().NumberU64())
}

// ExportN writes a subset of the active chain to the given writer.
func (bc *BlockChain) ExportN(w io.Writer, first uint64, last uint64) error {
	bc.chainmu.RLock()
	defer bc.chainmu.RUnlock()

	if first > last {
		return fmt.Errorf("export failed: first (%d) is greater than last (%d)", first, last)
	}
	log.Info("Exporting batch of blocks", "count", last-first+1)

	start, reported := time.Now(), time.Now()
	for nr := first; nr <= last; nr++ {
		block := bc.GetBlockByNumber(nr)
		if block == nil {
			return fmt.Errorf("export failed on #%d: not found", nr)
		}
		if err := block.EncodeRLP(w); err != nil {
			return err
		}
		if time.Since(reported) >= statsReportLimit {
			log.Info("Exporting blocks", "exported", block.NumberU64()-first, "elapsed", common.PrettyDuration(time.Since(start)))
			reported = time.Now()
		}
	}
	return nil
}

// insert injects a new head block into the current block chain. This method
// assumes that the block is indeed a true head. It will also reset the head
// header and the head fast sync block to this very same block if they are older
// or if they are on a different side chain.
//
// Note, this function assumes that the `mu` mutex is held!
func (bc *BlockChain) insert(block *types.Block) {
	// If the block is on a side chain or an unknown one, force other heads onto it too
	updateHeads := rawdb.ReadCanonicalHash(bc.db, block.NumberU64()) != block.Hash()

	// Add the block to the canonical chain number scheme and mark as the head
	rawdb.WriteCanonicalHash(bc.db, block.Hash(), block.NumberU64())
	rawdb.WriteHeadBlockHash(bc.db, block.Hash())

	bc.currentBlock.Store(block)

	// If the block is better than our head or is on a different chain, force update heads
	if updateHeads {
		bc.hc.SetCurrentHeader(bc.db, block.Header())
		rawdb.WriteHeadFastBlockHash(bc.db, block.Hash())

		bc.currentFastBlock.Store(block)
	}
}

// Genesis retrieves the chain's genesis block.
func (bc *BlockChain) Genesis() *types.Block {
	return bc.genesisBlock
}

// GetBody retrieves a block body (transactions and uncles) from the database by
// hash, caching it if found.
func (bc *BlockChain) GetBody(hash common.Hash) *types.Body {
	// Short circuit if the body's already in the cache, retrieve otherwise
	if cached, ok := bc.bodyCache.Get(hash); ok {
		body := cached.(*types.Body)
		return body
	}
	number := bc.hc.GetBlockNumber(bc.db, hash)
	if number == nil {
		return nil
	}
	body := rawdb.ReadBody(bc.db, hash, *number)
	if body == nil {
		return nil
	}
	// Cache the found body for next time and return
	bc.bodyCache.Add(hash, body)
	return body
}

// GetBodyRLP retrieves a block body in RLP encoding from the database by hash,
// caching it if found.
func (bc *BlockChain) GetBodyRLP(hash common.Hash) rlp.RawValue {
	// Short circuit if the body's already in the cache, retrieve otherwise
	if cached, ok := bc.bodyRLPCache.Get(hash); ok {
		return cached.(rlp.RawValue)
	}
	number := bc.hc.GetBlockNumber(bc.db, hash)
	if number == nil {
		return nil
	}
	body := rawdb.ReadBodyRLP(bc.db, hash, *number)
	if len(body) == 0 {
		return nil
	}
	// Cache the found body for next time and return
	bc.bodyRLPCache.Add(hash, body)
	return body
}

// HasBlock checks if a block is fully present in the database or not.
func (bc *BlockChain) HasBlock(hash common.Hash, number uint64) bool {
	if bc.blockCache.Contains(hash) {
		return true
	}
	return rawdb.HasBody(bc.db, hash, number)
}

// HasFastBlock checks if a fast block is fully present in the database or not.
func (bc *BlockChain) HasFastBlock(hash common.Hash, number uint64) bool {
	if !bc.HasBlock(hash, number) {
		return false
	}
	if bc.receiptsCache.Contains(hash) {
		return true
	}
	return rawdb.HasReceipts(bc.db, hash, number)
}

// HasBlockAndState checks if a block and associated state trie is fully present
// in the database or not, caching it if present.
func (bc *BlockChain) HasBlockAndState(hash common.Hash, number uint64) bool {
	// Check first that the block itself is known
	block := bc.GetBlock(hash, number)
	if block == nil {
		return false
	}
	return true
}

// CachedBlocks returns the hashes of the cached blocks.
func (bc *BlockChain) CachedBlocks() []common.Hash {
	a := bc.blockCache.Keys()
	b := make([]common.Hash, len(a))
	for i := range a {
		b[i] = a[i].(common.Hash)
	}
	return b
}

// AvailableBlocks returns the hashes of easily available blocks.
func (bc *BlockChain) AvailableBlocks() []common.Hash {
	var res []common.Hash
	blockNbr := bc.CurrentBlock().NumberU64()
	for i := 0; i < blockCacheLimit; i++ {
		block := bc.GetBlockByNumber(blockNbr)
		if block == nil {
			break
		}
		res = append(res, block.Hash())

		if blockNbr == 0 {
			break
		}
		blockNbr--
	}
	return res
}

// GetBlock retrieves a block from the database by hash and number,
// caching it if found.
func (bc *BlockChain) GetBlock(hash common.Hash, number uint64) *types.Block {
	// Short circuit if the block's already in the cache, retrieve otherwise
	if block, ok := bc.blockCache.Get(hash); ok {
		return block.(*types.Block)
	}
	block := rawdb.ReadBlock(bc.db, hash, number)
	if block == nil {
		return nil
	}
	// Cache the found block for next time and return
	bc.blockCache.Add(block.Hash(), block)
	return block
}

// GetBlockByHash retrieves a block from the database by hash, caching it if found.
func (bc *BlockChain) GetBlockByHash(hash common.Hash) *types.Block {
	number := bc.hc.GetBlockNumber(bc.db, hash)
	if number == nil {
		return nil
	}
	return bc.GetBlock(hash, *number)
}

// GetBlockByNumber retrieves a block from the database by number, caching it
// (associated with its hash) if found.
func (bc *BlockChain) GetBlockByNumber(number uint64) *types.Block {
	hash := rawdb.ReadCanonicalHash(bc.db, number)
	if hash == (common.Hash{}) {
		return nil
	}
	return bc.GetBlock(hash, number)
}

// GetReceiptsByHash retrieves the receipts for all transactions in a given block.
func (bc *BlockChain) GetReceiptsByHash(hash common.Hash) types.Receipts {
	if receipts, ok := bc.receiptsCache.Get(hash); ok {
		return receipts.(types.Receipts)
	}
	number := rawdb.ReadHeaderNumber(bc.db, hash)
	if number == nil {
		return nil
	}
	receipts := rawdb.ReadReceipts(bc.db, hash, *number)
	if receipts == nil {
		return nil
	}
	bc.receiptsCache.Add(hash, receipts)
	return receipts
}

// GetBlocksFromHash returns the block corresponding to hash and up to n-1 ancestors.
// [deprecated by eth/62]
func (bc *BlockChain) GetBlocksFromHash(hash common.Hash, n int) (blocks []*types.Block) {
	number := bc.hc.GetBlockNumber(bc.db, hash)
	if number == nil {
		return nil
	}
	for i := 0; i < n; i++ {
		block := bc.GetBlock(hash, *number)
		if block == nil {
			break
		}
		blocks = append(blocks, block)
		hash = block.ParentHash()
		*number--
	}
	return
}

// GetUnclesInChain retrieves all the uncles from a given block backwards until
// a specific distance is reached.
func (bc *BlockChain) GetUnclesInChain(block *types.Block, length int) []*types.Header {
	uncles := []*types.Header{}
	for i := 0; block != nil && i < length; i++ {
		uncles = append(uncles, block.Uncles()...)
		block = bc.GetBlock(block.ParentHash(), block.NumberU64()-1)
	}
	return uncles
}

// ByteCode retrieves the runtime byte code associated with an account.
func (bc *BlockChain) ByteCode(addr common.Address) ([]byte, error) {
	stateDB, _, err := bc.State()
	if err != nil {
		return nil, err
	}
	return stateDB.GetCode(addr), nil
}

// Stop stops the blockchain service. If any imports are currently in progress
// it will abort them using the procInterrupt.
func (bc *BlockChain) Stop() {
	if !atomic.CompareAndSwapInt32(&bc.running, 0, 1) {
		return
	}
	// Unsubscribe all subscriptions registered from blockchain
	bc.scope.Close()
	close(bc.quit)
	atomic.StoreInt32(&bc.procInterrupt, 1)

	bc.wg.Wait()
	log.Info("Blockchain manager stopped")
}

func (bc *BlockChain) procFutureBlocks() {
	blocks := make([]*types.Block, 0, bc.futureBlocks.Len())
	for _, hash := range bc.futureBlocks.Keys() {
		if block, exist := bc.futureBlocks.Peek(hash); exist {
			blocks = append(blocks, block.(*types.Block))
		}
	}
	if len(blocks) > 0 {
		types.BlockBy(types.Number).Sort(blocks)

		// Insert one by one as chain insertion needs contiguous ancestry between blocks
		for i := range blocks {
			bc.InsertChain(blocks[i : i+1])
		}
	}
}

// WriteStatus status of write
type WriteStatus byte

const (
	NonStatTy WriteStatus = iota
	CanonStatTy
	SideStatTy
)

// Rollback is designed to remove a chain of links from the database that aren't
// certain enough to be valid.
func (bc *BlockChain) Rollback(chain []common.Hash) {
	bc.chainmu.Lock()
	defer bc.chainmu.Unlock()

	for i := len(chain) - 1; i >= 0; i-- {
		hash := chain[i]

		currentHeader := bc.hc.CurrentHeader()
		if currentHeader.Hash() == hash {
			bc.hc.SetCurrentHeader(bc.db, bc.GetHeader(currentHeader.ParentHash, currentHeader.Number.Uint64()-1))
		}
		if currentFastBlock := bc.CurrentFastBlock(); currentFastBlock.Hash() == hash {
			newFastBlock := bc.GetBlock(currentFastBlock.ParentHash(), currentFastBlock.NumberU64()-1)
			bc.currentFastBlock.Store(newFastBlock)
			rawdb.WriteHeadFastBlockHash(bc.db, newFastBlock.Hash())
		}
		if currentBlock := bc.CurrentBlock(); currentBlock.Hash() == hash {
			newBlock := bc.GetBlock(currentBlock.ParentHash(), currentBlock.NumberU64()-1)
			bc.currentBlock.Store(newBlock)
			rawdb.WriteHeadBlockHash(bc.db, newBlock.Hash())
		}
	}
}

// SetReceiptsData computes all the non-consensus fields of the receipts
func SetReceiptsData(config *params.ChainConfig, block *types.Block, receipts types.Receipts) error {
	signer := types.MakeSigner(config, block.Number())

	transactions, logIndex := block.Transactions(), uint(0)
	if len(transactions) != len(receipts) {
		return errors.New("transaction and receipt count mismatch")
	}

	for j := 0; j < len(receipts); j++ {
		// The transaction hash can be retrieved from the transaction itself
		receipts[j].TxHash = transactions[j].Hash()

		// The contract address can be derived from the transaction itself
		if transactions[j].To() == nil {
			// Deriving the signer is expensive, only do if it's actually needed
			from, _ := types.Sender(signer, transactions[j])
			receipts[j].ContractAddress = crypto.CreateAddress(from, transactions[j].Nonce())
		}
		// The used gas can be calculated based on previous receipts
		if j == 0 {
			receipts[j].GasUsed = receipts[j].CumulativeGasUsed
		} else {
			receipts[j].GasUsed = receipts[j].CumulativeGasUsed - receipts[j-1].CumulativeGasUsed
		}
		// The derived log fields can simply be set from the block and transaction
		for k := 0; k < len(receipts[j].Logs); k++ {
			receipts[j].Logs[k].BlockNumber = block.NumberU64()
			receipts[j].Logs[k].BlockHash = block.Hash()
			receipts[j].Logs[k].TxHash = receipts[j].TxHash
			receipts[j].Logs[k].TxIndex = uint(j)
			receipts[j].Logs[k].Index = logIndex
			logIndex++
		}
	}
	return nil
}

// InsertReceiptChain attempts to complete an already existing header chain with
// transaction and receipt data.
func (bc *BlockChain) InsertReceiptChain(blockChain types.Blocks, receiptChain []types.Receipts) (int, error) {
	bc.wg.Add(1)
	defer bc.wg.Done()

	// Do a sanity check that the provided chain is actually ordered and linked
	for i := 1; i < len(blockChain); i++ {
		if blockChain[i].NumberU64() != blockChain[i-1].NumberU64()+1 || blockChain[i].ParentHash() != blockChain[i-1].Hash() {
			log.Error("Non contiguous receipt insert", "number", blockChain[i].Number(), "hash", blockChain[i].Hash(), "parent", blockChain[i].ParentHash(),
				"prevnumber", blockChain[i-1].Number(), "prevhash", blockChain[i-1].Hash())
			return 0, fmt.Errorf("non contiguous insert: item %d is #%d [%x…], item %d is #%d [%x…] (parent [%x…])", i-1, blockChain[i-1].NumberU64(),
				blockChain[i-1].Hash().Bytes()[:4], i, blockChain[i].NumberU64(), blockChain[i].Hash().Bytes()[:4], blockChain[i].ParentHash().Bytes()[:4])
		}
	}

	var (
		stats = struct{ processed, ignored int32 }{}
		start = time.Now()
		bytes = 0
		batch = bc.db.NewBatch()
	)
	for i, block := range blockChain {
		receipts := receiptChain[i]
		// Short circuit insertion if shutting down or processing failed
		if atomic.LoadInt32(&bc.procInterrupt) == 1 {
			return 0, nil
		}
		// Short circuit if the owner header is unknown
		if !bc.HasHeader(block.Hash(), block.NumberU64()) {
			return i, fmt.Errorf("containing header #%d [%x…] unknown", block.Number(), block.Hash().Bytes()[:4])
		}
		// Skip if the entire data is already known
		if bc.HasBlock(block.Hash(), block.NumberU64()) {
			stats.ignored++
			continue
		}
		// Compute all the non-consensus fields of the receipts
		if err := SetReceiptsData(bc.chainConfig, block, receipts); err != nil {
			return i, fmt.Errorf("failed to set receipts data: %v", err)
		}
		// Write all the data out into the database
		rawdb.WriteBody(batch, block.Hash(), block.NumberU64(), block.Body())
		rawdb.WriteReceipts(batch, block.Hash(), block.NumberU64(), receipts)
		rawdb.WriteTxLookupEntries(batch, block)

		stats.processed++
	}
	if _, err := batch.Commit(); err != nil {
		return 0, err
	}

	// Update the head fast sync block if better
	bc.chainmu.Lock()
	head := blockChain[len(blockChain)-1]
	if td := bc.GetTd(head.Hash(), head.NumberU64()); td != nil { // Rewind may have occurred, skip in that case
		currentFastBlock := bc.CurrentFastBlock()
		if bc.GetTd(currentFastBlock.Hash(), currentFastBlock.NumberU64()).Cmp(td) < 0 {
			rawdb.WriteHeadFastBlockHash(bc.db, head.Hash())
			bc.currentFastBlock.Store(head)
		}
	}
	bc.chainmu.Unlock()

	context := []interface{}{
		"count", stats.processed, "elapsed", common.PrettyDuration(time.Since(start)),
		"number", head.Number(), "hash", head.Hash(), "age", common.PrettyAge(time.Unix(head.Time().Int64(), 0)),
		"size", common.StorageSize(bytes),
	}
	if stats.ignored > 0 {
		context = append(context, []interface{}{"ignored", stats.ignored}...)
	}
	log.Info("Imported new block receipts", context...)

	return 0, nil
}

var lastWrite uint64

// WriteBlockWithoutState writes only the block and its metadata to the database,
// but does not write any state. This is used to construct competing side forks
// up to the point where they exceed the canonical total difficulty.
func (bc *BlockChain) WriteBlockWithoutState(block *types.Block, td *big.Int) (err error) {
	bc.wg.Add(1)
	defer bc.wg.Done()

	if err := bc.hc.WriteTd(bc.db, block.Hash(), block.NumberU64(), td); err != nil {
		return err
	}
	rawdb.WriteBlock(bc.db, block)

	return nil
}

// WriteBlockWithState writes the block and all associated state to the database.
func (bc *BlockChain) WriteBlockWithState(block *types.Block, receipts []*types.Receipt, state *state.IntraBlockState, tds *state.TrieDbState) (status WriteStatus, err error) {
	bc.chainmu.Lock()
	defer bc.chainmu.Unlock()

	return bc.writeBlockWithState(block, receipts, state, tds)
}

// writeBlockWithState writes the block and all associated state to the database,
// but is expects the chain mutex to be held.
func (bc *BlockChain) writeBlockWithState(block *types.Block, receipts []*types.Receipt, state *state.IntraBlockState, tds *state.TrieDbState) (status WriteStatus, err error) {
	bc.wg.Add(1)
	defer bc.wg.Done()

	// Make sure no inconsistent state is leaked during insertion
	currentBlock := bc.CurrentBlock()

	// Calculate the total difficulty of the block
	ptd := bc.GetTd(block.ParentHash(), block.NumberU64()-1)
	if ptd == nil {
		return NonStatTy, consensus.ErrUnknownAncestor
	}
	//localTd := bc.GetTd(currentBlock.Hash(), currentBlock.NumberU64())
	externTd := new(big.Int).Add(block.Difficulty(), ptd)

	// Irrelevant of the canonical status, write the block itself to the database
	if err := bc.hc.WriteTd(bc.db, block.Hash(), block.NumberU64(), externTd); err != nil {
		return NonStatTy, err
	}
	rawdb.WriteBlock(bc.db, block)

	tds.SetBlockNr(block.NumberU64())

	ctx := bc.WithContext(context.Background(), block.Number())
	if err := state.CommitBlock(ctx, tds.DbStateWriter()); err != nil {
		return NonStatTy, err
	}
	if bc.enableReceipts {
		rawdb.WriteReceipts(bc.db, block.Hash(), block.NumberU64(), receipts)
	}

	// If the total difficulty is higher than our known, add it to the canonical chain
	// Second clause in the if statement reduces the vulnerability to selfish mining.
	// Please refer to http://www.cs.cornell.edu/~ie53/publications/btcProcFC.pdf
	//reorg := externTd.Cmp(localTd) > 0
	//currentBlock = bc.CurrentBlock()
	//if !reorg && externTd.Cmp(localTd) == 0 {
	//	// Split same-difficulty blocks by number, then preferentially select
	//	// the block generated by the local miner as the canonical block.
	//	if block.NumberU64() < currentBlock.NumberU64() {
	//		reorg = true
	//	} else if block.NumberU64() == currentBlock.NumberU64() {
	//		var currentPreserve, blockPreserve bool
	//		if bc.shouldPreserve != nil {
	//			currentPreserve, blockPreserve = bc.shouldPreserve(currentBlock), bc.shouldPreserve(block)
	//		}
	//		reorg = !currentPreserve && (blockPreserve || mrand.Float64() < 0.5)
	//	}
	//}
	//if reorg {
	// Reorganise the chain if the parent is not the head block
	if block.ParentHash() != currentBlock.Hash() {
		if err := bc.reorg(currentBlock, block); err != nil {
			return NonStatTy, err
		}
	}
	// Write the positional metadata for transaction/receipt lookups and preimages
	rawdb.WriteTxLookupEntries(bc.db, block)
	rawdb.WritePreimages(bc.db, state.Preimages())

	status = CanonStatTy
	//} else {
	//	fmt.Printf("SideStatTy for block %d\n", block.NumberU64())
	//	status = SideStatTy
	//}
	// Set new head.
	if status == CanonStatTy {
		bc.insert(block)
	}
	bc.futureBlocks.Remove(block.Hash())

	return status, nil
}

// addFutureBlock checks if the block is within the max allowed window to get
// accepted for future processing, and returns an error if the block is too far
// ahead and was not added.
func (bc *BlockChain) addFutureBlock(block *types.Block) error {
	max := big.NewInt(time.Now().Unix() + maxTimeFutureBlocks)
	if block.Time().Cmp(max) > 0 {
		return fmt.Errorf("future block timestamp %v > allowed %v", block.Time(), max)
	}
	bc.futureBlocks.Add(block.Hash(), block)
	return nil
}

// InsertChain attempts to insert the given batch of blocks in to the canonical
// chain or, otherwise, create a fork. If an error is returned it will return
// the index number of the failing block as well an error describing what went
// wrong.
//
// After insertion is done, all accumulated events will be fired.
func (bc *BlockChain) InsertChain(chain types.Blocks) (int, error) {
	// Sanity check that we have something meaningful to import
	if len(chain) == 0 {
		return 0, nil
	}
	// Do a sanity check that the provided chain is actually ordered and linked
	for i := 1; i < len(chain); i++ {
		if chain[i].NumberU64() != chain[i-1].NumberU64()+1 || chain[i].ParentHash() != chain[i-1].Hash() {
			// Chain broke ancestry, log a message (programming error) and skip insertion
			log.Error("Non contiguous block insert", "number", chain[i].Number(), "hash", chain[i].Hash(),
				"parent", chain[i].ParentHash(), "prevnumber", chain[i-1].Number(), "prevhash", chain[i-1].Hash())

			return 0, fmt.Errorf("non contiguous insert: item %d is #%d [%x…], item %d is #%d [%x…] (parent [%x…])", i-1, chain[i-1].NumberU64(),
				chain[i-1].Hash().Bytes()[:4], i, chain[i].NumberU64(), chain[i].Hash().Bytes()[:4], chain[i].ParentHash().Bytes()[:4])
		}
	}
	// Only insert if the difficulty of the inserted chain is bigger than existing chain
	// Pre-checks passed, start the full block imports
	bc.wg.Add(1)
	ctx := bc.WithContext(context.Background(), chain[0].Number())
	bc.chainmu.Lock()
	n, events, logs, err := bc.insertChain(ctx, chain, true)
	bc.chainmu.Unlock()
	bc.wg.Done()

	bc.PostChainEvents(events, logs)
	return n, err
}

// insertChain is the internal implementation of insertChain, which assumes that
// 1) chains are contiguous, and 2) The chain mutex is held.
//
// This method is split out so that import batches that require re-injecting
// historical blocks can do so without releasing the lock, which could lead to
// racey behaviour. If a sidechain import is in progress, and the historic state
// is imported, but then new canon-head is added before the actual sidechain
// completes, then the historic state could be pruned again
func (bc *BlockChain) insertChain(ctx context.Context, chain types.Blocks, verifySeals bool) (int, []interface{}, []*types.Log, error) {
	// If the chain is terminating, don't even bother starting u
	if atomic.LoadInt32(&bc.procInterrupt) == 1 {
		return 0, nil, nil, nil
	}
	// Start a parallel signature recovery (signer will fluke on fork transition, minimal perf loss)
	senderCacher.recoverFromBlocks(types.MakeSigner(bc.chainConfig, chain[0].Number()), chain)

	// Start the parallel header verifier
	headers := make([]*types.Header, len(chain))
	seals := make([]bool, len(chain))

	for i, block := range chain {
		headers[i] = block.Header()
		seals[i] = verifySeals
	}
	abort, results := bc.engine.VerifyHeaders(bc, headers, seals)
	defer close(abort)

	// A queued approach to delivering events. This is generally
	// faster than direct delivery and requires much less mutex
	// acquiring.
	var (
		stats         = insertStats{startTime: mclock.Now()}
		commitStats   = insertStats{startTime: mclock.Now()}
		events        = make([]interface{}, 0, len(chain))
		lastCanon     *types.Block
		coalescedLogs []*types.Log
	)
<<<<<<< HEAD
	verifyFrom := len(chain)
	if !bc.noHistory {
		externTd := big.NewInt(0)
		if len(chain) > 0 && chain[0].NumberU64() > 0 {
			d := bc.GetTd(chain[0].ParentHash(), chain[0].NumberU64()-1)
			if d != nil {
				externTd = externTd.Set(d)
			}
=======
	externTd := big.NewInt(0)
	if len(chain) > 0 && chain[0].NumberU64() > 0 {
		d := bc.GetTd(chain[0].ParentHash(), chain[0].NumberU64()-1)
		if d != nil {
			externTd = externTd.Set(d)
>>>>>>> ff707512
		}
	}

	localTd := bc.GetTd(bc.CurrentBlock().Hash(), bc.CurrentBlock().NumberU64())
	var verifyFrom int
	for verifyFrom = 0; verifyFrom < len(chain) && localTd.Cmp(externTd) >= 0; verifyFrom++ {
		header := chain[verifyFrom].Header()
		err := <-results
		if err != nil {
			bc.reportBlock(chain[verifyFrom], nil, err)
			return 0, events, coalescedLogs, err
		}
		externTd = externTd.Add(externTd, header.Difficulty)
	}
	if localTd.Cmp(externTd) >= 0 {
		log.Warn("Ignoring the chain segment because of insufficient difficulty", "external", externTd, "local", localTd)
		// But we still write the blocks to the database because others might build on top of them
		td := bc.GetTd(chain[0].ParentHash(), chain[0].NumberU64()-1)
		for _, block := range chain {
			log.Warn("Saving", "block", block.NumberU64(), "hash", block.Hash())
			td = new(big.Int).Add(block.Difficulty(), td)
			rawdb.WriteBlock(bc.db, block)
			rawdb.WriteTd(bc.db, block.Hash(), block.NumberU64(), td)
		}
		return 0, events, coalescedLogs, nil
	}

	var offset int
	var parent *types.Block
	var parentNumber = chain[0].NumberU64() - 1
	// Find correct insertion point for this chain

	preBlocks := []*types.Block{}
	parentHash := chain[0].ParentHash()
	parent = bc.GetBlock(parentHash, parentNumber)
	if parent == nil {
		log.Error("chain segment could not be inserted, missing parent", "hash", parentHash)
		return 0, events, coalescedLogs, fmt.Errorf("chain segment could not be inserted, missing parent %x", parentHash)
	}
	canonicalHash := rawdb.ReadCanonicalHash(bc.db, parentNumber)
	for canonicalHash != parentHash {
		log.Warn("Chain segment's parent not on canonical hash, adding to pre-blocks", "block", parentNumber, "hash", parentHash)
		preBlocks = append(preBlocks, parent)
		parentNumber--
		parentHash = parent.ParentHash()
		parent = bc.GetBlock(parentHash, parentNumber)
		if parent == nil {
<<<<<<< HEAD
			log.Error("Chain segment could not be inserted, missing parent", "hash", parentHash)
			return 0, events, coalescedLogs, fmt.Errorf("chain segment could not be inserted, missing parent %x", parentHash)
		}
		canonicalHash := rawdb.ReadCanonicalHash(bc.db, parentNumber)
		for canonicalHash != parentHash {
			log.Warn("Chain segment's parent not on canonical hash, adding to pre-blocks", "block", parentNumber, "hash", parentHash)
			preBlocks = append(preBlocks, parent)
			parentNumber--
			parentHash = parent.ParentHash()
			parent = bc.GetBlock(parentHash, parentNumber)
			if parent == nil {
				log.Error("Chain segment could not be inserted, missing parent", "hash", parentHash)
				return 0, events, coalescedLogs, fmt.Errorf("chain segment could not be inserted, missing parent %x", parentHash)
			}
			canonicalHash = rawdb.ReadCanonicalHash(bc.db, parentNumber)
		}
		for left, right := 0, len(preBlocks)-1; left < right; left, right = left+1, right-1 {
			preBlocks[left], preBlocks[right] = preBlocks[right], preBlocks[left]
		}
		offset = len(preBlocks)
		if offset > 0 {
			chain = append(preBlocks, chain...)
=======
			log.Error("chain segment could not be inserted, missing parent", "hash", parentHash)
			return 0, events, coalescedLogs, fmt.Errorf("chain segment could not be inserted, missing parent %x", parentHash)
>>>>>>> ff707512
		}
		canonicalHash = rawdb.ReadCanonicalHash(bc.db, parentNumber)
	}
	for left, right := 0, len(preBlocks)-1; left < right; left, right = left+1, right-1 {
		preBlocks[left], preBlocks[right] = preBlocks[right], preBlocks[left]
	}
	offset = len(preBlocks)
	if offset > 0 {
		chain = append(preBlocks, chain...)
	}
	// Start a parallel signature recovery (signer will fluke on fork transition, minimal perf loss)
	senderCacher.recoverFromBlocks(types.MakeSigner(bc.chainConfig, chain[0].Number()), chain)

	// Iterate over the blocks and insert when the verifier permits
	for i, block := range chain {
		start := time.Now()
		k := 0
		if i >= offset {
			k = i - offset
		}
		// If the chain is terminating, stop processing blocks
		if atomic.LoadInt32(&bc.procInterrupt) == 1 {
			log.Debug("Premature abort during blocks processing")
			break
		}
		// If the header is a banned one, straight out abort
		if BadHashes[block.Hash()] {
			bc.reportBlock(block, nil, ErrBlacklistedHash)
			return k, events, coalescedLogs, ErrBlacklistedHash
		}
		// Wait for the block's verification to complete
		var err error
		if i >= offset && k >= verifyFrom {
			err = <-results
		}
		if err == nil {
			ctx, _ = params.GetNoHistoryByBlock(ctx, block.Number())
			err = bc.Validator().ValidateBody(ctx, block)
		}
		switch {
		case err == ErrKnownBlock:
			// Block and state both already known. However if the current block is below
			// this number we did a rollback and we should reimport it nonetheless.
			if bc.CurrentBlock().NumberU64() >= block.NumberU64() {
				//fmt.Printf("Skipped known block %d\n", block.NumberU64())
				stats.ignored++
				continue
			}

		case err == consensus.ErrFutureBlock:
			// Allow up to MaxFuture second in the future blocks. If this limit is exceeded
			// the chain is discarded and processed at a later time if given.
			max := big.NewInt(time.Now().Unix() + maxTimeFutureBlocks)
			if block.Time().Cmp(max) > 0 {
				return k, events, coalescedLogs, fmt.Errorf("future block: %v > %v", block.Time(), max)
			}
			bc.futureBlocks.Add(block.Hash(), block)
			stats.queued++
			continue

		case err == consensus.ErrUnknownAncestor && bc.futureBlocks.Contains(block.ParentHash()):
			bc.futureBlocks.Add(block.Hash(), block)
			stats.queued++
			continue

		case err == consensus.ErrPrunedAncestor:
			// Block competing with the canonical chain, store in the db, but don't process
			// until the competitor TD goes above the canonical TD
			panic(err)

		case err != nil:
			bc.reportBlock(block, nil, err)
			return i, events, coalescedLogs, err
		}
		// Create a new statedb using the parent block and report an
		// error if it fails.
		if i > 0 {
			parent = chain[i-1]
		}
		readBlockNr := parentNumber
		var root common.Hash
		if bc.trieDbState == nil {
			if _, err = bc.GetTrieDbState(); err != nil {
				return k, events, coalescedLogs, err
			}
		}
		root = bc.trieDbState.LastRoot()
		var parentRoot common.Hash
		if parent != nil {
			parentRoot = parent.Root()
		}
		if parent != nil && root != parentRoot {
			log.Info("Rewinding", "to block", readBlockNr)
			if _, err = bc.db.Commit(); err != nil {
				log.Error("Could not commit chainDb before rewinding", err)
				bc.db.Rollback()
				bc.trieDbState = nil
				return 0, events, coalescedLogs, err
			}
			if err = bc.trieDbState.UnwindTo(readBlockNr); err != nil {
				bc.db.Rollback()
				bc.trieDbState = nil
				return 0, events, coalescedLogs, err
			}
			root := bc.trieDbState.LastRoot()
			if root != parentRoot {
				log.Error("Incorrect rewinding", "root", fmt.Sprintf("%x", root), "expected", fmt.Sprintf("%x", parentRoot))
				bc.db.Rollback()
				bc.trieDbState = nil
				return 0, events, coalescedLogs, fmt.Errorf("incorrect rewinding: wrong root %x, expected %x", root, parentRoot)
			}
			currentBlock := bc.CurrentBlock()
			if err := bc.reorg(currentBlock, parent); err != nil {
				bc.db.Rollback()
				bc.trieDbState = nil
				return 0, events, coalescedLogs, err
			}
			if _, err = bc.db.Commit(); err != nil {
				log.Error("Could not commit chainDb after rewinding", err)
				bc.db.Rollback()
				bc.trieDbState = nil
				return 0, events, coalescedLogs, err
			}
		}
		stateDB := state.New(bc.trieDbState)
		// Process block using the parent state as reference point.
		t0 := time.Now()
		receipts, logs, usedGas, err := bc.processor.Process(block, stateDB, bc.trieDbState, bc.vmConfig)
		t1 := time.Now()
		if err != nil {
			bc.db.Rollback()
			bc.trieDbState = nil
			bc.reportBlock(block, receipts, err)
			return k, events, coalescedLogs, err
		}
		// Validate the state using the default validator
		err = bc.Validator().ValidateState(block, parent, stateDB, bc.trieDbState, receipts, usedGas)
		if err != nil {
			bc.db.Rollback()
			bc.trieDbState = nil
			bc.reportBlock(block, receipts, err)
			return k, events, coalescedLogs, err
		}
		t2 := time.Now()
		proctime := time.Since(start)

		// Write the block to the chain and get the status.
		status, err := bc.writeBlockWithState(block, receipts, stateDB, bc.trieDbState)
		t3 := time.Now()
		if err != nil {
			bc.db.Rollback()
			bc.trieDbState = nil
			return k, events, coalescedLogs, err
		}
		blockInsertTimer.UpdateSince(start)
		blockExecutionTimer.Update(t1.Sub(t0))
		blockValidationTimer.Update(t2.Sub(t1))
		blockWriteTimer.Update(t3.Sub(t2))
		switch status {
		case CanonStatTy:
			log.Debug("Inserted new block", "number", block.Number(), "hash", block.Hash(),
				"uncles", len(block.Uncles()), "txs", len(block.Transactions()), "gas", block.GasUsed(),
				"elapsed", common.PrettyDuration(time.Since(start)),
				"root", block.Root())

			coalescedLogs = append(coalescedLogs, logs...)
			events = append(events, ChainEvent{block, block.Hash(), logs})
			lastCanon = block

			// Only count canonical blocks for GC processing time
			bc.gcproc += proctime

		case SideStatTy:
			log.Debug("Inserted forked block", "number", block.Number(), "hash", block.Hash(),
				"diff", block.Difficulty(), "elapsed", common.PrettyDuration(time.Since(start)),
				"txs", len(block.Transactions()), "gas", block.GasUsed(), "uncles", len(block.Uncles()),
				"root", block.Root())
			events = append(events, ChainSideEvent{block})
		}
		blockInsertTimer.UpdateSince(start)
		stats.processed++
		stats.usedGas += usedGas
		stats.report(chain, i, bc.db)
		if commitStats.needToCommit(chain, bc.db, i) {
			var written uint64
			if written, err = bc.db.Commit(); err != nil {
				log.Error("Could not commit chainDb", err)
				bc.db.Rollback()
				bc.trieDbState = nil
				return 0, events, coalescedLogs, err
			}
			bc.trieDbState.PruneTries(false)
			log.Info("Database", "size", bc.db.Size(), "written", written)
		}
	}

	// Append a single chain head event if we've progressed the chain
	if lastCanon != nil && bc.CurrentBlock().Hash() == lastCanon.Hash() {
		events = append(events, ChainHeadEvent{lastCanon})
	}
	return 0, events, coalescedLogs, nil
}

// statsReportLimit is the time limit during import and export after which we
// always print out progress. This avoids the user wondering what's going on.
const statsReportLimit = 8 * time.Second
const commitLimit = 60 * time.Second

func (st *insertStats) needToCommit(chain []*types.Block, db ethdb.Mutation, index int) bool {
	var (
		now     = mclock.Now()
		elapsed = time.Duration(now) - time.Duration(st.startTime)
	)
	if index == len(chain)-1 || elapsed >= commitLimit || db.BatchSize() >= ethdb.IdealBatchSize {
		*st = insertStats{startTime: now, lastIndex: index + 1}
		return true
	}
	return false
}

// report prints statistics if some number of blocks have been processed
// or more than a few seconds have passed since the last message.
func (st *insertStats) report(chain []*types.Block, index int, batch ethdb.Mutation) {
	// Fetch the timings for the batch
	var (
		now     = mclock.Now()
		elapsed = time.Duration(now) - time.Duration(st.startTime)
	)
	// If we're at the last block of the batch or report period reached, log
	if index == len(chain)-1 || elapsed >= statsReportLimit {
		// Count the number of transactions in this segment
		var txs int
		for _, block := range chain[st.lastIndex : index+1] {
			txs += len(block.Transactions())
		}
		end := chain[index]
		context := []interface{}{
			"blocks", st.processed, "txs", txs, "mgas", float64(st.usedGas) / 1000000,
			"elapsed", common.PrettyDuration(elapsed), "mgasps", float64(st.usedGas) * 1000 / float64(elapsed),
			"number", end.Number(), "hash", end.Hash(), "batch", batch.BatchSize(),
		}
		if timestamp := time.Unix(end.Time().Int64(), 0); time.Since(timestamp) > time.Minute {
			context = append(context, []interface{}{"age", common.PrettyAge(timestamp)}...)
		}
		if st.queued > 0 {
			context = append(context, []interface{}{"queued", st.queued}...)
		}
		if st.ignored > 0 {
			context = append(context, []interface{}{"ignored", st.ignored}...)
		}
		log.Info("Imported new chain segment", context...)
		*st = insertStats{startTime: now, lastIndex: index + 1}
	}
}

// reorgs takes two blocks, an old chain and a new chain and will reconstruct the blocks and inserts them
// to be part of the new canonical chain and accumulates potential missing transactions and post an
// event about them
func (bc *BlockChain) reorg(oldBlock, newBlock *types.Block) error {
	fmt.Printf("reorg %d %d\n", oldBlock.NumberU64(), newBlock.NumberU64())
	var (
		newChain    types.Blocks
		oldChain    types.Blocks
		commonBlock *types.Block
		deletedTxs  types.Transactions
		deletedLogs []*types.Log
		// collectLogs collects the logs that were generated during the
		// processing of the block that corresponds with the given hash.
		// These logs are later announced as deleted.
		collectLogs = func(hash common.Hash) {
			// Coalesce logs and set 'Removed'.
			number := bc.hc.GetBlockNumber(bc.db, hash)
			if number == nil {
				return
			}
			receipts := rawdb.ReadReceipts(bc.db, hash, *number)
			for _, receipt := range receipts {
				for _, log := range receipt.Logs {
					del := *log
					del.Removed = true
					deletedLogs = append(deletedLogs, &del)
				}
			}
		}
	)
	//fmt.Printf("reorg, oldBlock %d, newBlock %d\n", oldBlock.NumberU64(), newBlock.NumberU64())

	// first reduce whoever is higher bound
	if oldBlock.NumberU64() > newBlock.NumberU64() {
		// reduce old chain
		for ; oldBlock != nil && oldBlock.NumberU64() != newBlock.NumberU64(); oldBlock = bc.GetBlock(oldBlock.ParentHash(), oldBlock.NumberU64()-1) {
			oldChain = append(oldChain, oldBlock)
			deletedTxs = append(deletedTxs, oldBlock.Transactions()...)

			collectLogs(oldBlock.Hash())
		}
	} else {
		// reduce new chain and append new chain blocks for inserting later on
		for ; newBlock != nil && newBlock.NumberU64() != oldBlock.NumberU64(); newBlock = bc.GetBlock(newBlock.ParentHash(), newBlock.NumberU64()-1) {
			newChain = append(newChain, newBlock)
		}
	}
	if oldBlock == nil {
		return fmt.Errorf("Invalid old chain")
	}
	if newBlock == nil {
		return fmt.Errorf("Invalid new chain")
	}

	for {
		if oldBlock.Hash() == newBlock.Hash() {
			commonBlock = oldBlock
			break
		}

		oldChain = append(oldChain, oldBlock)
		newChain = append(newChain, newBlock)
		deletedTxs = append(deletedTxs, oldBlock.Transactions()...)
		collectLogs(oldBlock.Hash())

		oldBlock, newBlock = bc.GetBlock(oldBlock.ParentHash(), oldBlock.NumberU64()-1), bc.GetBlock(newBlock.ParentHash(), newBlock.NumberU64()-1)
		if oldBlock == nil {
			return fmt.Errorf("Invalid old chain")
		}
		if newBlock == nil {
			return fmt.Errorf("Invalid new chain")
		}
	}
	// Ensure the user sees large reorgs
	if len(oldChain) > 0 && len(newChain) > 0 {
		logFn := log.Debug
		if len(oldChain) > 63 {
			logFn = log.Warn
		}
		logFn("Chain split detected", "number", commonBlock.Number(), "hash", commonBlock.Hash(),
			"drop", len(oldChain), "dropfrom", oldChain[0].Hash(), "add", len(newChain), "addfrom", newChain[0].Hash())
	} else {
		log.Error("Impossible reorg, please file an issue", "oldnum", oldBlock.Number(), "oldhash", oldBlock.Hash(), "newnum", newBlock.Number(), "newhash", newBlock.Hash())
	}
	// Delete the old chain
	for _, oldBlock := range oldChain {
		rawdb.DeleteCanonicalHash(bc.db, oldBlock.NumberU64())
	}
	bc.insert(commonBlock)
	// Insert the new chain, taking care of the proper incremental order
	var addedTxs types.Transactions
	for i := len(newChain) - 1; i >= 0; i-- {
		// insert the block in the canonical way, re-writing history
		bc.insert(newChain[i])
		// write lookup entries for hash based transaction/receipt searches
		rawdb.WriteTxLookupEntries(bc.db, newChain[i])
		addedTxs = append(addedTxs, newChain[i].Transactions()...)
	}
	// calculate the difference between deleted and added transactions
	diff := types.TxDifference(deletedTxs, addedTxs)
	// When transactions get deleted from the database that means the
	// receipts that were created in the fork must also be deleted
	for _, tx := range diff {
		rawdb.DeleteTxLookupEntry(bc.db, tx.Hash())
	}

	if len(deletedLogs) > 0 {
		go bc.rmLogsFeed.Send(RemovedLogsEvent{deletedLogs})
	}
	if len(oldChain) > 0 {
		go func() {
			for _, block := range oldChain {
				bc.chainSideFeed.Send(ChainSideEvent{Block: block})
			}
		}()
	}

	return nil
}

// PostChainEvents iterates over the events generated by a chain insertion and
// posts them into the event feed.
// TODO: Should not expose PostChainEvents. The chain events should be posted in WriteBlock.
func (bc *BlockChain) PostChainEvents(events []interface{}, logs []*types.Log) {
	// post event logs for further processing
	if logs != nil {
		bc.logsFeed.Send(logs)
	}
	for _, event := range events {
		switch ev := event.(type) {
		case ChainEvent:
			bc.chainFeed.Send(ev)

		case ChainHeadEvent:
			bc.chainHeadFeed.Send(ev)

		case ChainSideEvent:
			bc.chainSideFeed.Send(ev)
		}
	}
}

func (bc *BlockChain) update() {
	futureTimer := time.NewTicker(5 * time.Second)
	defer futureTimer.Stop()
	for {
		select {
		case <-futureTimer.C:
			bc.procFutureBlocks()
		case <-bc.quit:
			return
		}
	}
}

// BadBlocks returns a list of the last 'bad blocks' that the client has seen on the network
func (bc *BlockChain) BadBlocks() []*types.Block {
	blocks := make([]*types.Block, 0, bc.badBlocks.Len())
	for _, hash := range bc.badBlocks.Keys() {
		if blk, exist := bc.badBlocks.Peek(hash); exist {
			block := blk.(*types.Block)
			blocks = append(blocks, block)
		}
	}
	return blocks
}

// addBadBlock adds a bad block to the bad-block LRU cache
func (bc *BlockChain) addBadBlock(block *types.Block) {
	bc.badBlocks.Add(block.Hash(), block)
}

// reportBlock logs a bad block error.
func (bc *BlockChain) reportBlock(block *types.Block, receipts types.Receipts, err error) {
	bc.addBadBlock(block)

	var receiptString string
	for i, receipt := range receipts {
		receiptString += fmt.Sprintf("\t %d: cumulative: %v gas: %v contract: %v status: %v tx: %v logs: %v bloom: %x state: %x\n",
			i, receipt.CumulativeGasUsed, receipt.GasUsed, receipt.ContractAddress.Hex(),
			receipt.Status, receipt.TxHash.Hex(), receipt.Logs, receipt.Bloom, receipt.PostState)
	}
	log.Error(fmt.Sprintf(`
########## BAD BLOCK #########
Chain config: %v

Number: %v
Hash: 0x%x
%v

Error: %v
##############################
`, bc.chainConfig, block.Number(), block.Hash(), receiptString, err))
}

// InsertHeaderChain attempts to insert the given header chain in to the local
// chain, possibly creating a reorg. If an error is returned, it will return the
// index number of the failing header as well an error describing what went wrong.
//
// The verify parameter can be used to fine tune whether nonce verification
// should be done or not. The reason behind the optional check is because some
// of the header retrieval mechanisms already need to verify nonces, as well as
// because nonces can be verified sparsely, not needing to check each.
func (bc *BlockChain) InsertHeaderChain(chain []*types.Header, checkFreq int) (int, error) {
	start := time.Now()
	if bc.db == nil {
		if i, err := bc.hc.ValidateHeaderChain(chain, checkFreq); err != nil {
			return i, err
		}
	} else {
		if i, err := bc.hc.ValidateHeaderChain(chain, checkFreq); err != nil {
			return i, err
		}
	}

	// Make sure only one thread manipulates the chain at once
	bc.chainmu.Lock()
	defer bc.chainmu.Unlock()

	bc.wg.Add(1)
	defer bc.wg.Done()

	whFunc := func(header *types.Header) error {
		_, err := bc.hc.WriteHeader(header)
		return err
	}
	return bc.hc.InsertHeaderChain(chain, whFunc, start)
}

// CurrentHeader retrieves the current head header of the canonical chain. The
// header is retrieved from the HeaderChain's internal cache.
func (bc *BlockChain) CurrentHeader() *types.Header {
	return bc.hc.CurrentHeader()
}

// GetTd retrieves a block's total difficulty in the canonical chain from the
// database by hash and number, caching it if found.
func (bc *BlockChain) GetTd(hash common.Hash, number uint64) *big.Int {
	return bc.hc.GetTd(bc.db, hash, number)
}

// GetTdByHash retrieves a block's total difficulty in the canonical chain from the
// database by hash, caching it if found.
func (bc *BlockChain) GetTdByHash(hash common.Hash) *big.Int {
	return bc.hc.GetTdByHash(hash)
}

// GetHeader retrieves a block header from the database by hash and number,
// caching it if found.
func (bc *BlockChain) GetHeader(hash common.Hash, number uint64) *types.Header {
	return bc.hc.GetHeader(hash, number)
}

// GetHeaderByHash retrieves a block header from the database by hash, caching it if
// found.
func (bc *BlockChain) GetHeaderByHash(hash common.Hash) *types.Header {
	return bc.hc.GetHeaderByHash(hash)
}

// HasHeader checks if a block header is present in the database or not, caching
// it if present.
func (bc *BlockChain) HasHeader(hash common.Hash, number uint64) bool {
	return bc.hc.HasHeader(hash, number)
}

// GetBlockHashesFromHash retrieves a number of block hashes starting at a given
// hash, fetching towards the genesis block.
func (bc *BlockChain) GetBlockHashesFromHash(hash common.Hash, max uint64) []common.Hash {
	return bc.hc.GetBlockHashesFromHash(hash, max)
}

// GetAncestor retrieves the Nth ancestor of a given block. It assumes that either the given block or
// a close ancestor of it is canonical. maxNonCanonical points to a downwards counter limiting the
// number of blocks to be individually checked before we reach the canonical chain.
//
// Note: ancestor == 0 returns the same block, 1 returns its parent and so on.
func (bc *BlockChain) GetAncestor(hash common.Hash, number, ancestor uint64, maxNonCanonical *uint64) (common.Hash, uint64) {
	bc.chainmu.RLock()
	defer bc.chainmu.RUnlock()

	return bc.hc.GetAncestor(hash, number, ancestor, maxNonCanonical)
}

// GetHeaderByNumber retrieves a block header from the database by number,
// caching it (associated with its hash) if found.
func (bc *BlockChain) GetHeaderByNumber(number uint64) *types.Header {
	return bc.hc.GetHeaderByNumber(number)
}

// Config retrieves the blockchain's chain configuration.
func (bc *BlockChain) Config() *params.ChainConfig { return bc.chainConfig }

// Engine retrieves the blockchain's consensus engine.
func (bc *BlockChain) Engine() consensus.Engine { return bc.engine }

// SubscribeRemovedLogsEvent registers a subscription of RemovedLogsEvent.
func (bc *BlockChain) SubscribeRemovedLogsEvent(ch chan<- RemovedLogsEvent) event.Subscription {
	return bc.scope.Track(bc.rmLogsFeed.Subscribe(ch))
}

// SubscribeChainEvent registers a subscription of ChainEvent.
func (bc *BlockChain) SubscribeChainEvent(ch chan<- ChainEvent) event.Subscription {
	return bc.scope.Track(bc.chainFeed.Subscribe(ch))
}

// SubscribeChainHeadEvent registers a subscription of ChainHeadEvent.
func (bc *BlockChain) SubscribeChainHeadEvent(ch chan<- ChainHeadEvent) event.Subscription {
	return bc.scope.Track(bc.chainHeadFeed.Subscribe(ch))
}

// SubscribeChainSideEvent registers a subscription of ChainSideEvent.
func (bc *BlockChain) SubscribeChainSideEvent(ch chan<- ChainSideEvent) event.Subscription {
	return bc.scope.Track(bc.chainSideFeed.Subscribe(ch))
}

// SubscribeLogsEvent registers a subscription of []*types.Log.
func (bc *BlockChain) SubscribeLogsEvent(ch chan<- []*types.Log) event.Subscription {
	return bc.scope.Track(bc.logsFeed.Subscribe(ch))
}

func (bc *BlockChain) ChainDb() ethdb.Database {
	return bc.db
}

func (bc *BlockChain) NoHistory() bool {
	return bc.cacheConfig.NoHistory
}

func (bc *BlockChain) IsNoHistory(currentBlock *big.Int) bool {
	if currentBlock == nil {
		return bc.cacheConfig.NoHistory
	}

	if !bc.cacheConfig.NoHistory {
		return false
	}

	if bc.cacheConfig.ArchiveSyncInterval != 0 {
		return false
	}

	var isArchiveInterval bool
	currentBlockNumber := bc.CurrentBlock().Number().Uint64()
	highestKnownBlock := bc.getHeightKnownBlock()
	if highestKnownBlock > currentBlockNumber {
		isArchiveInterval = (currentBlock.Uint64() - highestKnownBlock) <= bc.cacheConfig.ArchiveSyncInterval
	} else {
		isArchiveInterval = (currentBlock.Uint64() - currentBlockNumber) <= bc.cacheConfig.ArchiveSyncInterval
	}

	return bc.cacheConfig.NoHistory || isArchiveInterval
}

func (bc *BlockChain) NotifyHeightKnownBlock(h uint64) {
	bc.highestKnownBlockMu.Lock()
	if bc.highestKnownBlock < h {
		bc.highestKnownBlock = h
	}
	bc.highestKnownBlockMu.Unlock()
}

func (bc *BlockChain) getHeightKnownBlock() uint64 {
	bc.highestKnownBlockMu.Lock()
	defer bc.highestKnownBlockMu.Unlock()
	return bc.highestKnownBlock
}

func (bc *BlockChain) WithContext(ctx context.Context, blockNum *big.Int) context.Context {
	ctx = bc.Config().WithEIPsFlags(ctx, blockNum)
	ctx = params.WithNoHistory(ctx, bc.NoHistory(), bc.IsNoHistory)
	return ctx
}<|MERGE_RESOLUTION|>--- conflicted
+++ resolved
@@ -140,19 +140,11 @@
 	validator Validator // block and state validator interface
 	vmConfig  vm.Config
 
-<<<<<<< HEAD
-	badBlocks *lru.Cache // Bad block cache
-	//shouldPreserve func(*types.Block) bool // Function used to determine whether should preserve the given block.
-	noHistory      bool
-	enableReceipts bool // Whether receipts need to be written to the database
-	resolveReads   bool
-=======
 	badBlocks           *lru.Cache // Bad block cache
 	highestKnownBlock   uint64
 	highestKnownBlockMu sync.Mutex
 	enableReceipts      bool // Whether receipts need to be written to the database
 	resolveReads        bool
->>>>>>> ff707512
 }
 
 // NewBlockChain returns a fully initialised block chain using information
@@ -1114,22 +1106,11 @@
 		lastCanon     *types.Block
 		coalescedLogs []*types.Log
 	)
-<<<<<<< HEAD
-	verifyFrom := len(chain)
-	if !bc.noHistory {
-		externTd := big.NewInt(0)
-		if len(chain) > 0 && chain[0].NumberU64() > 0 {
-			d := bc.GetTd(chain[0].ParentHash(), chain[0].NumberU64()-1)
-			if d != nil {
-				externTd = externTd.Set(d)
-			}
-=======
 	externTd := big.NewInt(0)
 	if len(chain) > 0 && chain[0].NumberU64() > 0 {
 		d := bc.GetTd(chain[0].ParentHash(), chain[0].NumberU64()-1)
 		if d != nil {
 			externTd = externTd.Set(d)
->>>>>>> ff707512
 		}
 	}
 
@@ -1177,33 +1158,8 @@
 		parentHash = parent.ParentHash()
 		parent = bc.GetBlock(parentHash, parentNumber)
 		if parent == nil {
-<<<<<<< HEAD
-			log.Error("Chain segment could not be inserted, missing parent", "hash", parentHash)
-			return 0, events, coalescedLogs, fmt.Errorf("chain segment could not be inserted, missing parent %x", parentHash)
-		}
-		canonicalHash := rawdb.ReadCanonicalHash(bc.db, parentNumber)
-		for canonicalHash != parentHash {
-			log.Warn("Chain segment's parent not on canonical hash, adding to pre-blocks", "block", parentNumber, "hash", parentHash)
-			preBlocks = append(preBlocks, parent)
-			parentNumber--
-			parentHash = parent.ParentHash()
-			parent = bc.GetBlock(parentHash, parentNumber)
-			if parent == nil {
-				log.Error("Chain segment could not be inserted, missing parent", "hash", parentHash)
-				return 0, events, coalescedLogs, fmt.Errorf("chain segment could not be inserted, missing parent %x", parentHash)
-			}
-			canonicalHash = rawdb.ReadCanonicalHash(bc.db, parentNumber)
-		}
-		for left, right := 0, len(preBlocks)-1; left < right; left, right = left+1, right-1 {
-			preBlocks[left], preBlocks[right] = preBlocks[right], preBlocks[left]
-		}
-		offset = len(preBlocks)
-		if offset > 0 {
-			chain = append(preBlocks, chain...)
-=======
 			log.Error("chain segment could not be inserted, missing parent", "hash", parentHash)
 			return 0, events, coalescedLogs, fmt.Errorf("chain segment could not be inserted, missing parent %x", parentHash)
->>>>>>> ff707512
 		}
 		canonicalHash = rawdb.ReadCanonicalHash(bc.db, parentNumber)
 	}
