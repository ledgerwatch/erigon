--- conflicted
+++ resolved
@@ -29,6 +29,7 @@
 
 	"github.com/ledgerwatch/erigon/core/systemcontracts"
 	"github.com/ledgerwatch/erigon/core/vm/evmtypes"
+	"github.com/ledgerwatch/erigon/params"
 	"github.com/ledgerwatch/erigon/rlp"
 
 	metrics2 "github.com/VictoriaMetrics/metrics"
@@ -168,13 +169,8 @@
 		// that used gas by block is always equal to original's block header gas, and it's checked by receipts root verification
 		// otherwise it causes block verification error.
 		header.GasUsed = *usedGas
-<<<<<<< HEAD
-		syscall := func(contract common.Address, data []byte) ([]byte, error) {
+		syscall := func(contract libcommon.Address, data []byte) ([]byte, error) {
 			return SysCallContract(contract, data, *chainConfig, ibs, header, engine, false /* constCall */, excessDataGas)
-=======
-		syscall := func(contract libcommon.Address, data []byte) ([]byte, error) {
-			return SysCallContract(contract, data, *chainConfig, ibs, header, engine, false /* constCall */)
->>>>>>> 57b1bdd5
 		}
 		outTxs, outReceipts, err := engine.Finalize(chainConfig, header, ibs, block.Transactions(), block.Uncles(), receipts, block.Withdrawals(), epochReader, chainReader, syscall)
 		if err != nil {
@@ -212,7 +208,7 @@
 		}
 	}
 
-	if err := ibs.CommitBlock(chainConfig.Rules(header.Number.Uint64(), header.TimeBig()), stateWriter); err != nil {
+	if err := ibs.CommitBlock(chainConfig.Rules(header.Number.Uint64(), header.Time), stateWriter); err != nil {
 		return nil, fmt.Errorf("committing block %d failed: %w", header.Number.Uint64(), err)
 	} else if err := stateWriter.WriteChangeSets(); err != nil {
 		return nil, fmt.Errorf("writing changesets for block %d failed: %w", header.Number.Uint64(), err)
@@ -492,11 +488,7 @@
 	return h
 }
 
-<<<<<<< HEAD
-func SysCallContract(contract common.Address, data []byte, chainConfig params.ChainConfig, ibs *state.IntraBlockState, header *types.Header, engine consensus.EngineReader, constCall bool, excessDataGas *big.Int) (result []byte, err error) {
-=======
-func SysCallContract(contract libcommon.Address, data []byte, chainConfig chain.Config, ibs *state.IntraBlockState, header *types.Header, engine consensus.EngineReader, constCall bool) (result []byte, err error) {
->>>>>>> 57b1bdd5
+func SysCallContract(contract libcommon.Address, data []byte, chainConfig chain.Config, ibs *state.IntraBlockState, header *types.Header, engine consensus.EngineReader, constCall bool, excessDataGas *big.Int) (result []byte, err error) {
 	if chainConfig.DAOForkSupport && chainConfig.DAOForkBlock != nil && chainConfig.DAOForkBlock.Cmp(header.Number) == 0 {
 		misc.ApplyDAOHardFork(ibs)
 	}
@@ -542,11 +534,7 @@
 }
 
 // SysCreate is a special (system) contract creation methods for genesis constructors.
-<<<<<<< HEAD
-func SysCreate(contract common.Address, data []byte, chainConfig params.ChainConfig, ibs *state.IntraBlockState, header *types.Header, excessDataGas *big.Int) (result []byte, err error) {
-=======
-func SysCreate(contract libcommon.Address, data []byte, chainConfig chain.Config, ibs *state.IntraBlockState, header *types.Header) (result []byte, err error) {
->>>>>>> 57b1bdd5
+func SysCreate(contract libcommon.Address, data []byte, chainConfig chain.Config, ibs *state.IntraBlockState, header *types.Header, excessDataGas *big.Int) (result []byte, err error) {
 	if chainConfig.DAOForkSupport && chainConfig.DAOForkBlock != nil && chainConfig.DAOForkBlock.Cmp(header.Number) == 0 {
 		misc.ApplyDAOHardFork(ibs)
 	}
@@ -578,11 +566,7 @@
 	return ret, err
 }
 
-<<<<<<< HEAD
-func CallContract(contract common.Address, data []byte, chainConfig params.ChainConfig, ibs *state.IntraBlockState, header *types.Header, engine consensus.Engine, excessDataGas *big.Int) (result []byte, err error) {
-=======
-func CallContract(contract libcommon.Address, data []byte, chainConfig chain.Config, ibs *state.IntraBlockState, header *types.Header, engine consensus.Engine) (result []byte, err error) {
->>>>>>> 57b1bdd5
+func CallContract(contract libcommon.Address, data []byte, chainConfig chain.Config, ibs *state.IntraBlockState, header *types.Header, engine consensus.Engine, excessDataGas *big.Int) (result []byte, err error) {
 	gp := new(GasPool)
 	gp.AddGas(50_000_000).AddDataGas(params.MaxDataGasPerBlock) // TODO: see how much of dataGas is required here
 	var gasUsed uint64
@@ -615,18 +599,13 @@
 	txs types.Transactions, uncles []*types.Header, stateWriter state.WriterWithChangeSets, cc *chain.Config, ibs *state.IntraBlockState,
 	receipts types.Receipts, withdrawals []*types.Withdrawal, e consensus.EpochReader, headerReader consensus.ChainHeaderReader, isMining bool,
 ) (newBlock *types.Block, newTxs types.Transactions, newReceipt types.Receipts, err error) {
-<<<<<<< HEAD
 	var excessDataGas *big.Int
 	ph := headerReader.GetHeaderByHash(header.ParentHash)
 	if ph != nil {
 		excessDataGas = ph.ExcessDataGas
 	}
-	syscall := func(contract common.Address, data []byte) ([]byte, error) {
+	syscall := func(contract libcommon.Address, data []byte) ([]byte, error) {
 		return SysCallContract(contract, data, *cc, ibs, header, engine, false /* constCall */, excessDataGas)
-=======
-	syscall := func(contract libcommon.Address, data []byte) ([]byte, error) {
-		return SysCallContract(contract, data, *cc, ibs, header, engine, false /* constCall */)
->>>>>>> 57b1bdd5
 	}
 	if isMining {
 		newBlock, newTxs, newReceipt, err = engine.FinalizeAndAssemble(cc, header, ibs, txs, uncles, receipts, withdrawals, e, headerReader, syscall, nil)
@@ -637,7 +616,7 @@
 		return nil, nil, nil, err
 	}
 
-	if err := ibs.CommitBlock(cc.Rules(header.Number.Uint64(), header.TimeBig()), stateWriter); err != nil {
+	if err := ibs.CommitBlock(cc.Rules(header.Number.Uint64(), header.Time), stateWriter); err != nil {
 		return nil, nil, nil, fmt.Errorf("committing block %d failed: %w", header.Number.Uint64(), err)
 	}
 
@@ -647,22 +626,16 @@
 	return newBlock, newTxs, newReceipt, nil
 }
 
-<<<<<<< HEAD
-func InitializeBlockExecution(engine consensus.Engine, chain consensus.ChainHeaderReader, epochReader consensus.EpochReader, header *types.Header, txs types.Transactions, uncles []*types.Header, cc *params.ChainConfig, ibs *state.IntraBlockState) error {
+func InitializeBlockExecution(engine consensus.Engine, chain consensus.ChainHeaderReader, epochReader consensus.EpochReader, header *types.Header, txs types.Transactions, uncles []*types.Header, cc *chain.Config, ibs *state.IntraBlockState) error {
 	var excessDataGas *big.Int
 	ph := chain.GetHeaderByHash(header.ParentHash)
 	if ph != nil {
 		excessDataGas = ph.ExcessDataGas
 	}
-	engine.Initialize(cc, chain, epochReader, header, ibs, txs, uncles, func(contract common.Address, data []byte) ([]byte, error) {
+	engine.Initialize(cc, chain, epochReader, header, ibs, txs, uncles, func(contract libcommon.Address, data []byte) ([]byte, error) {
 		return SysCallContract(contract, data, *cc, ibs, header, engine, false /* constCall */, excessDataGas)
-=======
-func InitializeBlockExecution(engine consensus.Engine, chain consensus.ChainHeaderReader, epochReader consensus.EpochReader, header *types.Header, txs types.Transactions, uncles []*types.Header, cc *chain.Config, ibs *state.IntraBlockState) error {
-	engine.Initialize(cc, chain, epochReader, header, ibs, txs, uncles, func(contract libcommon.Address, data []byte) ([]byte, error) {
-		return SysCallContract(contract, data, *cc, ibs, header, engine, false /* constCall */)
->>>>>>> 57b1bdd5
 	})
 	noop := state.NewNoopWriter()
-	ibs.FinalizeTx(cc.Rules(header.Number.Uint64(), header.TimeBig()), noop)
+	ibs.FinalizeTx(cc.Rules(header.Number.Uint64(), header.Time), noop)
 	return nil
 }