// Copyright 2014 The go-ethereum Authors
// This file is part of the go-ethereum library.
//
// The go-ethereum library is free software: you can redistribute it and/or modify
// it under the terms of the GNU Lesser General Public License as published by
// the Free Software Foundation, either version 3 of the License, or
// (at your option) any later version.
//
// The go-ethereum library is distributed in the hope that it will be useful,
// but WITHOUT ANY WARRANTY; without even the implied warranty of
// MERCHANTABILITY or FITNESS FOR A PARTICULAR PURPOSE. See the
// GNU Lesser General Public License for more details.
//
// You should have received a copy of the GNU Lesser General Public License
// along with the go-ethereum library. If not, see <http://www.gnu.org/licenses/>.

// Package core implements the Ethereum consensus protocol.
package core

import (
	"fmt"
	"math/big"
	"time"

	metrics2 "github.com/VictoriaMetrics/metrics"
	"golang.org/x/crypto/sha3"
	"golang.org/x/exp/slices"

	"github.com/ledgerwatch/erigon-lib/chain"
	libcommon "github.com/ledgerwatch/erigon-lib/common"

	"github.com/ledgerwatch/erigon/common/math"
	"github.com/ledgerwatch/erigon/common/u256"
	"github.com/ledgerwatch/erigon/consensus"
	"github.com/ledgerwatch/erigon/consensus/misc"
	"github.com/ledgerwatch/erigon/core/state"
	"github.com/ledgerwatch/erigon/core/types"
	"github.com/ledgerwatch/erigon/core/vm"
<<<<<<< HEAD
	"github.com/ledgerwatch/erigon/params"
=======
	"github.com/ledgerwatch/erigon/core/vm/evmtypes"
	"github.com/ledgerwatch/erigon/rlp"
>>>>>>> 4c8c7094
)

var (
	BlockExecutionTimer = metrics2.GetOrCreateSummary("chain_execution_seconds")
)

type SyncMode string

const (
	TriesInMemory = 128
)

type RejectedTx struct {
	Index int    `json:"index"    gencodec:"required"`
	Err   string `json:"error"    gencodec:"required"`
}

type RejectedTxs []*RejectedTx

type EphemeralExecResult struct {
	StateRoot        libcommon.Hash        `json:"stateRoot"`
	TxRoot           libcommon.Hash        `json:"txRoot"`
	ReceiptRoot      libcommon.Hash        `json:"receiptsRoot"`
	LogsHash         libcommon.Hash        `json:"logsHash"`
	Bloom            types.Bloom           `json:"logsBloom"        gencodec:"required"`
	Receipts         types.Receipts        `json:"receipts"`
	Rejected         RejectedTxs           `json:"rejected,omitempty"`
	Difficulty       *math.HexOrDecimal256 `json:"currentDifficulty" gencodec:"required"`
	GasUsed          math.HexOrDecimal64   `json:"gasUsed"`
	StateSyncReceipt *types.Receipt        `json:"-"`
}

<<<<<<< HEAD
func ExecuteBlockEphemerallyForBSC(
	chainConfig *chain.Config,
	vmConfig *vm.Config,
	blockHashFunc func(n uint64) libcommon.Hash,
	engine consensus.Engine,
	block *types.Block,
	stateReader state.StateReader,
	stateWriter state.WriterWithChangeSets,
	epochReader consensus.EpochReader,
	chainReader consensus.ChainHeaderReader,
	getTracer func(txIndex int, txHash libcommon.Hash) (vm.EVMLogger, error),
) (*EphemeralExecResult, error) {
	defer BlockExecutionTimer.UpdateDuration(time.Now())
	block.Uncles()
	ibs := state.New(stateReader)
	header := block.Header()
	usedGas := new(uint64)
	usedDataGas := new(uint64)
	gp := new(GasPool)
	gp.AddGas(block.GasLimit()).AddDataGas(params.MaxDataGasPerBlock)

	var (
		rejectedTxs []*RejectedTx
		includedTxs types.Transactions
		receipts    types.Receipts
	)

	var excessDataGas *big.Int
	ph := chainReader.GetHeaderByHash(block.ParentHash())
	if ph != nil {
		excessDataGas = ph.ExcessDataGas
	}
	if !vmConfig.ReadOnly {
		if err := InitializeBlockExecution(engine, chainReader, epochReader, block.Header(), excessDataGas, block.Transactions(), block.Uncles(), chainConfig, ibs); err != nil {
			return nil, err
		}
	}

	if chainConfig.DAOForkSupport && chainConfig.DAOForkBlock != nil && chainConfig.DAOForkBlock.Cmp(block.Number()) == 0 {
		misc.ApplyDAOHardFork(ibs)
	}
	systemcontracts.UpgradeBuildInSystemContract(chainConfig, header.Number, ibs)
	noop := state.NewNoopWriter()
	posa, isPoSA := engine.(consensus.PoSA)
	//fmt.Printf("====txs processing start: %d====\n", block.NumberU64())
	for i, tx := range block.Transactions() {
		if isPoSA {
			if isSystemTx, err := posa.IsSystemTransaction(tx, block.Header()); err != nil {
				return nil, err
			} else if isSystemTx {
				continue
			}
		}
		ibs.Prepare(tx.Hash(), block.Hash(), i)
		writeTrace := false
		if vmConfig.Debug && vmConfig.Tracer == nil {
			tracer, err := getTracer(i, tx.Hash())
			if err != nil {
				return nil, fmt.Errorf("could not obtain tracer: %w", err)
			}
			vmConfig.Tracer = tracer
			writeTrace = true
		}
		receipt, _, err := ApplyTransaction(chainConfig, blockHashFunc, engine, nil, gp, ibs, noop, header, excessDataGas, tx, usedGas, usedDataGas, *vmConfig)
		if writeTrace {
			if ftracer, ok := vmConfig.Tracer.(vm.FlushableTracer); ok {
				ftracer.Flush(tx)
			}

			vmConfig.Tracer = nil
		}
		if err != nil {
			if !vmConfig.StatelessExec {
				return nil, fmt.Errorf("could not apply tx %d from block %d [%v]: %w", i, block.NumberU64(), tx.Hash().Hex(), err)
			}
			rejectedTxs = append(rejectedTxs, &RejectedTx{i, err.Error()})
		} else {
			includedTxs = append(includedTxs, tx)
			if !vmConfig.NoReceipts {
				receipts = append(receipts, receipt)
			}
		}
	}

	var newBlock *types.Block
	var receiptSha libcommon.Hash
	if !vmConfig.ReadOnly {
		// We're doing this hack for BSC to avoid changing consensus interfaces a lot. BSC modifies txs and receipts by appending
		// system transactions, and they increase used gas and write cumulative gas to system receipts, that's why we need
		// to deduct system gas before. This line is equal to "blockGas-systemGas", but since we don't know how much gas is
		// used by system transactions we just override. Of course, we write used by block gas back. It also always true
		// that used gas by block is always equal to original's block header gas, and it's checked by receipts root verification
		// otherwise it causes block verification error.
		header.GasUsed = *usedGas
		syscall := func(contract libcommon.Address, data []byte) ([]byte, error) {
			return SysCallContract(contract, data, *chainConfig, ibs, header, excessDataGas, engine, false /* constCall */)
		}
		outTxs, outReceipts, err := engine.Finalize(chainConfig, header, ibs, block.Transactions(), block.Uncles(), receipts, block.Withdrawals(), epochReader, chainReader, syscall)
		if err != nil {
			return nil, err
		}
		*usedGas = header.GasUsed

		// We need repack this block because transactions and receipts might be changed by consensus, and
		// it won't pass receipts hash or bloom verification
		newBlock = types.NewBlock(block.Header(), outTxs, block.Uncles(), outReceipts, block.Withdrawals())
		// Update receipts
		if !vmConfig.NoReceipts {
			receipts = outReceipts
		}
		receiptSha = newBlock.ReceiptHash()
	} else {
		newBlock = block
		receiptSha = types.DeriveSha(receipts)
	}

	if chainConfig.IsByzantium(header.Number.Uint64()) && !vmConfig.NoReceipts {
		if !vmConfig.StatelessExec && receiptSha != block.ReceiptHash() {
			return nil, fmt.Errorf("mismatched receipt headers for block %d (%s != %s)", block.NumberU64(), receiptSha.Hex(), block.ReceiptHash().Hex())
		}
	}
	if !vmConfig.StatelessExec && newBlock.GasUsed() != header.GasUsed {
		return nil, fmt.Errorf("gas used by execution: %d, in header: %d, in new Block: %v", *usedGas, header.GasUsed, newBlock.GasUsed())
	}

	var bloom types.Bloom
	if !vmConfig.NoReceipts {
		bloom = newBlock.Bloom()
		if !vmConfig.StatelessExec && bloom != header.Bloom {
			return nil, fmt.Errorf("bloom computed by execution: %x, in header: %x", bloom, header.Bloom)
		}
	}

	if err := ibs.CommitBlock(chainConfig.Rules(header.Number.Uint64(), header.Time), stateWriter); err != nil {
		return nil, fmt.Errorf("committing block %d failed: %w", header.Number.Uint64(), err)
	} else if err := stateWriter.WriteChangeSets(); err != nil {
		return nil, fmt.Errorf("writing changesets for block %d failed: %w", header.Number.Uint64(), err)
	}

	execRs := &EphemeralExecResult{
		TxRoot:      types.DeriveSha(includedTxs),
		ReceiptRoot: receiptSha,
		Bloom:       bloom,
		Receipts:    receipts,
		Difficulty:  (*math.HexOrDecimal256)(block.Header().Difficulty),
		GasUsed:     math.HexOrDecimal64(*usedGas),
		Rejected:    rejectedTxs,
	}

	return execRs, nil
}

=======
>>>>>>> 4c8c7094
// ExecuteBlockEphemerally runs a block from provided stateReader and
// writes the result to the provided stateWriter
func ExecuteBlockEphemerally(
	chainConfig *chain.Config, vmConfig *vm.Config,
	blockHashFunc func(n uint64) libcommon.Hash,
	engine consensus.Engine, block *types.Block,
	stateReader state.StateReader, stateWriter state.WriterWithChangeSets,
	chainReader consensus.ChainHeaderReader, getTracer func(txIndex int, txHash libcommon.Hash) (vm.EVMLogger, error),
) (*EphemeralExecResult, error) {

	defer BlockExecutionTimer.UpdateDuration(time.Now())
	block.Uncles()
	ibs := state.New(stateReader)
	header := block.Header()

	usedGas := new(uint64)
	usedDataGas := new(uint64)
	gp := new(GasPool)
	gp.AddGas(block.GasLimit()).AddDataGas(params.MaxDataGasPerBlock)

	var (
		rejectedTxs []*RejectedTx
		includedTxs types.Transactions
		receipts    types.Receipts
	)

	var excessDataGas *big.Int
	if chainReader != nil {
		// TODO(eip-4844): understand why chainReader is sometimes nil (e.g. certain test cases)
		ph := chainReader.GetHeaderByHash(block.ParentHash())
		if ph != nil {
			excessDataGas = ph.ExcessDataGas
		}
	}
	if !vmConfig.ReadOnly {
<<<<<<< HEAD
		if err := InitializeBlockExecution(engine, chainReader, epochReader, block.Header(), excessDataGas, block.Transactions(), block.Uncles(), chainConfig, ibs); err != nil {
=======
		if err := InitializeBlockExecution(engine, chainReader, block.Header(), block.Transactions(), block.Uncles(), chainConfig, ibs, nil); err != nil {
>>>>>>> 4c8c7094
			return nil, err
		}
	}

	if chainConfig.DAOForkBlock != nil && chainConfig.DAOForkBlock.Cmp(block.Number()) == 0 {
		misc.ApplyDAOHardFork(ibs)
	}
	noop := state.NewNoopWriter()
	//fmt.Printf("====txs processing start: %d====\n", block.NumberU64())
	for i, tx := range block.Transactions() {
		ibs.Prepare(tx.Hash(), block.Hash(), i)
		writeTrace := false
		if vmConfig.Debug && vmConfig.Tracer == nil {
			tracer, err := getTracer(i, tx.Hash())
			if err != nil {
				return nil, fmt.Errorf("could not obtain tracer: %w", err)
			}
			vmConfig.Tracer = tracer
			writeTrace = true
		}

<<<<<<< HEAD
		receipt, _, err := ApplyTransaction(chainConfig, blockHashFunc, engine, nil, gp, ibs, noop, header, excessDataGas, tx, usedGas, usedDataGas, *vmConfig)
=======
		receipt, _, err := ApplyTransaction(chainConfig, blockHashFunc, engine, nil, gp, ibs, noop, header, tx, usedGas, *vmConfig, excessDataGas)
>>>>>>> 4c8c7094
		if writeTrace {
			if ftracer, ok := vmConfig.Tracer.(vm.FlushableTracer); ok {
				ftracer.Flush(tx)
			}

			vmConfig.Tracer = nil
		}
		if err != nil {
			if !vmConfig.StatelessExec {
				return nil, fmt.Errorf("could not apply tx %d from block %d [%v]: %w", i, block.NumberU64(), tx.Hash().Hex(), err)
			}
			rejectedTxs = append(rejectedTxs, &RejectedTx{i, err.Error()})
		} else {
			includedTxs = append(includedTxs, tx)
			if !vmConfig.NoReceipts {
				receipts = append(receipts, receipt)
			}
		}
	}

	receiptSha := types.DeriveSha(receipts)
	if !vmConfig.StatelessExec && chainConfig.IsByzantium(header.Number.Uint64()) && !vmConfig.NoReceipts && receiptSha != block.ReceiptHash() {
		return nil, fmt.Errorf("mismatched receipt headers for block %d (%s != %s)", block.NumberU64(), receiptSha.Hex(), block.ReceiptHash().Hex())
	}

	if !vmConfig.StatelessExec && *usedGas != header.GasUsed {
		return nil, fmt.Errorf("gas used by execution: %d, in header: %d", *usedGas, header.GasUsed)
	}

	var bloom types.Bloom
	if !vmConfig.NoReceipts {
		bloom = types.CreateBloom(receipts)
		if !vmConfig.StatelessExec && bloom != header.Bloom {
			return nil, fmt.Errorf("bloom computed by execution: %x, in header: %x", bloom, header.Bloom)
		}
	}
	if !vmConfig.ReadOnly {
		txs := block.Transactions()
<<<<<<< HEAD
		if _, _, _, err := FinalizeBlockExecution(engine, stateReader, block.Header(), excessDataGas, txs, block.Uncles(), stateWriter, chainConfig, ibs, receipts, block.Withdrawals(), epochReader, chainReader, false); err != nil {
=======
		if _, _, _, err := FinalizeBlockExecution(engine, stateReader, block.Header(), txs, block.Uncles(), stateWriter, chainConfig, ibs, receipts, block.Withdrawals(), chainReader, false, nil); err != nil {
>>>>>>> 4c8c7094
			return nil, err
		}
	}
	blockLogs := ibs.Logs()
	execRs := &EphemeralExecResult{
		TxRoot:      types.DeriveSha(includedTxs),
		ReceiptRoot: receiptSha,
		Bloom:       bloom,
		LogsHash:    rlpHash(blockLogs),
		Receipts:    receipts,
		Difficulty:  (*math.HexOrDecimal256)(header.Difficulty),
		GasUsed:     math.HexOrDecimal64(*usedGas),
		Rejected:    rejectedTxs,
	}

	return execRs, nil
}

// ExecuteBlockEphemerallyBor runs a block from provided stateReader and
// writes the result to the provided stateWriter
func ExecuteBlockEphemerallyBor(
	chainConfig *chain.Config, vmConfig *vm.Config,
	blockHashFunc func(n uint64) libcommon.Hash,
	engine consensus.Engine, block *types.Block,
	stateReader state.StateReader, stateWriter state.WriterWithChangeSets,
	chainReader consensus.ChainHeaderReader, getTracer func(txIndex int, txHash libcommon.Hash) (vm.EVMLogger, error),
) (*EphemeralExecResult, error) {

	defer BlockExecutionTimer.UpdateDuration(time.Now())
	block.Uncles()
	ibs := state.New(stateReader)
	header := block.Header()

	usedGas := new(uint64)
	usedDataGas := new(uint64)
	gp := new(GasPool)
	gp.AddGas(block.GasLimit()).AddDataGas(params.MaxDataGasPerBlock)

	var (
		rejectedTxs []*RejectedTx
		includedTxs types.Transactions
		receipts    types.Receipts
	)

	var excessDataGas *big.Int
	ph := chainReader.GetHeaderByHash(block.ParentHash())
	if ph != nil {
		excessDataGas = ph.ExcessDataGas
	}
	if !vmConfig.ReadOnly {
<<<<<<< HEAD
		if err := InitializeBlockExecution(engine, chainReader, epochReader, block.Header(), excessDataGas, block.Transactions(), block.Uncles(), chainConfig, ibs); err != nil {
=======
		if err := InitializeBlockExecution(engine, chainReader, block.Header(), block.Transactions(), block.Uncles(), chainConfig, ibs, nil); err != nil {
>>>>>>> 4c8c7094
			return nil, err
		}
	}

	if chainConfig.DAOForkBlock != nil && chainConfig.DAOForkBlock.Cmp(block.Number()) == 0 {
		misc.ApplyDAOHardFork(ibs)
	}
	noop := state.NewNoopWriter()
	//fmt.Printf("====txs processing start: %d====\n", block.NumberU64())
	for i, tx := range block.Transactions() {
		ibs.Prepare(tx.Hash(), block.Hash(), i)
		writeTrace := false
		if vmConfig.Debug && vmConfig.Tracer == nil {
			tracer, err := getTracer(i, tx.Hash())
			if err != nil {
				return nil, fmt.Errorf("could not obtain tracer: %w", err)
			}
			vmConfig.Tracer = tracer
			writeTrace = true
		}

<<<<<<< HEAD
		receipt, _, err := ApplyTransaction(chainConfig, blockHashFunc, engine, nil, gp, ibs, noop, header, excessDataGas, tx, usedGas, usedDataGas, *vmConfig)
=======
		receipt, _, err := ApplyTransaction(chainConfig, blockHashFunc, engine, nil, gp, ibs, noop, header, tx, usedGas, *vmConfig, excessDataGas)
>>>>>>> 4c8c7094
		if writeTrace {
			if ftracer, ok := vmConfig.Tracer.(vm.FlushableTracer); ok {
				ftracer.Flush(tx)
			}

			vmConfig.Tracer = nil
		}
		if err != nil {
			if !vmConfig.StatelessExec {
				return nil, fmt.Errorf("could not apply tx %d from block %d [%v]: %w", i, block.NumberU64(), tx.Hash().Hex(), err)
			}
			rejectedTxs = append(rejectedTxs, &RejectedTx{i, err.Error()})
		} else {
			includedTxs = append(includedTxs, tx)
			if !vmConfig.NoReceipts {
				receipts = append(receipts, receipt)
			}
		}
	}

	receiptSha := types.DeriveSha(receipts)
	if !vmConfig.StatelessExec && chainConfig.IsByzantium(header.Number.Uint64()) && !vmConfig.NoReceipts && receiptSha != block.ReceiptHash() {
		return nil, fmt.Errorf("mismatched receipt headers for block %d (%s != %s)", block.NumberU64(), receiptSha.Hex(), block.ReceiptHash().Hex())
	}

	if !vmConfig.StatelessExec && *usedGas != header.GasUsed {
		return nil, fmt.Errorf("gas used by execution: %d, in header: %d", *usedGas, header.GasUsed)
	}

	var bloom types.Bloom
	if !vmConfig.NoReceipts {
		bloom = types.CreateBloom(receipts)
		if !vmConfig.StatelessExec && bloom != header.Bloom {
			return nil, fmt.Errorf("bloom computed by execution: %x, in header: %x", bloom, header.Bloom)
		}
	}
	if !vmConfig.ReadOnly {
		txs := block.Transactions()
<<<<<<< HEAD
		if _, _, _, err := FinalizeBlockExecution(engine, stateReader, block.Header(), excessDataGas, txs, block.Uncles(), stateWriter, chainConfig, ibs, receipts, block.Withdrawals(), epochReader, chainReader, false); err != nil {
=======
		if _, _, _, err := FinalizeBlockExecution(engine, stateReader, block.Header(), txs, block.Uncles(), stateWriter, chainConfig, ibs, receipts, block.Withdrawals(), chainReader, false, nil); err != nil {
>>>>>>> 4c8c7094
			return nil, err
		}
	}

	var logs []*types.Log
	for _, receipt := range receipts {
		logs = append(logs, receipt.Logs...)
	}

	blockLogs := ibs.Logs()
	stateSyncReceipt := &types.Receipt{}
	if chainConfig.Consensus == chain.BorConsensus && len(blockLogs) > 0 {
		slices.SortStableFunc(blockLogs, func(i, j *types.Log) bool { return i.Index < j.Index })

		if len(blockLogs) > len(logs) {
			stateSyncReceipt.Logs = blockLogs[len(logs):] // get state-sync logs from `state.Logs()`

			// fill the state sync with the correct information
			types.DeriveFieldsForBorReceipt(stateSyncReceipt, block.Hash(), block.NumberU64(), receipts)
			stateSyncReceipt.Status = types.ReceiptStatusSuccessful
		}
	}

	execRs := &EphemeralExecResult{
		TxRoot:           types.DeriveSha(includedTxs),
		ReceiptRoot:      receiptSha,
		Bloom:            bloom,
		LogsHash:         rlpHash(blockLogs),
		Receipts:         receipts,
		Difficulty:       (*math.HexOrDecimal256)(header.Difficulty),
		GasUsed:          math.HexOrDecimal64(*usedGas),
		Rejected:         rejectedTxs,
		StateSyncReceipt: stateSyncReceipt,
	}

	return execRs, nil
}

func rlpHash(x interface{}) (h libcommon.Hash) {
	hw := sha3.NewLegacyKeccak256()
	rlp.Encode(hw, x) //nolint:errcheck
	hw.Sum(h[:0])
	return h
}

<<<<<<< HEAD
func SysCallContract(contract libcommon.Address, data []byte, chainConfig chain.Config, ibs *state.IntraBlockState, header *types.Header, excessDataGas *big.Int, engine consensus.EngineReader, constCall bool) (result []byte, err error) {
	if chainConfig.DAOForkSupport && chainConfig.DAOForkBlock != nil && chainConfig.DAOForkBlock.Cmp(header.Number) == 0 {
=======
func SysCallContract(contract libcommon.Address, data []byte, chainConfig chain.Config, ibs *state.IntraBlockState, header *types.Header, engine consensus.EngineReader, constCall bool, excessDataGas *big.Int) (result []byte, err error) {
	if chainConfig.DAOForkBlock != nil && chainConfig.DAOForkBlock.Cmp(header.Number) == 0 {
>>>>>>> 4c8c7094
		misc.ApplyDAOHardFork(ibs)
	}
	msg := types.NewMessage(
		state.SystemAddress,
		&contract,
		0, u256.Num0,
		math.MaxUint64, u256.Num0,
		nil, nil, nil,
		data, nil, false,
		true, // isFree
	)
	vmConfig := vm.Config{NoReceipts: true, RestoreState: constCall}
	// Create a new context to be used in the EVM environment
	isBor := chainConfig.Bor != nil
	var txContext evmtypes.TxContext
	var author *libcommon.Address
	if isBor {
		author = &header.Coinbase
		txContext = evmtypes.TxContext{}
	} else {
		author = &state.SystemAddress
		txContext = NewEVMTxContext(msg)
	}
<<<<<<< HEAD
	blockContext := NewEVMBlockContext(header, excessDataGas, GetHashFn(header, nil), engine, author)
=======
	blockContext := NewEVMBlockContext(header, GetHashFn(header, nil), engine, author, excessDataGas)
>>>>>>> 4c8c7094
	evm := vm.NewEVM(blockContext, txContext, ibs, &chainConfig, vmConfig)

	ret, _, err := evm.Call(
		vm.AccountRef(msg.From()),
		*msg.To(),
		msg.Data(),
		msg.Gas(),
		msg.Value(),
		false,
	)
	if isBor && err != nil {
		return nil, nil
	}
	return ret, err
}

// SysCreate is a special (system) contract creation methods for genesis constructors.
func SysCreate(contract libcommon.Address, data []byte, chainConfig chain.Config, ibs *state.IntraBlockState, header *types.Header, excessDataGas *big.Int) (result []byte, err error) {
<<<<<<< HEAD
	if chainConfig.DAOForkSupport && chainConfig.DAOForkBlock != nil && chainConfig.DAOForkBlock.Cmp(header.Number) == 0 {
=======
	if chainConfig.DAOForkBlock != nil && chainConfig.DAOForkBlock.Cmp(header.Number) == 0 {
>>>>>>> 4c8c7094
		misc.ApplyDAOHardFork(ibs)
	}
	msg := types.NewMessage(
		contract,
		nil, // to
		0, u256.Num0,
		math.MaxUint64, u256.Num0,
		nil, nil, nil,
		data, nil, false,
		true, // isFree
	)
	vmConfig := vm.Config{NoReceipts: true}
	// Create a new context to be used in the EVM environment
	author := &contract
	txContext := NewEVMTxContext(msg)
<<<<<<< HEAD
	blockContext := NewEVMBlockContext(header, excessDataGas, GetHashFn(header, nil), nil, author)
=======
	blockContext := NewEVMBlockContext(header, GetHashFn(header, nil), nil, author, excessDataGas)
>>>>>>> 4c8c7094
	evm := vm.NewEVM(blockContext, txContext, ibs, &chainConfig, vmConfig)

	ret, _, err := evm.SysCreate(
		vm.AccountRef(msg.From()),
		msg.Data(),
		msg.Gas(),
		msg.Value(),
		contract,
	)
	return ret, err
}

<<<<<<< HEAD
func CallContract(contract libcommon.Address, data []byte, chainConfig chain.Config, ibs *state.IntraBlockState, header *types.Header, excessDataGas *big.Int, engine consensus.Engine) (result []byte, err error) {
	gp := new(GasPool)
	gp.AddGas(50_000_000)
	var gasUsed uint64
	var dataGasUsed uint64

	if chainConfig.DAOForkSupport && chainConfig.DAOForkBlock != nil && chainConfig.DAOForkBlock.Cmp(header.Number) == 0 {
=======
func CallContract(contract libcommon.Address, data []byte, chainConfig chain.Config, ibs *state.IntraBlockState, header *types.Header, engine consensus.Engine, excessDataGas *big.Int) (result []byte, err error) {
	gp := new(GasPool)
	gp.AddGas(50_000_000)
	var gasUsed uint64
	if chainConfig.DAOForkBlock != nil && chainConfig.DAOForkBlock.Cmp(header.Number) == 0 {
>>>>>>> 4c8c7094
		misc.ApplyDAOHardFork(ibs)
	}
	noop := state.NewNoopWriter()
	tx, err := CallContractTx(contract, data, ibs)
	if err != nil {
		return nil, fmt.Errorf("SysCallContract: %w ", err)
	}
	vmConfig := vm.Config{NoReceipts: true}
<<<<<<< HEAD
	_, result, err = ApplyTransaction(&chainConfig, GetHashFn(header, nil), engine, &state.SystemAddress, gp, ibs, noop, header, excessDataGas, tx, &gasUsed, &dataGasUsed, vmConfig)
=======
	_, result, err = ApplyTransaction(&chainConfig, GetHashFn(header, nil), engine, &state.SystemAddress, gp, ibs, noop, header, tx, &gasUsed, vmConfig, excessDataGas)
>>>>>>> 4c8c7094
	if err != nil {
		return result, fmt.Errorf("SysCallContract: %w ", err)
	}
	return result, nil
}

// from the null sender, with 50M gas.
func CallContractTx(contract libcommon.Address, data []byte, ibs *state.IntraBlockState) (tx types.Transaction, err error) {
	from := libcommon.Address{}
	nonce := ibs.GetNonce(from)
	tx = types.NewTransaction(nonce, contract, u256.Num0, 50_000_000, u256.Num0, data)
	return tx.FakeSign(from)
}

<<<<<<< HEAD
func FinalizeBlockExecution(engine consensus.Engine, stateReader state.StateReader, header *types.Header, excessDataGas *big.Int,
	txs types.Transactions, uncles []*types.Header, stateWriter state.WriterWithChangeSets, cc *chain.Config, ibs *state.IntraBlockState,
	receipts types.Receipts, withdrawals []*types.Withdrawal, e consensus.EpochReader, headerReader consensus.ChainHeaderReader, isMining bool,
) (newBlock *types.Block, newTxs types.Transactions, newReceipt types.Receipts, err error) {
	syscall := func(contract libcommon.Address, data []byte) ([]byte, error) {
		return SysCallContract(contract, data, *cc, ibs, header, excessDataGas, engine, false /* constCall */)
=======
func FinalizeBlockExecution(
	engine consensus.Engine, stateReader state.StateReader,
	header *types.Header, txs types.Transactions, uncles []*types.Header,
	stateWriter state.WriterWithChangeSets, cc *chain.Config,
	ibs *state.IntraBlockState, receipts types.Receipts,
	withdrawals []*types.Withdrawal, headerReader consensus.ChainHeaderReader,
	isMining bool, excessDataGas *big.Int,
) (newBlock *types.Block, newTxs types.Transactions, newReceipt types.Receipts, err error) {
	syscall := func(contract libcommon.Address, data []byte) ([]byte, error) {
		return SysCallContract(contract, data, *cc, ibs, header, engine, false /* constCall */, excessDataGas)
>>>>>>> 4c8c7094
	}
	if isMining {
		newBlock, newTxs, newReceipt, err = engine.FinalizeAndAssemble(cc, header, ibs, txs, uncles, receipts, withdrawals, headerReader, syscall, nil)
	} else {
		_, _, err = engine.Finalize(cc, header, ibs, txs, uncles, receipts, withdrawals, headerReader, syscall)
	}
	if err != nil {
		return nil, nil, nil, err
	}

	if err := ibs.CommitBlock(cc.Rules(header.Number.Uint64(), header.Time), stateWriter); err != nil {
		return nil, nil, nil, fmt.Errorf("committing block %d failed: %w", header.Number.Uint64(), err)
	}

	if err := stateWriter.WriteChangeSets(); err != nil {
		return nil, nil, nil, fmt.Errorf("writing changesets for block %d failed: %w", header.Number.Uint64(), err)
	}
	return newBlock, newTxs, newReceipt, nil
}

<<<<<<< HEAD
func InitializeBlockExecution(engine consensus.Engine, chain consensus.ChainHeaderReader, epochReader consensus.EpochReader, header *types.Header, excessDataGas *big.Int, txs types.Transactions, uncles []*types.Header, cc *chain.Config, ibs *state.IntraBlockState) error {
	engine.Initialize(cc, chain, epochReader, header, ibs, txs, uncles, func(contract libcommon.Address, data []byte) ([]byte, error) {
		return SysCallContract(contract, data, *cc, ibs, header, excessDataGas, engine, false /* constCall */)
=======
func InitializeBlockExecution(engine consensus.Engine, chain consensus.ChainHeaderReader, header *types.Header, txs types.Transactions, uncles []*types.Header, cc *chain.Config, ibs *state.IntraBlockState, excessDataGas *big.Int) error {
	engine.Initialize(cc, chain, header, ibs, txs, uncles, func(contract libcommon.Address, data []byte) ([]byte, error) {
		return SysCallContract(contract, data, *cc, ibs, header, engine, false /* constCall */, excessDataGas)
>>>>>>> 4c8c7094
	})
	noop := state.NewNoopWriter()
	ibs.FinalizeTx(cc.Rules(header.Number.Uint64(), header.Time), noop)
	return nil
}<|MERGE_RESOLUTION|>--- conflicted
+++ resolved
@@ -36,12 +36,9 @@
 	"github.com/ledgerwatch/erigon/core/state"
 	"github.com/ledgerwatch/erigon/core/types"
 	"github.com/ledgerwatch/erigon/core/vm"
-<<<<<<< HEAD
+	"github.com/ledgerwatch/erigon/core/vm/evmtypes"
 	"github.com/ledgerwatch/erigon/params"
-=======
-	"github.com/ledgerwatch/erigon/core/vm/evmtypes"
 	"github.com/ledgerwatch/erigon/rlp"
->>>>>>> 4c8c7094
 )
 
 var (
@@ -71,164 +68,10 @@
 	Rejected         RejectedTxs           `json:"rejected,omitempty"`
 	Difficulty       *math.HexOrDecimal256 `json:"currentDifficulty" gencodec:"required"`
 	GasUsed          math.HexOrDecimal64   `json:"gasUsed"`
+	DataGasUsed      math.HexOrDecimal64   `json:"dataGasUsed"`
 	StateSyncReceipt *types.Receipt        `json:"-"`
 }
 
-<<<<<<< HEAD
-func ExecuteBlockEphemerallyForBSC(
-	chainConfig *chain.Config,
-	vmConfig *vm.Config,
-	blockHashFunc func(n uint64) libcommon.Hash,
-	engine consensus.Engine,
-	block *types.Block,
-	stateReader state.StateReader,
-	stateWriter state.WriterWithChangeSets,
-	epochReader consensus.EpochReader,
-	chainReader consensus.ChainHeaderReader,
-	getTracer func(txIndex int, txHash libcommon.Hash) (vm.EVMLogger, error),
-) (*EphemeralExecResult, error) {
-	defer BlockExecutionTimer.UpdateDuration(time.Now())
-	block.Uncles()
-	ibs := state.New(stateReader)
-	header := block.Header()
-	usedGas := new(uint64)
-	usedDataGas := new(uint64)
-	gp := new(GasPool)
-	gp.AddGas(block.GasLimit()).AddDataGas(params.MaxDataGasPerBlock)
-
-	var (
-		rejectedTxs []*RejectedTx
-		includedTxs types.Transactions
-		receipts    types.Receipts
-	)
-
-	var excessDataGas *big.Int
-	ph := chainReader.GetHeaderByHash(block.ParentHash())
-	if ph != nil {
-		excessDataGas = ph.ExcessDataGas
-	}
-	if !vmConfig.ReadOnly {
-		if err := InitializeBlockExecution(engine, chainReader, epochReader, block.Header(), excessDataGas, block.Transactions(), block.Uncles(), chainConfig, ibs); err != nil {
-			return nil, err
-		}
-	}
-
-	if chainConfig.DAOForkSupport && chainConfig.DAOForkBlock != nil && chainConfig.DAOForkBlock.Cmp(block.Number()) == 0 {
-		misc.ApplyDAOHardFork(ibs)
-	}
-	systemcontracts.UpgradeBuildInSystemContract(chainConfig, header.Number, ibs)
-	noop := state.NewNoopWriter()
-	posa, isPoSA := engine.(consensus.PoSA)
-	//fmt.Printf("====txs processing start: %d====\n", block.NumberU64())
-	for i, tx := range block.Transactions() {
-		if isPoSA {
-			if isSystemTx, err := posa.IsSystemTransaction(tx, block.Header()); err != nil {
-				return nil, err
-			} else if isSystemTx {
-				continue
-			}
-		}
-		ibs.Prepare(tx.Hash(), block.Hash(), i)
-		writeTrace := false
-		if vmConfig.Debug && vmConfig.Tracer == nil {
-			tracer, err := getTracer(i, tx.Hash())
-			if err != nil {
-				return nil, fmt.Errorf("could not obtain tracer: %w", err)
-			}
-			vmConfig.Tracer = tracer
-			writeTrace = true
-		}
-		receipt, _, err := ApplyTransaction(chainConfig, blockHashFunc, engine, nil, gp, ibs, noop, header, excessDataGas, tx, usedGas, usedDataGas, *vmConfig)
-		if writeTrace {
-			if ftracer, ok := vmConfig.Tracer.(vm.FlushableTracer); ok {
-				ftracer.Flush(tx)
-			}
-
-			vmConfig.Tracer = nil
-		}
-		if err != nil {
-			if !vmConfig.StatelessExec {
-				return nil, fmt.Errorf("could not apply tx %d from block %d [%v]: %w", i, block.NumberU64(), tx.Hash().Hex(), err)
-			}
-			rejectedTxs = append(rejectedTxs, &RejectedTx{i, err.Error()})
-		} else {
-			includedTxs = append(includedTxs, tx)
-			if !vmConfig.NoReceipts {
-				receipts = append(receipts, receipt)
-			}
-		}
-	}
-
-	var newBlock *types.Block
-	var receiptSha libcommon.Hash
-	if !vmConfig.ReadOnly {
-		// We're doing this hack for BSC to avoid changing consensus interfaces a lot. BSC modifies txs and receipts by appending
-		// system transactions, and they increase used gas and write cumulative gas to system receipts, that's why we need
-		// to deduct system gas before. This line is equal to "blockGas-systemGas", but since we don't know how much gas is
-		// used by system transactions we just override. Of course, we write used by block gas back. It also always true
-		// that used gas by block is always equal to original's block header gas, and it's checked by receipts root verification
-		// otherwise it causes block verification error.
-		header.GasUsed = *usedGas
-		syscall := func(contract libcommon.Address, data []byte) ([]byte, error) {
-			return SysCallContract(contract, data, *chainConfig, ibs, header, excessDataGas, engine, false /* constCall */)
-		}
-		outTxs, outReceipts, err := engine.Finalize(chainConfig, header, ibs, block.Transactions(), block.Uncles(), receipts, block.Withdrawals(), epochReader, chainReader, syscall)
-		if err != nil {
-			return nil, err
-		}
-		*usedGas = header.GasUsed
-
-		// We need repack this block because transactions and receipts might be changed by consensus, and
-		// it won't pass receipts hash or bloom verification
-		newBlock = types.NewBlock(block.Header(), outTxs, block.Uncles(), outReceipts, block.Withdrawals())
-		// Update receipts
-		if !vmConfig.NoReceipts {
-			receipts = outReceipts
-		}
-		receiptSha = newBlock.ReceiptHash()
-	} else {
-		newBlock = block
-		receiptSha = types.DeriveSha(receipts)
-	}
-
-	if chainConfig.IsByzantium(header.Number.Uint64()) && !vmConfig.NoReceipts {
-		if !vmConfig.StatelessExec && receiptSha != block.ReceiptHash() {
-			return nil, fmt.Errorf("mismatched receipt headers for block %d (%s != %s)", block.NumberU64(), receiptSha.Hex(), block.ReceiptHash().Hex())
-		}
-	}
-	if !vmConfig.StatelessExec && newBlock.GasUsed() != header.GasUsed {
-		return nil, fmt.Errorf("gas used by execution: %d, in header: %d, in new Block: %v", *usedGas, header.GasUsed, newBlock.GasUsed())
-	}
-
-	var bloom types.Bloom
-	if !vmConfig.NoReceipts {
-		bloom = newBlock.Bloom()
-		if !vmConfig.StatelessExec && bloom != header.Bloom {
-			return nil, fmt.Errorf("bloom computed by execution: %x, in header: %x", bloom, header.Bloom)
-		}
-	}
-
-	if err := ibs.CommitBlock(chainConfig.Rules(header.Number.Uint64(), header.Time), stateWriter); err != nil {
-		return nil, fmt.Errorf("committing block %d failed: %w", header.Number.Uint64(), err)
-	} else if err := stateWriter.WriteChangeSets(); err != nil {
-		return nil, fmt.Errorf("writing changesets for block %d failed: %w", header.Number.Uint64(), err)
-	}
-
-	execRs := &EphemeralExecResult{
-		TxRoot:      types.DeriveSha(includedTxs),
-		ReceiptRoot: receiptSha,
-		Bloom:       bloom,
-		Receipts:    receipts,
-		Difficulty:  (*math.HexOrDecimal256)(block.Header().Difficulty),
-		GasUsed:     math.HexOrDecimal64(*usedGas),
-		Rejected:    rejectedTxs,
-	}
-
-	return execRs, nil
-}
-
-=======
->>>>>>> 4c8c7094
 // ExecuteBlockEphemerally runs a block from provided stateReader and
 // writes the result to the provided stateWriter
 func ExecuteBlockEphemerally(
@@ -264,11 +107,7 @@
 		}
 	}
 	if !vmConfig.ReadOnly {
-<<<<<<< HEAD
-		if err := InitializeBlockExecution(engine, chainReader, epochReader, block.Header(), excessDataGas, block.Transactions(), block.Uncles(), chainConfig, ibs); err != nil {
-=======
 		if err := InitializeBlockExecution(engine, chainReader, block.Header(), block.Transactions(), block.Uncles(), chainConfig, ibs, nil); err != nil {
->>>>>>> 4c8c7094
 			return nil, err
 		}
 	}
@@ -290,11 +129,7 @@
 			writeTrace = true
 		}
 
-<<<<<<< HEAD
-		receipt, _, err := ApplyTransaction(chainConfig, blockHashFunc, engine, nil, gp, ibs, noop, header, excessDataGas, tx, usedGas, usedDataGas, *vmConfig)
-=======
-		receipt, _, err := ApplyTransaction(chainConfig, blockHashFunc, engine, nil, gp, ibs, noop, header, tx, usedGas, *vmConfig, excessDataGas)
->>>>>>> 4c8c7094
+		receipt, _, err := ApplyTransaction(chainConfig, blockHashFunc, engine, nil, gp, ibs, noop, header, tx, usedGas, usedDataGas, *vmConfig, excessDataGas)
 		if writeTrace {
 			if ftracer, ok := vmConfig.Tracer.(vm.FlushableTracer); ok {
 				ftracer.Flush(tx)
@@ -333,11 +168,7 @@
 	}
 	if !vmConfig.ReadOnly {
 		txs := block.Transactions()
-<<<<<<< HEAD
-		if _, _, _, err := FinalizeBlockExecution(engine, stateReader, block.Header(), excessDataGas, txs, block.Uncles(), stateWriter, chainConfig, ibs, receipts, block.Withdrawals(), epochReader, chainReader, false); err != nil {
-=======
 		if _, _, _, err := FinalizeBlockExecution(engine, stateReader, block.Header(), txs, block.Uncles(), stateWriter, chainConfig, ibs, receipts, block.Withdrawals(), chainReader, false, nil); err != nil {
->>>>>>> 4c8c7094
 			return nil, err
 		}
 	}
@@ -350,6 +181,7 @@
 		Receipts:    receipts,
 		Difficulty:  (*math.HexOrDecimal256)(header.Difficulty),
 		GasUsed:     math.HexOrDecimal64(*usedGas),
+		DataGasUsed: math.HexOrDecimal64(*usedDataGas),
 		Rejected:    rejectedTxs,
 	}
 
@@ -388,11 +220,7 @@
 		excessDataGas = ph.ExcessDataGas
 	}
 	if !vmConfig.ReadOnly {
-<<<<<<< HEAD
-		if err := InitializeBlockExecution(engine, chainReader, epochReader, block.Header(), excessDataGas, block.Transactions(), block.Uncles(), chainConfig, ibs); err != nil {
-=======
 		if err := InitializeBlockExecution(engine, chainReader, block.Header(), block.Transactions(), block.Uncles(), chainConfig, ibs, nil); err != nil {
->>>>>>> 4c8c7094
 			return nil, err
 		}
 	}
@@ -414,11 +242,7 @@
 			writeTrace = true
 		}
 
-<<<<<<< HEAD
-		receipt, _, err := ApplyTransaction(chainConfig, blockHashFunc, engine, nil, gp, ibs, noop, header, excessDataGas, tx, usedGas, usedDataGas, *vmConfig)
-=======
-		receipt, _, err := ApplyTransaction(chainConfig, blockHashFunc, engine, nil, gp, ibs, noop, header, tx, usedGas, *vmConfig, excessDataGas)
->>>>>>> 4c8c7094
+		receipt, _, err := ApplyTransaction(chainConfig, blockHashFunc, engine, nil, gp, ibs, noop, header, tx, usedGas, usedDataGas, *vmConfig, excessDataGas)
 		if writeTrace {
 			if ftracer, ok := vmConfig.Tracer.(vm.FlushableTracer); ok {
 				ftracer.Flush(tx)
@@ -457,11 +281,7 @@
 	}
 	if !vmConfig.ReadOnly {
 		txs := block.Transactions()
-<<<<<<< HEAD
-		if _, _, _, err := FinalizeBlockExecution(engine, stateReader, block.Header(), excessDataGas, txs, block.Uncles(), stateWriter, chainConfig, ibs, receipts, block.Withdrawals(), epochReader, chainReader, false); err != nil {
-=======
 		if _, _, _, err := FinalizeBlockExecution(engine, stateReader, block.Header(), txs, block.Uncles(), stateWriter, chainConfig, ibs, receipts, block.Withdrawals(), chainReader, false, nil); err != nil {
->>>>>>> 4c8c7094
 			return nil, err
 		}
 	}
@@ -493,6 +313,7 @@
 		Receipts:         receipts,
 		Difficulty:       (*math.HexOrDecimal256)(header.Difficulty),
 		GasUsed:          math.HexOrDecimal64(*usedGas),
+		DataGasUsed:      math.HexOrDecimal64(*usedDataGas),
 		Rejected:         rejectedTxs,
 		StateSyncReceipt: stateSyncReceipt,
 	}
@@ -507,13 +328,8 @@
 	return h
 }
 
-<<<<<<< HEAD
-func SysCallContract(contract libcommon.Address, data []byte, chainConfig chain.Config, ibs *state.IntraBlockState, header *types.Header, excessDataGas *big.Int, engine consensus.EngineReader, constCall bool) (result []byte, err error) {
-	if chainConfig.DAOForkSupport && chainConfig.DAOForkBlock != nil && chainConfig.DAOForkBlock.Cmp(header.Number) == 0 {
-=======
 func SysCallContract(contract libcommon.Address, data []byte, chainConfig chain.Config, ibs *state.IntraBlockState, header *types.Header, engine consensus.EngineReader, constCall bool, excessDataGas *big.Int) (result []byte, err error) {
 	if chainConfig.DAOForkBlock != nil && chainConfig.DAOForkBlock.Cmp(header.Number) == 0 {
->>>>>>> 4c8c7094
 		misc.ApplyDAOHardFork(ibs)
 	}
 	msg := types.NewMessage(
@@ -537,11 +353,7 @@
 		author = &state.SystemAddress
 		txContext = NewEVMTxContext(msg)
 	}
-<<<<<<< HEAD
-	blockContext := NewEVMBlockContext(header, excessDataGas, GetHashFn(header, nil), engine, author)
-=======
 	blockContext := NewEVMBlockContext(header, GetHashFn(header, nil), engine, author, excessDataGas)
->>>>>>> 4c8c7094
 	evm := vm.NewEVM(blockContext, txContext, ibs, &chainConfig, vmConfig)
 
 	ret, _, err := evm.Call(
@@ -560,11 +372,7 @@
 
 // SysCreate is a special (system) contract creation methods for genesis constructors.
 func SysCreate(contract libcommon.Address, data []byte, chainConfig chain.Config, ibs *state.IntraBlockState, header *types.Header, excessDataGas *big.Int) (result []byte, err error) {
-<<<<<<< HEAD
-	if chainConfig.DAOForkSupport && chainConfig.DAOForkBlock != nil && chainConfig.DAOForkBlock.Cmp(header.Number) == 0 {
-=======
 	if chainConfig.DAOForkBlock != nil && chainConfig.DAOForkBlock.Cmp(header.Number) == 0 {
->>>>>>> 4c8c7094
 		misc.ApplyDAOHardFork(ibs)
 	}
 	msg := types.NewMessage(
@@ -580,11 +388,7 @@
 	// Create a new context to be used in the EVM environment
 	author := &contract
 	txContext := NewEVMTxContext(msg)
-<<<<<<< HEAD
-	blockContext := NewEVMBlockContext(header, excessDataGas, GetHashFn(header, nil), nil, author)
-=======
 	blockContext := NewEVMBlockContext(header, GetHashFn(header, nil), nil, author, excessDataGas)
->>>>>>> 4c8c7094
 	evm := vm.NewEVM(blockContext, txContext, ibs, &chainConfig, vmConfig)
 
 	ret, _, err := evm.SysCreate(
@@ -597,21 +401,12 @@
 	return ret, err
 }
 
-<<<<<<< HEAD
-func CallContract(contract libcommon.Address, data []byte, chainConfig chain.Config, ibs *state.IntraBlockState, header *types.Header, excessDataGas *big.Int, engine consensus.Engine) (result []byte, err error) {
+func CallContract(contract libcommon.Address, data []byte, chainConfig chain.Config, ibs *state.IntraBlockState, header *types.Header, engine consensus.Engine, excessDataGas *big.Int) (result []byte, err error) {
 	gp := new(GasPool)
 	gp.AddGas(50_000_000)
 	var gasUsed uint64
 	var dataGasUsed uint64
-
-	if chainConfig.DAOForkSupport && chainConfig.DAOForkBlock != nil && chainConfig.DAOForkBlock.Cmp(header.Number) == 0 {
-=======
-func CallContract(contract libcommon.Address, data []byte, chainConfig chain.Config, ibs *state.IntraBlockState, header *types.Header, engine consensus.Engine, excessDataGas *big.Int) (result []byte, err error) {
-	gp := new(GasPool)
-	gp.AddGas(50_000_000)
-	var gasUsed uint64
 	if chainConfig.DAOForkBlock != nil && chainConfig.DAOForkBlock.Cmp(header.Number) == 0 {
->>>>>>> 4c8c7094
 		misc.ApplyDAOHardFork(ibs)
 	}
 	noop := state.NewNoopWriter()
@@ -620,11 +415,7 @@
 		return nil, fmt.Errorf("SysCallContract: %w ", err)
 	}
 	vmConfig := vm.Config{NoReceipts: true}
-<<<<<<< HEAD
-	_, result, err = ApplyTransaction(&chainConfig, GetHashFn(header, nil), engine, &state.SystemAddress, gp, ibs, noop, header, excessDataGas, tx, &gasUsed, &dataGasUsed, vmConfig)
-=======
-	_, result, err = ApplyTransaction(&chainConfig, GetHashFn(header, nil), engine, &state.SystemAddress, gp, ibs, noop, header, tx, &gasUsed, vmConfig, excessDataGas)
->>>>>>> 4c8c7094
+	_, result, err = ApplyTransaction(&chainConfig, GetHashFn(header, nil), engine, &state.SystemAddress, gp, ibs, noop, header, tx, &gasUsed, &dataGasUsed, vmConfig, excessDataGas)
 	if err != nil {
 		return result, fmt.Errorf("SysCallContract: %w ", err)
 	}
@@ -639,14 +430,6 @@
 	return tx.FakeSign(from)
 }
 
-<<<<<<< HEAD
-func FinalizeBlockExecution(engine consensus.Engine, stateReader state.StateReader, header *types.Header, excessDataGas *big.Int,
-	txs types.Transactions, uncles []*types.Header, stateWriter state.WriterWithChangeSets, cc *chain.Config, ibs *state.IntraBlockState,
-	receipts types.Receipts, withdrawals []*types.Withdrawal, e consensus.EpochReader, headerReader consensus.ChainHeaderReader, isMining bool,
-) (newBlock *types.Block, newTxs types.Transactions, newReceipt types.Receipts, err error) {
-	syscall := func(contract libcommon.Address, data []byte) ([]byte, error) {
-		return SysCallContract(contract, data, *cc, ibs, header, excessDataGas, engine, false /* constCall */)
-=======
 func FinalizeBlockExecution(
 	engine consensus.Engine, stateReader state.StateReader,
 	header *types.Header, txs types.Transactions, uncles []*types.Header,
@@ -657,7 +440,6 @@
 ) (newBlock *types.Block, newTxs types.Transactions, newReceipt types.Receipts, err error) {
 	syscall := func(contract libcommon.Address, data []byte) ([]byte, error) {
 		return SysCallContract(contract, data, *cc, ibs, header, engine, false /* constCall */, excessDataGas)
->>>>>>> 4c8c7094
 	}
 	if isMining {
 		newBlock, newTxs, newReceipt, err = engine.FinalizeAndAssemble(cc, header, ibs, txs, uncles, receipts, withdrawals, headerReader, syscall, nil)
@@ -678,15 +460,9 @@
 	return newBlock, newTxs, newReceipt, nil
 }
 
-<<<<<<< HEAD
-func InitializeBlockExecution(engine consensus.Engine, chain consensus.ChainHeaderReader, epochReader consensus.EpochReader, header *types.Header, excessDataGas *big.Int, txs types.Transactions, uncles []*types.Header, cc *chain.Config, ibs *state.IntraBlockState) error {
-	engine.Initialize(cc, chain, epochReader, header, ibs, txs, uncles, func(contract libcommon.Address, data []byte) ([]byte, error) {
-		return SysCallContract(contract, data, *cc, ibs, header, excessDataGas, engine, false /* constCall */)
-=======
 func InitializeBlockExecution(engine consensus.Engine, chain consensus.ChainHeaderReader, header *types.Header, txs types.Transactions, uncles []*types.Header, cc *chain.Config, ibs *state.IntraBlockState, excessDataGas *big.Int) error {
 	engine.Initialize(cc, chain, header, ibs, txs, uncles, func(contract libcommon.Address, data []byte) ([]byte, error) {
 		return SysCallContract(contract, data, *cc, ibs, header, engine, false /* constCall */, excessDataGas)
->>>>>>> 4c8c7094
 	})
 	noop := state.NewNoopWriter()
 	ibs.FinalizeTx(cc.Rules(header.Number.Uint64(), header.Time), noop)
