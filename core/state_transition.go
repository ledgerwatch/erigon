// Copyright 2014 The go-ethereum Authors
// This file is part of the go-ethereum library.
//
// The go-ethereum library is free software: you can redistribute it and/or modify
// it under the terms of the GNU Lesser General Public License as published by
// the Free Software Foundation, either version 3 of the License, or
// (at your option) any later version.
//
// The go-ethereum library is distributed in the hope that it will be useful,
// but WITHOUT ANY WARRANTY; without even the implied warranty of
// MERCHANTABILITY or FITNESS FOR A PARTICULAR PURPOSE. See the
// GNU Lesser General Public License for more details.
//
// You should have received a copy of the GNU Lesser General Public License
// along with the go-ethereum library. If not, see <http://www.gnu.org/licenses/>.

package core

import (
	"fmt"
<<<<<<< HEAD
	"github.com/ledgerwatch/erigon/consensus"
	"math/bits"
=======
	"math"
	"math/big"
>>>>>>> 22192e4b

	"github.com/holiman/uint256"

	"github.com/ledgerwatch/erigon/common"
	cmath "github.com/ledgerwatch/erigon/common/math"
	"github.com/ledgerwatch/erigon/core/types"
	"github.com/ledgerwatch/erigon/core/vm"
	"github.com/ledgerwatch/erigon/crypto"
	"github.com/ledgerwatch/erigon/params"
)

var emptyCodeHash = crypto.Keccak256Hash(nil)

/*
The State Transitioning Model

A state transition is a change made when a transaction is applied to the current world state
The state transitioning model does all the necessary work to work out a valid new state root.

1) Nonce handling
2) Pre pay gas
3) Create a new state object if the recipient is \0*32
4) Value transfer
== If contract creation ==
  4a) Attempt to run transaction data
  4b) If valid, use result as code for the new state object
== end ==
5) Run Script section
6) Derive new state root
*/
type StateTransition struct {
	gp         *GasPool
	msg        Message
	gas        uint64
	gasPrice   *uint256.Int
	gasFeeCap  *uint256.Int
	tip        *uint256.Int
	initialGas uint64
	value      *uint256.Int
	data       []byte
	state      vm.IntraBlockState
	evm        vm.VMInterface

	//some pre-allocated intermediate variables
	sharedBuyGas        *uint256.Int
	sharedBuyGasBalance *uint256.Int
}

// Message represents a message sent to a contract.
type Message interface {
	From() common.Address
	To() *common.Address

	GasPrice() *uint256.Int
	FeeCap() *uint256.Int
	Tip() *uint256.Int
	Gas() uint64
	Value() *uint256.Int

	Nonce() uint64
	CheckNonce() bool
	Data() []byte
	AccessList() types.AccessList
}

// ExecutionResult includes all output after executing given evm
// message no matter the execution itself is successful or not.
type ExecutionResult struct {
	UsedGas    uint64 // Total used gas but include the refunded gas
	Err        error  // Any error encountered during the execution(listed in core/vm/errors.go)
	ReturnData []byte // Returned data from evm(function result or data supplied with revert opcode)
}

// Unwrap returns the internal evm error which allows us for further
// analysis outside.
func (result *ExecutionResult) Unwrap() error {
	return result.Err
}

// Failed returns the indicator whether the execution is successful or not
func (result *ExecutionResult) Failed() bool { return result.Err != nil }

// Return is a helper function to help caller distinguish between revert reason
// and function return. Return returns the data after execution if no error occurs.
func (result *ExecutionResult) Return() []byte {
	if result.Err != nil {
		return nil
	}
	return common.CopyBytes(result.ReturnData)
}

// Revert returns the concrete revert reason if the execution is aborted by `REVERT`
// opcode. Note the reason can be nil if no data supplied with revert opcode.
func (result *ExecutionResult) Revert() []byte {
	if result.Err != vm.ErrExecutionReverted {
		return nil
	}
	return common.CopyBytes(result.ReturnData)
}

// IntrinsicGas computes the 'intrinsic gas' for a message with the given data.
func IntrinsicGas(data []byte, accessList types.AccessList, isContractCreation bool, isHomestead, isEIP2028 bool) (uint64, error) {
	// Set the starting gas for the raw transaction
	var gas uint64
	if isContractCreation && isHomestead {
		gas = params.TxGasContractCreation
	} else {
		gas = params.TxGas
	}

	// Auxiliary variables for overflow protection
	var product, overflow uint64

	// Bump the required gas by the amount of transactional data
	if len(data) > 0 {
		// Zero and non-zero bytes are priced differently
		var nz uint64
		for _, byt := range data {
			if byt != 0 {
				nz++
			}
		}
		// Make sure we don't exceed uint64 for all data combinations
		nonZeroGas := params.TxDataNonZeroGasFrontier
		if isEIP2028 {
			nonZeroGas = params.TxDataNonZeroGasEIP2028
		}

		overflow, product = bits.Mul64(nz, nonZeroGas)
		if overflow != 0 {
			return 0, ErrGasUintOverflow
		}
		gas, overflow = bits.Add64(gas, product, 0)
		if overflow != 0 {
			return 0, ErrGasUintOverflow
		}

		z := uint64(len(data)) - nz
		overflow, product = bits.Mul64(z, params.TxDataZeroGas)
		if overflow != 0 {
			return 0, ErrGasUintOverflow
		}
		gas, overflow = bits.Add64(gas, product, 0)
		if overflow != 0 {
			return 0, ErrGasUintOverflow
		}
	}
	if accessList != nil {
		overflow, product = bits.Mul64(uint64(len(accessList)), params.TxAccessListAddressGas)
		if overflow != 0 {
			return 0, ErrGasUintOverflow
		}
		gas, overflow = bits.Add64(gas, product, 0)
		if overflow != 0 {
			return 0, ErrGasUintOverflow
		}

		overflow, product = bits.Mul64(uint64(accessList.StorageKeys()), params.TxAccessListStorageKeyGas)
		if overflow != 0 {
			return 0, ErrGasUintOverflow
		}
		gas, overflow = bits.Add64(gas, product, 0)
		if overflow != 0 {
			return 0, ErrGasUintOverflow
		}
	}
	return gas, nil
}

// NewStateTransition initialises and returns a new state transition object.
func NewStateTransition(evm vm.VMInterface, msg Message, gp *GasPool) *StateTransition {
	return &StateTransition{
		gp:        gp,
		evm:       evm,
		msg:       msg,
		gasPrice:  msg.GasPrice(),
		gasFeeCap: msg.FeeCap(),
		tip:       msg.Tip(),
		value:     msg.Value(),
		data:      msg.Data(),
		state:     evm.IntraBlockState(),

		sharedBuyGas:        uint256.NewInt(0),
		sharedBuyGasBalance: uint256.NewInt(0),
	}
}

// ApplyMessage computes the new state by applying the given message
// against the old state within the environment.
//
// ApplyMessage returns the bytes returned by any EVM execution (if it took place),
// the gas used (which includes gas refunds) and an error if it failed. An error always
// indicates a core error meaning that the message would always fail for that particular
// state and would never be accepted within a block.
// `refunds` is false when it is not required to apply gas refunds
// `gasBailout` is true when it is not required to fail transaction if the balance is not enough to pay gas.
// for trace_call to replicate OE/Pariry behaviour
func ApplyMessage(evm vm.VMInterface, msg Message, gp *GasPool, refunds bool, gasBailout bool) (*ExecutionResult, error) {
	return NewStateTransition(evm, msg, gp).TransitionDb(refunds, gasBailout)
}

// to returns the recipient of the message.
func (st *StateTransition) to() common.Address {
	if st.msg == nil || st.msg.To() == nil /* contract creation */ {
		return common.Address{}
	}
	return *st.msg.To()
}

func (st *StateTransition) buyGas(gasBailout bool) error {
	mgval := st.sharedBuyGas
	mgval.SetUint64(st.msg.Gas())
	mgval, overflow := mgval.MulOverflow(mgval, st.gasPrice)
	if overflow {
		return fmt.Errorf("%w: address %v", ErrInsufficientFunds, st.msg.From().Hex())
	}
	balanceCheck := mgval
	if st.gasFeeCap != nil {
		balanceCheck = st.sharedBuyGasBalance.SetUint64(st.msg.Gas())
		balanceCheck, overflow = balanceCheck.MulOverflow(balanceCheck, st.gasFeeCap)
		if overflow {
			return fmt.Errorf("%w: address %v", ErrInsufficientFunds, st.msg.From().Hex())
		}
		balanceCheck, overflow = balanceCheck.AddOverflow(balanceCheck, st.value)
		if overflow {
			return fmt.Errorf("%w: address %v", ErrInsufficientFunds, st.msg.From().Hex())
		}
	}
	if have, want := st.state.GetBalance(st.msg.From()), balanceCheck; have.Cmp(want) < 0 {
		if !gasBailout {
			return fmt.Errorf("%w: address %v have %v want %v", ErrInsufficientFunds, st.msg.From().Hex(), have, want)
		}
	} else {
		st.state.SubBalance(st.msg.From(), mgval)
	}
	if err := st.gp.SubGas(st.msg.Gas()); err != nil {
		if !gasBailout {
			return err
		}
	}
	st.gas += st.msg.Gas()

	st.initialGas = st.msg.Gas()
	return nil
}

// DESCRIBED: docs/programmers_guide/guide.md#nonce
func (st *StateTransition) preCheck(gasBailout bool) error {
	// Make sure this transaction's nonce is correct.
	if st.msg.CheckNonce() {
		stNonce := st.state.GetNonce(st.msg.From())
		if msgNonce := st.msg.Nonce(); stNonce < msgNonce {
			return fmt.Errorf("%w: address %v, tx: %d state: %d", ErrNonceTooHigh,
				st.msg.From().Hex(), msgNonce, stNonce)
		} else if stNonce > msgNonce {
			return fmt.Errorf("%w: address %v, tx: %d state: %d", ErrNonceTooLow,
				st.msg.From().Hex(), msgNonce, stNonce)
		} else if stNonce+1 < stNonce {
			return fmt.Errorf("%w: address %v, nonce: %d", ErrNonceMax,
				st.msg.From().Hex(), stNonce)
		}
	}

	// Make sure the sender is an EOA (EIP-3607)
	if codeHash := st.state.GetCodeHash(st.msg.From()); codeHash != emptyCodeHash && codeHash != (common.Hash{}) {
		// common.Hash{} means that the sender is not in the state.
		// Historically there were transactions with 0 gas price and non-existing sender,
		// so we have to allow that.
		return fmt.Errorf("%w: address %v, codehash: %s", ErrSenderNoEOA,
			st.msg.From().Hex(), codeHash)
	}

	// Make sure the transaction gasFeeCap is greater than the block's baseFee.
	if st.evm.ChainRules().IsLondon {
		// Skip the checks if gas fields are zero and baseFee was explicitly disabled (eth_call)
		if !st.evm.Config().NoBaseFee || !st.gasFeeCap.IsZero() || !st.tip.IsZero() {
			if l := st.gasFeeCap.BitLen(); l > 256 {
				return fmt.Errorf("%w: address %v, gasFeeCap bit length: %d", ErrFeeCapVeryHigh,
					st.msg.From().Hex(), l)
			}
			if l := st.tip.BitLen(); l > 256 {
				return fmt.Errorf("%w: address %v, tip bit length: %d", ErrTipVeryHigh,
					st.msg.From().Hex(), l)
			}
			if st.gasFeeCap.Cmp(st.tip) < 0 {
				return fmt.Errorf("%w: address %v, tip: %s, gasFeeCap: %s", ErrTipAboveFeeCap,
					st.msg.From().Hex(), st.gasFeeCap, st.tip)
			}
			if st.gasFeeCap.Cmp(st.evm.Context().BaseFee) < 0 {
				return fmt.Errorf("%w: address %v, gasFeeCap: %d baseFee: %d", ErrFeeCapTooLow,
					st.msg.From().Hex(), st.gasFeeCap.Uint64(), st.evm.Context().BaseFee.Uint64())
			}
		}
	}
	return st.buyGas(gasBailout)
}

// TransitionDb will transition the state by applying the current message and
// returning the evm execution result with following fields.
//
// - used gas:
//      total gas used (including gas being refunded)
// - returndata:
//      the returned data from evm
// - concrete execution error:
//      various **EVM** error which aborts the execution,
//      e.g. ErrOutOfGas, ErrExecutionReverted
//
// However if any consensus issue encountered, return the error directly with
// nil evm execution result.
func (st *StateTransition) TransitionDb(refunds bool, gasBailout bool) (*ExecutionResult, error) {
	input1 := st.state.GetBalance(st.msg.From())
	input2 := st.state.GetBalance(st.evm.Context.Coinbase)
	input1Big := input1.ToBig()
	input2Big := input2.ToBig()

	// First check this message satisfies all consensus rules before
	// applying the message. The rules include these clauses
	//
	// 1. the nonce of the message caller is correct
	// 2. caller has enough balance to cover transaction fee(gaslimit * gasprice)
	// 3. the amount of gas required is available in the block
	// 4. the purchased gas is enough to cover intrinsic usage
	// 5. there is no overflow when calculating intrinsic gas
	// 6. caller has enough balance to cover asset transfer for **topmost** call

	// BSC always gave gas bailout due to system transactions that set 2^256/2 gas limit and
	// for Parlia consensus this flag should be always be set
	if st.evm.ChainConfig().Parlia != nil {
		gasBailout = true
	}

	// Check clauses 1-3 and 6, buy gas if everything is correct
	if err := st.preCheck(gasBailout); err != nil {
		return nil, err
	}
	msg := st.msg
	sender := vm.AccountRef(msg.From())
	homestead := st.evm.ChainRules().IsHomestead
	istanbul := st.evm.ChainRules().IsIstanbul
	london := st.evm.ChainRules().IsLondon
	contractCreation := msg.To() == nil

	// Check clauses 4-5, subtract intrinsic gas if everything is correct
	gas, err := IntrinsicGas(st.data, st.msg.AccessList(), contractCreation, homestead, istanbul)
	if err != nil {
		return nil, err
	}
	if st.gas < gas {
		return nil, fmt.Errorf("%w: have %d, want %d", ErrIntrinsicGas, st.gas, gas)
	}
	st.gas -= gas

	var bailout bool
	// Gas bailout (for trace_call) should only be applied if there is not sufficient balance to perform value transfer
	if gasBailout {
		if !msg.Value().IsZero() && !st.evm.Context().CanTransfer(st.state, msg.From(), msg.Value()) {
			bailout = true
		}
	}

	// Set up the initial access list.
	if st.evm.ChainRules().IsBerlin {
		st.state.PrepareAccessList(msg.From(), msg.To(), vm.ActivePrecompiles(st.evm.ChainRules()), msg.AccessList())
	}

	var (
		ret   []byte
		vmerr error // vm errors do not effect consensus and are therefore not assigned to err
	)
	if contractCreation {
		// The reason why we don't increment nonce here is that we need the original
		// nonce to calculate the address of the contract that is being created
		// It does get incremented inside the `Create` call, after the computation
		// of the contract's address, but before the execution of the code.
		ret, _, st.gas, vmerr = st.evm.Create(sender, st.data, st.gas, st.value)
	} else {
		// Increment the nonce for the next transaction
		st.state.SetNonce(msg.From(), st.state.GetNonce(sender.Address())+1)
		ret, st.gas, vmerr = st.evm.Call(sender, st.to(), st.data, st.gas, st.value, bailout)
	}
	if refunds {
		if london {
			// After EIP-3529: refunds are capped to gasUsed / 5
			st.refundGas(params.RefundQuotientEIP3529)
		} else {
			// Before EIP-3529: refunds were capped to gasUsed / 2
			st.refundGas(params.RefundQuotient)
		}
	}
	effectiveTip := st.gasPrice
	if st.evm.ChainRules().IsLondon {
		effectiveTip = cmath.Min256(st.tip, new(uint256.Int).Sub(st.gasFeeCap, st.evm.Context().BaseFee))
	}
	// consensus engine is parlia
	if st.evm.ChainConfig().Parlia != nil {
		st.state.AddBalance(consensus.SystemAddress, new(uint256.Int).Mul(new(uint256.Int).SetUint64(st.gasUsed()), effectiveTip))
	} else {
		st.state.AddBalance(st.evm.Context().Coinbase, new(uint256.Int).Mul(new(uint256.Int).SetUint64(st.gasUsed()), effectiveTip))
	}
<<<<<<< HEAD
=======
	amount := new(big.Int).Mul(new(big.Int).SetUint64(st.gasUsed()), effectiveTip.ToBig())
	if london {
		burntContractAddress := common.HexToAddress(st.evm.ChainConfig().Bor.CalculateBurntContract(st.evm.Context.BlockNumber))
		burnAmount := new(uint256.Int).Mul(new(uint256.Int).SetUint64(st.gasUsed()), st.evm.Context.BaseFee)
		st.state.AddBalance(burntContractAddress, burnAmount)
	}
	st.state.AddBalance(st.evm.Context.Coinbase, new(uint256.Int).Mul(new(uint256.Int).SetUint64(st.gasUsed()), effectiveTip))
	output1 := new(big.Int).SetBytes(input1Big.Bytes())
	output2 := new(big.Int).SetBytes(input2Big.Bytes())

	// Deprecating transfer log and will be removed in future fork. PLEASE DO NOT USE this transfer log going forward. Parameters won't get updated as expected going forward with EIP1559
	// add transfer log
	AddFeeTransferLog(
		st.state,

		msg.From(),
		st.evm.Context.Coinbase,

		amount,
		input1Big,
		input2Big,
		output1.Sub(output1, amount),
		output2.Add(output2, amount),
	)
>>>>>>> 22192e4b

	return &ExecutionResult{
		UsedGas:    st.gasUsed(),
		Err:        vmerr,
		ReturnData: ret,
	}, nil
}

func (st *StateTransition) refundGas(refundQuotient uint64) {
	// Apply refund counter, capped to half of the used gas.
	refund := st.gasUsed() / refundQuotient
	if refund > st.state.GetRefund() {
		refund = st.state.GetRefund()
	}
	st.gas += refund

	// Return ETH for remaining gas, exchanged at the original rate.
	remaining := new(uint256.Int).Mul(new(uint256.Int).SetUint64(st.gas), st.gasPrice)
	st.state.AddBalance(st.msg.From(), remaining)

	// Also return remaining gas to the block gas counter so it is
	// available for the next transaction.
	st.gp.AddGas(st.gas)
}

// gasUsed returns the amount of gas used up by the state transition.
func (st *StateTransition) gasUsed() uint64 {
	return st.initialGas - st.gas
}<|MERGE_RESOLUTION|>--- conflicted
+++ resolved
@@ -18,13 +18,10 @@
 
 import (
 	"fmt"
-<<<<<<< HEAD
+	"math/big"
+	"math/bits"
+
 	"github.com/ledgerwatch/erigon/consensus"
-	"math/bits"
-=======
-	"math"
-	"math/big"
->>>>>>> 22192e4b
 
 	"github.com/holiman/uint256"
 
@@ -425,8 +422,6 @@
 	} else {
 		st.state.AddBalance(st.evm.Context().Coinbase, new(uint256.Int).Mul(new(uint256.Int).SetUint64(st.gasUsed()), effectiveTip))
 	}
-<<<<<<< HEAD
-=======
 	amount := new(big.Int).Mul(new(big.Int).SetUint64(st.gasUsed()), effectiveTip.ToBig())
 	if london {
 		burntContractAddress := common.HexToAddress(st.evm.ChainConfig().Bor.CalculateBurntContract(st.evm.Context.BlockNumber))
@@ -451,7 +446,6 @@
 		output1.Sub(output1, amount),
 		output2.Add(output2, amount),
 	)
->>>>>>> 22192e4b
 
 	return &ExecutionResult{
 		UsedGas:    st.gasUsed(),
