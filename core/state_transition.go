--- conflicted
+++ resolved
@@ -293,17 +293,7 @@
 				st.msg.From().Hex(), stNonce)
 		}
 
-<<<<<<< HEAD
-	fmt.Println("Got here 1")
-
-	// Make sure the sender is an EOA (EIP-3607)
-	if codeHash := st.state.GetCodeHash(st.msg.From()); codeHash != emptyCodeHash && codeHash != (common.Hash{}) {
-		// common.Hash{} means that the sender is not in the state.
-		// Historically there were transactions with 0 gas price and non-existing sender,
-		// so we have to allow that.
-		return fmt.Errorf("%w: address %v, codehash: %s", ErrSenderNoEOA,
-			st.msg.From().Hex(), codeHash)
-=======
+		fmt.Println("Got here 1")
 		// Make sure the sender is an EOA (EIP-3607)
 		if codeHash := st.state.GetCodeHash(st.msg.From()); codeHash != emptyCodeHash && codeHash != (common.Hash{}) {
 			// common.Hash{} means that the sender is not in the state.
@@ -312,22 +302,18 @@
 			return fmt.Errorf("%w: address %v, codehash: %s", ErrSenderNoEOA,
 				st.msg.From().Hex(), codeHash)
 		}
->>>>>>> cb8aacae
-	}
-
-	fmt.Println("Got here 2")
+	}
+
 	// Make sure the transaction gasFeeCap is greater than the block's baseFee.
 	if st.evm.ChainRules().IsLondon {
 		fmt.Printf("st.gasFeeCap: %v, st.tip: %v\n", st.tip, st.gasFeeCap)
 		// Skip the checks if gas fields are zero and baseFee was explicitly disabled (eth_call)
 		if !st.evm.Config().NoBaseFee || !st.gasFeeCap.IsZero() || !st.tip.IsZero() {
 			if l := st.gasFeeCap.BitLen(); l > 256 {
-				fmt.Println("About to break gas fee cap")
 				return fmt.Errorf("%w: address %v, gasFeeCap bit length: %d", ErrFeeCapVeryHigh,
 					st.msg.From().Hex(), l)
 			}
 			if l := st.tip.BitLen(); l > 256 {
-				fmt.Println("About to break tip")
 				return fmt.Errorf("%w: address %v, tip bit length: %d", ErrTipVeryHigh,
 					st.msg.From().Hex(), l)
 			}
