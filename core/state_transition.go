// Copyright 2014 The go-ethereum Authors
// This file is part of the go-ethereum library.
//
// The go-ethereum library is free software: you can redistribute it and/or modify
// it under the terms of the GNU Lesser General Public License as published by
// the Free Software Foundation, either version 3 of the License, or
// (at your option) any later version.
//
// The go-ethereum library is distributed in the hope that it will be useful,
// but WITHOUT ANY WARRANTY; without even the implied warranty of
// MERCHANTABILITY or FITNESS FOR A PARTICULAR PURPOSE. See the
// GNU Lesser General Public License for more details.
//
// You should have received a copy of the GNU Lesser General Public License
// along with the go-ethereum library. If not, see <http://www.gnu.org/licenses/>.

package core

import (
	"fmt"
	"math"

	"github.com/holiman/uint256"

	"github.com/ledgerwatch/erigon/common"
	cmath "github.com/ledgerwatch/erigon/common/math"
	"github.com/ledgerwatch/erigon/core/types"
	"github.com/ledgerwatch/erigon/core/vm"
	"github.com/ledgerwatch/erigon/params"
)

/*
The State Transitioning Model

A state transition is a change made when a transaction is applied to the current world state
The state transitioning model does all the necessary work to work out a valid new state root.

1) Nonce handling
2) Pre pay gas
3) Create a new state object if the recipient is \0*32
4) Value transfer
== If contract creation ==
  4a) Attempt to run transaction data
  4b) If valid, use result as code for the new state object
== end ==
5) Run Script section
6) Derive new state root
*/
type StateTransition struct {
	gp         *GasPool
	msg        Message
	gas        uint64
	gasPrice   *uint256.Int
	feeCap     *uint256.Int
	tip        *uint256.Int
	initialGas uint64
	value      *uint256.Int
	data       []byte
	state      vm.IntraBlockState
	evm        *vm.EVM
}

// Message represents a message sent to a contract.
type Message interface {
	From() common.Address
	To() *common.Address

	GasPrice() *uint256.Int
	FeeCap() *uint256.Int
	Tip() *uint256.Int
	Gas() uint64
	Value() *uint256.Int

	Nonce() uint64
	CheckNonce() bool
	Data() []byte
	AccessList() types.AccessList
}

// ExecutionResult includes all output after executing given evm
// message no matter the execution itself is successful or not.
type ExecutionResult struct {
	UsedGas    uint64 // Total used gas but include the refunded gas
	Err        error  // Any error encountered during the execution(listed in core/vm/errors.go)
	ReturnData []byte // Returned data from evm(function result or data supplied with revert opcode)
}

// Unwrap returns the internal evm error which allows us for further
// analysis outside.
func (result *ExecutionResult) Unwrap() error {
	return result.Err
}

// Failed returns the indicator whether the execution is successful or not
func (result *ExecutionResult) Failed() bool { return result.Err != nil }

// Return is a helper function to help caller distinguish between revert reason
// and function return. Return returns the data after execution if no error occurs.
func (result *ExecutionResult) Return() []byte {
	if result.Err != nil {
		return nil
	}
	return common.CopyBytes(result.ReturnData)
}

// Revert returns the concrete revert reason if the execution is aborted by `REVERT`
// opcode. Note the reason can be nil if no data supplied with revert opcode.
func (result *ExecutionResult) Revert() []byte {
	if result.Err != vm.ErrExecutionReverted {
		return nil
	}
	return common.CopyBytes(result.ReturnData)
}

// IntrinsicGas computes the 'intrinsic gas' for a message with the given data.
func IntrinsicGas(data []byte, accessList types.AccessList, isContractCreation bool, isHomestead, isEIP2028 bool) (uint64, error) {
	// Set the starting gas for the raw transaction
	var gas uint64
	if isContractCreation && isHomestead {
		gas = params.TxGasContractCreation
	} else {
		gas = params.TxGas
	}
	// Bump the required gas by the amount of transactional data
	if len(data) > 0 {
		// Zero and non-zero bytes are priced differently
		var nz uint64
		for _, byt := range data {
			if byt != 0 {
				nz++
			}
		}
		// Make sure we don't exceed uint64 for all data combinations
		nonZeroGas := params.TxDataNonZeroGasFrontier
		if isEIP2028 {
			nonZeroGas = params.TxDataNonZeroGasEIP2028
		}
		if (math.MaxUint64-gas)/nonZeroGas < nz {
			return 0, ErrGasUintOverflow
		}
		gas += nz * nonZeroGas

		z := uint64(len(data)) - nz
		if (math.MaxUint64-gas)/params.TxDataZeroGas < z {
			return 0, ErrGasUintOverflow
		}
		gas += z * params.TxDataZeroGas
	}
	if accessList != nil {
		gas += uint64(len(accessList)) * params.TxAccessListAddressGas
		gas += uint64(accessList.StorageKeys()) * params.TxAccessListStorageKeyGas
	}
	return gas, nil
}

// NewStateTransition initialises and returns a new state transition object.
func NewStateTransition(evm *vm.EVM, msg Message, gp *GasPool) *StateTransition {
	return &StateTransition{
		gp:       gp,
		evm:      evm,
		msg:      msg,
		gasPrice: msg.GasPrice(),
		feeCap:   msg.FeeCap(),
		tip:      msg.Tip(),
		value:    msg.Value(),
		data:     msg.Data(),
		state:    evm.IntraBlockState,
	}
}

// ApplyMessage computes the new state by applying the given message
// against the old state within the environment.
//
// ApplyMessage returns the bytes returned by any EVM execution (if it took place),
// the gas used (which includes gas refunds) and an error if it failed. An error always
// indicates a core error meaning that the message would always fail for that particular
// state and would never be accepted within a block.
// `refunds` is false when it is not required to apply gas refunds
// `gasBailout` is true when it is not required to fail transaction if the balance is not enough to pay gas.
// for trace_call to replicate OE/Pariry behaviour
func ApplyMessage(evm *vm.EVM, msg Message, gp *GasPool, refunds bool, gasBailout bool) (*ExecutionResult, error) {
	return NewStateTransition(evm, msg, gp).TransitionDb(refunds, gasBailout)
}

// to returns the recipient of the message.
func (st *StateTransition) to() common.Address {
	if st.msg == nil || st.msg.To() == nil /* contract creation */ {
		return common.Address{}
	}
	return *st.msg.To()
}

func (st *StateTransition) buyGas(gasBailout bool) error {
<<<<<<< HEAD
	mgval := uint256.NewInt(st.msg.Gas())
	mgval = mgval.Mul(mgval, st.gasPrice)
	balanceCheck := mgval
	if st.feeCap != nil {
		balanceCheck = uint256.NewInt(st.msg.Gas())
=======
	mgval := uint256.NewInt().SetUint64(st.msg.Gas())
	mgval = mgval.Mul(mgval, st.gasPrice)
	balanceCheck := mgval
	if st.feeCap != nil {
		balanceCheck = uint256.NewInt().SetUint64(st.msg.Gas())
>>>>>>> 7b92b98f
		balanceCheck = balanceCheck.Mul(balanceCheck, st.feeCap)
	}
	if have, want := st.state.GetBalance(st.msg.From()), balanceCheck; have.Cmp(want) < 0 {
		if !gasBailout {
			return fmt.Errorf("%w: address %v have %v want %v", ErrInsufficientFunds, st.msg.From().Hex(), have, want)
		}
<<<<<<< HEAD
=======
	} else {
		st.state.SubBalance(st.msg.From(), mgval)
>>>>>>> 7b92b98f
	}
	if err := st.gp.SubGas(st.msg.Gas()); err != nil {
		if !gasBailout {
			return err
		}
	}
	st.gas += st.msg.Gas()

	st.initialGas = st.msg.Gas()
	st.state.SubBalance(st.msg.From(), mgval)
	return nil
}

// DESCRIBED: docs/programmers_guide/guide.md#nonce
func (st *StateTransition) preCheck(gasBailout bool) error {
	// Make sure this transaction's nonce is correct.
	if st.msg.CheckNonce() {
		stNonce := st.state.GetNonce(st.msg.From())
		if msgNonce := st.msg.Nonce(); stNonce < msgNonce {
			return fmt.Errorf("%w: address %v, tx: %d state: %d", ErrNonceTooHigh,
				st.msg.From().Hex(), msgNonce, stNonce)
		} else if stNonce > msgNonce {
			return fmt.Errorf("%w: address %v, tx: %d state: %d", ErrNonceTooLow,
				st.msg.From().Hex(), msgNonce, stNonce)
		}
	}
	// Make sure the transaction feeCap is greater than the block's baseFee.
	if st.evm.ChainConfig().IsLondon(st.evm.Context.BlockNumber) {
		if l := st.feeCap.BitLen(); l > 256 {
			return fmt.Errorf("%w: address %v, feeCap bit length: %d", ErrFeeCapVeryHigh,
				st.msg.From().Hex(), l)
		}
		if l := st.tip.BitLen(); l > 256 {
			return fmt.Errorf("%w: address %v, tip bit length: %d", ErrTipVeryHigh,
				st.msg.From().Hex(), l)
		}
		if st.feeCap.Cmp(st.tip) < 0 {
			return fmt.Errorf("%w: address %v, tip: %s, feeCap: %s", ErrTipAboveFeeCap,
				st.msg.From().Hex(), st.feeCap, st.tip)
		}
		if st.feeCap.Cmp(st.evm.Context.BaseFee) < 0 {
			return fmt.Errorf("%w: address %v, feeCap: %d baseFee: %d", ErrFeeCapTooLow,
				st.msg.From().Hex(), st.feeCap.Uint64(), st.evm.Context.BaseFee.Uint64())
		}

	}
	return st.buyGas(gasBailout)
}

// TransitionDb will transition the state by applying the current message and
// returning the evm execution result with following fields.
//
// - used gas:
//      total gas used (including gas being refunded)
// - returndata:
//      the returned data from evm
// - concrete execution error:
//      various **EVM** error which aborts the execution,
//      e.g. ErrOutOfGas, ErrExecutionReverted
//
// However if any consensus issue encountered, return the error directly with
// nil evm execution result.
func (st *StateTransition) TransitionDb(refunds bool, gasBailout bool) (*ExecutionResult, error) {
	// First check this message satisfies all consensus rules before
	// applying the message. The rules include these clauses
	//
	// 1. the nonce of the message caller is correct
	// 2. caller has enough balance to cover transaction fee(gaslimit * gasprice)
	// 3. the amount of gas required is available in the block
	// 4. the purchased gas is enough to cover intrinsic usage
	// 5. there is no overflow when calculating intrinsic gas
	// 6. caller has enough balance to cover asset transfer for **topmost** call

	// Check clauses 1-3, buy gas if everything is correct
	if err := st.preCheck(gasBailout); err != nil {
		return nil, err
	}
	msg := st.msg
	sender := vm.AccountRef(msg.From())
	homestead := st.evm.ChainConfig().IsHomestead(st.evm.Context.BlockNumber)
	istanbul := st.evm.ChainConfig().IsIstanbul(st.evm.Context.BlockNumber)
	london := st.evm.ChainConfig().IsLondon(st.evm.Context.BlockNumber)
	contractCreation := msg.To() == nil

	// Check clauses 4-5, subtract intrinsic gas if everything is correct
	gas, err := IntrinsicGas(st.data, st.msg.AccessList(), contractCreation, homestead, istanbul)
	if err != nil {
		return nil, err
	}
	if st.gas < gas {
		return nil, fmt.Errorf("%w: have %d, want %d", ErrIntrinsicGas, st.gas, gas)
	}
	st.gas -= gas

	// Check clause 6
	var bailout bool
	if !msg.Value().IsZero() && !st.evm.Context.CanTransfer(st.state, msg.From(), msg.Value()) {
		if gasBailout {
			bailout = true
		} else {
			return nil, fmt.Errorf("%w: address %v", ErrInsufficientFundsForTransfer, msg.From().Hex())
		}
	}
	// Set up the initial access list.
	if st.evm.ChainConfig().IsBerlin(st.evm.Context.BlockNumber) {
		st.state.PrepareAccessList(msg.From(), msg.To(), st.evm.ActivePrecompiles(), msg.AccessList())
	}

	var (
		ret   []byte
		vmerr error // vm errors do not effect consensus and are therefore not assigned to err
	)
	if contractCreation {
		// The reason why we don't increment nonce here is that we need the original
		// nonce to calculate the address of the contract that is being created
		// It does get incremented inside the `Create` call, after the computation
		// of the contract's address, but before the execution of the code.
		ret, _, st.gas, vmerr = st.evm.Create(sender, st.data, st.gas, st.value)
	} else {
		// Increment the nonce for the next transaction
		st.state.SetNonce(msg.From(), st.state.GetNonce(sender.Address())+1)
		ret, st.gas, vmerr = st.evm.Call(sender, st.to(), st.data, st.gas, st.value, bailout)
	}
	if refunds {
		if london {
			// After EIP-3529: refunds are capped to gasUsed / 5
			st.refundGas(params.RefundQuotientEIP3529)
		} else {
			// Before EIP-3529: refunds were capped to gasUsed / 2
			st.refundGas(params.RefundQuotient)
		}
	}
	effectiveTip := st.gasPrice
	if st.evm.ChainConfig().IsLondon(st.evm.Context.BlockNumber) {
		effectiveTip = cmath.Min256(st.tip, new(uint256.Int).Sub(st.feeCap, st.evm.Context.BaseFee))
	}
	st.state.AddBalance(st.evm.Context.Coinbase, new(uint256.Int).Mul(new(uint256.Int).SetUint64(st.gasUsed()), effectiveTip))

	return &ExecutionResult{
		UsedGas:    st.gasUsed(),
		Err:        vmerr,
		ReturnData: ret,
	}, nil
}

func (st *StateTransition) refundGas(refundQuotient uint64) {
	// Apply refund counter, capped to half of the used gas.
	refund := st.gasUsed() / refundQuotient
	if refund > st.state.GetRefund() {
		refund = st.state.GetRefund()
	}
	st.gas += refund

	// Return ETH for remaining gas, exchanged at the original rate.
	remaining := new(uint256.Int).Mul(new(uint256.Int).SetUint64(st.gas), st.gasPrice)
	st.state.AddBalance(st.msg.From(), remaining)

	// Also return remaining gas to the block gas counter so it is
	// available for the next transaction.
	st.gp.AddGas(st.gas)
}

// gasUsed returns the amount of gas used up by the state transition.
func (st *StateTransition) gasUsed() uint64 {
	return st.initialGas - st.gas
}<|MERGE_RESOLUTION|>--- conflicted
+++ resolved
@@ -191,30 +191,19 @@
 }
 
 func (st *StateTransition) buyGas(gasBailout bool) error {
-<<<<<<< HEAD
 	mgval := uint256.NewInt(st.msg.Gas())
 	mgval = mgval.Mul(mgval, st.gasPrice)
 	balanceCheck := mgval
 	if st.feeCap != nil {
 		balanceCheck = uint256.NewInt(st.msg.Gas())
-=======
-	mgval := uint256.NewInt().SetUint64(st.msg.Gas())
-	mgval = mgval.Mul(mgval, st.gasPrice)
-	balanceCheck := mgval
-	if st.feeCap != nil {
-		balanceCheck = uint256.NewInt().SetUint64(st.msg.Gas())
->>>>>>> 7b92b98f
 		balanceCheck = balanceCheck.Mul(balanceCheck, st.feeCap)
 	}
 	if have, want := st.state.GetBalance(st.msg.From()), balanceCheck; have.Cmp(want) < 0 {
 		if !gasBailout {
 			return fmt.Errorf("%w: address %v have %v want %v", ErrInsufficientFunds, st.msg.From().Hex(), have, want)
 		}
-<<<<<<< HEAD
-=======
 	} else {
 		st.state.SubBalance(st.msg.From(), mgval)
->>>>>>> 7b92b98f
 	}
 	if err := st.gp.SubGas(st.msg.Gas()); err != nil {
 		if !gasBailout {
