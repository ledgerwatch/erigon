// Copyright 2019 The go-ethereum Authors
// This file is part of the go-ethereum library.
//
// The go-ethereum library is free software: you can redistribute it and/or modify
// it under the terms of the GNU Lesser General Public License as published by
// the Free Software Foundation, either version 3 of the License, or
// (at your option) any later version.
//
// The go-ethereum library is distributed in the hope that it will be useful,
// but WITHOUT ANY WARRANTY; without even the implied warranty of
// MERCHANTABILITY or FITNESS FOR A PARTICULAR PURPOSE. See the
// GNU Lesser General Public License for more details.
//
// You should have received a copy of the GNU Lesser General Public License
// along with the go-ethereum library. If not, see <http://www.gnu.org/licenses/>.

// Package forkid implements EIP-2124 (https://eips.ethereum.org/EIPS/eip-2124).
package forkid

import (
	"encoding/binary"
	"errors"
	"hash/crc32"
	"math"
	"math/big"
	"reflect"
	"strings"

	"github.com/ledgerwatch/log/v3"
	"golang.org/x/exp/slices"

	"github.com/ledgerwatch/erigon-lib/chain"
	libcommon "github.com/ledgerwatch/erigon-lib/common"
)

var (
	// ErrRemoteStale is returned by the validator if a remote fork checksum is a
	// subset of our already applied forks, but the announced next fork block is
	// not on our already passed chain.
	ErrRemoteStale = errors.New("remote needs update")

	// ErrLocalIncompatibleOrStale is returned by the validator if a remote fork
	// checksum does not match any local checksum variation, signalling that the
	// two chains have diverged in the past at some point (possibly at genesis).
	ErrLocalIncompatibleOrStale = errors.New("local incompatible or needs update")
)

// ID is a fork identifier as defined by EIP-2124.
type ID struct {
	Hash [4]byte // CRC32 checksum of the genesis block and passed fork block numbers
	Next uint64  // Block number of the next upcoming fork, or 0 if no forks are known
}

// Filter is a fork id filter to validate a remotely advertised ID.
type Filter func(id ID) error

func NewIDFromForks(heightForks, timeForks []uint64, genesis libcommon.Hash, headHeight, headTime uint64) ID {
	// Calculate the starting checksum from the genesis hash
	hash := crc32.ChecksumIEEE(genesis[:])

	// Calculate the current fork checksum and the next fork block
	for _, fork := range heightForks {
		if headHeight >= fork {
			// Fork already passed, checksum the previous hash and the fork number
			hash = checksumUpdate(hash, fork)
			continue
		}
		return ID{Hash: checksumToBytes(hash), Next: fork}
	}
	var next uint64
	for _, fork := range timeForks {
		if headTime >= fork {
			// Fork passed, checksum the previous hash and the fork time
			hash = checksumUpdate(hash, fork)
			continue
		}
		next = fork
		break
	}
	return ID{Hash: checksumToBytes(hash), Next: next}
}

func NextForkHashFromForks(heightForks, timeForks []uint64, genesis libcommon.Hash, headHeight, headTime uint64) [4]byte {
	id := NewIDFromForks(heightForks, timeForks, genesis, headHeight, headTime)
	if id.Next == 0 {
		return id.Hash
	} else {
		hash := binary.BigEndian.Uint32(id.Hash[:])
		return checksumToBytes(checksumUpdate(hash, id.Next))
	}
}

// NewFilterFromForks creates a filter that returns if a fork ID should be rejected or not
// based on the provided current head.
func NewFilterFromForks(heightForks, timeForks []uint64, genesis libcommon.Hash, headHeight, headTime uint64) Filter {
	return newFilter(heightForks, timeForks, genesis, headHeight, headTime)
}

// NewStaticFilter creates a filter at block zero.
func NewStaticFilter(config *chain.Config, genesisHash libcommon.Hash, genesisTime uint64) Filter {
	heightForks, timeForks := GatherForks(config, genesisTime)
	return newFilter(heightForks, timeForks, genesisHash, 0 /* headHeight */, genesisTime)
}

// Simple heuristic returning true if the value is a Unix time after 2 Dec 2022.
// There are no block heights in the ballpark of 1.67 billion.
func forkIsTimeBased(fork uint64) bool {
	return fork >= 1670000000
}

func newFilter(heightForks, timeForks []uint64, genesis libcommon.Hash, headHeight, headTime uint64) Filter {
	var forks []uint64
	forks = append(forks, heightForks...)
	forks = append(forks, timeForks...)

	// Calculate the all the valid fork hash and fork next combos
	sums := make([][4]byte, len(forks)+1) // 0th is the genesis
	hash := crc32.ChecksumIEEE(genesis[:])
	sums[0] = checksumToBytes(hash)
	for i, fork := range forks {
		hash = checksumUpdate(hash, fork)
		sums[i+1] = checksumToBytes(hash)
	}
	// Add two sentries to simplify the fork checks and don't require special
	// casing the last one.
	forks = append(forks, math.MaxUint64) // Last fork will never be passed

	// Create a validator that will filter out incompatible chains
	return func(id ID) error {
		// Run the fork checksum validation ruleset:
		//   1. If local and remote FORK_CSUM matches, compare local head to FORK_NEXT.
		//        The two nodes are in the same fork state currently. They might know
		//        of differing future forks, but that's not relevant until the fork
		//        triggers (might be postponed, nodes might be updated to match).
		//      1a. A remotely announced but remotely not passed block is already passed
		//          locally, disconnect, since the chains are incompatible.
		//      1b. No remotely announced fork; or not yet passed locally, connect.
		//   2. If the remote FORK_CSUM is a subset of the local past forks and the
		//      remote FORK_NEXT matches with the locally following fork block number,
		//      connect.
		//        Remote node is currently syncing. It might eventually diverge from
		//        us, but at this current point in time we don't have enough information.
		//   3. If the remote FORK_CSUM is a superset of the local past forks and can
		//      be completed with locally known future forks, connect.
		//        Local node is currently syncing. It might eventually diverge from
		//        the remote, but at this current point in time we don't have enough
		//        information.
		//   4. Reject in all other cases.
		for i, fork := range forks {
			// If our head is beyond this fork, continue to the next (we have a dummy
			// fork of maxuint64 as the last item to always fail this check eventually).
			if headHeight > fork || (forkIsTimeBased(fork) && headTime > fork) {
				continue
			}
			// Found the first unpassed fork block, check if our current state matches
			// the remote checksum (rule #1).
			if sums[i] == id.Hash {
				// Fork checksum matched, check if a remote future fork block already passed
				// locally without the local node being aware of it (rule #1a).
				if id.Next > 0 {
					if headHeight >= id.Next || (forkIsTimeBased(id.Next) && headTime >= id.Next) {
						return ErrLocalIncompatibleOrStale
					}
				}
				// Haven't passed locally a remote-only fork, accept the connection (rule #1b).
				return nil
			}
			// The local and remote nodes are in different forks currently, check if the
			// remote checksum is a subset of our local forks (rule #2).
			for j := 0; j < i; j++ {
				if sums[j] == id.Hash {
					// Remote checksum is a subset, validate based on the announced next fork
					if forks[j] != id.Next {
						return ErrRemoteStale
					}
					return nil
				}
			}
			// Remote chain is not a subset of our local one, check if it's a superset by
			// any chance, signalling that we're simply out of sync (rule #3).
			for j := i + 1; j < len(sums); j++ {
				if sums[j] == id.Hash {
					// Yay, remote checksum is a superset, ignore upcoming forks
					return nil
				}
			}
			// No exact, subset or superset match. We are on differing chains, reject.
			return ErrLocalIncompatibleOrStale
		}
		log.Error("Impossible fork ID validation", "id", id)
		return nil // Something's very wrong, accept rather than reject
	}
}

// checksumUpdate calculates the next IEEE CRC32 checksum based on the previous
// one and a fork block number (equivalent to CRC32(original-blob || fork)).
func checksumUpdate(hash uint32, fork uint64) uint32 {
	var blob [8]byte
	binary.BigEndian.PutUint64(blob[:], fork)
	return crc32.Update(hash, crc32.IEEETable, blob[:])
}

// checksumToBytes converts a uint32 checksum into a [4]byte array.
func checksumToBytes(hash uint32) [4]byte {
	var blob [4]byte
	binary.BigEndian.PutUint32(blob[:], hash)
	return blob
}

// GatherForks gathers all the known forks and creates a sorted list out of them.
func GatherForks(config *chain.Config, genesisTime uint64) (heightForks []uint64, timeForks []uint64) {
	// Gather all the fork block numbers via reflection
	kind := reflect.TypeOf(chain.Config{})
	conf := reflect.ValueOf(config).Elem()

	for i := 0; i < kind.NumField(); i++ {
		// Fetch the next field and skip non-fork rules
		field := kind.Field(i)
		time := false
		if !strings.HasSuffix(field.Name, "Block") {
			if !strings.HasSuffix(field.Name, "Time") {
				continue
			}
			time = true
		}
		if field.Type != reflect.TypeOf(new(big.Int)) {
			continue
		}
		// Extract the fork rule block number and aggregate it
		rule := conf.Field(i).Interface().(*big.Int)
		if rule != nil {
			if time {
				t := rule.Uint64()
				if t > genesisTime {
					timeForks = append(timeForks, t)
				}
			} else {
				heightForks = append(heightForks, rule.Uint64())
			}
		}
	}

	if config.Aura != nil && config.Aura.PosdaoTransition != nil {
		heightForks = append(heightForks, *config.Aura.PosdaoTransition)
	}

<<<<<<< HEAD
	if config.Bor != nil {
		if config.Bor.AgraBlock != nil {
			heightForks = append(heightForks, config.Bor.AgraBlock.Uint64())
		}
		if config.Bor.NapoliBlock != nil {
			heightForks = append(heightForks, config.Bor.NapoliBlock.Uint64())
		}
=======
	if config.Bor != nil && config.Bor.GetAgraBlock() != nil {
		heightForks = append(heightForks, config.Bor.GetAgraBlock().Uint64())
>>>>>>> 8d4d4d80
	}

	// Sort the fork block numbers & times to permit chronological XOR
	slices.Sort(heightForks)
	slices.Sort(timeForks)
	// Deduplicate block numbers/times applying to multiple forks
	heightForks = libcommon.RemoveDuplicatesFromSorted(heightForks)
	timeForks = libcommon.RemoveDuplicatesFromSorted(timeForks)
	// Skip any forks in block 0, that's the genesis ruleset
	if len(heightForks) > 0 && heightForks[0] == 0 {
		heightForks = heightForks[1:]
	}
	if len(timeForks) > 0 && timeForks[0] == 0 {
		timeForks = timeForks[1:]
	}
	return heightForks, timeForks
}<|MERGE_RESOLUTION|>--- conflicted
+++ resolved
@@ -244,18 +244,13 @@
 		heightForks = append(heightForks, *config.Aura.PosdaoTransition)
 	}
 
-<<<<<<< HEAD
 	if config.Bor != nil {
-		if config.Bor.AgraBlock != nil {
-			heightForks = append(heightForks, config.Bor.AgraBlock.Uint64())
-		}
-		if config.Bor.NapoliBlock != nil {
-			heightForks = append(heightForks, config.Bor.NapoliBlock.Uint64())
-		}
-=======
-	if config.Bor != nil && config.Bor.GetAgraBlock() != nil {
-		heightForks = append(heightForks, config.Bor.GetAgraBlock().Uint64())
->>>>>>> 8d4d4d80
+		if config.Bor.GetAgraBlock() != nil {
+			heightForks = append(heightForks, config.Bor.GetAgraBlock().Uint64())
+		}
+		if config.Bor.GetNapoliBlock() != nil {
+			heightForks = append(heightForks, config.Bor.GetNapoliBlock().Uint64())
+		}
 	}
 
 	// Sort the fork block numbers & times to permit chronological XOR
