--- conflicted
+++ resolved
@@ -31,17 +31,11 @@
 // Experimental code for separating data and structural information
 // Each function corresponds to an opcode
 // DESCRIBED: docs/programmers_guide/guide.md#separation-of-keys-and-the-structure
-<<<<<<< HEAD
-type emitter2 interface {
+type structInfoReceiver interface {
 	leaf(length int) error
 	leafHash(length int) error
 	accountLeaf(length int, fieldset uint32) error
 	accountLeafHash(length int, fieldset uint32) error
-=======
-type structInfoReceiver interface {
-	leaf(length int)
-	leafHash(length int)
->>>>>>> 669c1e98
 	extension(key []byte)
 	extensionHash(key []byte)
 	branch(set uint32)
@@ -49,13 +43,9 @@
 	hash(number int) error
 }
 
-<<<<<<< HEAD
-// step2 is one step of the algorithm that generates the structural information based on the sequence of keys.
+// genStructStep is one step of the algorithm that generates the structural information based on the sequence of keys.
 // `fieldSet` parameter specifies whether the generated leaf should be a binary string (fieldSet==0), or
 // an account (in that case the opcodes `ACCOUNTLEAF`/`ACCOUNTLEAFHASH` are emitted instead of `LEAF`/`LEAFHASH`).
-=======
-// genStructStep is one step of the algorithm that generates the structural information based on the sequence of keys.
->>>>>>> 669c1e98
 // `hashOnly` parameter is the function that, called for a certain prefix, determines whether the trie node for that prefix needs to be
 // compressed into just hash (if `true` is returned), or constructed (if `false` is returned). Usually the `hashOnly` function is
 // implemented in such a way to guarantee that certain keys are always accessible in the resulting trie (see ResolveSet.HashOnly function).
@@ -68,12 +58,9 @@
 // Whenever a `BRANCH` or `BRANCHHASH` opcode is emitted, the set of digits is taken from the corresponding `groups` item, which is
 // then removed from the slice. This signifies the usage of the number of the stack items by the `BRANCH` or `BRANCHHASH` opcode.
 // DESCRIBED: docs/programmers_guide/guide.md#separation-of-keys-and-the-structure
-<<<<<<< HEAD
-func step2(
+
+func genStructStep(
 	fieldSet uint32,
-=======
-func genStructStep(
->>>>>>> 669c1e98
 	hashOnly func(prefix []byte) bool,
 	recursive bool,
 	prec, curr, succ []byte,
@@ -165,8 +152,7 @@
 	}
 
 	// Recursion
-<<<<<<< HEAD
-	return step2(fieldSet, hashOnly, true, newPrec, newCurr, succ, e, groups)
+	return genStructStep(fieldSet, hashOnly, true, newPrec, newCurr, succ, e, groups)
 }
 
 // BytesTape is an abstraction for an input tape that allows reading binary strings ([]byte) sequentially
@@ -195,16 +181,12 @@
 // To be used for intermediate hashes in the Patricia Merkle tree
 type HashTape interface {
 	Next() (common.Hash, error)
-=======
-	return genStructStep(hashOnly, true, newPrec, newCurr, succ, e, groups)
->>>>>>> 669c1e98
 }
 
 // HashBuilder implements the interface `structInfoReceiver` and opcodes that the structural information of the trie
 // is comprised of
 // DESCRIBED: docs/programmers_guide/guide.md#separation-of-keys-and-the-structure
-<<<<<<< HEAD
-type HashBuilder2 struct {
+type HashBuilder struct {
 	keyTape     BytesTape  // the source of key sequence
 	valueTape   BytesTape  // the source of values (for values that are not accounts or contracts)
 	nonceTape   Uint64Tape // the source of nonces for accounts and contracts (field 0)
@@ -218,96 +200,50 @@
 	sha       keccakState      // Keccak primitive that can absorb data (Write), and get squeezed to the hash out (Read)
 }
 
-// NewHashBuilder2 creates a new HashBuilder2
-func NewHashBuilder2() *HashBuilder2 {
-	return &HashBuilder2{
+// NewHashBuilder creates a new HashBuilder
+func NewHashBuilder() *HashBuilder {
+	return &HashBuilder{
 		sha: sha3.NewLegacyKeccak256().(keccakState),
 	}
 }
 
 // SetKeyTape sets the key tape to be used by this builder (opcodes leaf, leafHash, accountLeaf, accountLeafHash)
-func (hb *HashBuilder2) SetKeyTape(keyTape BytesTape) {
+func (hb *HashBuilder) SetKeyTape(keyTape BytesTape) {
 	hb.keyTape = keyTape
 }
 
 // SetValueTape sets the value tape to be used by this builder (opcodes leaf and leafHash)
-func (hb *HashBuilder2) SetValueTape(valueTape BytesTape) {
+func (hb *HashBuilder) SetValueTape(valueTape BytesTape) {
 	hb.valueTape = valueTape
 }
 
 // SetNonceTape sets the nonce tape to be used by this builder (opcodes accountLeaf, accountLeafHash)
-func (hb *HashBuilder2) SetNonceTape(nonceTape Uint64Tape) {
+func (hb *HashBuilder) SetNonceTape(nonceTape Uint64Tape) {
 	hb.nonceTape = nonceTape
 }
 
 // SetBalanceTape sets the balance tape to be used by this builder (opcodes accountLeaf, accountLeafHash)
-func (hb *HashBuilder2) SetBalanceTape(balanceTape BigIntTape) {
+func (hb *HashBuilder) SetBalanceTape(balanceTape BigIntTape) {
 	hb.balanceTape = balanceTape
 }
 
 // SetHashTape sets the hash tape to be used by this builder (opcode hash)
-func (hb *HashBuilder2) SetHashTape(hashTape HashTape) {
+func (hb *HashBuilder) SetHashTape(hashTape HashTape) {
 	hb.hashTape = hashTape
 }
 
 // SetSSizeTape sets the storage size tape to be used by this builder (opcodes accountLeaf, accountLeafHashs)
-func (hb *HashBuilder2) SetSSizeTape(sSizeTape Uint64Tape) {
+func (hb *HashBuilder) SetSSizeTape(sSizeTape Uint64Tape) {
 	hb.sSizeTape = sSizeTape
-}
-
-// Reset makes the HashBuilder2 suitable for reuse
-func (hb *HashBuilder2) Reset() {
-=======
-type HashBuilder struct {
-	hexKey    bytes.Buffer // Next key-value pair to consume
-	hashStack []byte       // Stack of sub-slices, each 33 bytes each, containing hashes (or RLP encodings, if shorter than 32 bytes)
-	nodeStack []node       // Stack of nodes
-	value     *bytebufferpool.ByteBuffer
-	sha       keccakState                  // Keccak primitive that can absorb data (Write), and get squeezed to the hash out (Read)
-	leafFunc  func(b []byte) (node, error) // Function to be called on the leafs to construct valueNode or accoutNode
-}
-
-// NewHashBuilder creates a new HashBuilder
-func NewHashBuilder(leafFunc func(b []byte) (node, error)) *HashBuilder {
-	return &HashBuilder{
-		sha:      sha3.NewLegacyKeccak256().(keccakState),
-		leafFunc: leafFunc,
-	}
 }
 
 // Reset makes the HashBuilder suitable for reuse
 func (hb *HashBuilder) Reset() {
-	hb.hexKey.Reset()
->>>>>>> 669c1e98
 	hb.hashStack = hb.hashStack[:0]
 	hb.nodeStack = hb.nodeStack[:0]
 }
 
-<<<<<<< HEAD
-func (hb *HashBuilder2) leaf(length int) error {
-=======
-// key is original key (not transformed into hex or compacted)
-func (hb *HashBuilder) setKeyValue(skip int, key []byte, value *bytebufferpool.ByteBuffer) {
-	// Transform key into hex representation
-	hb.hexKey.Reset()
-	i := 0
-	for _, b := range key {
-		if i >= skip {
-			hb.hexKey.WriteByte(b / 16)
-		}
-		i++
-		if i >= skip {
-			hb.hexKey.WriteByte(b % 16)
-		}
-		i++
-	}
-	hb.hexKey.WriteByte(16)
-	pool.PutBuffer(hb.value)
-	hb.value = value
-}
-
-func (hb *HashBuilder) leaf(length int) {
->>>>>>> 669c1e98
+func (hb *HashBuilder) leaf(length int) error {
 	//fmt.Printf("LEAF %d\n", length)
 	hex, err := hb.keyTape.Next()
 	if err != nil {
@@ -323,13 +259,8 @@
 	return hb.leafHashWithKeyVal(key, val)
 }
 
-<<<<<<< HEAD
 // To be called internally
-func (hb *HashBuilder2) leafHashWithKeyVal(key, val []byte) error {
-=======
-func (hb *HashBuilder) leafHash(length int) {
-	//fmt.Printf("LEAFHASH %d\n", length)
->>>>>>> 669c1e98
+func (hb *HashBuilder) leafHashWithKeyVal(key, val []byte) error {
 	var hash [33]byte // RLP representation of hash (or un-hashes value)
 	// Compute the total length of binary representation
 	var keyPrefix [1]byte
@@ -425,7 +356,7 @@
 	return nil
 }
 
-func (hb *HashBuilder2) leafHash(length int) error {
+func (hb *HashBuilder) leafHash(length int) error {
 	//fmt.Printf("LEAFHASH %d\n", length)
 	hex, err := hb.keyTape.Next()
 	if err != nil {
@@ -441,7 +372,7 @@
 
 var EmptyCodeHash = crypto.Keccak256Hash(nil)
 
-func (hb *HashBuilder2) accountLeaf(length int, fieldSet uint32) error {
+func (hb *HashBuilder) accountLeaf(length int, fieldSet uint32) error {
 	//fmt.Printf("ACCOUNTLEAF %d\n", length)
 	hex, err := hb.keyTape.Next()
 	if err != nil {
@@ -503,7 +434,7 @@
 	return nil
 }
 
-func (hb *HashBuilder2) accountLeafHash(length int, fieldSet uint32) error {
+func (hb *HashBuilder) accountLeafHash(length int, fieldSet uint32) error {
 	//fmt.Printf("ACCOUNTLEAFHASH %d\n", length)
 	hex, err := hb.keyTape.Next()
 	if err != nil {
@@ -548,7 +479,7 @@
 }
 
 // To be called internally
-func (hb *HashBuilder2) accountLeafHashWithKey(key []byte, popped int) error {
+func (hb *HashBuilder) accountLeafHashWithKey(key []byte, popped int) error {
 	var hash [33]byte // RLP representation of hash (or un-hashes value)
 	// Compute the total length of binary representation
 	var keyPrefix [1]byte
@@ -815,8 +746,7 @@
 	}
 }
 
-<<<<<<< HEAD
-func (hb *HashBuilder2) hash(number int) error {
+func (hb *HashBuilder) hash(number int) error {
 	for i := 0; i < number; i++ {
 		hash, err := hb.hashTape.Next()
 		if err != nil {
@@ -827,10 +757,6 @@
 		hb.nodeStack = append(hb.nodeStack, nil)
 	}
 	return nil
-=======
-func (hb *HashBuilder) hash(number int) {
-	panic("not implemented")
->>>>>>> 669c1e98
 }
 
 func (hb *HashBuilder) rootHash() common.Hash {
