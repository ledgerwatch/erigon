--- conflicted
+++ resolved
@@ -309,29 +309,28 @@
 			return errors.New("Resolve returned nil root")
 		}
 		var gotHash common.Hash
-<<<<<<< HEAD
-		hashLen := tr.h.hash(root, tc.resolvePos == 0, gotHash[:])
+		hashLen := tr.h.hash(root, req.resolvePos == 0, gotHash[:])
 
 		fmt.Printf("!!! Resolving wrong hash for prefix trie '%x', key '%x', pos %d, \nexpected %q, got %q\n",
-			tc.t.prefix,
-			tc.resolveKey,
-			tc.resolvePos,
-			tc.resolveHash,
+			req.contract,
+			req.resolveHex,
+			req.resolvePos,
+			req.resolveHash,
 			hashNode(gotHash[:]),
 		)
 
 		log.Error(fmt.Sprintf("!!! Resolving wrong hash for prefix trie '%x', key '%x', pos %d, \nexpected %q, got %q\n",
-			tc.t.prefix,
-			tc.resolveKey,
-			tc.resolvePos,
-			tc.resolveHash,
+			req.contract,
+			req.resolveHex,
+			req.resolvePos,
+			req.resolveHash,
 			hashNode(gotHash[:]),
 		))
 
-		if tc.resolveHash.String() == "fa0c758119d47355ce0a4fb84b1a701606dfc9919db02a62a370167b92c943b7" {
+		if req.resolveHash.String() == "fa0c758119d47355ce0a4fb84b1a701606dfc9919db02a62a370167b92c943b7" {
 			panic(1)
 		}
-		if tc.resolveHash.String() == "9e9dfc17f2d37a9dafd2212bb4edbfb7297b23f4b9b97a1a169a4ac345deab8b" {
+		if req.resolveHash.String() == "9e9dfc17f2d37a9dafd2212bb4edbfb7297b23f4b9b97a1a169a4ac345deab8b" {
 			panic(2)
 		}
 		if NN == 10 {
@@ -340,22 +339,12 @@
 		NN++
 
 		if hashLen == 32 {
-			if !bytes.Equal(tc.resolveHash, gotHash[:]) {
-				return fmt.Errorf("Resolving wrong hash for prefix trie '%x', key '%x', pos %d, \nexpected %q, got %q\n",
-					tc.t.prefix,
-					tc.resolveKey,
-					tc.resolvePos,
-					tc.resolveHash,
-=======
-		hashLen := tr.h.hash(root, req.resolvePos == 0, gotHash[:])
-		if hashLen == 32 {
 			if !bytes.Equal(req.resolveHash, gotHash[:]) {
-				return fmt.Errorf("Resolving wrong hash for contract %x, key %x, pos %d, \nexpected %s, got %s\n",
+				return fmt.Errorf("Resolving wrong hash for contract '%x', key '%x', pos %d, \nexpected %q, got %q\n",
 					req.contract,
 					req.resolveHex,
 					req.resolvePos,
 					req.resolveHash,
->>>>>>> ad8dd3f3
 					hashNode(gotHash[:]),
 				)
 			}
