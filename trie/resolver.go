--- conflicted
+++ resolved
@@ -89,12 +89,8 @@
 	currentRs  *ResolveSet     // ResolveSet currently being used
 	historical bool
 	blockNr    uint64
-<<<<<<< HEAD
-	hb         *HashBuilder2
+	hb         *HashBuilder
 	fieldSet   uint32 // fieldSet for the next invocation of step2
-=======
-	hb         *HashBuilder
->>>>>>> 669c1e98
 	rss        []*ResolveSet
 	prec       bytes.Buffer
 	curr       OneBytesTape // Current key for the structure generation algorithm, as well as the input tape for the hash builder
@@ -112,11 +108,7 @@
 		requests:   []*ResolveRequest{},
 		reqIndices: []int{},
 		blockNr:    blockNr,
-<<<<<<< HEAD
-		hb:         NewHashBuilder2(),
-=======
-		hb:         NewHashBuilder(leafFunc),
->>>>>>> 669c1e98
+		hb:         NewHashBuilder(),
 	}
 	tr.hb.SetKeyTape(&tr.curr)
 	tr.hb.SetValueTape(&tr.value)
@@ -225,15 +217,11 @@
 	tr.curr.Write(tr.succ.Bytes())
 	tr.succ.Reset()
 	if tr.curr.Len() > 0 {
-<<<<<<< HEAD
 		var err error
-		tr.groups, err = step2(tr.fieldSet, tr.currentRs.HashOnly, false, tr.prec.Bytes(), tr.curr.Bytes(), tr.succ.Bytes(), tr.hb, tr.groups)
+		tr.groups, err = genStructStep(tr.fieldSet, tr.currentRs.HashOnly, false, tr.prec.Bytes(), tr.curr.Bytes(), tr.succ.Bytes(), tr.hb, tr.groups)
 		if err != nil {
 			return err
 		}
-=======
-		tr.groups = genStructStep(tr.currentRs.HashOnly, false, tr.prec.Bytes(), tr.curr.Bytes(), tr.succ.Bytes(), tr.hb, tr.groups)
->>>>>>> 669c1e98
 	}
 	if tr.hb.hasRoot() {
 		hbRoot := tr.hb.root()
@@ -297,15 +285,11 @@
 		}
 		tr.succ.WriteByte(16)
 		if tr.curr.Len() > 0 {
-<<<<<<< HEAD
 			var err error
-			tr.groups, err = step2(tr.fieldSet, tr.currentRs.HashOnly, false, tr.prec.Bytes(), tr.curr.Bytes(), tr.succ.Bytes(), tr.hb, tr.groups)
+			tr.groups, err = genStructStep(tr.fieldSet, tr.currentRs.HashOnly, false, tr.prec.Bytes(), tr.curr.Bytes(), tr.succ.Bytes(), tr.hb, tr.groups)
 			if err != nil {
 				return false, err
 			}
-=======
-			tr.groups = genStructStep(tr.currentRs.HashOnly, false, tr.prec.Bytes(), tr.curr.Bytes(), tr.succ.Bytes(), tr.hb, tr.groups)
->>>>>>> 669c1e98
 		}
 		// Remember the current key and value
 		if tr.accounts {
