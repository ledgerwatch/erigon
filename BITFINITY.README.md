--- conflicted
+++ resolved
@@ -6,13 +6,8 @@
 
 # Archiving historical data
 
-<<<<<<< HEAD
-```
-blockimporter [--evm <EVMC_CANISTER_URL>] [--db <DATABASE_PATH>] [--secondary-blocks-url <PATH TO A SECONDARY SOURCE OF BLOCKS>] [--save-history-data]
-=======
 ```sh
-blockimporter [--evm <JSON_RPC_URL>] [--db <DATABASE_PATH>] [--secondary-blocks-url <PATH TO A SECONDARY SOURCE OF BLOCKS>]
->>>>>>> 847ae5e3
+blockimporter [--evm <JSON_RPC_URL>] [--db <DATABASE_PATH>] [--secondary-blocks-url <PATH TO A SECONDARY SOURCE OF BLOCKS>] [--save-history-data]
 ```
 
 When `--save-history-data` flag is specified blockimporter stores history data that allows accessing the state at the given block.
