--- conflicted
+++ resolved
@@ -53,10 +53,7 @@
 				d.snapshotDownload.Alloc = info.Alloc
 				d.snapshotDownload.Sys = info.Sys
 				d.snapshotDownload.DownloadFinished = info.DownloadFinished
-<<<<<<< HEAD
-=======
 				d.snapshotDownload.TorrentMetadataReady = info.TorrentMetadataReady
->>>>>>> 4e83ef0e
 
 				if info.DownloadFinished {
 					return
