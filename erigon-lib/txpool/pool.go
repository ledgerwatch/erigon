/*
   Copyright 2022 The Erigon contributors

   Licensed under the Apache License, Version 2.0 (the "License");
   you may not use this file except in compliance with the License.
   You may obtain a copy of the License at

       http://www.apache.org/licenses/LICENSE-2.0

   Unless required by applicable law or agreed to in writing, software
   distributed under the License is distributed on an "AS IS" BASIS,
   WITHOUT WARRANTIES OR CONDITIONS OF ANY KIND, either express or implied.
   See the License for the specific language governing permissions and
   limitations under the License.
*/

package txpool

import (
	"bytes"
	"container/heap"
	"context"
	"encoding/binary"
	"encoding/hex"
	"encoding/json"
	"errors"
	"fmt"
	"math"
	"math/big"
	"runtime"
	"sort"
	"sync"
	"sync/atomic"
	"time"

	gokzg4844 "github.com/crate-crypto/go-kzg-4844"
	mapset "github.com/deckarep/golang-set/v2"
	"github.com/go-stack/stack"
	"github.com/google/btree"
	"github.com/hashicorp/golang-lru/v2/simplelru"
	"github.com/holiman/uint256"
	"github.com/ledgerwatch/log/v3"

	"github.com/ledgerwatch/erigon-lib/chain"
	"github.com/ledgerwatch/erigon-lib/common"
	"github.com/ledgerwatch/erigon-lib/common/assert"
	"github.com/ledgerwatch/erigon-lib/common/cmp"
	"github.com/ledgerwatch/erigon-lib/common/dbg"
	"github.com/ledgerwatch/erigon-lib/common/fixedgas"
	"github.com/ledgerwatch/erigon-lib/common/u256"
	libkzg "github.com/ledgerwatch/erigon-lib/crypto/kzg"
	"github.com/ledgerwatch/erigon-lib/gointerfaces"
	"github.com/ledgerwatch/erigon-lib/gointerfaces/grpcutil"
	"github.com/ledgerwatch/erigon-lib/gointerfaces/remote"
	proto_txpool "github.com/ledgerwatch/erigon-lib/gointerfaces/txpool"
	"github.com/ledgerwatch/erigon-lib/kv"
	"github.com/ledgerwatch/erigon-lib/kv/kvcache"
	"github.com/ledgerwatch/erigon-lib/kv/mdbx"
	"github.com/ledgerwatch/erigon-lib/metrics"
	"github.com/ledgerwatch/erigon-lib/txpool/txpoolcfg"
	"github.com/ledgerwatch/erigon-lib/types"
)

var (
	processBatchTxsTimer    = metrics.NewSummary(`pool_process_remote_txs`)
	addRemoteTxsTimer       = metrics.NewSummary(`pool_add_remote_txs`)
	newBlockTimer           = metrics.NewSummary(`pool_new_block`)
	writeToDBTimer          = metrics.NewSummary(`pool_write_to_db`)
	propagateToNewPeerTimer = metrics.NewSummary(`pool_propagate_to_new_peer`)
	propagateNewTxsTimer    = metrics.NewSummary(`pool_propagate_new_txs`)
	writeToDBBytesCounter   = metrics.GetOrCreateGauge(`pool_write_to_db_bytes`)
	pendingSubCounter       = metrics.GetOrCreateGauge(`txpool_pending`)
	queuedSubCounter        = metrics.GetOrCreateGauge(`txpool_queued`)
	basefeeSubCounter       = metrics.GetOrCreateGauge(`txpool_basefee`)
)

// Pool is interface for the transaction pool
// This interface exists for the convenience of testing, and not yet because
// there are multiple implementations
type Pool interface {
	ValidateSerializedTxn(serializedTxn []byte) error

	// Handle 3 main events - new remote txs from p2p, new local txs from RPC, new blocks from execution layer
	AddRemoteTxs(ctx context.Context, newTxs types.TxSlots)
	AddLocalTxs(ctx context.Context, newTxs types.TxSlots, tx kv.Tx) ([]txpoolcfg.DiscardReason, error)
	OnNewBlock(ctx context.Context, stateChanges *remote.StateChangeBatch, unwindTxs, minedTxs types.TxSlots, tx kv.Tx) error
	// IdHashKnown check whether transaction with given Id hash is known to the pool
	IdHashKnown(tx kv.Tx, hash []byte) (bool, error)
	FilterKnownIdHashes(tx kv.Tx, hashes types.Hashes) (unknownHashes types.Hashes, err error)
	Started() bool
	GetRlp(tx kv.Tx, hash []byte) ([]byte, error)
	GetKnownBlobTxn(tx kv.Tx, hash []byte) (*metaTx, error)

	AddNewGoodPeer(peerID types.PeerID)
}

var _ Pool = (*TxPool)(nil) // compile-time interface check

// SubPoolMarker is an ordered bitset of five bits that's used to sort transactions into sub-pools. Bits meaning:
// 1. Absence of nonce gaps. Set to 1 for transactions whose nonce is N, state nonce for the sender is M, and there are transactions for all nonces between M and N from the same sender. Set to 0 is the transaction's nonce is divided from the state nonce by one or more nonce gaps.
// 2. Sufficient balance for gas. Set to 1 if the balance of sender's account in the state is B, nonce of the sender in the state is M, nonce of the transaction is N, and the sum of feeCap x gasLimit + transferred_value of all transactions from this sender with nonces N+1 ... M is no more than B. Set to 0 otherwise. In other words, this bit is set if there is currently a guarantee that the transaction and all its required prior transactions will be able to pay for gas.
// 3. Not too much gas: Set to 1 if the transaction doesn't use too much gas
// 4. Dynamic fee requirement. Set to 1 if feeCap of the transaction is no less than baseFee of the currently pending block. Set to 0 otherwise.
// 5. Local transaction. Set to 1 if transaction is local.
type SubPoolMarker uint8

const (
	NoNonceGaps       = 0b010000
	EnoughBalance     = 0b001000
	NotTooMuchGas     = 0b000100
	EnoughFeeCapBlock = 0b000010
	IsLocal           = 0b000001

	BaseFeePoolBits = NoNonceGaps + EnoughBalance + NotTooMuchGas
)

// metaTx holds transaction and some metadata
type metaTx struct {
	Tx                        *types.TxSlot
	minFeeCap                 uint256.Int
	nonceDistance             uint64 // how far their nonces are from the state's nonce for the sender
	cumulativeBalanceDistance uint64 // how far their cumulativeRequiredBalance are from the state's balance for the sender
	minTip                    uint64
	bestIndex                 int
	worstIndex                int
	timestamp                 uint64 // when it was added to pool
	subPool                   SubPoolMarker
	currentSubPool            SubPoolType
	alreadyYielded            bool
	minedBlockNum             uint64
}

func newMetaTx(slot *types.TxSlot, isLocal bool, timestamp uint64) *metaTx {
	mt := &metaTx{Tx: slot, worstIndex: -1, bestIndex: -1, timestamp: timestamp}
	if isLocal {
		mt.subPool = IsLocal
	}
	return mt
}

type SubPoolType uint8

const PendingSubPool SubPoolType = 1
const BaseFeeSubPool SubPoolType = 2
const QueuedSubPool SubPoolType = 3

func (sp SubPoolType) String() string {
	switch sp {
	case PendingSubPool:
		return "Pending"
	case BaseFeeSubPool:
		return "BaseFee"
	case QueuedSubPool:
		return "Queued"
	}
	return fmt.Sprintf("Unknown:%d", sp)
}

// sender - immutable structure which stores only nonce and balance of account
type sender struct {
	balance uint256.Int
	nonce   uint64
}

func newSender(nonce uint64, balance uint256.Int) *sender {
	return &sender{nonce: nonce, balance: balance}
}

var emptySender = newSender(0, *uint256.NewInt(0))

func SortByNonceLess(a, b *metaTx) bool {
	if a.Tx.SenderID != b.Tx.SenderID {
		return a.Tx.SenderID < b.Tx.SenderID
	}
	return a.Tx.Nonce < b.Tx.Nonce
}

// TxPool - holds all pool-related data structures and lock-based tiny methods
// most of logic implemented by pure tests-friendly functions
//
// txpool doesn't start any goroutines - "leave concurrency to user" design
// txpool has no DB-TX fields - "leave db transactions management to user" design
// txpool has _chainDB field - but it must maximize local state cache hit-rate - and perform minimum _chainDB transactions
//
// It preserve TxSlot objects immutable
type TxPool struct {
	_chainDB               kv.RoDB // remote db - use it wisely
	_stateCache            kvcache.Cache
	lock                   *sync.Mutex
	recentlyConnectedPeers *recentlyConnectedPeers // all txs will be propagated to this peers eventually, and clear list
	senders                *sendersBatch
	// batch processing of remote transactions
	// handling is fast enough without batching, but batching allows:
	//   - fewer _chainDB transactions
	//   - batch notifications about new txs (reduced P2P spam to other nodes about txs propagation)
	//   - and as a result reducing lock contention
	unprocessedRemoteTxs    *types.TxSlots
	unprocessedRemoteByHash map[string]int                                  // to reject duplicates
	byHash                  map[string]*metaTx                              // tx_hash => tx : only those records not committed to db yet
	discardReasonsLRU       *simplelru.LRU[string, txpoolcfg.DiscardReason] // tx_hash => discard_reason : non-persisted
	pending                 *PendingPool
	baseFee                 *SubPool
	queued                  *SubPool
	minedBlobTxsByBlock     map[uint64][]*metaTx             // (blockNum => slice): cache of recently mined blobs
	minedBlobTxsByHash      map[string]*metaTx               // (hash => mt): map of recently mined blobs
	isLocalLRU              *simplelru.LRU[string, struct{}] // tx_hash => is_local : to restore isLocal flag of unwinded transactions
	newPendingTxs           chan types.Announcements         // notifications about new txs in Pending sub-pool
	all                     *BySenderAndNonce                // senderID => (sorted map of tx nonce => *metaTx)
	deletedTxs              []*metaTx                        // list of discarded txs since last db commit
	promoted                types.Announcements
	cfg                     txpoolcfg.Config
	chainID                 uint256.Int
	lastSeenBlock           atomic.Uint64
	lastFinalizedBlock      atomic.Uint64
	started                 atomic.Bool
	pendingBaseFee          atomic.Uint64
	pendingBlobFee          atomic.Uint64 // For gas accounting for blobs, which has its own dimension
	blockGasLimit           atomic.Uint64
	shanghaiTime            *uint64
	isPostShanghai          atomic.Bool
	agraBlock               *uint64
	isPostAgra              atomic.Bool
	cancunTime              *uint64
	isPostCancun            atomic.Bool
	maxBlobsPerBlock        uint64
	logger                  log.Logger
}

func New(newTxs chan types.Announcements, coreDB kv.RoDB, cfg txpoolcfg.Config, cache kvcache.Cache,
	chainID uint256.Int, shanghaiTime, agraBlock, cancunTime *big.Int, maxBlobsPerBlock uint64, logger log.Logger,
) (*TxPool, error) {
	localsHistory, err := simplelru.NewLRU[string, struct{}](10_000, nil)
	if err != nil {
		return nil, err
	}
	discardHistory, err := simplelru.NewLRU[string, txpoolcfg.DiscardReason](10_000, nil)
	if err != nil {
		return nil, err
	}

	byNonce := &BySenderAndNonce{
		tree:              btree.NewG[*metaTx](32, SortByNonceLess),
		search:            &metaTx{Tx: &types.TxSlot{}},
		senderIDTxnCount:  map[uint64]int{},
		senderIDBlobCount: map[uint64]uint64{},
	}
	tracedSenders := make(map[common.Address]struct{})
	for _, sender := range cfg.TracedSenders {
		tracedSenders[common.BytesToAddress([]byte(sender))] = struct{}{}
	}

	res := &TxPool{
		lock:                    &sync.Mutex{},
		byHash:                  map[string]*metaTx{},
		isLocalLRU:              localsHistory,
		discardReasonsLRU:       discardHistory,
		all:                     byNonce,
		recentlyConnectedPeers:  &recentlyConnectedPeers{},
		pending:                 NewPendingSubPool(PendingSubPool, cfg.PendingSubPoolLimit),
		baseFee:                 NewSubPool(BaseFeeSubPool, cfg.BaseFeeSubPoolLimit),
		queued:                  NewSubPool(QueuedSubPool, cfg.QueuedSubPoolLimit),
		newPendingTxs:           newTxs,
		_stateCache:             cache,
		senders:                 newSendersCache(tracedSenders),
		_chainDB:                coreDB,
		cfg:                     cfg,
		chainID:                 chainID,
		unprocessedRemoteTxs:    &types.TxSlots{},
		unprocessedRemoteByHash: map[string]int{},
		minedBlobTxsByBlock:     map[uint64][]*metaTx{},
		minedBlobTxsByHash:      map[string]*metaTx{},
		maxBlobsPerBlock:        maxBlobsPerBlock,
		logger:                  logger,
	}

	if shanghaiTime != nil {
		if !shanghaiTime.IsUint64() {
			return nil, errors.New("shanghaiTime overflow")
		}
		shanghaiTimeU64 := shanghaiTime.Uint64()
		res.shanghaiTime = &shanghaiTimeU64
	}
	if agraBlock != nil {
		if !agraBlock.IsUint64() {
			return nil, errors.New("agraBlock overflow")
		}
		agraBlockU64 := agraBlock.Uint64()
		res.agraBlock = &agraBlockU64
	}
	if cancunTime != nil {
		if !cancunTime.IsUint64() {
			return nil, errors.New("cancunTime overflow")
		}
		cancunTimeU64 := cancunTime.Uint64()
		res.cancunTime = &cancunTimeU64
	}

	return res, nil
}

func (p *TxPool) OnNewBlock(ctx context.Context, stateChanges *remote.StateChangeBatch, unwindTxs, minedTxs types.TxSlots, tx kv.Tx) error {
	if err := minedTxs.Valid(); err != nil {
		return err
	}

	defer newBlockTimer.ObserveDuration(time.Now())
	//t := time.Now()

	coreDB, cache := p.coreDBWithCache()
	cache.OnNewBlock(stateChanges)
	coreTx, err := coreDB.BeginRo(ctx)
	if err != nil {
		return err
	}
	defer coreTx.Rollback()

	p.lastSeenBlock.Store(stateChanges.ChangeBatch[len(stateChanges.ChangeBatch)-1].BlockHeight)
	if !p.started.Load() {
		if err := p.fromDBWithLock(ctx, tx, coreTx); err != nil {
			return fmt.Errorf("OnNewBlock: loading txs from DB: %w", err)
		}
	}
	cacheView, err := cache.View(ctx, coreTx)
	if err != nil {
		return err
	}

	p.lock.Lock()
	defer p.lock.Unlock()

	if assert.Enable {
		if _, err := kvcache.AssertCheckValues(ctx, coreTx, cache); err != nil {
			p.logger.Error("AssertCheckValues", "err", err, "stack", stack.Trace().String())
		}
	}
	baseFee := stateChanges.PendingBlockBaseFee

	pendingBaseFee, baseFeeChanged := p.setBaseFee(baseFee)
	// Update pendingBase for all pool queues and slices
	if baseFeeChanged {
		p.pending.best.pendingBaseFee = pendingBaseFee
		p.pending.worst.pendingBaseFee = pendingBaseFee
		p.baseFee.best.pendingBastFee = pendingBaseFee
		p.baseFee.worst.pendingBaseFee = pendingBaseFee
		p.queued.best.pendingBastFee = pendingBaseFee
		p.queued.worst.pendingBaseFee = pendingBaseFee
	}

	pendingBlobFee := stateChanges.PendingBlobFeePerGas
	p.setBlobFee(pendingBlobFee)

	p.blockGasLimit.Store(stateChanges.BlockGasLimit)
	if err := p.senders.onNewBlock(stateChanges, unwindTxs, minedTxs, p.logger); err != nil {
		return err
	}
	_, unwindTxs, err = p.validateTxs(&unwindTxs, cacheView)
	if err != nil {
		return err
	}

	if assert.Enable {
		for _, txn := range unwindTxs.Txs {
			if txn.SenderID == 0 {
				panic(fmt.Errorf("onNewBlock.unwindTxs: senderID can't be zero"))
			}
		}
		for _, txn := range minedTxs.Txs {
			if txn.SenderID == 0 {
				panic(fmt.Errorf("onNewBlock.minedTxs: senderID can't be zero"))
			}
		}
	}

	if err := p.processMinedFinalizedBlobs(coreTx, minedTxs.Txs, stateChanges.FinalizedBlock); err != nil {
		return err
	}
	if err := removeMined(p.all, minedTxs.Txs, p.pending, p.baseFee, p.queued, p.discardLocked, p.logger); err != nil {
		return err
	}

	//p.logger.Debug("[txpool] new block", "unwinded", len(unwindTxs.txs), "mined", len(minedTxs.txs), "baseFee", baseFee, "blockHeight", blockHeight)

	announcements, err := addTxsOnNewBlock(p.lastSeenBlock.Load(), cacheView, stateChanges, p.senders, unwindTxs, /* newTxs */
		pendingBaseFee, stateChanges.BlockGasLimit,
		p.pending, p.baseFee, p.queued, p.all, p.byHash, p.addLocked, p.discardLocked, p.logger)
	if err != nil {
		return err
	}
	p.pending.EnforceWorstInvariants()
	p.baseFee.EnforceInvariants()
	p.queued.EnforceInvariants()
	promote(p.pending, p.baseFee, p.queued, pendingBaseFee, pendingBlobFee, p.discardLocked, &announcements, p.logger)
	p.pending.EnforceBestInvariants()
	p.promoted.Reset()
	p.promoted.AppendOther(announcements)

	if p.started.CompareAndSwap(false, true) {
		p.logger.Info("[txpool] Started")
	}

	if p.promoted.Len() > 0 {
		select {
		case p.newPendingTxs <- p.promoted.Copy():
		default:
		}
	}

	//p.logger.Info("[txpool] new block", "number", p.lastSeenBlock.Load(), "pendngBaseFee", pendingBaseFee, "in", time.Since(t))
	return nil
}

func (p *TxPool) processRemoteTxs(ctx context.Context) error {
	if !p.started.Load() {
		return fmt.Errorf("txpool not started yet")
	}

	defer processBatchTxsTimer.ObserveDuration(time.Now())
	coreDB, cache := p.coreDBWithCache()
	coreTx, err := coreDB.BeginRo(ctx)
	if err != nil {
		return err
	}
	defer coreTx.Rollback()
	cacheView, err := cache.View(ctx, coreTx)
	if err != nil {
		return err
	}

	//t := time.Now()
	p.lock.Lock()
	defer p.lock.Unlock()

	l := len(p.unprocessedRemoteTxs.Txs)
	if l == 0 {
		return nil
	}

	err = p.senders.registerNewSenders(p.unprocessedRemoteTxs, p.logger)
	if err != nil {
		return err
	}

	_, newTxs, err := p.validateTxs(p.unprocessedRemoteTxs, cacheView)
	if err != nil {
		return err
	}

	announcements, _, err := addTxs(p.lastSeenBlock.Load(), cacheView, p.senders, newTxs,
		p.pendingBaseFee.Load(), p.pendingBlobFee.Load(), p.blockGasLimit.Load(), p.pending, p.baseFee, p.queued, p.all, p.byHash, p.addLocked, p.discardLocked, true, p.logger)
	if err != nil {
		return err
	}
	p.promoted.Reset()
	p.promoted.AppendOther(announcements)

	if p.promoted.Len() > 0 {
		select {
		case <-ctx.Done():
			return nil
		case p.newPendingTxs <- p.promoted.Copy():
		default:
		}
	}

	p.unprocessedRemoteTxs.Resize(0)
	p.unprocessedRemoteByHash = map[string]int{}

	//p.logger.Info("[txpool] on new txs", "amount", len(newPendingTxs.txs), "in", time.Since(t))
	return nil
}
func (p *TxPool) getRlpLocked(tx kv.Tx, hash []byte) (rlpTxn []byte, sender common.Address, isLocal bool, err error) {
	txn, ok := p.byHash[string(hash)]
	if ok && txn.Tx.Rlp != nil {
		return txn.Tx.Rlp, p.senders.senderID2Addr[txn.Tx.SenderID], txn.subPool&IsLocal > 0, nil
	}
	v, err := tx.GetOne(kv.PoolTransaction, hash)
	if err != nil {
		return nil, common.Address{}, false, err
	}
	if v == nil {
		return nil, common.Address{}, false, nil
	}
	return v[20:], *(*[20]byte)(v[:20]), txn != nil && txn.subPool&IsLocal > 0, nil
}
func (p *TxPool) GetRlp(tx kv.Tx, hash []byte) ([]byte, error) {
	p.lock.Lock()
	defer p.lock.Unlock()
	rlpTx, _, _, err := p.getRlpLocked(tx, hash)
	return common.Copy(rlpTx), err
}
func (p *TxPool) AppendLocalAnnouncements(types []byte, sizes []uint32, hashes []byte) ([]byte, []uint32, []byte) {
	p.lock.Lock()
	defer p.lock.Unlock()
	for hash, txn := range p.byHash {
		if txn.subPool&IsLocal == 0 {
			continue
		}
		types = append(types, txn.Tx.Type)
		sizes = append(sizes, txn.Tx.Size)
		hashes = append(hashes, hash...)
	}
	return types, sizes, hashes
}
func (p *TxPool) AppendRemoteAnnouncements(types []byte, sizes []uint32, hashes []byte) ([]byte, []uint32, []byte) {
	p.lock.Lock()
	defer p.lock.Unlock()

	for hash, txn := range p.byHash {
		if txn.subPool&IsLocal != 0 {
			continue
		}
		types = append(types, txn.Tx.Type)
		sizes = append(sizes, txn.Tx.Size)
		hashes = append(hashes, hash...)
	}
	for hash, txIdx := range p.unprocessedRemoteByHash {
		txSlot := p.unprocessedRemoteTxs.Txs[txIdx]
		types = append(types, txSlot.Type)
		sizes = append(sizes, txSlot.Size)
		hashes = append(hashes, hash...)
	}
	return types, sizes, hashes
}
func (p *TxPool) AppendAllAnnouncements(types []byte, sizes []uint32, hashes []byte) ([]byte, []uint32, []byte) {
	types, sizes, hashes = p.AppendLocalAnnouncements(types, sizes, hashes)
	types, sizes, hashes = p.AppendRemoteAnnouncements(types, sizes, hashes)
	return types, sizes, hashes
}
func (p *TxPool) idHashKnown(tx kv.Tx, hash []byte, hashS string) (bool, error) {
	if _, ok := p.unprocessedRemoteByHash[hashS]; ok {
		return true, nil
	}
	if _, ok := p.discardReasonsLRU.Get(hashS); ok {
		return true, nil
	}
	if _, ok := p.byHash[hashS]; ok {
		return true, nil
	}
	if _, ok := p.minedBlobTxsByHash[hashS]; ok {
		return true, nil
	}
	return tx.Has(kv.PoolTransaction, hash)
}
func (p *TxPool) IdHashKnown(tx kv.Tx, hash []byte) (bool, error) {
	hashS := string(hash)
	p.lock.Lock()
	defer p.lock.Unlock()
	return p.idHashKnown(tx, hash, hashS)
}
func (p *TxPool) FilterKnownIdHashes(tx kv.Tx, hashes types.Hashes) (unknownHashes types.Hashes, err error) {
	p.lock.Lock()
	defer p.lock.Unlock()
	for i := 0; i < len(hashes); i += 32 {
		known, err := p.idHashKnown(tx, hashes[i:i+32], string(hashes[i:i+32]))
		if err != nil {
			return unknownHashes, err
		}
		if !known {
			unknownHashes = append(unknownHashes, hashes[i:i+32]...)
		}
	}
	return unknownHashes, err
}

func (p *TxPool) getUnprocessedTxn(hashS string) (*types.TxSlot, bool) {
	if i, ok := p.unprocessedRemoteByHash[hashS]; ok {
		return p.unprocessedRemoteTxs.Txs[i], true
	}
	return nil, false
}

func (p *TxPool) GetKnownBlobTxn(tx kv.Tx, hash []byte) (*metaTx, error) {
	hashS := string(hash)
	p.lock.Lock()
	defer p.lock.Unlock()
	if mt, ok := p.minedBlobTxsByHash[hashS]; ok {
		return mt, nil
	}
	if txn, ok := p.getUnprocessedTxn(hashS); ok {
		return newMetaTx(txn, false, 0), nil
	}
	if mt, ok := p.byHash[hashS]; ok {
		return mt, nil
	}
	has, err := tx.Has(kv.PoolTransaction, hash)
	if err != nil {
		return nil, err
	}
	if !has {
		return nil, nil
	}

	txn, err := tx.GetOne(kv.PoolTransaction, hash)
	if err != nil {
		return nil, err
	}
	parseCtx := types.NewTxParseContext(p.chainID)
	parseCtx.WithSender(false)
	txSlot := &types.TxSlot{}
	parseCtx.ParseTransaction(txn, 0, txSlot, nil, false, true, nil)
	return newMetaTx(txSlot, false, 0), nil
}

func (p *TxPool) IsLocal(idHash []byte) bool {
	hashS := string(idHash)
	p.lock.Lock()
	defer p.lock.Unlock()
	return p.isLocalLRU.Contains(hashS)
}
func (p *TxPool) AddNewGoodPeer(peerID types.PeerID) { p.recentlyConnectedPeers.AddPeer(peerID) }
func (p *TxPool) Started() bool                      { return p.started.Load() }

func (p *TxPool) best(n uint16, txs *types.TxsRlp, tx kv.Tx, onTopOf, availableGas, availableBlobGas uint64, toSkip mapset.Set[[32]byte]) (bool, int, error) {
	// First wait for the corresponding block to arrive
	if p.lastSeenBlock.Load() < onTopOf {
		return false, 0, nil // Too early
	}

	isShanghai := p.isShanghai() || p.isAgra()
	best := p.pending.best

	txs.Resize(uint(cmp.Min(int(n), len(best.ms))))
	var toRemove []*metaTx
	count := 0

	for i := 0; count < int(n) && i < len(best.ms); i++ {
		// if we wouldn't have enough gas for a standard transaction then quit out early
		if availableGas < fixedgas.TxGas {
			break
		}

		mt := best.ms[i]

		if toSkip.Contains(mt.Tx.IDHash) {
			continue
		}

		if mt.Tx.Gas >= p.blockGasLimit.Load() {
			// Skip transactions with very large gas limit
			continue
		}

		rlpTx, sender, isLocal, err := p.getRlpLocked(tx, mt.Tx.IDHash[:])
		if err != nil {
			return false, count, err
		}
		if len(rlpTx) == 0 {
			toRemove = append(toRemove, mt)
			continue
		}

		// Skip transactions that require more blob gas than is available
		blobCount := uint64(len(mt.Tx.BlobHashes))
		if blobCount*fixedgas.BlobGasPerBlob > availableBlobGas {
			continue
		}
		availableBlobGas -= blobCount * fixedgas.BlobGasPerBlob

		// make sure we have enough gas in the caller to add this transaction.
		// not an exact science using intrinsic gas but as close as we could hope for at
		// this stage
		intrinsicGas, _ := txpoolcfg.CalcIntrinsicGas(uint64(mt.Tx.DataLen), uint64(mt.Tx.DataNonZeroLen), nil, mt.Tx.Creation, true, true, isShanghai)
		if intrinsicGas > availableGas {
			// we might find another TX with a low enough intrinsic gas to include so carry on
			continue
		}
		availableGas -= intrinsicGas

		txs.Txs[count] = rlpTx
		copy(txs.Senders.At(count), sender.Bytes())
		txs.IsLocal[count] = isLocal
		toSkip.Add(mt.Tx.IDHash) // TODO: Is this unnecessary
		count++
	}

	txs.Resize(uint(count))
	if len(toRemove) > 0 {
		for _, mt := range toRemove {
			p.pending.Remove(mt)
		}
	}
	return true, count, nil
}

func (p *TxPool) ResetYieldedStatus() {
	p.lock.Lock()
	defer p.lock.Unlock()
	best := p.pending.best
	for i := 0; i < len(best.ms); i++ {
		best.ms[i].alreadyYielded = false
	}
}

func (p *TxPool) YieldBest(n uint16, txs *types.TxsRlp, tx kv.Tx, onTopOf, availableGas, availableBlobGas uint64, toSkip mapset.Set[[32]byte]) (bool, int, error) {
	p.lock.Lock()
	defer p.lock.Unlock()
	return p.best(n, txs, tx, onTopOf, availableGas, availableBlobGas, toSkip)
}

func (p *TxPool) PeekBest(n uint16, txs *types.TxsRlp, tx kv.Tx, onTopOf, availableGas, availableBlobGas uint64) (bool, error) {
	set := mapset.NewThreadUnsafeSet[[32]byte]()
	p.lock.Lock()
	defer p.lock.Unlock()
	onTime, _, err := p.best(n, txs, tx, onTopOf, availableGas, availableBlobGas, set)
	return onTime, err
}

func (p *TxPool) CountContent() (int, int, int) {
	p.lock.Lock()
	defer p.lock.Unlock()
	return p.pending.Len(), p.baseFee.Len(), p.queued.Len()
}
func (p *TxPool) AddRemoteTxs(_ context.Context, newTxs types.TxSlots) {
<<<<<<< HEAD
	defer addRemoteTxsTimer.ObserveDuration(time.Now())
=======
	if p.cfg.NoGossip {
		// if no gossip, then
		// disable adding remote transactions
		// consume remote tx from fetch
		return
	}

	defer addRemoteTxsTimer.UpdateDuration(time.Now())
>>>>>>> 382547ab
	p.lock.Lock()
	defer p.lock.Unlock()
	for i, txn := range newTxs.Txs {
		hashS := string(txn.IDHash[:])
		_, ok := p.unprocessedRemoteByHash[hashS]
		if ok {
			continue
		}
		p.unprocessedRemoteByHash[hashS] = len(p.unprocessedRemoteTxs.Txs)
		p.unprocessedRemoteTxs.Append(txn, newTxs.Senders.At(i), false)
	}
}

func toBlobs(_blobs [][]byte) []gokzg4844.Blob {
	blobs := make([]gokzg4844.Blob, len(_blobs))
	for i, _blob := range _blobs {
		var b gokzg4844.Blob
		copy(b[:], _blob)
		blobs[i] = b
	}
	return blobs
}

func (p *TxPool) validateTx(txn *types.TxSlot, isLocal bool, stateCache kvcache.CacheView) txpoolcfg.DiscardReason {
	isShanghai := p.isShanghai() || p.isAgra()
	if isShanghai {
		if txn.DataLen > fixedgas.MaxInitCodeSize {
			return txpoolcfg.InitCodeTooLarge
		}
	}
	if txn.Type == types.BlobTxType {
		if !p.isCancun() {
			return txpoolcfg.TypeNotActivated
		}
		if txn.Creation {
			return txpoolcfg.CreateBlobTxn
		}
		blobCount := uint64(len(txn.BlobHashes))
		if blobCount == 0 {
			return txpoolcfg.NoBlobs
		}
		if blobCount > p.maxBlobsPerBlock {
			return txpoolcfg.TooManyBlobs
		}
		equalNumber := len(txn.BlobHashes) == len(txn.Blobs) &&
			len(txn.Blobs) == len(txn.Commitments) &&
			len(txn.Commitments) == len(txn.Proofs)

		if !equalNumber {
			return txpoolcfg.UnequalBlobTxExt
		}

		for i := 0; i < len(txn.Commitments); i++ {
			if libkzg.KZGToVersionedHash(txn.Commitments[i]) != libkzg.VersionedHash(txn.BlobHashes[i]) {
				return txpoolcfg.BlobHashCheckFail
			}
		}

		// https://github.com/ethereum/consensus-specs/blob/017a8495f7671f5fff2075a9bfc9238c1a0982f8/specs/deneb/polynomial-commitments.md#verify_blob_kzg_proof_batch
		kzgCtx := libkzg.Ctx()
		err := kzgCtx.VerifyBlobKZGProofBatch(toBlobs(txn.Blobs), txn.Commitments, txn.Proofs)
		if err != nil {
			return txpoolcfg.UnmatchedBlobTxExt
		}
	}

	// Drop non-local transactions under our own minimal accepted gas price or tip
	if !isLocal && uint256.NewInt(p.cfg.MinFeeCap).Cmp(&txn.FeeCap) == 1 {
		if txn.Traced {
			p.logger.Info(fmt.Sprintf("TX TRACING: validateTx underpriced idHash=%x local=%t, feeCap=%d, cfg.MinFeeCap=%d", txn.IDHash, isLocal, txn.FeeCap, p.cfg.MinFeeCap))
		}
		return txpoolcfg.UnderPriced
	}
	gas, reason := txpoolcfg.CalcIntrinsicGas(uint64(txn.DataLen), uint64(txn.DataNonZeroLen), nil, txn.Creation, true, true, isShanghai)
	if txn.Traced {
		p.logger.Info(fmt.Sprintf("TX TRACING: validateTx intrinsic gas idHash=%x gas=%d", txn.IDHash, gas))
	}
	if reason != txpoolcfg.Success {
		if txn.Traced {
			p.logger.Info(fmt.Sprintf("TX TRACING: validateTx intrinsic gas calculated failed idHash=%x reason=%s", txn.IDHash, reason))
		}
		return reason
	}
	if gas > txn.Gas {
		if txn.Traced {
			p.logger.Info(fmt.Sprintf("TX TRACING: validateTx intrinsic gas > txn.gas idHash=%x gas=%d, txn.gas=%d", txn.IDHash, gas, txn.Gas))
		}
		return txpoolcfg.IntrinsicGas
	}
	if !isLocal && uint64(p.all.count(txn.SenderID)) > p.cfg.AccountSlots {
		if txn.Traced {
			log.Info(fmt.Sprintf("TX TRACING: validateTx marked as spamming idHash=%x slots=%d, limit=%d", txn.IDHash, p.all.count(txn.SenderID), p.cfg.AccountSlots))
		}
		return txpoolcfg.Spammer
	}
	if !isLocal && p.all.blobCount(txn.SenderID) > p.cfg.BlobSlots {
		if txn.Traced {
			log.Info(fmt.Sprintf("TX TRACING: validateTx marked as spamming (too many blobs) idHash=%x slots=%d, limit=%d", txn.IDHash, p.all.count(txn.SenderID), p.cfg.AccountSlots))
		}
		return txpoolcfg.Spammer
	}

	// check nonce and balance
	senderNonce, senderBalance, _ := p.senders.info(stateCache, txn.SenderID)
	if senderNonce > txn.Nonce {
		if txn.Traced {
			p.logger.Info(fmt.Sprintf("TX TRACING: validateTx nonce too low idHash=%x nonce in state=%d, txn.nonce=%d", txn.IDHash, senderNonce, txn.Nonce))
		}
		return txpoolcfg.NonceTooLow
	}
	// Transactor should have enough funds to cover the costs
	total := requiredBalance(txn)
	if senderBalance.Cmp(total) < 0 {
		if txn.Traced {
			p.logger.Info(fmt.Sprintf("TX TRACING: validateTx insufficient funds idHash=%x balance in state=%d, txn.gas*txn.tip=%d", txn.IDHash, senderBalance, total))
		}
		return txpoolcfg.InsufficientFunds
	}
	return txpoolcfg.Success
}

var maxUint256 = new(uint256.Int).SetAllOne()

// Sender should have enough balance for: gasLimit x feeCap + blobGas x blobFeeCap + transferred_value
// See YP, Eq (61) in Section 6.2 "Execution"
func requiredBalance(txn *types.TxSlot) *uint256.Int {
	// See https://github.com/ethereum/EIPs/pull/3594
	total := uint256.NewInt(txn.Gas)
	_, overflow := total.MulOverflow(total, &txn.FeeCap)
	if overflow {
		return maxUint256
	}
	// and https://eips.ethereum.org/EIPS/eip-4844#gas-accounting
	blobCount := uint64(len(txn.BlobHashes))
	if blobCount != 0 {
		maxBlobGasCost := uint256.NewInt(fixedgas.BlobGasPerBlob)
		maxBlobGasCost.Mul(maxBlobGasCost, uint256.NewInt(blobCount))
		_, overflow = maxBlobGasCost.MulOverflow(maxBlobGasCost, &txn.BlobFeeCap)
		if overflow {
			return maxUint256
		}
		_, overflow = total.AddOverflow(total, maxBlobGasCost)
		if overflow {
			return maxUint256
		}
	}

	_, overflow = total.AddOverflow(total, &txn.Value)
	if overflow {
		return maxUint256
	}
	return total
}

func (p *TxPool) isShanghai() bool {
	// once this flag has been set for the first time we no longer need to check the timestamp
	set := p.isPostShanghai.Load()
	if set {
		return true
	}
	if p.shanghaiTime == nil {
		return false
	}
	shanghaiTime := *p.shanghaiTime

	// a zero here means Shanghai is always active
	if shanghaiTime == 0 {
		p.isPostShanghai.Swap(true)
		return true
	}

	now := time.Now().Unix()
	activated := uint64(now) >= shanghaiTime
	if activated {
		p.isPostShanghai.Swap(true)
	}
	return activated
}

func (p *TxPool) isAgra() bool {
	// once this flag has been set for the first time we no longer need to check the timestamp
	set := p.isPostAgra.Load()
	if set {
		return true
	}
	if p.agraBlock == nil {
		return false
	}
	agraBlock := *p.agraBlock

	// a zero here means Agra is always active
	if agraBlock == 0 {
		p.isPostAgra.Swap(true)
		return true
	}

	tx, err := p._chainDB.BeginRo(context.Background())
	if err != nil {
		return false
	}
	defer tx.Rollback()

	head_block, err := chain.CurrentBlockNumber(tx)
	if head_block == nil || err != nil {
		return false
	}
	// A new block is built on top of the head block, so when the head is agraBlock-1,
	// the new block should use the Agra rules.
	activated := (*head_block + 1) >= agraBlock
	if activated {
		p.isPostAgra.Swap(true)
	}
	return activated
}

func (p *TxPool) isCancun() bool {
	// once this flag has been set for the first time we no longer need to check the timestamp
	set := p.isPostCancun.Load()
	if set {
		return true
	}
	if p.cancunTime == nil {
		return false
	}
	cancunTime := *p.cancunTime

	// a zero here means Cancun is always active
	if cancunTime == 0 {
		p.isPostCancun.Swap(true)
		return true
	}

	now := time.Now().Unix()
	activated := uint64(now) >= cancunTime
	if activated {
		p.isPostCancun.Swap(true)
	}
	return activated
}

// Check that that the serialized txn should not exceed a certain max size
func (p *TxPool) ValidateSerializedTxn(serializedTxn []byte) error {
	const (
		// txSlotSize is used to calculate how many data slots a single transaction
		// takes up based on its size. The slots are used as DoS protection, ensuring
		// that validating a new transaction remains a constant operation (in reality
		// O(maxslots), where max slots are 4 currently).
		txSlotSize = 32 * 1024

		// txMaxSize is the maximum size a single transaction can have. This field has
		// non-trivial consequences: larger transactions are significantly harder and
		// more expensive to propagate; larger transactions also take more resources
		// to validate whether they fit into the pool or not.
		txMaxSize = 4 * txSlotSize // 128KB

		// Should be enough for a transaction with 6 blobs
		blobTxMaxSize = 800_000
	)
	txType, err := types.PeekTransactionType(serializedTxn)
	if err != nil {
		return err
	}
	maxSize := txMaxSize
	if txType == types.BlobTxType {
		maxSize = blobTxMaxSize
	}
	if len(serializedTxn) > maxSize {
		return types.ErrRlpTooBig
	}
	return nil
}

func (p *TxPool) validateTxs(txs *types.TxSlots, stateCache kvcache.CacheView) (reasons []txpoolcfg.DiscardReason, goodTxs types.TxSlots, err error) {
	// reasons is pre-sized for direct indexing, with the default zero
	// value DiscardReason of NotSet
	reasons = make([]txpoolcfg.DiscardReason, len(txs.Txs))

	if err := txs.Valid(); err != nil {
		return reasons, goodTxs, err
	}

	goodCount := 0
	for i, txn := range txs.Txs {
		reason := p.validateTx(txn, txs.IsLocal[i], stateCache)
		if reason == txpoolcfg.Success {
			goodCount++
			// Success here means no DiscardReason yet, so leave it NotSet
			continue
		}
		if reason == txpoolcfg.Spammer {
			p.punishSpammer(txn.SenderID)
		}
		reasons[i] = reason
	}

	goodTxs.Resize(uint(goodCount))

	j := 0
	for i, txn := range txs.Txs {
		if reasons[i] == txpoolcfg.NotSet {
			goodTxs.Txs[j] = txn
			goodTxs.IsLocal[j] = txs.IsLocal[i]
			copy(goodTxs.Senders.At(j), txs.Senders.At(i))
			j++
		}
	}
	return reasons, goodTxs, nil
}

// punishSpammer by drop half of it's transactions with high nonce
func (p *TxPool) punishSpammer(spammer uint64) {
	count := p.all.count(spammer) / 2
	if count > 0 {
		txsToDelete := make([]*metaTx, 0, count)
		p.all.descend(spammer, func(mt *metaTx) bool {
			txsToDelete = append(txsToDelete, mt)
			count--
			return count > 0
		})
		for _, mt := range txsToDelete {
			p.discardLocked(mt, txpoolcfg.Spammer) // can't call it while iterating by all
		}
	}
}

func fillDiscardReasons(reasons []txpoolcfg.DiscardReason, newTxs types.TxSlots, discardReasonsLRU *simplelru.LRU[string, txpoolcfg.DiscardReason]) []txpoolcfg.DiscardReason {
	for i := range reasons {
		if reasons[i] != txpoolcfg.NotSet {
			continue
		}
		reason, ok := discardReasonsLRU.Get(string(newTxs.Txs[i].IDHash[:]))
		if ok {
			reasons[i] = reason
		} else {
			reasons[i] = txpoolcfg.Success
		}
	}
	return reasons
}

func (p *TxPool) AddLocalTxs(ctx context.Context, newTransactions types.TxSlots, tx kv.Tx) ([]txpoolcfg.DiscardReason, error) {
	coreDb, cache := p.coreDBWithCache()
	coreTx, err := coreDb.BeginRo(ctx)
	if err != nil {
		return nil, err
	}
	defer coreTx.Rollback()

	cacheView, err := cache.View(ctx, coreTx)
	if err != nil {
		return nil, err
	}

	p.lock.Lock()
	defer p.lock.Unlock()

	if !p.Started() {
		if err := p.fromDB(ctx, tx, coreTx); err != nil {
			return nil, fmt.Errorf("AddLocalTxs: loading txs from DB: %w", err)
		}
		if p.started.CompareAndSwap(false, true) {
			p.logger.Info("[txpool] Started")
		}
	}

	if err = p.senders.registerNewSenders(&newTransactions, p.logger); err != nil {
		return nil, err
	}

	reasons, newTxs, err := p.validateTxs(&newTransactions, cacheView)
	if err != nil {
		return nil, err
	}

	announcements, addReasons, err := addTxs(p.lastSeenBlock.Load(), cacheView, p.senders, newTxs,
		p.pendingBaseFee.Load(), p.pendingBlobFee.Load(), p.blockGasLimit.Load(), p.pending, p.baseFee, p.queued, p.all, p.byHash, p.addLocked, p.discardLocked, true, p.logger)
	if err == nil {
		for i, reason := range addReasons {
			if reason != txpoolcfg.NotSet {
				reasons[i] = reason
			}
		}
	} else {
		return nil, err
	}
	p.promoted.Reset()
	p.promoted.AppendOther(announcements)

	reasons = fillDiscardReasons(reasons, newTxs, p.discardReasonsLRU)
	for i, reason := range reasons {
		if reason == txpoolcfg.Success {
			txn := newTxs.Txs[i]
			if txn.Traced {
				p.logger.Info(fmt.Sprintf("TX TRACING: AddLocalTxs promotes idHash=%x, senderId=%d", txn.IDHash, txn.SenderID))
			}
			p.promoted.Append(txn.Type, txn.Size, txn.IDHash[:])
		}
	}
	if p.promoted.Len() > 0 {
		select {
		case p.newPendingTxs <- p.promoted.Copy():
		default:
		}
	}
	return reasons, nil
}
func (p *TxPool) coreDBWithCache() (kv.RoDB, kvcache.Cache) {
	p.lock.Lock()
	defer p.lock.Unlock()
	return p._chainDB, p._stateCache
}
func addTxs(blockNum uint64, cacheView kvcache.CacheView, senders *sendersBatch,
	newTxs types.TxSlots, pendingBaseFee, pendingBlobFee, blockGasLimit uint64,
	pending *PendingPool, baseFee, queued *SubPool,
	byNonce *BySenderAndNonce, byHash map[string]*metaTx, add func(*metaTx, *types.Announcements) txpoolcfg.DiscardReason, discard func(*metaTx, txpoolcfg.DiscardReason), collect bool,
	logger log.Logger) (types.Announcements, []txpoolcfg.DiscardReason, error) {
	if assert.Enable {
		for _, txn := range newTxs.Txs {
			if txn.SenderID == 0 {
				panic(fmt.Errorf("senderID can't be zero"))
			}
		}
	}
	// This can be thought of a reverse operation from the one described before.
	// When a block that was deemed "the best" of its height, is no longer deemed "the best", the
	// transactions contained in it, are now viable for inclusion in other blocks, and therefore should
	// be returned into the transaction pool.
	// An interesting note here is that if the block contained any transactions local to the node,
	// by being first removed from the pool (from the "local" part of it), and then re-injected,
	// they effective lose their priority over the "remote" transactions. In order to prevent that,
	// somehow the fact that certain transactions were local, needs to be remembered for some
	// time (up to some "immutability threshold").
	sendersWithChangedState := map[uint64]struct{}{}
	discardReasons := make([]txpoolcfg.DiscardReason, len(newTxs.Txs))
	announcements := types.Announcements{}
	for i, txn := range newTxs.Txs {
		if found, ok := byHash[string(txn.IDHash[:])]; ok {
			discardReasons[i] = txpoolcfg.DuplicateHash
			// In case if the transition is stuck, "poke" it to rebroadcast
			if collect && newTxs.IsLocal[i] && (found.currentSubPool == PendingSubPool || found.currentSubPool == BaseFeeSubPool) {
				announcements.Append(found.Tx.Type, found.Tx.Size, found.Tx.IDHash[:])
			}
			continue
		}
		mt := newMetaTx(txn, newTxs.IsLocal[i], blockNum)
		if reason := add(mt, &announcements); reason != txpoolcfg.NotSet {
			discardReasons[i] = reason
			continue
		}
		discardReasons[i] = txpoolcfg.NotSet // unnecessary
		if txn.Traced {
			logger.Info(fmt.Sprintf("TX TRACING: schedule sendersWithChangedState idHash=%x senderId=%d", txn.IDHash, mt.Tx.SenderID))
		}
		sendersWithChangedState[mt.Tx.SenderID] = struct{}{}
	}

	for senderID := range sendersWithChangedState {
		nonce, balance, err := senders.info(cacheView, senderID)
		if err != nil {
			return announcements, discardReasons, err
		}
		onSenderStateChange(senderID, nonce, balance, byNonce,
			blockGasLimit, pending, baseFee, queued, discard, logger)
	}

	promote(pending, baseFee, queued, pendingBaseFee, pendingBlobFee, discard, &announcements, logger)
	pending.EnforceBestInvariants()

	return announcements, discardReasons, nil
}

// TODO: Looks like a copy of the above
func addTxsOnNewBlock(blockNum uint64, cacheView kvcache.CacheView, stateChanges *remote.StateChangeBatch,
	senders *sendersBatch, newTxs types.TxSlots, pendingBaseFee uint64, blockGasLimit uint64,
	pending *PendingPool, baseFee, queued *SubPool,
	byNonce *BySenderAndNonce, byHash map[string]*metaTx, add func(*metaTx, *types.Announcements) txpoolcfg.DiscardReason, discard func(*metaTx, txpoolcfg.DiscardReason),
	logger log.Logger) (types.Announcements, error) {
	if assert.Enable {
		for _, txn := range newTxs.Txs {
			if txn.SenderID == 0 {
				panic(fmt.Errorf("senderID can't be zero"))
			}
		}
	}
	// This can be thought of a reverse operation from the one described before.
	// When a block that was deemed "the best" of its height, is no longer deemed "the best", the
	// transactions contained in it, are now viable for inclusion in other blocks, and therefore should
	// be returned into the transaction pool.
	// An interesting note here is that if the block contained any transactions local to the node,
	// by being first removed from the pool (from the "local" part of it), and then re-injected,
	// they effective lose their priority over the "remote" transactions. In order to prevent that,
	// somehow the fact that certain transactions were local, needs to be remembered for some
	// time (up to some "immutability threshold").
	sendersWithChangedState := map[uint64]struct{}{}
	announcements := types.Announcements{}
	for i, txn := range newTxs.Txs {
		if _, ok := byHash[string(txn.IDHash[:])]; ok {
			continue
		}
		mt := newMetaTx(txn, newTxs.IsLocal[i], blockNum)
		if reason := add(mt, &announcements); reason != txpoolcfg.NotSet {
			discard(mt, reason)
			continue
		}
		sendersWithChangedState[mt.Tx.SenderID] = struct{}{}
	}
	// add senders changed in state to `sendersWithChangedState` list
	for _, changesList := range stateChanges.ChangeBatch {
		for _, change := range changesList.Changes {
			switch change.Action {
			case remote.Action_UPSERT, remote.Action_UPSERT_CODE:
				if change.Incarnation > 0 {
					continue
				}
				addr := gointerfaces.ConvertH160toAddress(change.Address)
				id, ok := senders.getID(addr)
				if !ok {
					continue
				}
				sendersWithChangedState[id] = struct{}{}
			}
		}
	}

	for senderID := range sendersWithChangedState {
		nonce, balance, err := senders.info(cacheView, senderID)
		if err != nil {
			return announcements, err
		}
		onSenderStateChange(senderID, nonce, balance, byNonce,
			blockGasLimit, pending, baseFee, queued, discard, logger)
	}

	return announcements, nil
}

func (p *TxPool) setBaseFee(baseFee uint64) (uint64, bool) {
	changed := false
	if baseFee > 0 {
		changed = baseFee != p.pendingBaseFee.Load()
		p.pendingBaseFee.Store(baseFee)
	}
	return p.pendingBaseFee.Load(), changed
}

func (p *TxPool) setBlobFee(blobFee uint64) {
	if blobFee > 0 {
		p.pendingBaseFee.Store(blobFee)
	}
}

func (p *TxPool) addLocked(mt *metaTx, announcements *types.Announcements) txpoolcfg.DiscardReason {
	// Insert to pending pool, if pool doesn't have txn with same Nonce and bigger Tip
	found := p.all.get(mt.Tx.SenderID, mt.Tx.Nonce)
	if found != nil {
		if found.Tx.Type == types.BlobTxType && mt.Tx.Type != types.BlobTxType {
			return txpoolcfg.BlobTxReplace
		}
		priceBump := p.cfg.PriceBump

		//Blob txn threshold checks for replace txn
		if mt.Tx.Type == types.BlobTxType {
			priceBump = p.cfg.BlobPriceBump
			blobFeeThreshold, overflow := (&uint256.Int{}).MulDivOverflow(
				&found.Tx.BlobFeeCap,
				uint256.NewInt(100+priceBump),
				uint256.NewInt(100),
			)
			if mt.Tx.BlobFeeCap.Lt(blobFeeThreshold) && !overflow {
				if bytes.Equal(found.Tx.IDHash[:], mt.Tx.IDHash[:]) {
					return txpoolcfg.NotSet
				}
				return txpoolcfg.ReplaceUnderpriced // TODO: This is the same as NotReplaced
			}
		}

		//Regular txn threshold checks
		tipThreshold := uint256.NewInt(0)
		tipThreshold = tipThreshold.Mul(&found.Tx.Tip, uint256.NewInt(100+priceBump))
		tipThreshold.Div(tipThreshold, u256.N100)
		feecapThreshold := uint256.NewInt(0)
		feecapThreshold.Mul(&found.Tx.FeeCap, uint256.NewInt(100+priceBump))
		feecapThreshold.Div(feecapThreshold, u256.N100)
		if mt.Tx.Tip.Cmp(tipThreshold) < 0 || mt.Tx.FeeCap.Cmp(feecapThreshold) < 0 {
			// Both tip and feecap need to be larger than previously to replace the transaction
			// In case if the transition is stuck, "poke" it to rebroadcast
			if mt.subPool&IsLocal != 0 && (found.currentSubPool == PendingSubPool || found.currentSubPool == BaseFeeSubPool) {
				announcements.Append(found.Tx.Type, found.Tx.Size, found.Tx.IDHash[:])
			}
			if bytes.Equal(found.Tx.IDHash[:], mt.Tx.IDHash[:]) {
				return txpoolcfg.NotSet
			}
			return txpoolcfg.NotReplaced
		}

		switch found.currentSubPool {
		case PendingSubPool:
			p.pending.Remove(found)
		case BaseFeeSubPool:
			p.baseFee.Remove(found)
		case QueuedSubPool:
			p.queued.Remove(found)
		default:
			//already removed
		}

		p.discardLocked(found, txpoolcfg.ReplacedByHigherTip)
	}

	// Don't add blob tx to queued if it's less than current pending blob base fee
	if mt.Tx.Type == types.BlobTxType && mt.Tx.BlobFeeCap.LtUint64(p.pendingBlobFee.Load()) {
		return txpoolcfg.FeeTooLow
	}

	hashStr := string(mt.Tx.IDHash[:])
	p.byHash[hashStr] = mt

	if replaced := p.all.replaceOrInsert(mt); replaced != nil {
		if assert.Enable {
			panic("must never happen")
		}
	}

	if mt.subPool&IsLocal != 0 {
		p.isLocalLRU.Add(hashStr, struct{}{})
	}
	// All transactions are first added to the queued pool and then immediately promoted from there if required
	p.queued.Add(mt, p.logger)
	// Remove from mined cache as we are now "resurrecting" it to a sub-pool
	p.deleteMinedBlobTxn(hashStr)
	return txpoolcfg.NotSet
}

// dropping transaction from all sub-structures and from db
// Important: don't call it while iterating by all
func (p *TxPool) discardLocked(mt *metaTx, reason txpoolcfg.DiscardReason) {
	hashStr := string(mt.Tx.IDHash[:])
	delete(p.byHash, hashStr)
	p.deletedTxs = append(p.deletedTxs, mt)
	p.all.delete(mt)
	p.discardReasonsLRU.Add(hashStr, reason)
}

// Cache recently mined blobs in anticipation of reorg, delete finalized ones
func (p *TxPool) processMinedFinalizedBlobs(coreTx kv.Tx, minedTxs []*types.TxSlot, finalizedBlock uint64) error {
	p.lastFinalizedBlock.Store(finalizedBlock)
	// Remove blobs in the finalized block and older, loop through all entries
	for l := len(p.minedBlobTxsByBlock); l > 0 && finalizedBlock > 0; l-- {
		// delete individual hashes
		for _, mt := range p.minedBlobTxsByBlock[finalizedBlock] {
			delete(p.minedBlobTxsByHash, string(mt.Tx.IDHash[:]))
		}
		// delete the map entry for this block num
		delete(p.minedBlobTxsByBlock, finalizedBlock)
		// move on to older blocks, if present
		finalizedBlock--
	}

	// Add mined blobs
	minedBlock := p.lastSeenBlock.Load()
	p.minedBlobTxsByBlock[minedBlock] = make([]*metaTx, 0)
	for _, txn := range minedTxs {
		if txn.Type == types.BlobTxType {
			mt := &metaTx{Tx: txn, minedBlockNum: minedBlock}
			p.minedBlobTxsByBlock[minedBlock] = append(p.minedBlobTxsByBlock[minedBlock], mt)
			mt.bestIndex = len(p.minedBlobTxsByBlock[minedBlock]) - 1
			p.minedBlobTxsByHash[string(txn.IDHash[:])] = mt
		}
	}
	return nil
}

// Delete individual hash entries from minedBlobTxs cache
func (p *TxPool) deleteMinedBlobTxn(hash string) {
	mt, exists := p.minedBlobTxsByHash[hash]
	if !exists {
		return
	}
	l := len(p.minedBlobTxsByBlock[mt.minedBlockNum])
	if l > 1 {
		p.minedBlobTxsByBlock[mt.minedBlockNum][mt.bestIndex] = p.minedBlobTxsByBlock[mt.minedBlockNum][l-1]
	}
	p.minedBlobTxsByBlock[mt.minedBlockNum] = p.minedBlobTxsByBlock[mt.minedBlockNum][:l-1]
	delete(p.minedBlobTxsByHash, hash)
}

func (p *TxPool) NonceFromAddress(addr [20]byte) (nonce uint64, inPool bool) {
	p.lock.Lock()
	defer p.lock.Unlock()
	senderID, found := p.senders.getID(addr)
	if !found {
		return 0, false
	}
	return p.all.nonce(senderID)
}

// removeMined - apply new highest block (or batch of blocks)
//
// 1. New best block arrives, which potentially changes the balance and the nonce of some senders.
// We use senderIds data structure to find relevant senderId values, and then use senders data structure to
// modify state_balance and state_nonce, potentially remove some elements (if transaction with some nonce is
// included into a block), and finally, walk over the transaction records and update SubPool fields depending on
// the actual presence of nonce gaps and what the balance is.
func removeMined(byNonce *BySenderAndNonce, minedTxs []*types.TxSlot, pending *PendingPool, baseFee, queued *SubPool, discard func(*metaTx, txpoolcfg.DiscardReason), logger log.Logger) error {
	noncesToRemove := map[uint64]uint64{}
	for _, txn := range minedTxs {
		nonce, ok := noncesToRemove[txn.SenderID]
		if !ok || txn.Nonce > nonce {
			noncesToRemove[txn.SenderID] = txn.Nonce
		}
	}

	var toDel []*metaTx // can't delete items while iterate them
	for senderID, nonce := range noncesToRemove {
		//if sender.all.Len() > 0 {
		//logger.Debug("[txpool] removing mined", "senderID", tx.senderID, "sender.all.len()", sender.all.Len())
		//}
		// delete mined transactions from everywhere
		byNonce.ascend(senderID, func(mt *metaTx) bool {
			//logger.Debug("[txpool] removing mined, cmp nonces", "tx.nonce", it.metaTx.Tx.nonce, "sender.nonce", sender.nonce)
			if mt.Tx.Nonce > nonce {
				return false
			}
			if mt.Tx.Traced {
				logger.Info(fmt.Sprintf("TX TRACING: removeMined idHash=%x senderId=%d, currentSubPool=%s", mt.Tx.IDHash, mt.Tx.SenderID, mt.currentSubPool))
			}
			toDel = append(toDel, mt)
			// del from sub-pool
			switch mt.currentSubPool {
			case PendingSubPool:
				pending.Remove(mt)
			case BaseFeeSubPool:
				baseFee.Remove(mt)
			case QueuedSubPool:
				queued.Remove(mt)
			default:
				//already removed
			}
			return true
		})

		for _, mt := range toDel {
			discard(mt, txpoolcfg.Mined)
		}
		toDel = toDel[:0]
	}
	return nil
}

// onSenderStateChange is the function that recalculates ephemeral fields of transactions and determines
// which sub pool they will need to go to. Since this depends on other transactions from the same sender by with lower
// nonces, and also affect other transactions from the same sender with higher nonce, it loops through all transactions
// for a given senderID
func onSenderStateChange(senderID uint64, senderNonce uint64, senderBalance uint256.Int, byNonce *BySenderAndNonce,
	blockGasLimit uint64, pending *PendingPool, baseFee, queued *SubPool, discard func(*metaTx, txpoolcfg.DiscardReason), logger log.Logger) {
	noGapsNonce := senderNonce
	cumulativeRequiredBalance := uint256.NewInt(0)
	minFeeCap := uint256.NewInt(0).SetAllOne()
	minTip := uint64(math.MaxUint64)
	var toDel []*metaTx // can't delete items while iterate them
	byNonce.ascend(senderID, func(mt *metaTx) bool {
		if mt.Tx.Traced {
			logger.Info(fmt.Sprintf("TX TRACING: onSenderStateChange loop iteration idHash=%x senderID=%d, senderNonce=%d, txn.nonce=%d, currentSubPool=%s", mt.Tx.IDHash, senderID, senderNonce, mt.Tx.Nonce, mt.currentSubPool))
		}
		deleteAndContinueReasonLog := ""
		if senderNonce > mt.Tx.Nonce {
			deleteAndContinueReasonLog = "low nonce"
		} else if mt.Tx.Nonce != noGapsNonce && mt.Tx.Type == types.BlobTxType { // Discard nonce-gapped blob txns
			deleteAndContinueReasonLog = "nonce-gapped blob txn"
		}
		if deleteAndContinueReasonLog != "" {
			if mt.Tx.Traced {
				logger.Info(fmt.Sprintf("TX TRACING: removing due to %s for idHash=%x senderID=%d, senderNonce=%d, txn.nonce=%d, currentSubPool=%s", deleteAndContinueReasonLog, mt.Tx.IDHash, senderID, senderNonce, mt.Tx.Nonce, mt.currentSubPool))
			}
			// del from sub-pool
			switch mt.currentSubPool {
			case PendingSubPool:
				pending.Remove(mt)
			case BaseFeeSubPool:
				baseFee.Remove(mt)
			case QueuedSubPool:
				queued.Remove(mt)
			default:
				//already removed
			}
			toDel = append(toDel, mt)
			return true
		}

		if minFeeCap.Gt(&mt.Tx.FeeCap) {
			*minFeeCap = mt.Tx.FeeCap
		}
		mt.minFeeCap = *minFeeCap
		if mt.Tx.Tip.IsUint64() {
			minTip = cmp.Min(minTip, mt.Tx.Tip.Uint64())
		}
		mt.minTip = minTip

		mt.nonceDistance = 0
		if mt.Tx.Nonce > senderNonce { // no uint underflow
			mt.nonceDistance = mt.Tx.Nonce - senderNonce
		}

		needBalance := requiredBalance(mt.Tx)

		// 2. Absence of nonce gaps. Set to 1 for transactions whose nonce is N, state nonce for
		// the sender is M, and there are transactions for all nonces between M and N from the same
		// sender. Set to 0 is the transaction's nonce is divided from the state nonce by one or more nonce gaps.
		mt.subPool &^= NoNonceGaps
		if noGapsNonce == mt.Tx.Nonce {
			mt.subPool |= NoNonceGaps
			noGapsNonce++
		}

		// 3. Sufficient balance for gas. Set to 1 if the balance of sender's account in the
		// state is B, nonce of the sender in the state is M, nonce of the transaction is N, and the
		// sum of feeCap x gasLimit + transferred_value of all transactions from this sender with
		// nonces N+1 ... M is no more than B. Set to 0 otherwise. In other words, this bit is
		// set if there is currently a guarantee that the transaction and all its required prior
		// transactions will be able to pay for gas.
		mt.subPool &^= EnoughBalance
		mt.cumulativeBalanceDistance = math.MaxUint64
		if mt.Tx.Nonce >= senderNonce {
			cumulativeRequiredBalance = cumulativeRequiredBalance.Add(cumulativeRequiredBalance, needBalance) // already deleted all transactions with nonce <= sender.nonce
			if senderBalance.Gt(cumulativeRequiredBalance) || senderBalance.Eq(cumulativeRequiredBalance) {
				mt.subPool |= EnoughBalance
			} else {
				if cumulativeRequiredBalance.IsUint64() && senderBalance.IsUint64() {
					mt.cumulativeBalanceDistance = cumulativeRequiredBalance.Uint64() - senderBalance.Uint64()
				}
			}
		}

		mt.subPool &^= NotTooMuchGas
		if mt.Tx.Gas < blockGasLimit {
			mt.subPool |= NotTooMuchGas
		}

		if mt.Tx.Traced {
			logger.Info(fmt.Sprintf("TX TRACING: onSenderStateChange loop iteration idHash=%x senderId=%d subPool=%b", mt.Tx.IDHash, mt.Tx.SenderID, mt.subPool))
		}

		// Some fields of mt might have changed, need to fix the invariants in the subpool best and worst queues
		switch mt.currentSubPool {
		case PendingSubPool:
			pending.Updated(mt)
		case BaseFeeSubPool:
			baseFee.Updated(mt)
		case QueuedSubPool:
			queued.Updated(mt)
		}
		return true
	})
	for _, mt := range toDel {
		discard(mt, txpoolcfg.NonceTooLow)
	}
}

// promote reasserts invariants of the subpool and returns the list of transactions that ended up
// being promoted to the pending or basefee pool, for re-broadcasting
func promote(pending *PendingPool, baseFee, queued *SubPool, pendingBaseFee uint64, pendingBlobFee uint64, discard func(*metaTx, txpoolcfg.DiscardReason), announcements *types.Announcements,
	logger log.Logger) {
	// Demote worst transactions that do not qualify for pending sub pool anymore, to other sub pools, or discard
	for worst := pending.Worst(); pending.Len() > 0 && (worst.subPool < BaseFeePoolBits || worst.minFeeCap.LtUint64(pendingBaseFee) || (worst.Tx.Type == types.BlobTxType && worst.Tx.BlobFeeCap.LtUint64(pendingBlobFee))); worst = pending.Worst() {
		if worst.subPool >= BaseFeePoolBits {
			tx := pending.PopWorst()
			announcements.Append(tx.Tx.Type, tx.Tx.Size, tx.Tx.IDHash[:])
			baseFee.Add(tx, logger)
		} else {
			queued.Add(pending.PopWorst(), logger)
		}
	}

	// Promote best transactions from base fee pool to pending pool while they qualify
	for best := baseFee.Best(); baseFee.Len() > 0 && best.subPool >= BaseFeePoolBits && best.minFeeCap.CmpUint64(pendingBaseFee) >= 0 && (best.Tx.Type != types.BlobTxType || best.Tx.BlobFeeCap.CmpUint64(pendingBlobFee) >= 0); best = baseFee.Best() {
		tx := baseFee.PopBest()
		announcements.Append(tx.Tx.Type, tx.Tx.Size, tx.Tx.IDHash[:])
		pending.Add(tx, logger)
	}

	// Demote worst transactions that do not qualify for base fee pool anymore, to queued sub pool, or discard
	for worst := baseFee.Worst(); baseFee.Len() > 0 && worst.subPool < BaseFeePoolBits; worst = baseFee.Worst() {
		queued.Add(baseFee.PopWorst(), logger)
	}

	// Promote best transactions from the queued pool to either pending or base fee pool, while they qualify
	for best := queued.Best(); queued.Len() > 0 && best.subPool >= BaseFeePoolBits; best = queued.Best() {
		if best.minFeeCap.Cmp(uint256.NewInt(pendingBaseFee)) >= 0 {
			tx := queued.PopBest()
			announcements.Append(tx.Tx.Type, tx.Tx.Size, tx.Tx.IDHash[:])
			pending.Add(tx, logger)
		} else {
			baseFee.Add(queued.PopBest(), logger)
		}
	}

	// Discard worst transactions from the queued sub pool if they do not qualify
	// <FUNCTIONALITY REMOVED>

	// Discard worst transactions from pending pool until it is within capacity limit
	for pending.Len() > pending.limit {
		discard(pending.PopWorst(), txpoolcfg.PendingPoolOverflow)
	}

	// Discard worst transactions from pending sub pool until it is within capacity limits
	for baseFee.Len() > baseFee.limit {
		discard(baseFee.PopWorst(), txpoolcfg.BaseFeePoolOverflow)
	}

	// Discard worst transactions from the queued sub pool until it is within its capacity limits
	for _ = queued.Worst(); queued.Len() > queued.limit; _ = queued.Worst() {
		discard(queued.PopWorst(), txpoolcfg.QueuedPoolOverflow)
	}
}

// txMaxBroadcastSize is the max size of a transaction that will be broadcasted.
// All transactions with a higher size will be announced and need to be fetched
// by the peer.
const txMaxBroadcastSize = 4 * 1024

// MainLoop - does:
// send pending byHash to p2p:
//   - new byHash
//   - all pooled byHash to recently connected peers
//   - all local pooled byHash to random peers periodically
//
// promote/demote transactions
// reorgs
func MainLoop(ctx context.Context, db kv.RwDB, coreDB kv.RoDB, p *TxPool, newTxs chan types.Announcements, send *Send, newSlotsStreams *NewSlotsStreams, notifyMiningAboutNewSlots func()) {
	syncToNewPeersEvery := time.NewTicker(p.cfg.SyncToNewPeersEvery)
	defer syncToNewPeersEvery.Stop()
	processRemoteTxsEvery := time.NewTicker(p.cfg.ProcessRemoteTxsEvery)
	defer processRemoteTxsEvery.Stop()
	commitEvery := time.NewTicker(p.cfg.CommitEvery)
	defer commitEvery.Stop()
	logEvery := time.NewTicker(p.cfg.LogEvery)
	defer logEvery.Stop()

	for {
		select {
		case <-ctx.Done():
			_, _ = p.flush(ctx, db)
			return
		case <-logEvery.C:
			p.logStats()
		case <-processRemoteTxsEvery.C:
			if !p.Started() {
				continue
			}

			if err := p.processRemoteTxs(ctx); err != nil {
				if grpcutil.IsRetryLater(err) || grpcutil.IsEndOfStream(err) {
					time.Sleep(3 * time.Second)
					continue
				}

				p.logger.Error("[txpool] process batch remote txs", "err", err)
			}
		case <-commitEvery.C:
			if db != nil && p.Started() {
				t := time.Now()
				written, err := p.flush(ctx, db)
				if err != nil {
					p.logger.Error("[txpool] flush is local history", "err", err)
					continue
				}
				writeToDBBytesCounter.SetUint64(written)
				p.logger.Debug("[txpool] Commit", "written_kb", written/1024, "in", time.Since(t))
			}
		case announcements := <-newTxs:
			go func() {
				for i := 0; i < 16; i++ { // drain more events from channel, then merge and dedup them
					select {
					case a := <-newTxs:
						announcements.AppendOther(a)
						continue
					default:
					}
					break
				}
				if announcements.Len() == 0 {
					return
				}
				defer propagateNewTxsTimer.ObserveDuration(time.Now())

				announcements = announcements.DedupCopy()

				notifyMiningAboutNewSlots()

				if p.cfg.NoGossip {
					// drain newTxs for emptying newTx channel
					// newTx channel will be filled only with local transactions
					// early return to avoid outbound transaction propagation
					log.Debug("[txpool] tx gossip disabled", "state", "drain new transactions")
					return
				}

				var localTxTypes []byte
				var localTxSizes []uint32
				var localTxHashes types.Hashes
				var localTxRlps [][]byte
				var remoteTxTypes []byte
				var remoteTxSizes []uint32
				var remoteTxHashes types.Hashes
				var remoteTxRlps [][]byte
				var broadCastedHashes types.Hashes
				slotsRlp := make([][]byte, 0, announcements.Len())

				if err := db.View(ctx, func(tx kv.Tx) error {
					for i := 0; i < announcements.Len(); i++ {
						t, size, hash := announcements.At(i)
						slotRlp, err := p.GetRlp(tx, hash)
						if err != nil {
							return err
						}
						if len(slotRlp) == 0 {
							continue
						}

						// Empty rlp can happen if a transaction we want to broadcast has just been mined, for example
						slotsRlp = append(slotsRlp, slotRlp)
						if p.IsLocal(hash) {
							localTxTypes = append(localTxTypes, t)
							localTxSizes = append(localTxSizes, size)
							localTxHashes = append(localTxHashes, hash...)

							// "Nodes MUST NOT automatically broadcast blob transactions to their peers" - EIP-4844
							if t != types.BlobTxType {
								localTxRlps = append(localTxRlps, slotRlp)
								broadCastedHashes = append(broadCastedHashes, hash...)
							}
						} else {
							remoteTxTypes = append(remoteTxTypes, t)
							remoteTxSizes = append(remoteTxSizes, size)
							remoteTxHashes = append(remoteTxHashes, hash...)

							// "Nodes MUST NOT automatically broadcast blob transactions to their peers" - EIP-4844
							if t != types.BlobTxType && len(slotRlp) < txMaxBroadcastSize {
								remoteTxRlps = append(remoteTxRlps, slotRlp)
							}
						}
					}
					return nil
				}); err != nil {
					p.logger.Error("[txpool] collect info to propagate", "err", err)
					return
				}
				if newSlotsStreams != nil {
					// TODO(eip-4844) What is this for? Is it OK to broadcast blob transactions?
					newSlotsStreams.Broadcast(&proto_txpool.OnAddReply{RplTxs: slotsRlp}, p.logger)
				}

				// broadcast local transactions
				const localTxsBroadcastMaxPeers uint64 = 10
				txSentTo := send.BroadcastPooledTxs(localTxRlps, localTxsBroadcastMaxPeers)
				for i, peer := range txSentTo {
					p.logger.Info("Local tx broadcasted", "txHash", hex.EncodeToString(broadCastedHashes.At(i)), "to peer", peer)
				}
				hashSentTo := send.AnnouncePooledTxs(localTxTypes, localTxSizes, localTxHashes, localTxsBroadcastMaxPeers*2)
				for i := 0; i < localTxHashes.Len(); i++ {
					hash := localTxHashes.At(i)
					p.logger.Info("local tx announced", "tx_hash", hex.EncodeToString(hash), "to peer", hashSentTo[i], "baseFee", p.pendingBaseFee.Load())
				}

				// broadcast remote transactions
				const remoteTxsBroadcastMaxPeers uint64 = 3
				send.BroadcastPooledTxs(remoteTxRlps, remoteTxsBroadcastMaxPeers)
				send.AnnouncePooledTxs(remoteTxTypes, remoteTxSizes, remoteTxHashes, remoteTxsBroadcastMaxPeers*2)
			}()
		case <-syncToNewPeersEvery.C: // new peer
			newPeers := p.recentlyConnectedPeers.GetAndClean()
			if len(newPeers) == 0 {
				continue
			}
			if p.cfg.NoGossip {
				// avoid transaction gossiping for new peers
				log.Debug("[txpool] tx gossip disabled", "state", "sync new peers")
				continue
			}
			t := time.Now()
			var hashes types.Hashes
			var types []byte
			var sizes []uint32
			types, sizes, hashes = p.AppendAllAnnouncements(types, sizes, hashes[:0])
			go send.PropagatePooledTxsToPeersList(newPeers, types, sizes, hashes)
			propagateToNewPeerTimer.ObserveDuration(t)
		}
	}
}

func (p *TxPool) flushNoFsync(ctx context.Context, db kv.RwDB) (written uint64, err error) {
	p.lock.Lock()
	defer p.lock.Unlock()
	//it's important that write db tx is done inside lock, to make last writes visible for all read operations
	if err := db.UpdateNosync(ctx, func(tx kv.RwTx) error {
		err = p.flushLocked(tx)
		if err != nil {
			return err
		}
		written, _, err = tx.(*mdbx.MdbxTx).SpaceDirty()
		if err != nil {
			return err
		}
		return nil
	}); err != nil {
		return 0, err
	}
	return written, nil
}

func (p *TxPool) flush(ctx context.Context, db kv.RwDB) (written uint64, err error) {
	defer writeToDBTimer.ObserveDuration(time.Now())
	// 1. get global lock on txpool and flush it to db, without fsync (to release lock asap)
	// 2. then fsync db without txpool lock
	written, err = p.flushNoFsync(ctx, db)
	if err != nil {
		return 0, err
	}

	// fsync
	if err := db.Update(ctx, func(tx kv.RwTx) error { return nil }); err != nil {
		return 0, err
	}
	return written, nil
}
func (p *TxPool) flushLocked(tx kv.RwTx) (err error) {
	for i, mt := range p.deletedTxs {
		id := mt.Tx.SenderID
		idHash := mt.Tx.IDHash[:]
		if !p.all.hasTxs(id) {
			addr, ok := p.senders.senderID2Addr[id]
			if ok {
				delete(p.senders.senderID2Addr, id)
				delete(p.senders.senderIDs, addr)
			}
		}
		//fmt.Printf("del:%d,%d,%d\n", mt.Tx.senderID, mt.Tx.nonce, mt.Tx.tip)
		has, err := tx.Has(kv.PoolTransaction, idHash)
		if err != nil {
			return err
		}
		if has {
			if err := tx.Delete(kv.PoolTransaction, idHash); err != nil {
				return err
			}
		}
		p.deletedTxs[i] = nil // for gc
	}

	txHashes := p.isLocalLRU.Keys()
	encID := make([]byte, 8)
	if err := tx.ClearBucket(kv.RecentLocalTransaction); err != nil {
		return err
	}
	for i, txHash := range txHashes {
		binary.BigEndian.PutUint64(encID, uint64(i))
		if err := tx.Append(kv.RecentLocalTransaction, encID, []byte(txHash)); err != nil {
			return err
		}
	}

	v := make([]byte, 0, 1024)
	for txHash, metaTx := range p.byHash {
		if metaTx.Tx.Rlp == nil {
			continue
		}
		v = common.EnsureEnoughSize(v, 20+len(metaTx.Tx.Rlp))

		addr, ok := p.senders.senderID2Addr[metaTx.Tx.SenderID]
		if !ok {
			p.logger.Warn("[txpool] flush: sender address not found by ID", "senderID", metaTx.Tx.SenderID)
			continue
		}

		copy(v[:20], addr.Bytes())
		copy(v[20:], metaTx.Tx.Rlp)

		has, err := tx.Has(kv.PoolTransaction, []byte(txHash))
		if err != nil {
			return err
		}
		if !has {
			if err := tx.Put(kv.PoolTransaction, []byte(txHash), v); err != nil {
				return err
			}
		}
		metaTx.Tx.Rlp = nil
	}

	binary.BigEndian.PutUint64(encID, p.pendingBaseFee.Load())
	if err := tx.Put(kv.PoolInfo, PoolPendingBaseFeeKey, encID); err != nil {
		return err
	}
	binary.BigEndian.PutUint64(encID, p.pendingBlobFee.Load())
	if err := tx.Put(kv.PoolInfo, PoolPendingBlobFeeKey, encID); err != nil {
		return err
	}
	if err := PutLastSeenBlock(tx, p.lastSeenBlock.Load(), encID); err != nil {
		return err
	}

	// clean - in-memory data structure as later as possible - because if during this Tx will happen error,
	// DB will stay consistent but some in-memory structures may be already cleaned, and retry will not work
	// failed write transaction must not create side-effects
	p.deletedTxs = p.deletedTxs[:0]
	return nil
}

func (p *TxPool) fromDBWithLock(ctx context.Context, tx kv.Tx, coreTx kv.Tx) error {
	p.lock.Lock()
	defer p.lock.Unlock()
	return p.fromDB(ctx, tx, coreTx)
}
func (p *TxPool) fromDB(ctx context.Context, tx kv.Tx, coreTx kv.Tx) error {
	if p.lastSeenBlock.Load() == 0 {
		lastSeenBlock, err := LastSeenBlock(tx)
		if err != nil {
			return err
		}
		p.lastSeenBlock.Store(lastSeenBlock)
	}

	cacheView, err := p._stateCache.View(ctx, coreTx)
	if err != nil {
		return err
	}
	it, err := tx.Range(kv.RecentLocalTransaction, nil, nil)
	if err != nil {
		return err
	}
	for it.HasNext() {
		_, v, err := it.Next()
		if err != nil {
			return err
		}
		p.isLocalLRU.Add(string(v), struct{}{})
	}

	txs := types.TxSlots{}
	parseCtx := types.NewTxParseContext(p.chainID)
	parseCtx.WithSender(false)

	i := 0
	it, err = tx.Range(kv.PoolTransaction, nil, nil)
	if err != nil {
		return err
	}
	for it.HasNext() {
		k, v, err := it.Next()
		if err != nil {
			return err
		}
		addr, txRlp := *(*[20]byte)(v[:20]), v[20:]
		txn := &types.TxSlot{}

		// TODO(eip-4844) ensure wrappedWithBlobs when transactions are saved to the DB
		_, err = parseCtx.ParseTransaction(txRlp, 0, txn, nil, false /* hasEnvelope */, true /*wrappedWithBlobs*/, nil)
		if err != nil {
			err = fmt.Errorf("err: %w, rlp: %x", err, txRlp)
			p.logger.Warn("[txpool] fromDB: parseTransaction", "err", err)
			continue
		}
		txn.Rlp = nil // means that we don't need store it in db anymore

		txn.SenderID, txn.Traced = p.senders.getOrCreateID(addr, p.logger)
		binary.BigEndian.Uint64(v) // TODO - unnecessary line, remove

		isLocalTx := p.isLocalLRU.Contains(string(k))

		if reason := p.validateTx(txn, isLocalTx, cacheView); reason != txpoolcfg.NotSet && reason != txpoolcfg.Success {
			return nil // TODO: Clarify - if one of the txs has the wrong reason, no pooled txs!
		}
		txs.Resize(uint(i + 1))
		txs.Txs[i] = txn
		txs.IsLocal[i] = isLocalTx
		copy(txs.Senders.At(i), addr[:])
		i++
	}

	var pendingBaseFee uint64
	{
		v, err := tx.GetOne(kv.PoolInfo, PoolPendingBaseFeeKey)
		if err != nil {
			return err
		}
		if len(v) > 0 {
			pendingBaseFee = binary.BigEndian.Uint64(v)
		}
	}
	var pendingBlobFee uint64 = 1 // MIN_BLOB_GAS_PRICE A/EIP-4844
	{
		v, err := tx.GetOne(kv.PoolInfo, PoolPendingBlobFeeKey)
		if err != nil {
			return err
		}
		if len(v) > 0 {
			pendingBlobFee = binary.BigEndian.Uint64(v)
		}
	}

	err = p.senders.registerNewSenders(&txs, p.logger)
	if err != nil {
		return err
	}
	if _, _, err := addTxs(p.lastSeenBlock.Load(), cacheView, p.senders, txs,
		pendingBaseFee, pendingBlobFee, math.MaxUint64 /* blockGasLimit */, p.pending, p.baseFee, p.queued, p.all, p.byHash, p.addLocked, p.discardLocked, false, p.logger); err != nil {
		return err
	}
	p.pendingBaseFee.Store(pendingBaseFee)
	p.pendingBlobFee.Store(pendingBlobFee)
	return nil
}
func LastSeenBlock(tx kv.Getter) (uint64, error) {
	v, err := tx.GetOne(kv.PoolInfo, PoolLastSeenBlockKey)
	if err != nil {
		return 0, err
	}
	if len(v) == 0 {
		return 0, nil
	}
	return binary.BigEndian.Uint64(v), nil
}
func PutLastSeenBlock(tx kv.Putter, n uint64, buf []byte) error {
	buf = common.EnsureEnoughSize(buf, 8)
	binary.BigEndian.PutUint64(buf, n)
	err := tx.Put(kv.PoolInfo, PoolLastSeenBlockKey, buf)
	if err != nil {
		return err
	}
	return nil
}
func ChainConfig(tx kv.Getter) (*chain.Config, error) {
	v, err := tx.GetOne(kv.PoolInfo, PoolChainConfigKey)
	if err != nil {
		return nil, err
	}
	if len(v) == 0 {
		return nil, nil
	}
	var config chain.Config
	if err := json.Unmarshal(v, &config); err != nil {
		return nil, fmt.Errorf("invalid chain config JSON in pool db: %w", err)
	}
	return &config, nil
}
func PutChainConfig(tx kv.Putter, cc *chain.Config, buf []byte) error {
	wr := bytes.NewBuffer(buf)
	if err := json.NewEncoder(wr).Encode(cc); err != nil {
		return fmt.Errorf("invalid chain config JSON in pool db: %w", err)
	}
	if err := tx.Put(kv.PoolInfo, PoolChainConfigKey, wr.Bytes()); err != nil {
		return err
	}
	return nil
}

// nolint
func (p *TxPool) printDebug(prefix string) {
	fmt.Printf("%s.pool.byHash\n", prefix)
	for _, j := range p.byHash {
		fmt.Printf("\tsenderID=%d, nonce=%d, tip=%d\n", j.Tx.SenderID, j.Tx.Nonce, j.Tx.Tip)
	}
	fmt.Printf("%s.pool.queues.len: %d,%d,%d\n", prefix, p.pending.Len(), p.baseFee.Len(), p.queued.Len())
	for _, mt := range p.pending.best.ms {
		mt.Tx.PrintDebug(fmt.Sprintf("%s.pending: %b,%d,%d,%d", prefix, mt.subPool, mt.Tx.SenderID, mt.Tx.Nonce, mt.Tx.Tip))
	}
	for _, mt := range p.baseFee.best.ms {
		mt.Tx.PrintDebug(fmt.Sprintf("%s.baseFee : %b,%d,%d,%d", prefix, mt.subPool, mt.Tx.SenderID, mt.Tx.Nonce, mt.Tx.Tip))
	}
	for _, mt := range p.queued.best.ms {
		mt.Tx.PrintDebug(fmt.Sprintf("%s.queued : %b,%d,%d,%d", prefix, mt.subPool, mt.Tx.SenderID, mt.Tx.Nonce, mt.Tx.Tip))
	}
}
func (p *TxPool) logStats() {
	if !p.started.Load() {
		//p.logger.Info("[txpool] Not started yet, waiting for new blocks...")
		return
	}

	p.lock.Lock()
	defer p.lock.Unlock()

	var m runtime.MemStats
	dbg.ReadMemStats(&m)
	ctx := []interface{}{
		//"block", p.lastSeenBlock.Load(),
		"pending", p.pending.Len(),
		"baseFee", p.baseFee.Len(),
		"queued", p.queued.Len(),
	}
	cacheKeys := p._stateCache.Len()
	if cacheKeys > 0 {
		ctx = append(ctx, "cache_keys", cacheKeys)
	}
	ctx = append(ctx, "alloc", common.ByteCount(m.Alloc), "sys", common.ByteCount(m.Sys))
	p.logger.Info("[txpool] stat", ctx...)
	pendingSubCounter.SetInt(p.pending.Len())
	basefeeSubCounter.SetInt(p.baseFee.Len())
	queuedSubCounter.SetInt(p.queued.Len())
}

// Deprecated need switch to streaming-like
func (p *TxPool) deprecatedForEach(_ context.Context, f func(rlp []byte, sender common.Address, t SubPoolType), tx kv.Tx) {
	p.lock.Lock()
	defer p.lock.Unlock()
	p.all.ascendAll(func(mt *metaTx) bool {
		slot := mt.Tx
		slotRlp := slot.Rlp
		if slot.Rlp == nil {
			v, err := tx.GetOne(kv.PoolTransaction, slot.IDHash[:])
			if err != nil {
				p.logger.Warn("[txpool] foreach: get tx from db", "err", err)
				return true
			}
			if v == nil {
				p.logger.Warn("[txpool] foreach: tx not found in db")
				return true
			}
			slotRlp = v[20:]
		}
		if sender, found := p.senders.senderID2Addr[slot.SenderID]; found {
			f(slotRlp, sender, mt.currentSubPool)
		}
		return true
	})
}

var PoolChainConfigKey = []byte("chain_config")
var PoolLastSeenBlockKey = []byte("last_seen_block")
var PoolPendingBaseFeeKey = []byte("pending_base_fee")
var PoolPendingBlobFeeKey = []byte("pending_blob_fee")

// recentlyConnectedPeers does buffer IDs of recently connected good peers
// then sync of pooled Transaction can happen to all of then at once
// DoS protection and performance saving
// it doesn't track if peer disconnected, it's fine
type recentlyConnectedPeers struct {
	peers []types.PeerID
	lock  sync.Mutex
}

func (l *recentlyConnectedPeers) AddPeer(p types.PeerID) {
	l.lock.Lock()
	defer l.lock.Unlock()
	l.peers = append(l.peers, p)
}

func (l *recentlyConnectedPeers) GetAndClean() []types.PeerID {
	l.lock.Lock()
	defer l.lock.Unlock()
	peers := l.peers
	l.peers = nil
	return peers
}

// nolint
func (sc *sendersBatch) printDebug(prefix string) {
	fmt.Printf("%s.sendersBatch.sender\n", prefix)
	//for i, j := range sc.senderInfo {
	//	fmt.Printf("\tid=%d,nonce=%d,balance=%d\n", i, j.nonce, j.balance.Uint64())
	//}
}

// sendersBatch stores in-memory senders-related objects - which are different from DB (updated/dirty)
// flushing to db periodically. it doesn't play as read-cache (because db is small and memory-mapped - doesn't need cache)
// non thread-safe
type sendersBatch struct {
	senderIDs     map[common.Address]uint64
	senderID2Addr map[uint64]common.Address
	tracedSenders map[common.Address]struct{}
	senderID      uint64
}

func newSendersCache(tracedSenders map[common.Address]struct{}) *sendersBatch {
	return &sendersBatch{senderIDs: map[common.Address]uint64{}, senderID2Addr: map[uint64]common.Address{}, tracedSenders: tracedSenders}
}

func (sc *sendersBatch) getID(addr common.Address) (uint64, bool) {
	id, ok := sc.senderIDs[addr]
	return id, ok
}
func (sc *sendersBatch) getOrCreateID(addr common.Address, logger log.Logger) (uint64, bool) {
	_, traced := sc.tracedSenders[addr]
	id, ok := sc.senderIDs[addr]
	if !ok {
		sc.senderID++
		id = sc.senderID
		sc.senderIDs[addr] = id
		sc.senderID2Addr[id] = addr
		if traced {
			logger.Info(fmt.Sprintf("TX TRACING: allocated senderID %d to sender %x", id, addr))
		}
	}
	return id, traced
}
func (sc *sendersBatch) info(cacheView kvcache.CacheView, id uint64) (nonce uint64, balance uint256.Int, err error) {
	addr, ok := sc.senderID2Addr[id]
	if !ok {
		panic("must not happen")
	}
	encoded, err := cacheView.Get(addr.Bytes())
	if err != nil {
		return 0, emptySender.balance, err
	}
	if len(encoded) == 0 {
		return emptySender.nonce, emptySender.balance, nil
	}
	nonce, balance, err = types.DecodeSender(encoded)
	if err != nil {
		return 0, emptySender.balance, err
	}
	return nonce, balance, nil
}

func (sc *sendersBatch) registerNewSenders(newTxs *types.TxSlots, logger log.Logger) (err error) {
	for i, txn := range newTxs.Txs {
		txn.SenderID, txn.Traced = sc.getOrCreateID(newTxs.Senders.AddressAt(i), logger)
	}
	return nil
}
func (sc *sendersBatch) onNewBlock(stateChanges *remote.StateChangeBatch, unwindTxs, minedTxs types.TxSlots, logger log.Logger) error {
	for _, diff := range stateChanges.ChangeBatch {
		for _, change := range diff.Changes { // merge state changes
			addrB := gointerfaces.ConvertH160toAddress(change.Address)
			sc.getOrCreateID(addrB, logger)
		}

		for i, txn := range unwindTxs.Txs {
			txn.SenderID, txn.Traced = sc.getOrCreateID(unwindTxs.Senders.AddressAt(i), logger)
		}

		for i, txn := range minedTxs.Txs {
			txn.SenderID, txn.Traced = sc.getOrCreateID(minedTxs.Senders.AddressAt(i), logger)
		}
	}
	return nil
}

// BySenderAndNonce - designed to perform most expensive operation in TxPool:
// "recalculate all ephemeral fields of all transactions" by algo
//   - for all senders - iterate over all transactions in nonce growing order
//
// Performances decisions:
//   - All senders stored inside 1 large BTree - because iterate over 1 BTree is faster than over map[senderId]BTree
//   - sortByNonce used as non-pointer wrapper - because iterate over BTree of pointers is 2x slower
type BySenderAndNonce struct {
	tree              *btree.BTreeG[*metaTx]
	search            *metaTx
	senderIDTxnCount  map[uint64]int    // count of sender's txns in the pool - may differ from nonce
	senderIDBlobCount map[uint64]uint64 // count of sender's total number of blobs in the pool
}

func (b *BySenderAndNonce) nonce(senderID uint64) (nonce uint64, ok bool) {
	s := b.search
	s.Tx.SenderID = senderID
	s.Tx.Nonce = math.MaxUint64

	b.tree.DescendLessOrEqual(s, func(mt *metaTx) bool {
		if mt.Tx.SenderID == senderID {
			nonce = mt.Tx.Nonce
			ok = true
		}
		return false
	})
	return nonce, ok
}
func (b *BySenderAndNonce) ascendAll(f func(*metaTx) bool) {
	b.tree.Ascend(func(mt *metaTx) bool {
		return f(mt)
	})
}
func (b *BySenderAndNonce) ascend(senderID uint64, f func(*metaTx) bool) {
	s := b.search
	s.Tx.SenderID = senderID
	s.Tx.Nonce = 0
	b.tree.AscendGreaterOrEqual(s, func(mt *metaTx) bool {
		if mt.Tx.SenderID != senderID {
			return false
		}
		return f(mt)
	})
}
func (b *BySenderAndNonce) descend(senderID uint64, f func(*metaTx) bool) {
	s := b.search
	s.Tx.SenderID = senderID
	s.Tx.Nonce = math.MaxUint64
	b.tree.DescendLessOrEqual(s, func(mt *metaTx) bool {
		if mt.Tx.SenderID != senderID {
			return false
		}
		return f(mt)
	})
}
func (b *BySenderAndNonce) count(senderID uint64) int {
	return b.senderIDTxnCount[senderID]
}
func (b *BySenderAndNonce) blobCount(senderID uint64) uint64 {
	return b.senderIDBlobCount[senderID]
}
func (b *BySenderAndNonce) hasTxs(senderID uint64) bool {
	has := false
	b.ascend(senderID, func(*metaTx) bool {
		has = true
		return false
	})
	return has
}
func (b *BySenderAndNonce) get(senderID, txNonce uint64) *metaTx {
	s := b.search
	s.Tx.SenderID = senderID
	s.Tx.Nonce = txNonce
	if found, ok := b.tree.Get(s); ok {
		return found
	}
	return nil
}

// nolint
func (b *BySenderAndNonce) has(mt *metaTx) bool {
	return b.tree.Has(mt)
}
func (b *BySenderAndNonce) delete(mt *metaTx) {
	if _, ok := b.tree.Delete(mt); ok {
		senderID := mt.Tx.SenderID
		count := b.senderIDTxnCount[senderID]
		if count > 1 {
			b.senderIDTxnCount[senderID] = count - 1
		} else {
			delete(b.senderIDTxnCount, senderID)
		}

		if mt.Tx.Type == types.BlobTxType && mt.Tx.Blobs != nil {
			accBlobCount := b.senderIDBlobCount[senderID]
			txnBlobCount := len(mt.Tx.Blobs)
			if txnBlobCount > 1 {
				b.senderIDBlobCount[senderID] = accBlobCount - uint64(txnBlobCount)
			} else {
				delete(b.senderIDBlobCount, senderID)
			}
		}
	}
}
func (b *BySenderAndNonce) replaceOrInsert(mt *metaTx) *metaTx {
	it, ok := b.tree.ReplaceOrInsert(mt)
	if ok {
		return it
	}
	b.senderIDTxnCount[mt.Tx.SenderID]++
	if mt.Tx.Type == types.BlobTxType && mt.Tx.Blobs != nil {
		b.senderIDBlobCount[mt.Tx.SenderID] += uint64(len(mt.Tx.Blobs))
	}
	return nil
}

// PendingPool - is different from other pools - it's best is Slice instead of Heap
// It's more expensive to maintain "slice sort" invariant, but it allow do cheap copy of
// pending.best slice for mining (because we consider txs and metaTx are immutable)
type PendingPool struct {
	best  *bestSlice
	worst *WorstQueue
	limit int
	t     SubPoolType
}

func NewPendingSubPool(t SubPoolType, limit int) *PendingPool {
	return &PendingPool{limit: limit, t: t, best: &bestSlice{ms: []*metaTx{}}, worst: &WorstQueue{ms: []*metaTx{}}}
}

// bestSlice - is similar to best queue, but uses a linear structure with O(n log n) sort complexity and
// it maintains element.bestIndex field
type bestSlice struct {
	ms             []*metaTx
	pendingBaseFee uint64
}

func (s *bestSlice) Len() int { return len(s.ms) }
func (s *bestSlice) Swap(i, j int) {
	s.ms[i], s.ms[j] = s.ms[j], s.ms[i]
	s.ms[i].bestIndex, s.ms[j].bestIndex = i, j
}
func (s *bestSlice) Less(i, j int) bool {
	return s.ms[i].better(s.ms[j], *uint256.NewInt(s.pendingBaseFee))
}
func (s *bestSlice) UnsafeRemove(i *metaTx) {
	s.Swap(i.bestIndex, len(s.ms)-1)
	s.ms[len(s.ms)-1].bestIndex = -1
	s.ms[len(s.ms)-1] = nil
	s.ms = s.ms[:len(s.ms)-1]
}
func (s *bestSlice) UnsafeAdd(i *metaTx) {
	i.bestIndex = len(s.ms)
	s.ms = append(s.ms, i)
}

func (p *PendingPool) EnforceWorstInvariants() {
	heap.Init(p.worst)
}
func (p *PendingPool) EnforceBestInvariants() {
	sort.Sort(p.best)
}

func (p *PendingPool) Best() *metaTx { //nolint
	if len(p.best.ms) == 0 {
		return nil
	}
	return p.best.ms[0]
}
func (p *PendingPool) Worst() *metaTx { //nolint
	if len(p.worst.ms) == 0 {
		return nil
	}
	return (p.worst.ms)[0]
}
func (p *PendingPool) PopWorst() *metaTx { //nolint
	i := heap.Pop(p.worst).(*metaTx)
	if i.bestIndex >= 0 {
		p.best.UnsafeRemove(i)
	}
	return i
}
func (p *PendingPool) Updated(mt *metaTx) {
	heap.Fix(p.worst, mt.worstIndex)
}
func (p *PendingPool) Len() int { return len(p.best.ms) }

func (p *PendingPool) Remove(i *metaTx) {
	if i.worstIndex >= 0 {
		heap.Remove(p.worst, i.worstIndex)
	}
	if i.bestIndex >= 0 {
		p.best.UnsafeRemove(i)
	}
	i.currentSubPool = 0
}

func (p *PendingPool) Add(i *metaTx, logger log.Logger) {
	if i.Tx.Traced {
		logger.Info(fmt.Sprintf("TX TRACING: moved to subpool %s, IdHash=%x, sender=%d", p.t, i.Tx.IDHash, i.Tx.SenderID))
	}
	i.currentSubPool = p.t
	heap.Push(p.worst, i)
	p.best.UnsafeAdd(i)
}
func (p *PendingPool) DebugPrint(prefix string) {
	for i, it := range p.best.ms {
		fmt.Printf("%s.best: %d, %d, %d,%d\n", prefix, i, it.subPool, it.bestIndex, it.Tx.Nonce)
	}
	for i, it := range p.worst.ms {
		fmt.Printf("%s.worst: %d, %d, %d,%d\n", prefix, i, it.subPool, it.worstIndex, it.Tx.Nonce)
	}
}

type SubPool struct {
	best  *BestQueue
	worst *WorstQueue
	limit int
	t     SubPoolType
}

func NewSubPool(t SubPoolType, limit int) *SubPool {
	return &SubPool{limit: limit, t: t, best: &BestQueue{}, worst: &WorstQueue{}}
}

func (p *SubPool) EnforceInvariants() {
	heap.Init(p.worst)
	heap.Init(p.best)
}
func (p *SubPool) Best() *metaTx { //nolint
	if len(p.best.ms) == 0 {
		return nil
	}
	return p.best.ms[0]
}
func (p *SubPool) Worst() *metaTx { //nolint
	if len(p.worst.ms) == 0 {
		return nil
	}
	return p.worst.ms[0]
}
func (p *SubPool) PopBest() *metaTx { //nolint
	i := heap.Pop(p.best).(*metaTx)
	heap.Remove(p.worst, i.worstIndex)
	return i
}
func (p *SubPool) PopWorst() *metaTx { //nolint
	i := heap.Pop(p.worst).(*metaTx)
	heap.Remove(p.best, i.bestIndex)
	return i
}
func (p *SubPool) Len() int { return p.best.Len() }
func (p *SubPool) Add(i *metaTx, logger log.Logger) {
	if i.Tx.Traced {
		logger.Info(fmt.Sprintf("TX TRACING: moved to subpool %s, IdHash=%x, sender=%d", p.t, i.Tx.IDHash, i.Tx.SenderID))
	}
	i.currentSubPool = p.t
	heap.Push(p.best, i)
	heap.Push(p.worst, i)
}

func (p *SubPool) Remove(i *metaTx) {
	heap.Remove(p.best, i.bestIndex)
	heap.Remove(p.worst, i.worstIndex)
	i.currentSubPool = 0
}

func (p *SubPool) Updated(i *metaTx) {
	heap.Fix(p.best, i.bestIndex)
	heap.Fix(p.worst, i.worstIndex)
}

func (p *SubPool) DebugPrint(prefix string) {
	for i, it := range p.best.ms {
		fmt.Printf("%s.best: %d, %d, %d\n", prefix, i, it.subPool, it.bestIndex)
	}
	for i, it := range p.worst.ms {
		fmt.Printf("%s.worst: %d, %d, %d\n", prefix, i, it.subPool, it.worstIndex)
	}
}

type BestQueue struct {
	ms             []*metaTx
	pendingBastFee uint64
}

// Returns true if the txn "mt" is better than the parameter txn "than"
// it first compares the subpool markers of the two meta txns, then,
// (since they have the same subpool marker, and thus same pool)
// depending on the pool - pending (P), basefee (B), queued (Q) -
// it compares the effective tip (for P), nonceDistance (for both P,Q)
// minFeeCap (for B), and cumulative balance distance (for P, Q)
func (mt *metaTx) better(than *metaTx, pendingBaseFee uint256.Int) bool {
	subPool := mt.subPool
	thanSubPool := than.subPool
	if mt.minFeeCap.Cmp(&pendingBaseFee) >= 0 {
		subPool |= EnoughFeeCapBlock
	}
	if than.minFeeCap.Cmp(&pendingBaseFee) >= 0 {
		thanSubPool |= EnoughFeeCapBlock
	}
	if subPool != thanSubPool {
		return subPool > thanSubPool
	}

	switch mt.currentSubPool {
	case PendingSubPool:
		var effectiveTip, thanEffectiveTip uint256.Int
		if mt.minFeeCap.Cmp(&pendingBaseFee) >= 0 {
			difference := uint256.NewInt(0)
			difference.Sub(&mt.minFeeCap, &pendingBaseFee)
			if difference.Cmp(uint256.NewInt(mt.minTip)) <= 0 {
				effectiveTip = *difference
			} else {
				effectiveTip = *uint256.NewInt(mt.minTip)
			}
		}
		if than.minFeeCap.Cmp(&pendingBaseFee) >= 0 {
			difference := uint256.NewInt(0)
			difference.Sub(&than.minFeeCap, &pendingBaseFee)
			if difference.Cmp(uint256.NewInt(than.minTip)) <= 0 {
				thanEffectiveTip = *difference
			} else {
				thanEffectiveTip = *uint256.NewInt(than.minTip)
			}
		}
		if effectiveTip.Cmp(&thanEffectiveTip) != 0 {
			return effectiveTip.Cmp(&thanEffectiveTip) > 0
		}
		// Compare nonce and cumulative balance. Just as a side note, it doesn't
		// matter if they're from same sender or not because we're comparing
		// nonce distance of the sender from state's nonce and not the actual
		// value of nonce.
		if mt.nonceDistance != than.nonceDistance {
			return mt.nonceDistance < than.nonceDistance
		}
		if mt.cumulativeBalanceDistance != than.cumulativeBalanceDistance {
			return mt.cumulativeBalanceDistance < than.cumulativeBalanceDistance
		}
	case BaseFeeSubPool:
		if mt.minFeeCap.Cmp(&than.minFeeCap) != 0 {
			return mt.minFeeCap.Cmp(&than.minFeeCap) > 0
		}
	case QueuedSubPool:
		if mt.nonceDistance != than.nonceDistance {
			return mt.nonceDistance < than.nonceDistance
		}
		if mt.cumulativeBalanceDistance != than.cumulativeBalanceDistance {
			return mt.cumulativeBalanceDistance < than.cumulativeBalanceDistance
		}
	}
	return mt.timestamp < than.timestamp
}

func (mt *metaTx) worse(than *metaTx, pendingBaseFee uint256.Int) bool {
	subPool := mt.subPool
	thanSubPool := than.subPool
	if mt.minFeeCap.Cmp(&pendingBaseFee) >= 0 {
		subPool |= EnoughFeeCapBlock
	}
	if than.minFeeCap.Cmp(&pendingBaseFee) >= 0 {
		thanSubPool |= EnoughFeeCapBlock
	}
	if subPool != thanSubPool {
		return subPool < thanSubPool
	}

	switch mt.currentSubPool {
	case PendingSubPool:
		if mt.minFeeCap != than.minFeeCap {
			return mt.minFeeCap.Cmp(&than.minFeeCap) < 0
		}
		if mt.nonceDistance != than.nonceDistance {
			return mt.nonceDistance > than.nonceDistance
		}
		if mt.cumulativeBalanceDistance != than.cumulativeBalanceDistance {
			return mt.cumulativeBalanceDistance > than.cumulativeBalanceDistance
		}
	case BaseFeeSubPool, QueuedSubPool:
		if mt.nonceDistance != than.nonceDistance {
			return mt.nonceDistance > than.nonceDistance
		}
		if mt.cumulativeBalanceDistance != than.cumulativeBalanceDistance {
			return mt.cumulativeBalanceDistance > than.cumulativeBalanceDistance
		}
	}
	return mt.timestamp > than.timestamp
}

func (p BestQueue) Len() int { return len(p.ms) }
func (p BestQueue) Less(i, j int) bool {
	return p.ms[i].better(p.ms[j], *uint256.NewInt(p.pendingBastFee))
}
func (p BestQueue) Swap(i, j int) {
	p.ms[i], p.ms[j] = p.ms[j], p.ms[i]
	p.ms[i].bestIndex = i
	p.ms[j].bestIndex = j
}
func (p *BestQueue) Push(x interface{}) {
	n := len(p.ms)
	item := x.(*metaTx)
	item.bestIndex = n
	p.ms = append(p.ms, item)
}

func (p *BestQueue) Pop() interface{} {
	old := p.ms
	n := len(old)
	item := old[n-1]
	old[n-1] = nil          // avoid memory leak
	item.bestIndex = -1     // for safety
	item.currentSubPool = 0 // for safety
	p.ms = old[0 : n-1]
	return item
}

type WorstQueue struct {
	ms             []*metaTx
	pendingBaseFee uint64
}

func (p WorstQueue) Len() int { return len(p.ms) }
func (p WorstQueue) Less(i, j int) bool {
	return p.ms[i].worse(p.ms[j], *uint256.NewInt(p.pendingBaseFee))
}
func (p WorstQueue) Swap(i, j int) {
	p.ms[i], p.ms[j] = p.ms[j], p.ms[i]
	p.ms[i].worstIndex = i
	p.ms[j].worstIndex = j
}
func (p *WorstQueue) Push(x interface{}) {
	n := len(p.ms)
	item := x.(*metaTx)
	item.worstIndex = n
	p.ms = append(p.ms, x.(*metaTx))
}
func (p *WorstQueue) Pop() interface{} {
	old := p.ms
	n := len(old)
	item := old[n-1]
	old[n-1] = nil          // avoid memory leak
	item.worstIndex = -1    // for safety
	item.currentSubPool = 0 // for safety
	p.ms = old[0 : n-1]
	return item
}<|MERGE_RESOLUTION|>--- conflicted
+++ resolved
@@ -711,9 +711,6 @@
 	return p.pending.Len(), p.baseFee.Len(), p.queued.Len()
 }
 func (p *TxPool) AddRemoteTxs(_ context.Context, newTxs types.TxSlots) {
-<<<<<<< HEAD
-	defer addRemoteTxsTimer.ObserveDuration(time.Now())
-=======
 	if p.cfg.NoGossip {
 		// if no gossip, then
 		// disable adding remote transactions
@@ -721,8 +718,7 @@
 		return
 	}
 
-	defer addRemoteTxsTimer.UpdateDuration(time.Now())
->>>>>>> 382547ab
+	defer addRemoteTxsTimer.ObserveDuration(time.Now())
 	p.lock.Lock()
 	defer p.lock.Unlock()
 	for i, txn := range newTxs.Txs {
