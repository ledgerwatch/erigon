--- conflicted
+++ resolved
@@ -711,11 +711,7 @@
 			}
 
 			cache := &kvcache.DummyCache{}
-<<<<<<< HEAD
-			pool, err := New(ch, coreDB, cfg, cache, *u256.N1, shanghaiTime, nil /* agraBlock */, nil /* cancunTime */, nil /* pragueTime */, fixedgas.DefaultMaxBlobsPerBlock, nil, logger)
-=======
 			pool, err := New(ch, coreDB, cfg, cache, *u256.N1, shanghaiTime, nil /* agraBlock */, nil /* cancunTime */, nil, fixedgas.DefaultMaxBlobsPerBlock, nil, logger)
->>>>>>> 3bbd8aa7
 			asrt.NoError(err)
 			ctx := context.Background()
 			tx, err := coreDB.BeginRw(ctx)
