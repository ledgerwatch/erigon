--- conflicted
+++ resolved
@@ -368,13 +368,6 @@
 	BorCheckpoints    = "BorCheckpoints"            // checkpoint_id -> checkpoint (in JSON encoding)
 	BorCheckpointEnds = "BorCheckpointEnds"         // start block_num -> checkpoint_id (first block of checkpoint)
 
-<<<<<<< HEAD
-	// Polygon Bridge
-	PolygonBridgeEvents = "PolygonBridgeEvents" // bridge event.ID -> event
-	PolygonBridgeMap    = "PolygonBridgeMap"    // bridge blockNum -> startEventID, endEventID
-
-=======
->>>>>>> 1909921e
 	// Downloader
 	BittorrentCompletion = "BittorrentCompletion"
 	BittorrentInfo       = "BittorrentInfo"
