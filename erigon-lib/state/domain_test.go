--- conflicted
+++ resolved
@@ -196,7 +196,7 @@
 		//r := recsplit.NewIndexReader(sf.valuesIdx)
 		//defer r.Close()
 		//for i := 0; i < len(words); i += 2 {
-		//	offset := r.Lookup([]byte(words[i]))
+		//	offset, _ := r.Lookup([]byte(words[i]))
 		//	g.Reset(offset)
 		//	w, _ := g.Next(nil)
 		//	require.Equal(t, words[i], string(w))
@@ -234,7 +234,6 @@
 			require.Equal(t, words[i+1], string(c.Value()))
 		}
 
-<<<<<<< HEAD
 		//require.Equal(t, 1, int(sf.valuesIdx.KeyCount()))
 		//r := recsplit.NewIndexReader(sf.valuesIdx)
 		//defer r.Close()
@@ -246,17 +245,6 @@
 		//	w, _ = g.Next(nil)
 		//	require.Equal(t, words[i+1], string(w))
 		//}
-=======
-	r := recsplit.NewIndexReader(sf.valuesIdx)
-	defer r.Close()
-	for i := 0; i < len(words); i += 2 {
-		offset, _ := r.Lookup([]byte(words[i]))
-		g.Reset(offset)
-		w, _ := g.Next(nil)
-		require.Equal(t, words[i], string(w))
-		w, _ = g.Next(nil)
-		require.Equal(t, words[i+1], string(w))
->>>>>>> 2dc23de2
 	}
 }
 
