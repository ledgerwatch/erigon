--- conflicted
+++ resolved
@@ -390,11 +390,7 @@
 	require.NoError(t, err)
 
 	d.integrateDirtyFiles(sf, 0, 16)
-<<<<<<< HEAD
 	d.reCalcVisibleFiles()
-
-=======
->>>>>>> 76be44cf
 	var v []byte
 	dc = d.BeginFilesRo()
 	defer dc.Close()
@@ -582,10 +578,7 @@
 			sf, err := d.buildFiles(ctx, step, c, background.NewProgressSet())
 			require.NoError(t, err)
 			d.integrateDirtyFiles(sf, step*d.aggregationStep, (step+1)*d.aggregationStep)
-<<<<<<< HEAD
 			d.reCalcVisibleFiles()
-=======
->>>>>>> 76be44cf
 
 			dc := d.BeginFilesRo()
 			_, err = dc.Prune(ctx, tx, step, step*d.aggregationStep, (step+1)*d.aggregationStep, math.MaxUint64, false, logEvery)
@@ -644,10 +637,7 @@
 		sf, err := d.buildFiles(ctx, step, c, background.NewProgressSet())
 		require.NoError(t, err)
 		d.integrateDirtyFiles(sf, step*d.aggregationStep, (step+1)*d.aggregationStep)
-<<<<<<< HEAD
 		d.reCalcVisibleFiles()
-=======
->>>>>>> 76be44cf
 
 		dc := d.BeginFilesRo()
 		_, err = dc.Prune(ctx, tx, step, step*d.aggregationStep, (step+1)*d.aggregationStep, math.MaxUint64, false, logEvery)
@@ -673,10 +663,7 @@
 				fmt.Printf("merge: %s\n", valuesIn.decompressor.FileName())
 			}
 			d.integrateMergedDirtyFiles(valuesOuts, indexOuts, historyOuts, valuesIn, indexIn, historyIn)
-<<<<<<< HEAD
 			d.reCalcVisibleFiles()
-=======
->>>>>>> 76be44cf
 			return false
 		}(); stop {
 			break
@@ -701,10 +688,7 @@
 	sf, err := d.buildFiles(ctx, step, c, background.NewProgressSet())
 	require.NoError(t, err)
 	d.integrateDirtyFiles(sf, txFrom, txTo)
-<<<<<<< HEAD
 	d.reCalcVisibleFiles()
-=======
->>>>>>> 76be44cf
 
 	if prune {
 		dc := d.BeginFilesRo()
@@ -1314,10 +1298,7 @@
 		require.NoError(t, err)
 
 		d.integrateDirtyFiles(sf, txFrom, txTo)
-<<<<<<< HEAD
 		d.reCalcVisibleFiles()
-=======
->>>>>>> 76be44cf
 		collation.Close()
 
 		logEvery := time.NewTicker(time.Second * 30)
@@ -1934,10 +1915,7 @@
 		sf, err := d.buildFiles(ctx, step, c, background.NewProgressSet())
 		require.NoError(t, err)
 		d.integrateDirtyFiles(sf, txFrom, txTo)
-<<<<<<< HEAD
 		d.reCalcVisibleFiles()
-=======
->>>>>>> 76be44cf
 	}
 	require.NoError(t, rwTx.Commit())
 
@@ -2420,10 +2398,7 @@
 		sf, err := d.buildFiles(ctx, 0, c, background.NewProgressSet())
 		require.NoError(t, err)
 		d.integrateDirtyFiles(sf, pruneFrom, pruneTo)
-<<<<<<< HEAD
 		d.reCalcVisibleFiles()
-=======
->>>>>>> 76be44cf
 		rotx.Rollback()
 
 		dc = d.BeginFilesRo()
