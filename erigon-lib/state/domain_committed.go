--- conflicted
+++ resolved
@@ -25,12 +25,9 @@
 	"time"
 
 	"github.com/google/btree"
-<<<<<<< HEAD
-=======
 	"golang.org/x/crypto/sha3"
 	"golang.org/x/exp/slices"
 
->>>>>>> 9d351bde
 	"github.com/ledgerwatch/erigon-lib/commitment"
 	"github.com/ledgerwatch/erigon-lib/common"
 	"github.com/ledgerwatch/erigon-lib/common/cryptozerocopy"
@@ -38,11 +35,6 @@
 	"github.com/ledgerwatch/erigon-lib/common/length"
 	"github.com/ledgerwatch/erigon-lib/kv"
 	"github.com/ledgerwatch/erigon-lib/types"
-<<<<<<< HEAD
-	"golang.org/x/crypto/sha3"
-	"golang.org/x/exp/slices"
-=======
->>>>>>> 9d351bde
 )
 
 // Defines how to evaluate commitments
@@ -191,10 +183,7 @@
 }
 
 // Returns list of both plain and hashed keys. If .mode is CommitmentModeUpdate, updates also returned.
-<<<<<<< HEAD
-=======
 // No ordering guarantees is provided.
->>>>>>> 9d351bde
 func (t *UpdateTree) List(clear bool) ([][]byte, []commitment.Update) {
 	switch t.mode {
 	case CommitmentModeDirect:
@@ -265,7 +254,6 @@
 		}
 	default:
 		return nil, fmt.Errorf("unsupported state storing for patricia trie type: %T", d.patriciaTrie)
-<<<<<<< HEAD
 	}
 	return state, nil
 }
@@ -327,69 +315,6 @@
 	if err != nil {
 		return err
 	}
-=======
-	}
-	return state, nil
-}
-
-func (d *DomainCommitted) Reset() {
-	d.patriciaTrie.Reset()
-}
-
-func (d *DomainCommitted) ResetFns(
-	branchFn func(prefix []byte) ([]byte, error),
-	accountFn func(plainKey []byte, cell *commitment.Cell) error,
-	storageFn func(plainKey []byte, cell *commitment.Cell) error,
-) {
-	d.patriciaTrie.ResetFns(branchFn, accountFn, storageFn)
-}
-
-func (d *DomainCommitted) Hasher() hash.Hash {
-	return d.updates.keccak
-}
-
-func (d *DomainCommitted) SetCommitmentMode(m CommitmentMode) { d.mode = m }
-
-// TouchPlainKey marks plainKey as updated and applies different fn for different key types
-// (different behaviour for Code, Account and Storage key modifications).
-func (d *DomainCommitted) TouchPlainKey(key string, val []byte, fn func(c *commitmentItem, val []byte)) {
-	if d.discard {
-		return
-	}
-	d.updates.TouchPlainKey(key, val, fn)
-}
-
-func (d *DomainCommitted) Size() uint64 {
-	return d.updates.Size()
-}
-
-func (d *DomainCommitted) TouchAccount(c *commitmentItem, val []byte) {
-	d.updates.TouchAccount(c, val)
-}
-
-func (d *DomainCommitted) TouchStorage(c *commitmentItem, val []byte) {
-	d.updates.TouchStorage(c, val)
-}
-
-func (d *DomainCommitted) TouchCode(c *commitmentItem, val []byte) {
-	d.updates.TouchCode(c, val)
-}
-
-type commitmentItem struct {
-	plainKey []byte
-	update   commitment.Update
-}
-
-func commitmentItemLessPlain(i, j *commitmentItem) bool {
-	return bytes.Compare(i.plainKey, j.plainKey) < 0
-}
-
-func (d *DomainCommitted) storeCommitmentState(dc *DomainContext, blockNum uint64, rh []byte) error {
-	state, err := d.PatriciaState()
-	if err != nil {
-		return err
-	}
->>>>>>> 9d351bde
 	cs := &commitmentState{txNum: dc.hc.ic.txNum, trieState: state, blockNum: blockNum}
 	encoded, err := cs.Encode()
 	if err != nil {
@@ -434,17 +359,10 @@
 // nolint
 func (d *DomainCommitted) findShortenKey(fullKey []byte, list ...*filesItem) (shortened []byte, found bool) {
 	shortened = make([]byte, 2, 10)
-<<<<<<< HEAD
 
 	//dc := d.MakeContext()
 	//defer dc.Close()
 
-=======
-
-	//dc := d.MakeContext()
-	//defer dc.Close()
-
->>>>>>> 9d351bde
 	for _, item := range list {
 		g := NewArchiveGetter(item.decompressor.MakeGetter(), d.compression)
 		//index := recsplit.NewIndexReader(item.index) // TODO is support recsplt is needed?
@@ -638,7 +556,6 @@
 	err = cd.IteratePrefix(tx, keyCommitmentState, func(key, value []byte) error {
 		if len(value) < 16 {
 			return fmt.Errorf("invalid state value size %d [%x]", len(value), value)
-<<<<<<< HEAD
 		}
 		txn, bn := binary.BigEndian.Uint64(value), binary.BigEndian.Uint64(value[8:16])
 		if d.trace {
@@ -647,16 +564,6 @@
 		if txn >= sinceTx && txn <= untilTx {
 			latestState = value
 		}
-=======
-		}
-		txn, bn := binary.BigEndian.Uint64(value), binary.BigEndian.Uint64(value[8:16])
-		if d.trace {
-			fmt.Printf("[commitment] Seek found committed txn %d block %d\n", txn, bn)
-		}
-		if txn >= sinceTx && txn <= untilTx {
-			latestState = value
-		}
->>>>>>> 9d351bde
 		return nil
 	})
 	if err != nil {
