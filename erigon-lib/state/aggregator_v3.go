--- conflicted
+++ resolved
@@ -1195,24 +1195,14 @@
 	if r.accounts.any() {
 		log.Info(fmt.Sprintf("[snapshots] merge: %s", r.String()))
 		g.Go(func() (err error) {
-<<<<<<< HEAD
-			mf.accounts, mf.accountsIdx, mf.accountsHist, err = ac.a.accounts.mergeFiles(ctx, files.accounts, files.accountsIdx, files.accountsHist, r.accounts, ac.a.ps)
-=======
-			//defer predicates.Done()
 			mf.accounts, mf.accountsIdx, mf.accountsHist, err = ac.account.mergeFiles(ctx, files.accounts, files.accountsIdx, files.accountsHist, r.accounts, ac.a.ps)
->>>>>>> e32995c8
 			return err
 		})
 	}
 
 	if r.storage.any() {
 		g.Go(func() (err error) {
-<<<<<<< HEAD
-			mf.storage, mf.storageIdx, mf.storageHist, err = ac.a.storage.mergeFiles(ctx, files.storage, files.storageIdx, files.storageHist, r.storage, ac.a.ps)
-=======
-			//defer predicates.Done()
 			mf.storage, mf.storageIdx, mf.storageHist, err = ac.storage.mergeFiles(ctx, files.storage, files.storageIdx, files.storageHist, r.storage, ac.a.ps)
->>>>>>> e32995c8
 			return err
 		})
 	}
