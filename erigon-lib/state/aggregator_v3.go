/*
   Copyright 2022 Erigon contributors

   Licensed under the Apache License, Version 2.0 (the "License");
   you may not use this file except in compliance with the License.
   You may obtain a copy of the License at

       http://www.apache.org/licenses/LICENSE-2.0

   Unless required by applicable law or agreed to in writing, software
   distributed under the License is distributed on an "AS IS" BASIS,
   WITHOUT WARRANTIES OR CONDITIONS OF ANY KIND, either express or implied.
   See the License for the specific language governing permissions and
   limitations under the License.
*/

package state

import (
	"bytes"
	"context"
	"encoding/binary"
	"errors"
	"fmt"
	math2 "math"
	"os"
	"path/filepath"
	"runtime"
	"sort"
	"strings"
	"sync"
	"sync/atomic"
	"time"

	"github.com/RoaringBitmap/roaring/roaring64"
	"github.com/c2h5oh/datasize"
	"github.com/ledgerwatch/log/v3"
	rand2 "golang.org/x/exp/rand"
	"golang.org/x/sync/errgroup"
	"golang.org/x/sync/semaphore"

	common2 "github.com/ledgerwatch/erigon-lib/common"
	"github.com/ledgerwatch/erigon-lib/common/background"
	"github.com/ledgerwatch/erigon-lib/common/datadir"
	"github.com/ledgerwatch/erigon-lib/common/dbg"
	"github.com/ledgerwatch/erigon-lib/common/dir"
	"github.com/ledgerwatch/erigon-lib/kv"
	"github.com/ledgerwatch/erigon-lib/kv/bitmapdb"
	"github.com/ledgerwatch/erigon-lib/kv/iter"
	"github.com/ledgerwatch/erigon-lib/kv/order"
	"github.com/ledgerwatch/erigon-lib/kv/rawdbv3"
	"github.com/ledgerwatch/erigon-lib/metrics"
	"github.com/ledgerwatch/erigon-lib/seg"
)

var (
	mxPruneTookAgg = metrics.GetOrCreateSummary(`prune_seconds{type="state"}`)
)

type AggregatorV3 struct {
	db               kv.RoDB
	d                [kv.DomainLen]*Domain
	tracesTo         *InvertedIndex
	logAddrs         *InvertedIndex
	logTopics        *InvertedIndex
	tracesFrom       *InvertedIndex
	backgroundResult *BackgroundResult
	dirs             datadir.Dirs
	tmpdir           string
	aggregationStep  uint64
	keepInDB         uint64

	minimaxTxNumInFiles atomic.Uint64

	filesMutationLock sync.Mutex
	snapshotBuildSema *semaphore.Weighted

	collateAndBuildWorkers int // minimize amount of background workers by default
	mergeWorkers           int // usually 1

	commitmentValuesTransform bool

	// To keep DB small - need move data to small files ASAP.
	// It means goroutine which creating small files - can't be locked by merge or indexing.
	buildingFiles           atomic.Bool
	mergeingFiles           atomic.Bool
	buildingOptionalIndices atomic.Bool

	//warmupWorking          atomic.Bool
	ctx       context.Context
	ctxCancel context.CancelFunc

	needSaveFilesListInDB atomic.Bool

	wg sync.WaitGroup // goroutines spawned by Aggregator, to ensure all of them are finish at agg.Close

	onFreeze OnFreezeFunc

	ps *background.ProgressSet

	// next fields are set only if agg.doTraceCtx is true. can enable by env: TRACE_AGG=true
	leakDetector *dbg.LeakDetector
	logger       log.Logger

	ctxAutoIncrement atomic.Uint64
}

type OnFreezeFunc func(frozenFileNames []string)

const AggregatorV3SqueezeCommitmentValues = true

func NewAggregatorV3(ctx context.Context, dirs datadir.Dirs, aggregationStep uint64, db kv.RoDB, logger log.Logger) (*AggregatorV3, error) {
	tmpdir := dirs.Tmp
	salt, err := getStateIndicesSalt(dirs.Snap)
	if err != nil {
		return nil, err
	}

	ctx, ctxCancel := context.WithCancel(ctx)
	a := &AggregatorV3{
		ctx:                    ctx,
		ctxCancel:              ctxCancel,
		onFreeze:               func(frozenFileNames []string) {},
		dirs:                   dirs,
		tmpdir:                 tmpdir,
		aggregationStep:        aggregationStep,
		db:                     db,
		leakDetector:           dbg.NewLeakDetector("agg", dbg.SlowTx()),
		ps:                     background.NewProgressSet(),
		backgroundResult:       &BackgroundResult{},
		logger:                 logger,
		collateAndBuildWorkers: 1,
		mergeWorkers:           1,

		commitmentValuesTransform: AggregatorV3SqueezeCommitmentValues,
	}
	cfg := domainCfg{
		hist: histCfg{
			iiCfg:             iiCfg{salt: salt, dirs: dirs, db: db},
			withLocalityIndex: false, withExistenceIndex: false, compression: CompressNone, historyLargeValues: false,
		},
		restrictSubsetFileDeletions: a.commitmentValuesTransform,
	}
	if a.d[kv.AccountsDomain], err = NewDomain(cfg, aggregationStep, "accounts", kv.TblAccountKeys, kv.TblAccountVals, kv.TblAccountHistoryKeys, kv.TblAccountHistoryVals, kv.TblAccountIdx, logger); err != nil {
		return nil, err
	}
	cfg = domainCfg{
		hist: histCfg{
			iiCfg:             iiCfg{salt: salt, dirs: dirs, db: db},
			withLocalityIndex: false, withExistenceIndex: false, compression: CompressNone, historyLargeValues: false,
		},
		restrictSubsetFileDeletions: a.commitmentValuesTransform,
	}
	if a.d[kv.StorageDomain], err = NewDomain(cfg, aggregationStep, "storage", kv.TblStorageKeys, kv.TblStorageVals, kv.TblStorageHistoryKeys, kv.TblStorageHistoryVals, kv.TblStorageIdx, logger); err != nil {
		return nil, err
	}
	cfg = domainCfg{
		hist: histCfg{
			iiCfg:             iiCfg{salt: salt, dirs: dirs, db: db},
			withLocalityIndex: false, withExistenceIndex: false, compression: CompressKeys | CompressVals, historyLargeValues: true,
		},
	}
	if a.d[kv.CodeDomain], err = NewDomain(cfg, aggregationStep, "code", kv.TblCodeKeys, kv.TblCodeVals, kv.TblCodeHistoryKeys, kv.TblCodeHistoryVals, kv.TblCodeIdx, logger); err != nil {
		return nil, err
	}
	cfg = domainCfg{
		hist: histCfg{
			iiCfg:             iiCfg{salt: salt, dirs: dirs, db: db},
			withLocalityIndex: false, withExistenceIndex: false, compression: CompressNone, historyLargeValues: false,
			dontProduceHistoryFiles: true,
		},
		replaceKeysInValues:         a.commitmentValuesTransform,
		restrictSubsetFileDeletions: a.commitmentValuesTransform,
		compress:                    CompressNone,
	}
	if a.d[kv.CommitmentDomain], err = NewDomain(cfg, aggregationStep, "commitment", kv.TblCommitmentKeys, kv.TblCommitmentVals, kv.TblCommitmentHistoryKeys, kv.TblCommitmentHistoryVals, kv.TblCommitmentIdx, logger); err != nil {
		return nil, err
	}
	//cfg = domainCfg{
	//	hist: histCfg{
	//		iiCfg:             iiCfg{salt: salt, dirs: dirs},
	//		withLocalityIndex: false, withExistenceIndex: false, compression: CompressKeys | CompressVals, historyLargeValues: false,
	//	},
	//}
	//if a.d[kv.GasUsedDomain], err = NewDomain(cfg, aggregationStep, "gasused", kv.TblGasUsedKeys, kv.TblGasUsedVals, kv.TblGasUsedHistoryKeys, kv.TblGasUsedVals, kv.TblGasUsedIdx, logger); err != nil {
	//	return nil, err
	//}
	idxCfg := iiCfg{salt: salt, dirs: dirs, db: db}
	if a.logAddrs, err = NewInvertedIndex(idxCfg, aggregationStep, "logaddrs", kv.TblLogAddressKeys, kv.TblLogAddressIdx, false, nil, logger); err != nil {
		return nil, err
	}
	idxCfg = iiCfg{salt: salt, dirs: dirs, db: db}
	if a.logTopics, err = NewInvertedIndex(idxCfg, aggregationStep, "logtopics", kv.TblLogTopicsKeys, kv.TblLogTopicsIdx, false, nil, logger); err != nil {
		return nil, err
	}
	idxCfg = iiCfg{salt: salt, dirs: dirs, db: db}
	if a.tracesFrom, err = NewInvertedIndex(idxCfg, aggregationStep, "tracesfrom", kv.TblTracesFromKeys, kv.TblTracesFromIdx, false, nil, logger); err != nil {
		return nil, err
	}
	idxCfg = iiCfg{salt: salt, dirs: dirs, db: db}
	if a.tracesTo, err = NewInvertedIndex(idxCfg, aggregationStep, "tracesto", kv.TblTracesToKeys, kv.TblTracesToIdx, false, nil, logger); err != nil {
		return nil, err
	}
	a.KeepStepsInDB(1)
	a.recalcMaxTxNum()

	if dbg.NoSync() {
		a.DisableFsync()
	}

	return a, nil
}

// getStateIndicesSalt - try read salt for all indices from DB. Or fall-back to new salt creation.
// if db is Read-Only (for example remote RPCDaemon or utilities) - we will not create new indices - and existing indices have salt in metadata.
func getStateIndicesSalt(baseDir string) (salt *uint32, err error) {
	if dir.FileExist(filepath.Join(baseDir, "salt.txt")) && !dir.FileExist(filepath.Join(baseDir, "salt-state.txt")) {
		_ = os.Rename(filepath.Join(baseDir, "salt.txt"), filepath.Join(baseDir, "salt-state.txt"))
	}
	fpath := filepath.Join(baseDir, "salt-state.txt")
	if !dir.FileExist(fpath) {
		if salt == nil {
			saltV := rand2.Uint32()
			salt = &saltV
		}
		saltBytes := make([]byte, 4)
		binary.BigEndian.PutUint32(saltBytes, *salt)
		if err := dir.WriteFileWithFsync(fpath, saltBytes, os.ModePerm); err != nil {
			return nil, err
		}
	}
	saltBytes, err := os.ReadFile(fpath)
	if err != nil {
		return nil, err
	}
	saltV := binary.BigEndian.Uint32(saltBytes)
	salt = &saltV
	return salt, nil
}

func (a *AggregatorV3) OnFreeze(f OnFreezeFunc) { a.onFreeze = f }
func (a *AggregatorV3) DisableFsync() {
	for _, d := range a.d {
		d.DisableFsync()
	}
	a.logAddrs.DisableFsync()
	a.logTopics.DisableFsync()
	a.tracesFrom.DisableFsync()
	a.tracesTo.DisableFsync()
}

func (a *AggregatorV3) OpenFolder(readonly bool) error {
	a.filesMutationLock.Lock()
	defer a.filesMutationLock.Unlock()
	eg := &errgroup.Group{}
	for _, d := range a.d {
		d := d
		eg.Go(func() error {
			select {
			case <-a.ctx.Done():
				return a.ctx.Err()
			default:
			}
			return d.OpenFolder(readonly)
		})
	}
	eg.Go(func() error { return a.logAddrs.OpenFolder(readonly) })
	eg.Go(func() error { return a.logTopics.OpenFolder(readonly) })
	eg.Go(func() error { return a.tracesFrom.OpenFolder(readonly) })
	eg.Go(func() error { return a.tracesTo.OpenFolder(readonly) })
	if err := eg.Wait(); err != nil {
		return err
	}
	a.recalcMaxTxNum()
	return nil
}

func (a *AggregatorV3) OpenList(files []string, readonly bool) error {
	//log.Warn("[dbg] OpenList", "l", files)

	a.filesMutationLock.Lock()
	defer a.filesMutationLock.Unlock()
	eg := &errgroup.Group{}
	for _, d := range a.d {
		d := d
		eg.Go(func() error { return d.OpenFolder(readonly) })
	}
	eg.Go(func() error { return a.logAddrs.OpenFolder(readonly) })
	eg.Go(func() error { return a.logTopics.OpenFolder(readonly) })
	eg.Go(func() error { return a.tracesFrom.OpenFolder(readonly) })
	eg.Go(func() error { return a.tracesTo.OpenFolder(readonly) })
	if err := eg.Wait(); err != nil {
		return err
	}
	a.recalcMaxTxNum()
	return nil
}

func (a *AggregatorV3) Close() {
	if a.ctxCancel == nil { // invariant: it's safe to call Close multiple times
		return
	}
	a.ctxCancel()
	a.ctxCancel = nil
	a.wg.Wait()

	a.filesMutationLock.Lock()
	defer a.filesMutationLock.Unlock()

	for _, d := range a.d {
		d.Close()
	}
	a.logAddrs.Close()
	a.logTopics.Close()
	a.tracesFrom.Close()
	a.tracesTo.Close()
}

func (a *AggregatorV3) SetCollateAndBuildWorkers(i int) { a.collateAndBuildWorkers = i }
func (a *AggregatorV3) SetMergeWorkers(i int)           { a.mergeWorkers = i }
func (a *AggregatorV3) SetCompressWorkers(i int) {
	for _, d := range a.d {
		d.compressWorkers = i
	}
	a.logAddrs.compressWorkers = i
	a.logTopics.compressWorkers = i
	a.tracesFrom.compressWorkers = i
	a.tracesTo.compressWorkers = i
}

func (a *AggregatorV3) HasBackgroundFilesBuild() bool { return a.ps.Has() }
func (a *AggregatorV3) BackgroundProgress() string    { return a.ps.String() }

func (ac *AggregatorV3Context) Files() []string {
	var res []string
	if ac == nil {
		return res
	}
	for _, d := range ac.d {
		res = append(res, d.Files()...)
	}
	res = append(res, ac.logAddrs.Files()...)
	res = append(res, ac.logTopics.Files()...)
	res = append(res, ac.tracesFrom.Files()...)
	res = append(res, ac.tracesTo.Files()...)
	return res
}
func (a *AggregatorV3) Files() []string {
	ac := a.MakeContext()
	defer ac.Close()
	return ac.Files()
}

func (a *AggregatorV3) BuildOptionalMissedIndicesInBackground(ctx context.Context, workers int) {
	if ok := a.buildingOptionalIndices.CompareAndSwap(false, true); !ok {
		return
	}
	a.wg.Add(1)
	go func() {
		defer a.wg.Done()
		defer a.buildingOptionalIndices.Store(false)
		aggCtx := a.MakeContext()
		defer aggCtx.Close()
		if err := aggCtx.buildOptionalMissedIndices(ctx, workers); err != nil {
			if errors.Is(err, context.Canceled) || errors.Is(err, common2.ErrStopped) {
				return
			}
			log.Warn("[snapshots] BuildOptionalMissedIndicesInBackground", "err", err)
		}
	}()
}

func (a *AggregatorV3) BuildOptionalMissedIndices(ctx context.Context, workers int) error {
	if ok := a.buildingOptionalIndices.CompareAndSwap(false, true); !ok {
		return nil
	}
	defer a.buildingOptionalIndices.Store(false)
	aggCtx := a.MakeContext()
	defer aggCtx.Close()
	if err := aggCtx.buildOptionalMissedIndices(ctx, workers); err != nil {
		if errors.Is(err, context.Canceled) || errors.Is(err, common2.ErrStopped) {
			return nil
		}
		return err
	}
	return nil
}

func (ac *AggregatorV3Context) buildOptionalMissedIndices(ctx context.Context, workers int) error {
	g, ctx := errgroup.WithContext(ctx)
	g.SetLimit(workers)
	ps := background.NewProgressSet()
	for _, d := range ac.d {
		d := d
		if d != nil {
			g.Go(func() error { return d.BuildOptionalMissedIndices(ctx, ps) })
		}
	}
	return g.Wait()
}

func (a *AggregatorV3) BuildMissedIndices(ctx context.Context, workers int) error {
	startIndexingTime := time.Now()
	{
		ps := background.NewProgressSet()

		g, ctx := errgroup.WithContext(ctx)
		g.SetLimit(workers)
		go func() {
			logEvery := time.NewTicker(20 * time.Second)
			defer logEvery.Stop()
			for {
				select {
				case <-ctx.Done():
					return
				case <-logEvery.C:
					var m runtime.MemStats
					dbg.ReadMemStats(&m)
					log.Info("[snapshots] Indexing", "progress", ps.String(), "total-indexing-time", time.Since(startIndexingTime).Round(time.Second).String(), "alloc", common2.ByteCount(m.Alloc), "sys", common2.ByteCount(m.Sys))
				}
			}
		}()
		for _, d := range a.d {
			d.BuildMissedIndices(ctx, g, ps)
		}
		a.logAddrs.BuildMissedIndices(ctx, g, ps)
		a.logTopics.BuildMissedIndices(ctx, g, ps)
		a.tracesFrom.BuildMissedIndices(ctx, g, ps)
		a.tracesTo.BuildMissedIndices(ctx, g, ps)

		if err := g.Wait(); err != nil {
			return err
		}
		if err := a.OpenFolder(true); err != nil {
			return err
		}
	}
	return nil
}

type AggV3Collation struct {
	logAddrs   map[string]*roaring64.Bitmap
	logTopics  map[string]*roaring64.Bitmap
	tracesFrom map[string]*roaring64.Bitmap
	tracesTo   map[string]*roaring64.Bitmap
	accounts   Collation
	storage    Collation
	code       Collation
	commitment Collation
}

func (c AggV3Collation) Close() {
	c.accounts.Close()
	c.storage.Close()
	c.code.Close()
	c.commitment.Close()

	for _, b := range c.logAddrs {
		bitmapdb.ReturnToPool64(b)
	}
	for _, b := range c.logTopics {
		bitmapdb.ReturnToPool64(b)
	}
	for _, b := range c.tracesFrom {
		bitmapdb.ReturnToPool64(b)
	}
	for _, b := range c.tracesTo {
		bitmapdb.ReturnToPool64(b)
	}
}

type AggV3StaticFiles struct {
	d          [kv.DomainLen]StaticFiles
	logAddrs   InvertedFiles
	logTopics  InvertedFiles
	tracesFrom InvertedFiles
	tracesTo   InvertedFiles
}

// CleanupOnError - call it on collation fail. It's closing all files
func (sf AggV3StaticFiles) CleanupOnError() {
	for _, d := range sf.d {
		d.CleanupOnError()
	}
	sf.logAddrs.CleanupOnError()
	sf.logTopics.CleanupOnError()
	sf.tracesFrom.CleanupOnError()
	sf.tracesTo.CleanupOnError()
}

func (a *AggregatorV3) buildFiles(ctx context.Context, step uint64) error {
	a.logger.Debug("[agg] collate and build", "step", step, "collate_workers", a.collateAndBuildWorkers, "merge_workers", a.mergeWorkers, "compress_workers", a.d[kv.AccountsDomain].compressWorkers)

	var (
		logEvery      = time.NewTicker(time.Second * 30)
		txFrom        = a.FirstTxNumOfStep(step)
		txTo          = a.FirstTxNumOfStep(step + 1)
		stepStartedAt = time.Now()

		static          AggV3StaticFiles
		closeCollations = true
		collListMu      = sync.Mutex{}
		collations      = make([]Collation, 0)
	)

	defer logEvery.Stop()
	defer a.needSaveFilesListInDB.Store(true)
	defer a.recalcMaxTxNum()
	defer func() {
		if !closeCollations {
			return
		}
		for _, c := range collations {
			c.Close()
		}
	}()

	g, ctx := errgroup.WithContext(ctx)
	g.SetLimit(a.collateAndBuildWorkers)
	for _, d := range a.d {
		d := d

		a.wg.Add(1)
		g.Go(func() error {
			defer a.wg.Done()

			var collation Collation
			if err := a.db.View(ctx, func(tx kv.Tx) (err error) {
				collation, err = d.collate(ctx, step, txFrom, txTo, tx)
				return err
			}); err != nil {
				return fmt.Errorf("domain collation %q has failed: %w", d.filenameBase, err)
			}
			collListMu.Lock()
			collations = append(collations, collation)
			collListMu.Unlock()

			sf, err := d.buildFiles(ctx, step, collation, a.ps)
			collation.Close()
			if err != nil {
				sf.CleanupOnError()
				return err
			}

			dd, err := kv.String2Domain(d.filenameBase)
			if err != nil {
				return err
			}
			static.d[dd] = sf
			return nil
		})
	}
	closeCollations = false

	// indices are built concurrently
	for _, d := range []*InvertedIndex{a.logTopics, a.logAddrs, a.tracesFrom, a.tracesTo} {
		d := d
		a.wg.Add(1)
		g.Go(func() error {
			defer a.wg.Done()

			var collation map[string]*roaring64.Bitmap
			err := a.db.View(ctx, func(tx kv.Tx) (err error) {
				collation, err = d.collate(ctx, step, tx)
				return err
			})
			if err != nil {
				return fmt.Errorf("index collation %q has failed: %w", d.filenameBase, err)
			}
			sf, err := d.buildFiles(ctx, step, collation, a.ps)
			if err != nil {
				sf.CleanupOnError()
				return err
			}

			switch d.indexKeysTable {
			case kv.TblLogTopicsKeys:
				static.logTopics = sf
			case kv.TblLogAddressKeys:
				static.logAddrs = sf
			case kv.TblTracesFromKeys:
				static.tracesFrom = sf
			case kv.TblTracesToKeys:
				static.tracesTo = sf
			default:
				panic("unknown index " + d.indexKeysTable)
			}
			return nil
		})
	}

	if err := g.Wait(); err != nil {
		static.CleanupOnError()
		return fmt.Errorf("domain collate-build: %w", err)
	}
	mxStepTook.ObserveDuration(stepStartedAt)
	a.integrateFiles(static, txFrom, txTo)
	a.logger.Info("[snapshots] aggregated", "step", step, "took", time.Since(stepStartedAt))

	return nil
}

func (a *AggregatorV3) BuildFiles(toTxNum uint64) (err error) {
	finished := a.BuildFilesInBackground(toTxNum)
	if !(a.buildingFiles.Load() || a.mergeingFiles.Load() || a.buildingOptionalIndices.Load()) {
		return nil
	}

	logEvery := time.NewTicker(20 * time.Second)
	defer logEvery.Stop()
Loop:
	for {
		select {
		case <-a.ctx.Done():
			return a.ctx.Err()
		case <-finished:
			fmt.Println("BuildFiles finished")
			break Loop
		case <-logEvery.C:
			if !(a.buildingFiles.Load() || a.mergeingFiles.Load() || a.buildingOptionalIndices.Load()) {
				break Loop
			}
			if a.HasBackgroundFilesBuild() {
				log.Info("[snapshots] Files build", "progress", a.BackgroundProgress())
			}
		}
	}

	return nil
}

func (a *AggregatorV3) mergeLoopStep(ctx context.Context) (somethingDone bool, err error) {
	a.logger.Debug("[agg] merge", "collate_workers", a.collateAndBuildWorkers, "merge_workers", a.mergeWorkers, "compress_workers", a.d[kv.AccountsDomain].compressWorkers)

	ac := a.MakeContext()
	defer ac.Close()
	mxRunningMerges.Inc()
	defer mxRunningMerges.Dec()

	closeAll := true
	maxSpan := StepsInColdFile * a.StepSize()
	r := ac.findMergeRange(a.minimaxTxNumInFiles.Load(), maxSpan)
	if !r.any() {
		return false, nil
	}

	outs, err := ac.staticFilesInRange(r)
	defer func() {
		if closeAll {
			outs.Close()
		}
	}()
	if err != nil {
		return false, err
	}

	in, err := ac.mergeFiles(ctx, outs, r)
	if err != nil {
		return true, err
	}
	defer func() {
		if closeAll {
			in.Close()
		}
	}()
	ac.integrateMergedFiles(outs, in)
	a.onFreeze(in.FrozenList())
	closeAll = false
	return true, nil
}

func (a *AggregatorV3) MergeLoop(ctx context.Context) error {
	for {
		somethingMerged, err := a.mergeLoopStep(ctx)
		if err != nil {
			return err
		}
		if !somethingMerged {
			return nil
		}
	}
}

func (a *AggregatorV3) integrateFiles(sf AggV3StaticFiles, txNumFrom, txNumTo uint64) {
	a.filesMutationLock.Lock()
	defer a.filesMutationLock.Unlock()
	defer a.needSaveFilesListInDB.Store(true)
	defer a.recalcMaxTxNum()

	for id, d := range a.d {
		d.integrateFiles(sf.d[id], txNumFrom, txNumTo)
	}
	a.logAddrs.integrateFiles(sf.logAddrs, txNumFrom, txNumTo)
	a.logTopics.integrateFiles(sf.logTopics, txNumFrom, txNumTo)
	a.tracesFrom.integrateFiles(sf.tracesFrom, txNumFrom, txNumTo)
	a.tracesTo.integrateFiles(sf.tracesTo, txNumFrom, txNumTo)
}

func (a *AggregatorV3) HasNewFrozenFiles() bool {
	if a == nil {
		return false
	}
	return a.needSaveFilesListInDB.CompareAndSwap(true, false)
}

type flusher interface {
	Flush(ctx context.Context, tx kv.RwTx) error
}

func (ac *AggregatorV3Context) maxTxNumInDomainFiles(cold bool) uint64 {
	return min(
		ac.d[kv.AccountsDomain].maxTxNumInDomainFiles(cold),
		ac.d[kv.CodeDomain].maxTxNumInDomainFiles(cold),
		ac.d[kv.StorageDomain].maxTxNumInDomainFiles(cold),
		ac.d[kv.CommitmentDomain].maxTxNumInDomainFiles(cold),
	)
}

func (ac *AggregatorV3Context) CanPrune(tx kv.Tx, untilTx uint64) bool {
	if dbg.NoPrune() {
		return false
	}
	for _, d := range ac.d {
		if d.CanPruneUntil(tx, untilTx) {
			return true
		}
	}
	return ac.logAddrs.CanPrune(tx) ||
		ac.logTopics.CanPrune(tx) ||
		ac.tracesFrom.CanPrune(tx) ||
		ac.tracesTo.CanPrune(tx)
}

func (ac *AggregatorV3Context) CanUnwindDomainsToBlockNum(tx kv.Tx) (uint64, error) {
	_, histBlockNumProgress, err := rawdbv3.TxNums.FindBlockNum(tx, ac.CanUnwindDomainsToTxNum())
	return histBlockNumProgress, err
}
func (ac *AggregatorV3Context) CanUnwindDomainsToTxNum() uint64 {
	return ac.maxTxNumInDomainFiles(false)
}
func (ac *AggregatorV3Context) MinUnwindDomainsBlockNum(tx kv.Tx) (uint64, error) {
	_, blockNum, err := rawdbv3.TxNums.FindBlockNum(tx, ac.CanUnwindDomainsToTxNum())
	return blockNum, err
}

func (ac *AggregatorV3Context) CanUnwindBeforeBlockNum(blockNum uint64, tx kv.Tx) (uint64, bool, error) {
	unwindToTxNum, err := rawdbv3.TxNums.Max(tx, blockNum)
	if err != nil {
		return 0, false, err
	}

	// not all blocks have commitment
	//fmt.Printf("CanUnwindBeforeBlockNum: blockNum=%d unwindTo=%d\n", blockNum, unwindToTxNum)
	domains, err := NewSharedDomains(tx, ac.a.logger)
	if err != nil {
		return 0, false, err
	}
	defer domains.Close()

	blockNumWithCommitment, _, _, err := domains.LatestCommitmentState(tx, ac.CanUnwindDomainsToTxNum(), unwindToTxNum)
	if err != nil {
		_minBlockNum, _ := ac.MinUnwindDomainsBlockNum(tx)
		return _minBlockNum, false, nil //nolint
	}
	return blockNumWithCommitment, true, nil
}

// PruneSmallBatches is not cancellable, it's over when it's over or failed.
// It fills whole timeout with pruning by small batches (of 100 keys) and making some progress
func (ac *AggregatorV3Context) PruneSmallBatches(ctx context.Context, timeout time.Duration, tx kv.RwTx) (haveMore bool, err error) {
	// On tip-of-chain timeout is about `3sec`
	//  On tip of chain:     must be real-time - prune by small batches and prioritize exact-`timeout`
	//  Not on tip of chain: must be aggressive (prune as much as possible) by bigger batches
	aggressivePrune := timeout >= 1*time.Minute

	var pruneLimit uint64 = 1_000
	var withWarmup bool = false //nolin
	/* disabling this feature for now - seems it doesn't cancel even after prune finished
	if timeout >= 1*time.Minute {
		// start from a bit high limit to give time for warmup
		// will disable warmup after first iteration and will adjust pruneLimit based on `time`
		pruneLimit = 100_000
		withWarmup = true
	}
<<<<<<< HEAD
	withWarmup = false // disabling this feature for now - seems it doesn't cancel even after prune finished
=======
	*/
>>>>>>> 530b2370

	started := time.Now()
	localTimeout := time.NewTicker(timeout)
	defer localTimeout.Stop()
	logPeriod := 30 * time.Second
	logEvery := time.NewTicker(logPeriod)
	defer logEvery.Stop()
	aggLogEvery := time.NewTicker(600 * time.Second) // to hide specific domain/idx logging
	defer aggLogEvery.Stop()

	fullStat := &AggregatorPruneStat{Domains: make(map[string]*DomainPruneStat), Indices: make(map[string]*InvertedIndexPruneStat)}

	for {
		iterationStarted := time.Now()
		// `context.Background()` is important here!
		//     it allows keep DB consistent - prune all keys-related data or noting
		//     can't interrupt by ctrl+c and leave dirt in DB
		stat, err := ac.Prune(context.Background(), tx, pruneLimit, withWarmup, aggLogEvery)
		if err != nil {
			ac.a.logger.Warn("[snapshots] PruneSmallBatches failed", "err", err)
			return false, err
		}
		if stat == nil {
			if fstat := fullStat.String(); fstat != "" {
				ac.a.logger.Info("[snapshots] PruneSmallBatches finished", "took", time.Since(started).String(), "stat", fstat)
			}
			return false, nil
		}
		fullStat.Accumulate(stat)

		withWarmup = false // warmup once is enough

		if aggressivePrune {
			took := time.Since(iterationStarted)
			if took < 2*time.Second {
				pruneLimit *= 10
			}
			if took > logPeriod {
				pruneLimit /= 10
			}
		}

		select {
		case <-localTimeout.C: //must be first to improve responsivness
			return true, nil
		case <-logEvery.C:
			ac.a.logger.Info("[snapshots] pruning state",
				"until commit", time.Until(started.Add(timeout)).String(),
				"pruneLimit", pruneLimit,
				"aggregatedStep", (ac.maxTxNumInDomainFiles(false)-1)/ac.a.StepSize(),
				"stepsRangeInDB", ac.a.StepsRangeInDBAsStr(tx),
				"pruned", fullStat.String(),
			)
		case <-ctx.Done():
			return false, ctx.Err()
		default:
		}
	}
}

func (a *AggregatorV3) StepsRangeInDBAsStr(tx kv.Tx) string {
	steps := make([]string, 0, kv.DomainLen+4)
	for _, d := range a.d {
		steps = append(steps, d.stepsRangeInDBAsStr(tx))
	}
	steps = append(steps,
		a.logAddrs.stepsRangeInDBAsStr(tx),
		a.logTopics.stepsRangeInDBAsStr(tx),
		a.tracesFrom.stepsRangeInDBAsStr(tx),
		a.tracesTo.stepsRangeInDBAsStr(tx),
	)
	return strings.Join(steps, ", ")
}

type AggregatorPruneStat struct {
	Domains map[string]*DomainPruneStat
	Indices map[string]*InvertedIndexPruneStat
}

func (as *AggregatorPruneStat) String() string {
	if as == nil {
		return ""
	}
	names := make([]string, 0)
	for k := range as.Domains {
		names = append(names, k)
	}

	sort.Slice(names, func(i, j int) bool { return names[i] < names[j] })

	var sb strings.Builder
	for _, d := range names {
		v, ok := as.Domains[d]
		if ok && v != nil {
			sb.WriteString(fmt.Sprintf("%s| %s; ", d, v.String()))
		}
	}
	names = names[:0]
	for k := range as.Indices {
		names = append(names, k)
	}
	sort.Slice(names, func(i, j int) bool { return names[i] < names[j] })

	for _, d := range names {
		v, ok := as.Indices[d]
		if ok && v != nil {
			sb.WriteString(fmt.Sprintf("%s| %s; ", d, v.String()))
		}
	}
	return strings.TrimSuffix(sb.String(), "; ")
}

func (as *AggregatorPruneStat) Accumulate(other *AggregatorPruneStat) {
	for k, v := range other.Domains {
		if _, ok := as.Domains[k]; !ok {
			as.Domains[k] = v
		} else {
			as.Domains[k].Accumulate(v)
		}
	}
	for k, v := range other.Indices {
		if _, ok := as.Indices[k]; !ok {
			as.Indices[k] = v
		} else {
			as.Indices[k].Accumulate(v)
		}
	}
}

func (ac *AggregatorV3Context) Prune(ctx context.Context, tx kv.RwTx, limit uint64, withWarmup bool, logEvery *time.Ticker) (*AggregatorPruneStat, error) {
	defer mxPruneTookAgg.ObserveDuration(time.Now())

	if limit == 0 {
		limit = uint64(math2.MaxUint64)
	}

	var txFrom, step uint64 // txFrom is always 0 to avoid dangling keys in indices/hist
	txTo := ac.a.minimaxTxNumInFiles.Load()
	if txTo > 0 {
		// txTo is first txNum in next step, has to go 1 tx behind to get correct step number
		step = (txTo - 1) / ac.a.StepSize()
	}

	if txFrom == txTo || !ac.CanPrune(tx, txTo) {
		return nil, nil
	}

	if logEvery == nil {
		logEvery = time.NewTicker(30 * time.Second)
		defer logEvery.Stop()
	}
	//ac.a.logger.Info("aggregator prune", "step", step,
	//	"txn_range", fmt.Sprintf("[%d,%d)", txFrom, txTo), "limit", limit,
	//	/*"stepsLimit", limit/ac.a.aggregationStep,*/ "stepsRangeInDB", ac.a.StepsRangeInDBAsStr(tx))
	aggStat := &AggregatorPruneStat{Domains: make(map[string]*DomainPruneStat), Indices: make(map[string]*InvertedIndexPruneStat)}
	for id, d := range ac.d {
		var err error
		aggStat.Domains[ac.d[id].d.filenameBase], err = d.Prune(ctx, tx, step, txFrom, txTo, limit, withWarmup, logEvery)
		if err != nil {
			return aggStat, err
		}
	}
	lap, err := ac.logAddrs.Prune(ctx, tx, txFrom, txTo, limit, logEvery, false, withWarmup, nil)
	if err != nil {
		return nil, err
	}
	ltp, err := ac.logTopics.Prune(ctx, tx, txFrom, txTo, limit, logEvery, false, withWarmup, nil)
	if err != nil {
		return nil, err
	}
	tfp, err := ac.tracesFrom.Prune(ctx, tx, txFrom, txTo, limit, logEvery, false, withWarmup, nil)
	if err != nil {
		return nil, err
	}
	ttp, err := ac.tracesTo.Prune(ctx, tx, txFrom, txTo, limit, logEvery, false, withWarmup, nil)
	if err != nil {
		return nil, err
	}
	aggStat.Indices[ac.logAddrs.ii.filenameBase] = lap
	aggStat.Indices[ac.logTopics.ii.filenameBase] = ltp
	aggStat.Indices[ac.tracesFrom.ii.filenameBase] = tfp
	aggStat.Indices[ac.tracesTo.ii.filenameBase] = ttp

	return aggStat, nil
}

func (ac *AggregatorV3Context) LogStats(tx kv.Tx, tx2block func(endTxNumMinimax uint64) uint64) {
	maxTxNum := ac.maxTxNumInDomainFiles(false)
	if maxTxNum == 0 {
		return
	}

	domainBlockNumProgress := tx2block(maxTxNum)
	str := make([]string, 0, len(ac.d[kv.AccountsDomain].files))
	for _, item := range ac.d[kv.AccountsDomain].files {
		bn := tx2block(item.endTxNum)
		str = append(str, fmt.Sprintf("%d=%dK", item.endTxNum/ac.a.StepSize(), bn/1_000))
	}
	//str2 := make([]string, 0, len(ac.storage.files))
	//for _, item := range ac.storage.files {
	//	str2 = append(str2, fmt.Sprintf("%s:%dm", item.src.decompressor.FileName(), item.src.decompressor.Count()/1_000_000))
	//}
	//for _, item := range ac.commitment.files {
	//	bn := tx2block(item.endTxNum) / 1_000
	//	str2 = append(str2, fmt.Sprintf("%s:%dK", item.src.decompressor.FileName(), bn))
	//}
	var lastCommitmentBlockNum, lastCommitmentTxNum uint64
	if len(ac.d[kv.CommitmentDomain].files) > 0 {
		lastCommitmentTxNum = ac.d[kv.CommitmentDomain].files[len(ac.d[kv.CommitmentDomain].files)-1].endTxNum
		lastCommitmentBlockNum = tx2block(lastCommitmentTxNum)
	}
	firstHistoryIndexBlockInDB := tx2block(ac.d[kv.AccountsDomain].d.FirstStepInDB(tx) * ac.a.StepSize())
	var m runtime.MemStats
	dbg.ReadMemStats(&m)
	log.Info("[snapshots] History Stat",
		"blocks", fmt.Sprintf("%dk", (domainBlockNumProgress+1)/1000),
		"txs", fmt.Sprintf("%dm", ac.a.minimaxTxNumInFiles.Load()/1_000_000),
		"txNum2blockNum", strings.Join(str, ","),
		"first_history_idx_in_db", firstHistoryIndexBlockInDB,
		"last_comitment_block", lastCommitmentBlockNum,
		"last_comitment_tx_num", lastCommitmentTxNum,
		//"cnt_in_files", strings.Join(str2, ","),
		//"used_files", strings.Join(ac.Files(), ","),
		"alloc", common2.ByteCount(m.Alloc), "sys", common2.ByteCount(m.Sys))

}

func (a *AggregatorV3) EndTxNumNoCommitment() uint64 {
	return min(
		a.d[kv.AccountsDomain].endTxNumMinimax(),
		a.d[kv.StorageDomain].endTxNumMinimax(),
		a.d[kv.CodeDomain].endTxNumMinimax())
}

func (a *AggregatorV3) EndTxNumMinimax() uint64 { return a.minimaxTxNumInFiles.Load() }
func (a *AggregatorV3) FilesAmount() (res []int) {
	for _, d := range a.d {
		res = append(res, d.files.Len())
	}
	return append(res,
		a.tracesFrom.files.Len(),
		a.tracesTo.files.Len(),
		a.logAddrs.files.Len(),
		a.logTopics.files.Len(),
	)
}

func FirstTxNumOfStep(step, size uint64) uint64 {
	return step * size
}

func LastTxNumOfStep(step, size uint64) uint64 {
	return FirstTxNumOfStep(step+1, size) - 1
}

// FirstTxNumOfStep returns txStepBeginning of given step.
// Step 0 is a range [0, stepSize).
// To prune step needed to fully Prune range [txStepBeginning, txNextStepBeginning)
func (a *AggregatorV3) FirstTxNumOfStep(step uint64) uint64 { // could have some smaller steps to prune// could have some smaller steps to prune
	return FirstTxNumOfStep(step, a.StepSize())
}

func (a *AggregatorV3) EndTxNumDomainsFrozen() uint64 {
	return min(
		a.d[kv.AccountsDomain].endIndexedTxNumMinimax(true),
		a.d[kv.StorageDomain].endIndexedTxNumMinimax(true),
		a.d[kv.CodeDomain].endIndexedTxNumMinimax(true),
		a.d[kv.CommitmentDomain].endIndexedTxNumMinimax(true),
	)
}

func (a *AggregatorV3) recalcMaxTxNum() {
	min := a.d[kv.AccountsDomain].endTxNumMinimax()
	if txNum := a.d[kv.StorageDomain].endTxNumMinimax(); txNum < min {
		min = txNum
	}
	if txNum := a.d[kv.CodeDomain].endTxNumMinimax(); txNum < min {
		min = txNum
	}
	if txNum := a.d[kv.CommitmentDomain].endTxNumMinimax(); txNum < min {
		min = txNum
	}
	if txNum := a.logAddrs.endTxNumMinimax(); txNum < min {
		min = txNum
	}
	if txNum := a.logTopics.endTxNumMinimax(); txNum < min {
		min = txNum
	}
	if txNum := a.tracesFrom.endTxNumMinimax(); txNum < min {
		min = txNum
	}
	if txNum := a.tracesTo.endTxNumMinimax(); txNum < min {
		min = txNum
	}
	a.minimaxTxNumInFiles.Store(min)
}

type RangesV3 struct {
	d                    [kv.DomainLen]DomainRanges
	logTopicsStartTxNum  uint64
	logAddrsEndTxNum     uint64
	logAddrsStartTxNum   uint64
	logTopicsEndTxNum    uint64
	tracesFromStartTxNum uint64
	tracesFromEndTxNum   uint64
	tracesToStartTxNum   uint64
	tracesToEndTxNum     uint64
	logAddrs             bool
	logTopics            bool
	tracesFrom           bool
	tracesTo             bool
}

func (r RangesV3) String() string {
	ss := []string{}
	for _, d := range r.d {
		if d.any() {
			ss = append(ss, fmt.Sprintf("%s(%s)", d.name, d.String()))
		}
	}
	if r.logAddrs {
		ss = append(ss, fmt.Sprintf("logAddr=%d-%d", r.logAddrsStartTxNum/r.d[kv.AccountsDomain].aggStep, r.logAddrsEndTxNum/r.d[kv.AccountsDomain].aggStep))
	}
	if r.logTopics {
		ss = append(ss, fmt.Sprintf("logTopic=%d-%d", r.logTopicsStartTxNum/r.d[kv.AccountsDomain].aggStep, r.logTopicsEndTxNum/r.d[kv.AccountsDomain].aggStep))
	}
	if r.tracesFrom {
		ss = append(ss, fmt.Sprintf("traceFrom=%d-%d", r.tracesFromStartTxNum/r.d[kv.AccountsDomain].aggStep, r.tracesFromEndTxNum/r.d[kv.AccountsDomain].aggStep))
	}
	if r.tracesTo {
		ss = append(ss, fmt.Sprintf("traceTo=%d-%d", r.tracesToStartTxNum/r.d[kv.AccountsDomain].aggStep, r.tracesToEndTxNum/r.d[kv.AccountsDomain].aggStep))
	}
	return strings.Join(ss, ", ")
}
func (r RangesV3) any() bool {
	for _, d := range r.d {
		if d.any() {
			return true
		}
	}
	return r.logAddrs || r.logTopics || r.tracesFrom || r.tracesTo
}

func (ac *AggregatorV3Context) findMergeRange(maxEndTxNum, maxSpan uint64) RangesV3 {
	var r RangesV3
	for id, d := range ac.d {
		r.d[id] = d.findMergeRange(maxEndTxNum, maxSpan)
	}
	r.logAddrs, r.logAddrsStartTxNum, r.logAddrsEndTxNum = ac.logAddrs.findMergeRange(maxEndTxNum, maxSpan)
	r.logTopics, r.logTopicsStartTxNum, r.logTopicsEndTxNum = ac.logTopics.findMergeRange(maxEndTxNum, maxSpan)
	r.tracesFrom, r.tracesFromStartTxNum, r.tracesFromEndTxNum = ac.tracesFrom.findMergeRange(maxEndTxNum, maxSpan)
	r.tracesTo, r.tracesToStartTxNum, r.tracesToEndTxNum = ac.tracesTo.findMergeRange(maxEndTxNum, maxSpan)
	//log.Info(fmt.Sprintf("findMergeRange(%d, %d)=%s\n", maxEndTxNum/ac.a.aggregationStep, maxSpan/ac.a.aggregationStep, r))
	return r
}

type SelectedStaticFilesV3 struct {
	d           [kv.DomainLen][]*filesItem
	dHist       [kv.DomainLen][]*filesItem
	dIdx        [kv.DomainLen][]*filesItem
	logTopics   []*filesItem
	tracesTo    []*filesItem
	tracesFrom  []*filesItem
	logAddrs    []*filesItem
	dI          [kv.DomainLen]int
	logAddrsI   int
	logTopicsI  int
	tracesFromI int
	tracesToI   int
}

func (sf SelectedStaticFilesV3) Close() {
	clist := make([][]*filesItem, 0, kv.DomainLen+4)
	for id := range sf.d {
		clist = append(clist, sf.d[id], sf.dIdx[id], sf.dHist[id])
	}

	clist = append(clist, sf.logAddrs, sf.logTopics, sf.tracesFrom, sf.tracesTo)
	for _, group := range clist {
		for _, item := range group {
			if item != nil {
				if item.decompressor != nil {
					item.decompressor.Close()
				}
				if item.index != nil {
					item.index.Close()
				}
			}
		}
	}
}

func (ac *AggregatorV3Context) staticFilesInRange(r RangesV3) (sf SelectedStaticFilesV3, err error) {
	for id := range ac.d {
		if r.d[id].any() {
			sf.d[id], sf.dIdx[id], sf.dHist[id], sf.dI[id] = ac.d[id].staticFilesInRange(r.d[id])

		}
	}
	if r.logAddrs {
		sf.logAddrs, sf.logAddrsI = ac.logAddrs.staticFilesInRange(r.logAddrsStartTxNum, r.logAddrsEndTxNum)
	}
	if r.logTopics {
		sf.logTopics, sf.logTopicsI = ac.logTopics.staticFilesInRange(r.logTopicsStartTxNum, r.logTopicsEndTxNum)
	}
	if r.tracesFrom {
		sf.tracesFrom, sf.tracesFromI = ac.tracesFrom.staticFilesInRange(r.tracesFromStartTxNum, r.tracesFromEndTxNum)
	}
	if r.tracesTo {
		sf.tracesTo, sf.tracesToI = ac.tracesTo.staticFilesInRange(r.tracesToStartTxNum, r.tracesToEndTxNum)
	}
	return sf, err
}

type MergedFilesV3 struct {
	d          [kv.DomainLen]*filesItem
	dHist      [kv.DomainLen]*filesItem
	dIdx       [kv.DomainLen]*filesItem
	logAddrs   *filesItem
	logTopics  *filesItem
	tracesFrom *filesItem
	tracesTo   *filesItem
}

func (mf MergedFilesV3) FrozenList() (frozen []string) {
	for id, d := range mf.d {
		if d == nil {
			continue
		}
		frozen = append(frozen, d.decompressor.FileName())

		if mf.dHist[id] != nil && mf.dHist[id].frozen {
			frozen = append(frozen, mf.dHist[id].decompressor.FileName())
		}
		if mf.dIdx[id] != nil && mf.dIdx[id].frozen {
			frozen = append(frozen, mf.dIdx[id].decompressor.FileName())
		}
	}

	if mf.logAddrs != nil && mf.logAddrs.frozen {
		frozen = append(frozen, mf.logAddrs.decompressor.FileName())
	}
	if mf.logTopics != nil && mf.logTopics.frozen {
		frozen = append(frozen, mf.logTopics.decompressor.FileName())
	}
	if mf.tracesFrom != nil && mf.tracesFrom.frozen {
		frozen = append(frozen, mf.tracesFrom.decompressor.FileName())
	}
	if mf.tracesTo != nil && mf.tracesTo.frozen {
		frozen = append(frozen, mf.tracesTo.decompressor.FileName())
	}
	return frozen
}
func (mf MergedFilesV3) Close() {
	clist := make([]*filesItem, 0, kv.DomainLen+4)
	for id := range mf.d {
		clist = append(clist, mf.d[id], mf.dHist[id], mf.dIdx[id])
	}
	clist = append(clist, mf.logAddrs, mf.logTopics, mf.tracesFrom, mf.tracesTo)

	for _, item := range clist {
		if item != nil {
			if item.decompressor != nil {
				item.decompressor.Close()
			}
			if item.index != nil {
				item.index.Close()
			}
		}
	}
}

// SqueezeCommitmentFiles should be called only when NO EXECUTION is running.
// Removes commitment files and suppose following aggregator shutdown and restart  (to integrate new files and rebuild indexes)
func (ac *AggregatorV3Context) SqueezeCommitmentFiles() error {
	if !ac.a.commitmentValuesTransform {
		return nil
	}

	commitment := ac.d[kv.CommitmentDomain]
	accounts := ac.d[kv.AccountsDomain]
	storage := ac.d[kv.StorageDomain]

	// oh, again accessing domain.files directly, again and again..
	accountFiles := accounts.d.files.Items()
	storageFiles := storage.d.files.Items()
	commitFiles := commitment.d.files.Items()

	getSizeDelta := func(a, b string) (datasize.ByteSize, float32, error) {
		ai, err := os.Stat(a)
		if err != nil {
			return 0, 0, err
		}
		bi, err := os.Stat(b)
		if err != nil {
			return 0, 0, err
		}
		return datasize.ByteSize(ai.Size()) - datasize.ByteSize(bi.Size()), 100.0 * (float32(ai.Size()-bi.Size()) / float32(ai.Size())), nil
	}

	var (
		obsoleteFiles  []string
		temporalFiles  []string
		processedFiles int
		ai, si         int
		sizeDelta      = datasize.B
		sqExt          = ".squeezed"
	)
	logEvery := time.NewTicker(30 * time.Second)
	defer logEvery.Stop()

	for ci := 0; ci < len(commitFiles); ci++ {
		cf := commitFiles[ci]
		for ai = 0; ai < len(accountFiles); ai++ {
			if accountFiles[ai].startTxNum == cf.startTxNum && accountFiles[ai].endTxNum == cf.endTxNum {
				break
			}
		}
		for si = 0; si < len(storageFiles); si++ {
			if storageFiles[si].startTxNum == cf.startTxNum && storageFiles[si].endTxNum == cf.endTxNum {
				break
			}
		}
		if ai == len(accountFiles) || si == len(storageFiles) {
			log.Info("SqueezeCommitmentFiles: commitment file has no corresponding account or storage file", "commitment", cf.decompressor.FileName())
			continue
		}
		af, sf := accountFiles[ai], storageFiles[si]

		err := func() error {
			log.Info("SqueezeCommitmentFiles: file start", "original", cf.decompressor.FileName(),
				"progress", fmt.Sprintf("%d/%d", ci+1, len(accountFiles)))

			originalPath := cf.decompressor.FilePath()
			squeezedTmpPath := originalPath + sqExt + ".tmp"
			squeezedCompr, err := seg.NewCompressor(context.Background(), "squeeze", squeezedTmpPath, ac.a.dirs.Tmp,
				seg.MinPatternScore, commitment.d.compressWorkers, log.LvlTrace, commitment.d.logger)

			if err != nil {
				return err
			}
			defer squeezedCompr.Close()

			cf.decompressor.EnableReadAhead()
			defer cf.decompressor.DisableReadAhead()
			reader := NewArchiveGetter(cf.decompressor.MakeGetter(), commitment.d.compression)
			reader.Reset(0)

			writer := NewArchiveWriter(squeezedCompr, commitment.d.compression)
			vt := commitment.commitmentValTransformDomain(accounts, storage, af, sf)

			i := 0
			for reader.HasNext() {
				k, _ := reader.Next(nil)
				v, _ := reader.Next(nil)
				i += 2

				if k == nil {
					// nil keys are not supported for domains
					continue
				}

				if !bytes.Equal(k, keyCommitmentState) {
					v, err = vt(v, af.startTxNum, af.endTxNum)
					if err != nil {
						return fmt.Errorf("failed to transform commitment value: %w", err)
					}
				}
				if err = writer.AddWord(k); err != nil {
					return fmt.Errorf("write key word: %w", err)
				}
				if err = writer.AddWord(v); err != nil {
					return fmt.Errorf("write value word: %w", err)
				}

				select {
				case <-logEvery.C:
					log.Info("SqueezeCommitmentFiles", "file", cf.decompressor.FileName(), "k", fmt.Sprintf("%x", k),
						"progress", fmt.Sprintf("%d/%d", i, cf.decompressor.Count()))
				default:
				}
			}

			if err = writer.Compress(); err != nil {
				return err
			}
			writer.Close()

			squeezedPath := originalPath + sqExt
			if err = os.Rename(squeezedTmpPath, squeezedPath); err != nil {
				return err
			}
			temporalFiles = append(temporalFiles, squeezedPath)

			delta, deltaP, err := getSizeDelta(originalPath, squeezedPath)
			if err != nil {
				return err
			}
			sizeDelta += delta

			log.Info("SqueezeCommitmentFiles: file done", "original", filepath.Base(originalPath),
				"sizeDelta", fmt.Sprintf("%s (%.1f%%)", delta.HR(), deltaP))

			fromStep, toStep := af.startTxNum/ac.a.StepSize(), af.endTxNum/ac.a.StepSize()

			// need to remove all indexes for commitment file as well
			obsoleteFiles = append(obsoleteFiles,
				originalPath,
				commitment.d.kvBtFilePath(fromStep, toStep),
				commitment.d.kvAccessorFilePath(fromStep, toStep),
				commitment.d.kvExistenceIdxFilePath(fromStep, toStep),
			)
			processedFiles++
			return nil
		}()
		if err != nil {
			return fmt.Errorf("failed to squeeze commitment file %q: %w", cf.decompressor.FileName(), err)
		}
	}

	log.Info("SqueezeCommitmentFiles: squeezed files has been produced, removing obsolete files",
		"toRemove", len(obsoleteFiles), "processed", fmt.Sprintf("%d/%d", processedFiles, len(commitFiles)))
	for _, path := range obsoleteFiles {
		if err := os.Remove(path); err != nil && !errors.Is(err, os.ErrNotExist) {
			return err
		}
		log.Debug("SqueezeCommitmentFiles: obsolete file removal", "path", path)
	}
	log.Info("SqueezeCommitmentFiles: indices removed, renaming temporal files ")

	for _, path := range temporalFiles {
		if err := os.Rename(path, strings.TrimSuffix(path, sqExt)); err != nil {
			return err
		}
		log.Debug("SqueezeCommitmentFiles: temporal file renaming", "path", path)
	}
	log.Info("SqueezeCommitmentFiles: done", "sizeDelta", sizeDelta.HR(), "files", len(accountFiles))

	return nil
}

func (ac *AggregatorV3Context) mergeFiles(ctx context.Context, files SelectedStaticFilesV3, r RangesV3) (MergedFilesV3, error) {
	var mf MergedFilesV3
	g, ctx := errgroup.WithContext(ctx)
	g.SetLimit(ac.a.mergeWorkers)
	closeFiles := true
	defer func() {
		if closeFiles {
			mf.Close()
		}
	}()

	ac.a.logger.Info(fmt.Sprintf("[snapshots] merge state %s", r.String()))

	accStorageMerged := new(sync.WaitGroup)

	for id := range ac.d {
		id := id
		if r.d[id].any() {
			kid := kv.Domain(id)
			if ac.a.commitmentValuesTransform && (kid == kv.AccountsDomain || kid == kv.StorageDomain) {
				accStorageMerged.Add(1)
			}

			g.Go(func() (err error) {
				var vt valueTransformer
				if ac.a.commitmentValuesTransform && kid == kv.CommitmentDomain {
					ac.a.d[kv.AccountsDomain].restrictSubsetFileDeletions = true
					ac.a.d[kv.StorageDomain].restrictSubsetFileDeletions = true
					ac.a.d[kv.CommitmentDomain].restrictSubsetFileDeletions = true

					accStorageMerged.Wait()

					vt = ac.d[kv.CommitmentDomain].commitmentValTransformDomain(ac.d[kv.AccountsDomain], ac.d[kv.StorageDomain],
						mf.d[kv.AccountsDomain], mf.d[kv.StorageDomain])
				}

				mf.d[id], mf.dIdx[id], mf.dHist[id], err = ac.d[id].mergeFiles(ctx, files.d[id], files.dIdx[id], files.dHist[id], r.d[id], vt, ac.a.ps)
				if ac.a.commitmentValuesTransform {
					if kid == kv.AccountsDomain || kid == kv.StorageDomain {
						accStorageMerged.Done()
					}
					if err == nil && kid == kv.CommitmentDomain {
						ac.a.d[kv.AccountsDomain].restrictSubsetFileDeletions = false
						ac.a.d[kv.StorageDomain].restrictSubsetFileDeletions = false
						ac.a.d[kv.CommitmentDomain].restrictSubsetFileDeletions = false
					}
				}
				return err
			})
		}
	}

	if r.logAddrs {
		g.Go(func() error {
			var err error
			mf.logAddrs, err = ac.logAddrs.mergeFiles(ctx, files.logAddrs, r.logAddrsStartTxNum, r.logAddrsEndTxNum, ac.a.ps)
			return err
		})
	}
	if r.logTopics {
		g.Go(func() error {
			var err error
			mf.logTopics, err = ac.logTopics.mergeFiles(ctx, files.logTopics, r.logTopicsStartTxNum, r.logTopicsEndTxNum, ac.a.ps)
			return err
		})
	}
	if r.tracesFrom {
		g.Go(func() error {
			var err error
			mf.tracesFrom, err = ac.tracesFrom.mergeFiles(ctx, files.tracesFrom, r.tracesFromStartTxNum, r.tracesFromEndTxNum, ac.a.ps)
			return err
		})
	}
	if r.tracesTo {
		g.Go(func() error {
			var err error
			mf.tracesTo, err = ac.tracesTo.mergeFiles(ctx, files.tracesTo, r.tracesToStartTxNum, r.tracesToEndTxNum, ac.a.ps)
			return err
		})
	}
	err := g.Wait()
	if err == nil {
		closeFiles = false
		ac.a.logger.Info(fmt.Sprintf("[snapshots] state merge done %s", r.String()))
	} else {
		ac.a.logger.Warn(fmt.Sprintf("[snapshots] state merge failed err=%v %s", err, r.String()))
	}
	return mf, err
}

func (ac *AggregatorV3Context) integrateMergedFiles(outs SelectedStaticFilesV3, in MergedFilesV3) (frozen []string) {
	ac.a.filesMutationLock.Lock()
	defer ac.a.filesMutationLock.Unlock()
	defer ac.a.needSaveFilesListInDB.Store(true)
	defer ac.a.recalcMaxTxNum()

	for id, d := range ac.a.d {
		d.integrateMergedFiles(outs.d[id], outs.dIdx[id], outs.dHist[id], in.d[id], in.dIdx[id], in.dHist[id])
	}

	ac.a.logAddrs.integrateMergedFiles(outs.logAddrs, in.logAddrs)
	ac.a.logTopics.integrateMergedFiles(outs.logTopics, in.logTopics)
	ac.a.tracesFrom.integrateMergedFiles(outs.tracesFrom, in.tracesFrom)
	ac.a.tracesTo.integrateMergedFiles(outs.tracesTo, in.tracesTo)
	ac.cleanAfterMerge(in)
	return frozen
}
func (ac *AggregatorV3Context) cleanAfterMerge(in MergedFilesV3) {
	for id, d := range ac.d {
		d.cleanAfterMerge(in.d[id], in.dHist[id], in.dIdx[id])
	}
	ac.logAddrs.cleanAfterMerge(in.logAddrs)
	ac.logTopics.cleanAfterMerge(in.logTopics)
	ac.tracesFrom.cleanAfterMerge(in.tracesFrom)
	ac.tracesTo.cleanAfterMerge(in.tracesTo)
}

// KeepStepsInDB - usually equal to one a.aggregationStep, but when we exec blocks from snapshots
// we can set it to 0, because no re-org on this blocks are possible
func (a *AggregatorV3) KeepStepsInDB(steps uint64) *AggregatorV3 {
	a.keepInDB = a.FirstTxNumOfStep(steps)
	for _, d := range a.d {
		if d == nil {
			continue
		}
		if d.History.dontProduceFiles {
			d.History.keepTxInDB = a.keepInDB
		}
	}

	return a
}

func (a *AggregatorV3) SetSnapshotBuildSema(semaphore *semaphore.Weighted) {
	a.snapshotBuildSema = semaphore
}

// Returns channel which is closed when aggregation is done
func (a *AggregatorV3) BuildFilesInBackground(txNum uint64) chan struct{} {
	fin := make(chan struct{})

	if (txNum + 1) <= a.minimaxTxNumInFiles.Load()+a.keepInDB {
		close(fin)
		return fin
	}

	if ok := a.buildingFiles.CompareAndSwap(false, true); !ok {
		close(fin)
		return fin
	}

	step := a.minimaxTxNumInFiles.Load() / a.StepSize()
	a.wg.Add(1)
	go func() {
		defer a.wg.Done()
		defer a.buildingFiles.Store(false)

		if a.snapshotBuildSema != nil {
			//we are inside own goroutine - it's fine to block here
			if err := a.snapshotBuildSema.Acquire(a.ctx, 1); err != nil {
				log.Warn("[snapshots] buildFilesInBackground", "err", err)
				return //nolint
			}
			defer a.snapshotBuildSema.Release(1)
		}

		// check if db has enough data (maybe we didn't commit them yet or all keys are unique so history is empty)
		lastInDB := lastIdInDB(a.db, a.d[kv.AccountsDomain])
		hasData := lastInDB > step // `step` must be fully-written - means `step+1` records must be visible
		if !hasData {
			close(fin)
			return
		}

		// trying to create as much small-step-files as possible:
		// - to reduce amount of small merges
		// - to remove old data from db as early as possible
		// - during files build, may happen commit of new data. on each loop step getting latest id in db
		for ; step < lastIdInDB(a.db, a.d[kv.AccountsDomain]); step++ { //`step` must be fully-written - means `step+1` records must be visible
			if err := a.buildFiles(a.ctx, step); err != nil {
				if errors.Is(err, context.Canceled) || errors.Is(err, common2.ErrStopped) {
					close(fin)
					return
				}
				log.Warn("[snapshots] buildFilesInBackground", "err", err)
				break
			}
		}
		a.BuildOptionalMissedIndicesInBackground(a.ctx, 1)

		if dbg.NoMerge() {
			close(fin)
			return
		}
		if ok := a.mergeingFiles.CompareAndSwap(false, true); !ok {
			close(fin)
			return
		}
		a.wg.Add(1)
		go func() {
			defer a.wg.Done()
			defer a.mergeingFiles.Store(false)

			//TODO: merge must have own semphore

			defer func() { close(fin) }()
			if err := a.MergeLoop(a.ctx); err != nil {
				if errors.Is(err, context.Canceled) || errors.Is(err, common2.ErrStopped) {
					return
				}
				log.Warn("[snapshots] merge", "err", err)
			}

			a.BuildOptionalMissedIndicesInBackground(a.ctx, 1)
		}()
	}()
	return fin
}

func (ac *AggregatorV3Context) IndexRange(name kv.InvertedIdx, k []byte, fromTs, toTs int, asc order.By, limit int, tx kv.Tx) (timestamps iter.U64, err error) {
	switch name {
	case kv.AccountsHistoryIdx:
		return ac.d[kv.AccountsDomain].hc.IdxRange(k, fromTs, toTs, asc, limit, tx)
	case kv.StorageHistoryIdx:
		return ac.d[kv.StorageDomain].hc.IdxRange(k, fromTs, toTs, asc, limit, tx)
	case kv.CodeHistoryIdx:
		return ac.d[kv.CodeDomain].hc.IdxRange(k, fromTs, toTs, asc, limit, tx)
	case kv.CommitmentHistoryIdx:
		return ac.d[kv.StorageDomain].hc.IdxRange(k, fromTs, toTs, asc, limit, tx)
	//case kv.GasusedHistoryIdx:
	//	return ac.d[kv.GasUsedDomain].hc.IdxRange(k, fromTs, toTs, asc, limit, tx)
	case kv.LogTopicIdx:
		return ac.logTopics.IdxRange(k, fromTs, toTs, asc, limit, tx)
	case kv.LogAddrIdx:
		return ac.logAddrs.IdxRange(k, fromTs, toTs, asc, limit, tx)
	case kv.TracesFromIdx:
		return ac.tracesFrom.IdxRange(k, fromTs, toTs, asc, limit, tx)
	case kv.TracesToIdx:
		return ac.tracesTo.IdxRange(k, fromTs, toTs, asc, limit, tx)
	default:
		return nil, fmt.Errorf("unexpected history name: %s", name)
	}
}

// -- range end

func (ac *AggregatorV3Context) HistoryGet(name kv.History, key []byte, ts uint64, tx kv.Tx) (v []byte, ok bool, err error) {
	switch name {
	case kv.AccountsHistory:
		v, ok, err = ac.d[kv.AccountsDomain].hc.GetNoStateWithRecent(key, ts, tx)
		if err != nil {
			return nil, false, err
		}
		if !ok || len(v) == 0 {
			return v, ok, nil
		}
		return v, true, nil
	case kv.StorageHistory:
		return ac.d[kv.StorageDomain].hc.GetNoStateWithRecent(key, ts, tx)
	case kv.CodeHistory:
		return ac.d[kv.CodeDomain].hc.GetNoStateWithRecent(key, ts, tx)
	case kv.CommitmentHistory:
		return ac.d[kv.CommitmentDomain].hc.GetNoStateWithRecent(key, ts, tx)
	//case kv.GasUsedHistory:
	//	return ac.d[kv.GasUsedDomain].hc.GetNoStateWithRecent(key, ts, tx)
	default:
		panic(fmt.Sprintf("unexpected: %s", name))
	}
}

func (ac *AggregatorV3Context) AccountHistoryRange(startTxNum, endTxNum int, asc order.By, limit int, tx kv.Tx) (iter.KV, error) {
	hr, err := ac.d[kv.AccountsDomain].hc.HistoryRange(startTxNum, endTxNum, asc, limit, tx)
	if err != nil {
		return nil, err
	}
	return iter.WrapKV(hr), nil
}

func (ac *AggregatorV3Context) StorageHistoryRange(startTxNum, endTxNum int, asc order.By, limit int, tx kv.Tx) (iter.KV, error) {
	hr, err := ac.d[kv.StorageDomain].hc.HistoryRange(startTxNum, endTxNum, asc, limit, tx)
	if err != nil {
		return nil, err
	}
	return iter.WrapKV(hr), nil
}

func (ac *AggregatorV3Context) CodeHistoryRange(startTxNum, endTxNum int, asc order.By, limit int, tx kv.Tx) (iter.KV, error) {
	hr, err := ac.d[kv.CodeDomain].hc.HistoryRange(startTxNum, endTxNum, asc, limit, tx)
	if err != nil {
		return nil, err
	}
	return iter.WrapKV(hr), nil
}

type FilesStats22 struct{}

func (a *AggregatorV3) Stats() FilesStats22 {
	var fs FilesStats22
	return fs
}

// AggregatorV3Context guarantee consistent View of files ("snapshots isolation" level https://en.wikipedia.org/wiki/Snapshot_isolation):
//   - long-living consistent view of all files (no limitations)
//   - hiding garbage and files overlaps
//   - protecting useful files from removal
//   - user will not see "partial writes" or "new files appearance"
//   - last reader removing garbage files inside `Close` method
type AggregatorV3Context struct {
	a          *AggregatorV3
	d          [kv.DomainLen]*DomainContext
	logAddrs   *InvertedIndexContext
	logTopics  *InvertedIndexContext
	tracesFrom *InvertedIndexContext
	tracesTo   *InvertedIndexContext

	id      uint64 // auto-increment id of ctx for logs
	_leakID uint64 // set only if TRACE_AGG=true
}

func (a *AggregatorV3) MakeContext() *AggregatorV3Context {
	ac := &AggregatorV3Context{
		a:          a,
		logAddrs:   a.logAddrs.MakeContext(),
		logTopics:  a.logTopics.MakeContext(),
		tracesFrom: a.tracesFrom.MakeContext(),
		tracesTo:   a.tracesTo.MakeContext(),

		id:      a.ctxAutoIncrement.Add(1),
		_leakID: a.leakDetector.Add(),
	}
	for id, d := range a.d {
		ac.d[id] = d.MakeContext()
	}

	return ac
}
func (ac *AggregatorV3Context) ViewID() uint64 { return ac.id }

// --- Domain part START ---

func (ac *AggregatorV3Context) DomainRange(tx kv.Tx, domain kv.Domain, fromKey, toKey []byte, ts uint64, asc order.By, limit int) (it iter.KV, err error) {
	return ac.d[domain].DomainRange(tx, fromKey, toKey, ts, asc, limit)
}
func (ac *AggregatorV3Context) DomainRangeLatest(tx kv.Tx, domain kv.Domain, from, to []byte, limit int) (iter.KV, error) {
	return ac.d[domain].DomainRangeLatest(tx, from, to, limit)
}

func (ac *AggregatorV3Context) DomainGetAsOf(tx kv.Tx, name kv.Domain, key []byte, ts uint64) (v []byte, ok bool, err error) {
	v, err = ac.d[name].GetAsOf(key, ts, tx)
	return v, v != nil, err
}
func (ac *AggregatorV3Context) GetLatest(domain kv.Domain, k, k2 []byte, tx kv.Tx) (v []byte, step uint64, ok bool, err error) {
	return ac.d[domain].GetLatest(k, k2, tx)
}

// search key in all files of all domains and print file names
func (ac *AggregatorV3Context) DebugKey(domain kv.Domain, k []byte) error {
	l, err := ac.d[domain].DebugKVFilesWithKey(k)
	if err != nil {
		return err
	}
	if len(l) > 0 {
		log.Info("[dbg] found in", "files", l)
	}
	return nil
}
func (ac *AggregatorV3Context) DebugEFKey(domain kv.Domain, k []byte) error {
	return ac.d[domain].DebugEFKey(k)
}

func (ac *AggregatorV3Context) DebugEFAllValuesAreInRange(ctx context.Context, name kv.InvertedIdx) error {
	switch name {
	case kv.AccountsHistoryIdx:
		err := ac.d[kv.AccountsDomain].hc.ic.DebugEFAllValuesAreInRange(ctx)
		if err != nil {
			return err
		}
	case kv.StorageHistoryIdx:
		err := ac.d[kv.CodeDomain].hc.ic.DebugEFAllValuesAreInRange(ctx)
		if err != nil {
			return err
		}
	case kv.CodeHistoryIdx:
		err := ac.d[kv.StorageDomain].hc.ic.DebugEFAllValuesAreInRange(ctx)
		if err != nil {
			return err
		}
	case kv.CommitmentHistoryIdx:
		err := ac.d[kv.CommitmentDomain].hc.ic.DebugEFAllValuesAreInRange(ctx)
		if err != nil {
			return err
		}
	//case kv.GasusedHistoryIdx:
	//	err := ac.d[kv.GasUsedDomain].hc.ic.DebugEFAllValuesAreInRange(ctx)
	//	if err != nil {
	//		return err
	//	}
	case kv.TracesFromIdx:
		err := ac.tracesFrom.DebugEFAllValuesAreInRange(ctx)
		if err != nil {
			return err
		}
	case kv.TracesToIdx:
		err := ac.tracesTo.DebugEFAllValuesAreInRange(ctx)
		if err != nil {
			return err
		}
	case kv.LogAddrIdx:
		err := ac.logAddrs.DebugEFAllValuesAreInRange(ctx)
		if err != nil {
			return err
		}
	case kv.LogTopicIdx:
		err := ac.logTopics.DebugEFAllValuesAreInRange(ctx)
		if err != nil {
			return err
		}
	default:
		panic(fmt.Sprintf("unexpected: %s", name))
	}
	return nil
}

// --- Domain part END ---

func (ac *AggregatorV3Context) Close() {
	if ac == nil || ac.a == nil { // invariant: it's safe to call Close multiple times
		return
	}
	ac.a.leakDetector.Del(ac._leakID)
	ac.a = nil

	for _, d := range ac.d {
		if d != nil {
			d.Close()
		}
	}
	ac.logAddrs.Close()
	ac.logTopics.Close()
	ac.tracesFrom.Close()
	ac.tracesTo.Close()
}

// BackgroundResult - used only indicate that some work is done
// no much reason to pass exact results by this object, just get latest state when need
type BackgroundResult struct {
	err error
	has bool
}

func (br *BackgroundResult) Has() bool     { return br.has }
func (br *BackgroundResult) Set(err error) { br.has, br.err = true, err }
func (br *BackgroundResult) GetAndReset() (bool, error) {
	has, err := br.has, br.err
	br.has, br.err = false, nil
	return has, err
}

// Inverted index tables only
func lastIdInDB(db kv.RoDB, domain *Domain) (lstInDb uint64) {
	if err := db.View(context.Background(), func(tx kv.Tx) error {
		lstInDb = domain.LastStepInDB(tx)
		return nil
	}); err != nil {
		log.Warn("[snapshots] lastIdInDB", "err", err)
	}
	return lstInDb
}

// AggregatorStep is used for incremental reconstitution, it allows
// accessing history in isolated way for each step
type AggregatorStep struct {
	a          *AggregatorV3
	accounts   *HistoryStep
	storage    *HistoryStep
	code       *HistoryStep
	commitment *HistoryStep
	keyBuf     []byte
}

func (a *AggregatorV3) StepSize() uint64 { return a.aggregationStep }
func (a *AggregatorV3) MakeSteps() ([]*AggregatorStep, error) {
	frozenAndIndexed := a.EndTxNumDomainsFrozen()
	accountSteps := a.d[kv.AccountsDomain].MakeSteps(frozenAndIndexed)
	codeSteps := a.d[kv.CodeDomain].MakeSteps(frozenAndIndexed)
	storageSteps := a.d[kv.StorageDomain].MakeSteps(frozenAndIndexed)
	commitmentSteps := a.d[kv.CommitmentDomain].MakeSteps(frozenAndIndexed)
	if len(accountSteps) != len(storageSteps) || len(storageSteps) != len(codeSteps) {
		return nil, fmt.Errorf("different limit of steps (try merge snapshots): accountSteps=%d, storageSteps=%d, codeSteps=%d", len(accountSteps), len(storageSteps), len(codeSteps))
	}
	steps := make([]*AggregatorStep, len(accountSteps))
	for i, accountStep := range accountSteps {
		steps[i] = &AggregatorStep{
			a:          a,
			accounts:   accountStep,
			storage:    storageSteps[i],
			code:       codeSteps[i],
			commitment: commitmentSteps[i],
		}
	}
	return steps, nil
}

func (as *AggregatorStep) TxNumRange() (uint64, uint64) {
	return as.accounts.indexFile.startTxNum, as.accounts.indexFile.endTxNum
}

func (as *AggregatorStep) IterateAccountsTxs() *ScanIteratorInc {
	return as.accounts.iterateTxs()
}

func (as *AggregatorStep) IterateStorageTxs() *ScanIteratorInc {
	return as.storage.iterateTxs()
}

func (as *AggregatorStep) IterateCodeTxs() *ScanIteratorInc {
	return as.code.iterateTxs()
}

func (as *AggregatorStep) ReadAccountDataNoState(addr []byte, txNum uint64) ([]byte, bool, uint64) {
	return as.accounts.GetNoState(addr, txNum)
}

func (as *AggregatorStep) ReadAccountStorageNoState(addr []byte, loc []byte, txNum uint64) ([]byte, bool, uint64) {
	if cap(as.keyBuf) < len(addr)+len(loc) {
		as.keyBuf = make([]byte, len(addr)+len(loc))
	} else if len(as.keyBuf) != len(addr)+len(loc) {
		as.keyBuf = as.keyBuf[:len(addr)+len(loc)]
	}
	copy(as.keyBuf, addr)
	copy(as.keyBuf[len(addr):], loc)
	return as.storage.GetNoState(as.keyBuf, txNum)
}

func (as *AggregatorStep) ReadAccountCodeNoState(addr []byte, txNum uint64) ([]byte, bool, uint64) {
	return as.code.GetNoState(addr, txNum)
}

func (as *AggregatorStep) ReadAccountCodeSizeNoState(addr []byte, txNum uint64) (int, bool, uint64) {
	code, noState, stateTxNum := as.code.GetNoState(addr, txNum)
	return len(code), noState, stateTxNum
}

func (as *AggregatorStep) MaxTxNumAccounts(addr []byte) (bool, uint64) {
	return as.accounts.MaxTxNum(addr)
}

func (as *AggregatorStep) MaxTxNumStorage(addr []byte, loc []byte) (bool, uint64) {
	if cap(as.keyBuf) < len(addr)+len(loc) {
		as.keyBuf = make([]byte, len(addr)+len(loc))
	} else if len(as.keyBuf) != len(addr)+len(loc) {
		as.keyBuf = as.keyBuf[:len(addr)+len(loc)]
	}
	copy(as.keyBuf, addr)
	copy(as.keyBuf[len(addr):], loc)
	return as.storage.MaxTxNum(as.keyBuf)
}

func (as *AggregatorStep) MaxTxNumCode(addr []byte) (bool, uint64) {
	return as.code.MaxTxNum(addr)
}

func (as *AggregatorStep) IterateAccountsHistory(txNum uint64) *HistoryIteratorInc {
	return as.accounts.interateHistoryBeforeTxNum(txNum)
}

func (as *AggregatorStep) IterateStorageHistory(txNum uint64) *HistoryIteratorInc {
	return as.storage.interateHistoryBeforeTxNum(txNum)
}

func (as *AggregatorStep) IterateCodeHistory(txNum uint64) *HistoryIteratorInc {
	return as.code.interateHistoryBeforeTxNum(txNum)
}

func (as *AggregatorStep) Clone() *AggregatorStep {
	return &AggregatorStep{
		a:        as.a,
		accounts: as.accounts.Clone(),
		storage:  as.storage.Clone(),
		code:     as.code.Clone(),
	}
}<|MERGE_RESOLUTION|>--- conflicted
+++ resolved
@@ -774,7 +774,7 @@
 	aggressivePrune := timeout >= 1*time.Minute
 
 	var pruneLimit uint64 = 1_000
-	var withWarmup bool = false //nolin
+	var withWarmup bool = false //nolint
 	/* disabling this feature for now - seems it doesn't cancel even after prune finished
 	if timeout >= 1*time.Minute {
 		// start from a bit high limit to give time for warmup
@@ -782,11 +782,8 @@
 		pruneLimit = 100_000
 		withWarmup = true
 	}
-<<<<<<< HEAD
 	withWarmup = false // disabling this feature for now - seems it doesn't cancel even after prune finished
-=======
 	*/
->>>>>>> 530b2370
 
 	started := time.Now()
 	localTimeout := time.NewTicker(timeout)
