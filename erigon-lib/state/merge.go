--- conflicted
+++ resolved
@@ -554,17 +554,9 @@
 		defer f.decompressor.EnableReadAhead().DisableReadAhead()
 	}
 
-<<<<<<< HEAD
-	datPath := d.kvFilePath(r.valuesStartTxNum/d.aggregationStep, r.valuesEndTxNum/d.aggregationStep)
-	_, datFileName := filepath.Split(datPath)
-	p := ps.AddNew(datFileName, 1)
-	defer ps.Delete(p)
-	compr, err := compress.NewCompressor(ctx, "merge", datPath, d.dirs.Tmp, compress.MinPatternScore, workers, log.LvlTrace, d.logger)
-=======
 	fromStep, toStep := r.valuesStartTxNum/d.aggregationStep, r.valuesEndTxNum/d.aggregationStep
 	kvFilePath := d.kvFilePath(fromStep, toStep)
-	compr, err := compress.NewCompressor(ctx, "merge", kvFilePath, d.tmpdir, compress.MinPatternScore, workers, log.LvlTrace, d.logger)
->>>>>>> 0d7928f3
+	compr, err := compress.NewCompressor(ctx, "merge", kvFilePath, d.dirs.Tmp, compress.MinPatternScore, workers, log.LvlTrace, d.logger)
 	if err != nil {
 		return nil, nil, nil, fmt.Errorf("merge %s compressor: %w", d.filenameBase, err)
 	}
@@ -573,11 +565,8 @@
 	if d.noFsync {
 		comp.DisableFsync()
 	}
-<<<<<<< HEAD
-=======
 	p := ps.AddNew("merge "+path.Base(kvFilePath), 1)
 	defer ps.Delete(p)
->>>>>>> 0d7928f3
 
 	var cp CursorHeap
 	heap.Init(&cp)
@@ -653,40 +642,24 @@
 	}
 
 	if !UseBpsTree {
-<<<<<<< HEAD
-		idxPath := d.kvAccessorFilePath(r.valuesStartTxNum/d.aggregationStep, r.valuesEndTxNum/d.aggregationStep)
+		idxPath := d.kvAccessorFilePath(fromStep, toStep)
 		if valuesIn.index, err = buildIndexThenOpen(ctx, valuesIn.decompressor, d.compression, idxPath, d.dirs.Tmp, false, d.salt, ps, d.logger, d.noFsync); err != nil {
-=======
-		idxPath := d.kvAccessorFilePath(fromStep, toStep)
-		if valuesIn.index, err = buildIndexThenOpen(ctx, valuesIn.decompressor, d.compression, idxPath, d.tmpdir, false, d.salt, ps, d.logger, d.noFsync); err != nil {
->>>>>>> 0d7928f3
 			return nil, nil, nil, fmt.Errorf("merge %s buildIndex [%d-%d]: %w", d.filenameBase, r.valuesStartTxNum, r.valuesEndTxNum, err)
 		}
 	}
 
 	if UseBpsTree {
-<<<<<<< HEAD
-		btPath := d.kvBtFilePath(r.valuesStartTxNum/d.aggregationStep, r.valuesEndTxNum/d.aggregationStep)
+		btPath := d.kvBtFilePath(fromStep, toStep)
 		valuesIn.bindex, err = CreateBtreeIndexWithDecompressor(btPath, DefaultBtreeM, valuesIn.decompressor, d.compression, *d.salt, ps, d.dirs.Tmp, d.logger)
-=======
-		btPath := d.kvBtFilePath(fromStep, toStep)
-		valuesIn.bindex, err = CreateBtreeIndexWithDecompressor(btPath, DefaultBtreeM, valuesIn.decompressor, d.compression, *d.salt, ps, d.tmpdir, d.logger)
->>>>>>> 0d7928f3
 		if err != nil {
 			return nil, nil, nil, fmt.Errorf("merge %s btindex [%d-%d]: %w", d.filenameBase, r.valuesStartTxNum, r.valuesEndTxNum, err)
 		}
 	}
 
 	{
-<<<<<<< HEAD
-		eiPath := d.kvExistenceIdxFilePath(r.valuesStartTxNum/d.aggregationStep, r.valuesEndTxNum/d.aggregationStep)
-		if dir.FileExist(eiPath) {
-			valuesIn.existence, err = OpenExistenceFilter(eiPath)
-=======
 		bloomIndexPath := d.kvExistenceIdxFilePath(fromStep, toStep)
 		if dir.FileExist(bloomIndexPath) {
 			valuesIn.existence, err = OpenExistenceFilter(bloomIndexPath)
->>>>>>> 0d7928f3
 			if err != nil {
 				return nil, nil, nil, fmt.Errorf("merge %s existence [%d-%d]: %w", d.filenameBase, r.valuesStartTxNum, r.valuesEndTxNum, err)
 			}
@@ -746,17 +719,9 @@
 		defer f.decompressor.EnableReadAhead().DisableReadAhead()
 	}
 
-<<<<<<< HEAD
-	datPath := d.kvFilePath(r.valuesStartTxNum/d.aggregationStep, r.valuesEndTxNum/d.aggregationStep)
-	_, datFileName := filepath.Split(datPath)
-	p := ps.AddNew(datFileName, 1)
-	defer ps.Delete(p)
-	compr, err := compress.NewCompressor(ctx, "merge", datPath, d.dirs.Tmp, compress.MinPatternScore, workers, log.LvlTrace, d.logger)
-=======
 	fromStep, toStep := r.valuesStartTxNum/d.aggregationStep, r.valuesEndTxNum/d.aggregationStep
 	kvFilePath := d.kvFilePath(fromStep, toStep)
-	compr, err := compress.NewCompressor(ctx, "merge", kvFilePath, d.tmpdir, compress.MinPatternScore, workers, log.LvlTrace, d.logger)
->>>>>>> 0d7928f3
+	compr, err := compress.NewCompressor(ctx, "merge", kvFilePath, d.dirs.Tmp, compress.MinPatternScore, workers, log.LvlTrace, d.logger)
 	if err != nil {
 		return nil, nil, nil, fmt.Errorf("merge %s compressor: %w", d.filenameBase, err)
 	}
@@ -765,11 +730,8 @@
 	if d.noFsync {
 		comp.DisableFsync()
 	}
-<<<<<<< HEAD
-=======
 	p := ps.AddNew("merge "+path.Base(kvFilePath), 1)
 	defer ps.Delete(p)
->>>>>>> 0d7928f3
 
 	var cp CursorHeap
 	heap.Init(&cp)
@@ -852,40 +814,24 @@
 	}
 
 	if !UseBpsTree {
-<<<<<<< HEAD
-		idxPath := d.kvAccessorFilePath(r.valuesStartTxNum/d.aggregationStep, r.valuesEndTxNum/d.aggregationStep)
+		idxPath := d.kvAccessorFilePath(fromStep, toStep)
 		if valuesIn.index, err = buildIndexThenOpen(ctx, valuesIn.decompressor, d.compression, idxPath, d.dirs.Tmp, false, d.salt, ps, d.logger, d.noFsync); err != nil {
-=======
-		idxPath := d.kvAccessorFilePath(fromStep, toStep)
-		if valuesIn.index, err = buildIndexThenOpen(ctx, valuesIn.decompressor, d.compression, idxPath, d.tmpdir, false, d.salt, ps, d.logger, d.noFsync); err != nil {
->>>>>>> 0d7928f3
 			return nil, nil, nil, fmt.Errorf("merge %s buildIndex [%d-%d]: %w", d.filenameBase, r.valuesStartTxNum, r.valuesEndTxNum, err)
 		}
 	}
 
 	if UseBpsTree {
-<<<<<<< HEAD
-		btPath := d.kvBtFilePath(r.valuesStartTxNum/d.aggregationStep, r.valuesEndTxNum/d.aggregationStep)
+		btPath := d.kvBtFilePath(fromStep, toStep)
 		valuesIn.bindex, err = CreateBtreeIndexWithDecompressor(btPath, DefaultBtreeM, valuesIn.decompressor, d.compression, *d.salt, ps, d.dirs.Tmp, d.logger)
-=======
-		btPath := d.kvBtFilePath(fromStep, toStep)
-		valuesIn.bindex, err = CreateBtreeIndexWithDecompressor(btPath, DefaultBtreeM, valuesIn.decompressor, d.compression, *d.salt, ps, d.tmpdir, d.logger)
->>>>>>> 0d7928f3
 		if err != nil {
 			return nil, nil, nil, fmt.Errorf("merge %s btindex [%d-%d]: %w", d.filenameBase, r.valuesStartTxNum, r.valuesEndTxNum, err)
 		}
 	}
 
 	{
-<<<<<<< HEAD
-		btPath := d.kvExistenceIdxFilePath(r.valuesStartTxNum/d.aggregationStep, r.valuesEndTxNum/d.aggregationStep)
-		if dir.FileExist(btPath) {
-			valuesIn.existence, err = OpenExistenceFilter(btPath)
-=======
 		bloomIndexPath := d.kvExistenceIdxFilePath(fromStep, toStep)
 		if dir.FileExist(bloomIndexPath) {
 			valuesIn.existence, err = OpenExistenceFilter(bloomIndexPath)
->>>>>>> 0d7928f3
 			if err != nil {
 				return nil, nil, nil, fmt.Errorf("merge %s existence [%d-%d]: %w", d.filenameBase, r.valuesStartTxNum, r.valuesEndTxNum, err)
 			}
@@ -925,25 +871,15 @@
 	}
 	fromStep, toStep := startTxNum/ii.aggregationStep, endTxNum/ii.aggregationStep
 
-<<<<<<< HEAD
-	datPath := ii.efFilePath(startTxNum/ii.aggregationStep, endTxNum/ii.aggregationStep)
+	datPath := ii.efFilePath(fromStep, toStep)
 	if comp, err = compress.NewCompressor(ctx, "Snapshots merge", datPath, ii.dirs.Tmp, compress.MinPatternScore, workers, log.LvlTrace, ii.logger); err != nil {
-=======
-	datPath := ii.efFilePath(fromStep, toStep)
-	if comp, err = compress.NewCompressor(ctx, "Snapshots merge", datPath, ii.tmpdir, compress.MinPatternScore, workers, log.LvlTrace, ii.logger); err != nil {
->>>>>>> 0d7928f3
 		return nil, fmt.Errorf("merge %s inverted index compressor: %w", ii.filenameBase, err)
 	}
 	if ii.noFsync {
 		comp.DisableFsync()
 	}
 	write := NewArchiveWriter(comp, ii.compression)
-<<<<<<< HEAD
-	_, datFileName := filepath.Split(datPath)
-	p := ps.AddNew(datFileName, 1)
-=======
 	p := ps.AddNew(path.Base(datPath), 1)
->>>>>>> 0d7928f3
 	defer ps.Delete(p)
 
 	var cp CursorHeap
@@ -1028,24 +964,14 @@
 	ps.Delete(p)
 
 	{
-<<<<<<< HEAD
-		idxPath := ii.efAccessorFilePath(startTxNum/ii.aggregationStep, endTxNum/ii.aggregationStep)
+		idxPath := ii.efAccessorFilePath(fromStep, toStep)
 		if outItem.index, err = buildIndexThenOpen(ctx, outItem.decompressor, ii.compression, idxPath, ii.dirs.Tmp, false, ii.salt, ps, ii.logger, ii.noFsync); err != nil {
-=======
-		idxPath := ii.efAccessorFilePath(fromStep, toStep)
-		if outItem.index, err = buildIndexThenOpen(ctx, outItem.decompressor, ii.compression, idxPath, ii.tmpdir, false, ii.salt, ps, ii.logger, ii.noFsync); err != nil {
->>>>>>> 0d7928f3
 			return nil, fmt.Errorf("merge %s buildIndex [%d-%d]: %w", ii.filenameBase, startTxNum, endTxNum, err)
 		}
 	}
 	if ii.withExistenceIndex {
-<<<<<<< HEAD
-		idxPath := ii.efExistenceIdxFilePath(startTxNum/ii.aggregationStep, endTxNum/ii.aggregationStep)
+		idxPath := ii.efExistenceIdxFilePath(fromStep, toStep)
 		if outItem.existence, err = buildIndexFilterThenOpen(ctx, outItem.decompressor, ii.compression, idxPath, ii.dirs.Tmp, ii.salt, ps, ii.logger, ii.noFsync); err != nil {
-=======
-		idxPath := ii.efExistenceIdxFilePath(fromStep, toStep)
-		if outItem.existence, err = buildIndexFilterThenOpen(ctx, outItem.decompressor, ii.compression, idxPath, ii.tmpdir, ii.salt, ps, ii.logger, ii.noFsync); err != nil {
->>>>>>> 0d7928f3
 			return nil, err
 		}
 	}
@@ -1101,28 +1027,17 @@
 				}
 			}
 		}()
-<<<<<<< HEAD
-		datPath := h.vFilePath(r.historyStartTxNum/h.aggregationStep, r.historyEndTxNum/h.aggregationStep)
-		idxPath := h.vAccessorFilePath(r.historyStartTxNum/h.aggregationStep, r.historyEndTxNum/h.aggregationStep)
-		if comp, err = compress.NewCompressor(ctx, "merge", datPath, h.dirs.Tmp, compress.MinPatternScore, workers, log.LvlTrace, h.logger); err != nil {
-=======
 		fromStep, toStep := r.historyStartTxNum/h.aggregationStep, r.historyEndTxNum/h.aggregationStep
 		datPath := h.vFilePath(fromStep, toStep)
 		idxPath := h.vAccessorFilePath(fromStep, toStep)
-		if comp, err = compress.NewCompressor(ctx, "merge", datPath, h.tmpdir, compress.MinPatternScore, workers, log.LvlTrace, h.logger); err != nil {
->>>>>>> 0d7928f3
+		if comp, err = compress.NewCompressor(ctx, "merge", datPath, h.dirs.Tmp, compress.MinPatternScore, workers, log.LvlTrace, h.logger); err != nil {
 			return nil, nil, fmt.Errorf("merge %s history compressor: %w", h.filenameBase, err)
 		}
 		compr := NewArchiveWriter(comp, h.compression)
 		if h.noFsync {
 			compr.DisableFsync()
 		}
-<<<<<<< HEAD
-		_, datFileName := filepath.Split(datPath)
-		p := ps.AddNew(datFileName, 1)
-=======
 		p := ps.AddNew(path.Base(datPath), 1)
->>>>>>> 0d7928f3
 		defer ps.Delete(p)
 
 		var cp CursorHeap
@@ -1195,12 +1110,7 @@
 		}
 		ps.Delete(p)
 
-<<<<<<< HEAD
-		_, idxFileName := filepath.Split(idxPath)
-		p = ps.AddNew(idxFileName, uint64(decomp.Count()/2))
-=======
 		p = ps.AddNew(path.Base(idxPath), uint64(decomp.Count()/2))
->>>>>>> 0d7928f3
 		defer ps.Delete(p)
 		if rs, err = recsplit.NewRecSplit(recsplit.RecSplitArgs{
 			KeyCount:    keyCount,
