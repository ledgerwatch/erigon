/*
   Copyright 2022 Erigon contributors

   Licensed under the Apache License, Version 2.0 (the "License");
   you may not use this file except in compliance with the License.
   You may obtain a copy of the License at

       http://www.apache.org/licenses/LICENSE-2.0

   Unless required by applicable law or agreed to in writing, software
   distributed under the License is distributed on an "AS IS" BASIS,
   WITHOUT WARRANTIES OR CONDITIONS OF ANY KIND, either express or implied.
   See the License for the specific language governing permissions and
   limitations under the License.
*/

package state

import (
	"bytes"
	"container/heap"
	"context"
	"encoding/binary"
	"errors"
	"fmt"
	"github.com/ledgerwatch/erigon-lib/common"
	"math"
	"os"
	"path"
	"path/filepath"
	"reflect"
	"regexp"
	"strconv"
	"sync"
	"time"

	"github.com/RoaringBitmap/roaring/roaring64"
	"github.com/spaolacci/murmur3"
	btree2 "github.com/tidwall/btree"
	"golang.org/x/sync/errgroup"

	"github.com/ledgerwatch/erigon-lib/common/assert"
	"github.com/ledgerwatch/erigon-lib/common/background"
	"github.com/ledgerwatch/erigon-lib/common/datadir"
	"github.com/ledgerwatch/erigon-lib/common/dbg"
	"github.com/ledgerwatch/erigon-lib/common/dir"
	"github.com/ledgerwatch/erigon-lib/etl"
	"github.com/ledgerwatch/erigon-lib/kv"
	"github.com/ledgerwatch/erigon-lib/kv/backup"
	"github.com/ledgerwatch/erigon-lib/kv/bitmapdb"
	"github.com/ledgerwatch/erigon-lib/kv/iter"
	"github.com/ledgerwatch/erigon-lib/kv/order"
	"github.com/ledgerwatch/erigon-lib/log/v3"
	"github.com/ledgerwatch/erigon-lib/recsplit"
	"github.com/ledgerwatch/erigon-lib/recsplit/eliasfano32"
	"github.com/ledgerwatch/erigon-lib/seg"
)

type InvertedIndex struct {
	iiCfg

	// dirtyFiles - list of ALL files - including: un-indexed-yet, garbage, merged-into-bigger-one, ...
	// thread-safe, but maybe need 1 RWLock for all trees in Aggregator
	//
	// _visibleFiles derivative from field `file`, but without garbage:
	//  - no files with `canDelete=true`
	//  - no overlaps
	//  - no un-indexed files (`power-off` may happen between .ef and .efi creation)
	//
	// BeginRo() using _visibleFiles in zero-copy way
	dirtyFiles *btree2.BTreeG[*filesItem]

	// _visibleFiles - underscore in name means: don't use this field directly, use BeginFilesRo()
	// underlying array is immutable - means it's ready for zero-copy use
	_visibleFiles []ctxItem

	indexKeysTable  string // txnNum_u64 -> key (k+auto_increment)
	indexTable      string // k -> txnNum_u64 , Needs to be table with DupSort
	filenameBase    string
	aggregationStep uint64

	//TODO: re-visit this check - maybe we don't need it. It's abot kill in the middle of merge
	integrityCheck func(fromStep, toStep uint64) bool

	// fields for history write
	logger log.Logger

	noFsync bool // fsync is enabled by default, but tests can manually disable

	compression     FileCompression
	compressWorkers int
	indexList       idxList
}

type iiCfg struct {
	salt *uint32
	dirs datadir.Dirs
	db   kv.RoDB // global db pointer. mostly for background warmup.
}

func NewInvertedIndex(cfg iiCfg, aggregationStep uint64, filenameBase, indexKeysTable, indexTable string, integrityCheck func(fromStep uint64, toStep uint64) bool, logger log.Logger) (*InvertedIndex, error) {
	if cfg.dirs.SnapDomain == "" {
		panic("empty `dirs` varialbe")
	}
	ii := InvertedIndex{
		iiCfg:           cfg,
		dirtyFiles:      btree2.NewBTreeGOptions[*filesItem](filesItemLess, btree2.Options{Degree: 128, NoLocks: false}),
		aggregationStep: aggregationStep,
		filenameBase:    filenameBase,
		indexKeysTable:  indexKeysTable,
		indexTable:      indexTable,
		compressWorkers: 1,
		integrityCheck:  integrityCheck,
		logger:          logger,
		compression:     CompressNone,
	}
	ii.indexList = withHashMap

	ii._visibleFiles = []ctxItem{}

	return &ii, nil
}

func (ii *InvertedIndex) efAccessorFilePath(fromStep, toStep uint64) string {
	return filepath.Join(ii.dirs.SnapAccessors, fmt.Sprintf("v1-%s.%d-%d.efi", ii.filenameBase, fromStep, toStep))
}
func (ii *InvertedIndex) efFilePath(fromStep, toStep uint64) string {
	return filepath.Join(ii.dirs.SnapIdx, fmt.Sprintf("v1-%s.%d-%d.ef", ii.filenameBase, fromStep, toStep))
}

func filesFromDir(dir string) ([]string, error) {
	allFiles, err := os.ReadDir(dir)
	if err != nil {
		return nil, fmt.Errorf("filesFromDir: %w, %s", err, dir)
	}
	filtered := make([]string, 0, len(allFiles))
	for _, f := range allFiles {
		if f.IsDir() || !f.Type().IsRegular() {
			continue
		}
		filtered = append(filtered, f.Name())
	}
	return filtered, nil
}
func (ii *InvertedIndex) fileNamesOnDisk() (idx, hist, domain []string, err error) {
	idx, err = filesFromDir(ii.dirs.SnapIdx)
	if err != nil {
		return
	}
	hist, err = filesFromDir(ii.dirs.SnapHistory)
	if err != nil {
		return
	}
	domain, err = filesFromDir(ii.dirs.SnapDomain)
	if err != nil {
		return
	}
	return
}

func (ii *InvertedIndex) OpenList(fNames []string) error {
	ii.closeWhatNotInList(fNames)
	ii.scanStateFiles(fNames)
	if err := ii.openFiles(); err != nil {
		return fmt.Errorf("NewHistory.openFiles: %w, %s", err, ii.filenameBase)
	}
	return nil
}

func (ii *InvertedIndex) OpenFolder() error {
	idxFiles, _, _, err := ii.fileNamesOnDisk()
	if err != nil {
		return err
	}
	return ii.OpenList(idxFiles)
}

func (ii *InvertedIndex) scanStateFiles(fileNames []string) (garbageFiles []*filesItem) {
	re := regexp.MustCompile("^v([0-9]+)-" + ii.filenameBase + ".([0-9]+)-([0-9]+).ef$")
	var err error
	for _, name := range fileNames {
		subs := re.FindStringSubmatch(name)
		if len(subs) != 4 {
			if len(subs) != 0 {
				ii.logger.Warn("File ignored by inverted index scan, more than 3 submatches", "name", name, "submatches", len(subs))
			}
			continue
		}
		var startStep, endStep uint64
		if startStep, err = strconv.ParseUint(subs[2], 10, 64); err != nil {
			ii.logger.Warn("File ignored by inverted index scan, parsing startTxNum", "error", err, "name", name)
			continue
		}
		if endStep, err = strconv.ParseUint(subs[3], 10, 64); err != nil {
			ii.logger.Warn("File ignored by inverted index scan, parsing endTxNum", "error", err, "name", name)
			continue
		}
		if startStep > endStep {
			ii.logger.Warn("File ignored by inverted index scan, startTxNum > endTxNum", "name", name)
			continue
		}

		startTxNum, endTxNum := startStep*ii.aggregationStep, endStep*ii.aggregationStep
		var newFile = newFilesItem(startTxNum, endTxNum, ii.aggregationStep)

		if ii.integrityCheck != nil && !ii.integrityCheck(startStep, endStep) {
			continue
		}

		if _, has := ii.dirtyFiles.Get(newFile); has {
			continue
		}

		ii.dirtyFiles.Set(newFile)
	}
	return garbageFiles
}

type idxList int

var (
	withBTree     idxList = 0b1
	withHashMap   idxList = 0b10
	withExistence idxList = 0b100
)

func (ii *InvertedIndex) reCalcVisibleFiles() {
	ii._visibleFiles = calcVisibleFiles(ii.dirtyFiles, ii.indexList, false)
}

func (ii *InvertedIndex) missedAccessors() (l []*filesItem) {
	ii.dirtyFiles.Walk(func(items []*filesItem) bool {
		for _, item := range items {
			fromStep, toStep := item.startTxNum/ii.aggregationStep, item.endTxNum/ii.aggregationStep
			if !dir.FileExist(ii.efAccessorFilePath(fromStep, toStep)) {
				l = append(l, item)
			}
		}
		return true
	})
	return l
}

func (ii *InvertedIndex) buildEfAccessor(ctx context.Context, item *filesItem, ps *background.ProgressSet) (err error) {
	if item.decompressor == nil {
		return fmt.Errorf("buildEfAccessor: passed item with nil decompressor %s %d-%d", ii.filenameBase, item.startTxNum/ii.aggregationStep, item.endTxNum/ii.aggregationStep)
	}
	fromStep, toStep := item.startTxNum/ii.aggregationStep, item.endTxNum/ii.aggregationStep
	return ii.buildMapAccessor(ctx, fromStep, toStep, item.decompressor, ps)
}

// BuildMissedAccessors - produce .efi/.vi/.kvi from .ef/.v/.kv
func (ii *InvertedIndex) BuildMissedAccessors(ctx context.Context, g *errgroup.Group, ps *background.ProgressSet) {
	for _, item := range ii.missedAccessors() {
		item := item
		g.Go(func() error {
			return ii.buildEfAccessor(ctx, item, ps)
		})
	}

}

func (ii *InvertedIndex) openFiles() error {
	var invalidFileItems []*filesItem
	invalidFileItemsLock := sync.Mutex{}
	ii.dirtyFiles.Walk(func(items []*filesItem) bool {
		var err error
		for _, item := range items {
			item := item
			fromStep, toStep := item.startTxNum/ii.aggregationStep, item.endTxNum/ii.aggregationStep
			if item.decompressor == nil {
				fPath := ii.efFilePath(fromStep, toStep)
				if !dir.FileExist(fPath) {
					_, fName := filepath.Split(fPath)
					ii.logger.Debug("[agg] InvertedIndex.openFiles: file does not exists", "f", fName)
					invalidFileItemsLock.Lock()
					invalidFileItems = append(invalidFileItems, item)
					invalidFileItemsLock.Unlock()
					continue
				}

				if item.decompressor, err = seg.NewDecompressor(fPath); err != nil {
					_, fName := filepath.Split(fPath)
					if errors.Is(err, &seg.ErrCompressedFileCorrupted{}) {
						ii.logger.Debug("[agg] InvertedIndex.openFiles", "err", err, "f", fName)
					} else {
						ii.logger.Warn("[agg] InvertedIndex.openFiles", "err", err, "f", fName)
					}
					invalidFileItemsLock.Lock()
					invalidFileItems = append(invalidFileItems, item)
					invalidFileItemsLock.Unlock()
					// don't interrupt on error. other files may be good. but skip indices open.
					continue
				}
			}

			if item.index == nil {
				fPath := ii.efAccessorFilePath(fromStep, toStep)
				if dir.FileExist(fPath) {
					if item.index, err = recsplit.OpenIndex(fPath); err != nil {
						_, fName := filepath.Split(fPath)
						ii.logger.Warn("[agg] InvertedIndex.openFiles", "err", err, "f", fName)
						// don't interrupt on error. other files may be good
					}
				}
			}
		}

		return true
	})
	for _, item := range invalidFileItems {
		item.closeFiles()
		ii.dirtyFiles.Delete(item)
	}

	return nil
}

func (ii *InvertedIndex) closeWhatNotInList(fNames []string) {
	var toClose []*filesItem
	ii.dirtyFiles.Walk(func(items []*filesItem) bool {
	Loop1:
		for _, item := range items {
			for _, protectName := range fNames {
				if item.decompressor != nil && item.decompressor.FileName() == protectName {
					continue Loop1
				}
			}
			toClose = append(toClose, item)
		}
		return true
	})
	for _, item := range toClose {
		item.closeFiles()
		ii.dirtyFiles.Delete(item)
	}
}

func (ii *InvertedIndex) Close() {
	ii.closeWhatNotInList([]string{})
}

// DisableFsync - just for tests
func (ii *InvertedIndex) DisableFsync() { ii.noFsync = true }

func (iit *InvertedIndexRoTx) Files() (res []string) {
	for _, item := range iit.files {
		if item.src.decompressor != nil {
			res = append(res, item.src.decompressor.FileName())
		}
	}
	return res
}

// Add - !NotThreadSafe. Must use WalRLock/BatchHistoryWriteEnd
func (w *invertedIndexBufferedWriter) Add(key []byte) error {
	return w.add(key, key)
}

func (iit *InvertedIndexRoTx) NewWriter() *invertedIndexBufferedWriter {
	return iit.newWriter(iit.ii.dirs.Tmp, false)
}

type invertedIndexBufferedWriter struct {
	index, indexKeys *etl.Collector
	tmpdir           string
	discard          bool
	filenameBase     string

	indexTable, indexKeysTable string

	txNum           uint64
	aggregationStep uint64
	txNumBytes      [8]byte
}

// loadFunc - is analog of etl.Identity, but it signaling to etl - use .Put instead of .AppendDup - to allow duplicates
// maybe in future we will improve etl, to sort dupSort values in the way that allow use .AppendDup
func loadFunc(k, v []byte, table etl.CurrentTableReader, next etl.LoadNextFunc) error {
	return next(k, k, v)
}

func (w *invertedIndexBufferedWriter) SetTxNum(txNum uint64) {
	w.txNum = txNum
	binary.BigEndian.PutUint64(w.txNumBytes[:], w.txNum)
}

func (w *invertedIndexBufferedWriter) Flush(ctx context.Context, tx kv.RwTx) error {
	if w.discard {
		return nil
	}
	if err := w.index.Load(tx, w.indexTable, loadFunc, etl.TransformArgs{Quit: ctx.Done()}); err != nil {
		return err
	}
	if err := w.indexKeys.Load(tx, w.indexKeysTable, loadFunc, etl.TransformArgs{Quit: ctx.Done()}); err != nil {
		return err
	}
	w.close()
	return nil
}

func (w *invertedIndexBufferedWriter) close() {
	if w == nil {
		return
	}
	if w.index != nil {
		w.index.Close()
	}
	if w.indexKeys != nil {
		w.indexKeys.Close()
	}
}

// 3_domains * 2 + 3_history * 1 + 4_indices * 2 = 17 etl collectors, 17*(256Mb/8) = 512Mb - for all collectros
var WALCollectorRAM = dbg.EnvDataSize("AGG_WAL_RAM", etl.BufferOptimalSize/8)
var CollateETLRAM = dbg.EnvDataSize("AGG_COLLATE_RAM", etl.BufferOptimalSize/4)

func (iit *InvertedIndexRoTx) newWriter(tmpdir string, discard bool) *invertedIndexBufferedWriter {
	w := &invertedIndexBufferedWriter{
		discard:         discard,
		tmpdir:          tmpdir,
		filenameBase:    iit.ii.filenameBase,
		aggregationStep: iit.ii.aggregationStep,

		indexKeysTable: iit.ii.indexKeysTable,
		indexTable:     iit.ii.indexTable,
		// etl collector doesn't fsync: means if have enough ram, all files produced by all collectors will be in ram
		indexKeys: etl.NewCollector("flush "+iit.ii.indexKeysTable, tmpdir, etl.NewSortableBuffer(WALCollectorRAM), iit.ii.logger).LogLvl(log.LvlTrace),
		index:     etl.NewCollector("flush "+iit.ii.indexTable, tmpdir, etl.NewSortableBuffer(WALCollectorRAM), iit.ii.logger).LogLvl(log.LvlTrace),
	}
	w.indexKeys.SortAndFlushInBackground(true)
	w.index.SortAndFlushInBackground(true)
	return w
}

func (w *invertedIndexBufferedWriter) add(key, indexKey []byte) error {
	if w.discard {
		return nil
	}
	if err := w.indexKeys.Collect(w.txNumBytes[:], key); err != nil {
		return err
	}
	if err := w.index.Collect(indexKey, w.txNumBytes[:]); err != nil {
		return err
	}
	return nil
}

func (ii *InvertedIndex) BeginFilesRo() *InvertedIndexRoTx {
	files := ii._visibleFiles
	for i := 0; i < len(files); i++ {
		if !files[i].src.frozen {
			files[i].src.refcount.Add(1)
		}
	}
	return &InvertedIndexRoTx{
		ii:    ii,
		files: files,
	}
}
func (iit *InvertedIndexRoTx) Close() {
	if iit.files == nil { // invariant: it's safe to call Close multiple times
		return
	}
	files := iit.files
	iit.files = nil
	for i := 0; i < len(files); i++ {
		if files[i].src.frozen {
			continue
		}
		refCnt := files[i].src.refcount.Add(-1)
		//GC: last reader responsible to remove useles files: close it and delete
		if refCnt == 0 && files[i].src.canDelete.Load() {
			if iit.ii.filenameBase == traceFileLife {
				iit.ii.logger.Warn(fmt.Sprintf("[agg] real remove at ctx close: %s", files[i].src.decompressor.FileName()))
			}
			files[i].src.closeFilesAndRemove()
		}
	}

	for _, r := range iit.readers {
		r.Close()
	}
}

type MergeRange struct {
	needMerge bool
	from      uint64
	to        uint64
}

func (mr *MergeRange) String(prefix string, aggStep uint64) string {
	return fmt.Sprintf("%s=%d-%d", prefix, mr.from/aggStep, mr.to/aggStep)
}

type InvertedIndexRoTx struct {
	ii      *InvertedIndex
	files   []ctxItem // have no garbage (overlaps, etc...)
	getters []ArchiveGetter
	readers []*recsplit.IndexReader

	_hasher murmur3.Hash128
}

func (iit *InvertedIndexRoTx) statelessHasher() murmur3.Hash128 {
	if iit._hasher == nil {
		iit._hasher = murmur3.New128WithSeed(*iit.ii.salt)
	}
	return iit._hasher
}
func (iit *InvertedIndexRoTx) hashKey(k []byte) (hi, lo uint64) {
	hasher := iit.statelessHasher()
	iit._hasher.Reset()
	_, _ = hasher.Write(k) //nolint:errcheck
	return hasher.Sum128()
}

func (iit *InvertedIndexRoTx) statelessGetter(i int) ArchiveGetter {
	if iit.getters == nil {
		iit.getters = make([]ArchiveGetter, len(iit.files))
	}
	r := iit.getters[i]
	if r == nil {
		g := iit.files[i].src.decompressor.MakeGetter()
		r = NewArchiveGetter(g, iit.ii.compression)
		iit.getters[i] = r
	}
	return r
}
func (iit *InvertedIndexRoTx) statelessIdxReader(i int) *recsplit.IndexReader {
	if iit.readers == nil {
		iit.readers = make([]*recsplit.IndexReader, len(iit.files))
	}
	r := iit.readers[i]
	if r == nil {
		r = iit.files[i].src.index.GetReaderFromPool()
		iit.readers[i] = r
	}
	return r
}

func (iit *InvertedIndexRoTx) seekInFiles(key []byte, txNum uint64) (found bool, equalOrHigherTxNum uint64) {
	hi, lo := iit.hashKey(key)

	for i := 0; i < len(iit.files); i++ {
		if iit.files[i].endTxNum <= txNum {
			continue
		}
		offset, ok := iit.statelessIdxReader(i).TwoLayerLookupByHash(hi, lo)
		if !ok {
			continue
		}

		g := iit.statelessGetter(i)
		g.Reset(offset)
		k, _ := g.Next(nil)
		if !bytes.Equal(k, key) {
			continue
		}
		eliasVal, _ := g.Next(nil)
		equalOrHigherTxNum, found = eliasfano32.Seek(eliasVal, txNum)

		if found {
			return true, equalOrHigherTxNum
		}
	}
	return false, 0
}

// it is assumed files are always sorted
func (iit *InvertedIndexRoTx) lastTxNumInFiles() uint64 {
	return iit.files[len(iit.files)-1].endTxNum
}

// IdxRange - return range of txNums for given `key`
// is to be used in public API, therefore it relies on read-only transaction
// so that iteration can be done even when the inverted index is being updated.
// [startTxNum; endNumTx)

// todo IdxRange operates over ii.indexTable . Passing `nil` as a key will not return all keys
func (iit *InvertedIndexRoTx) IdxRange(key []byte, startTxNum, endTxNum int, asc order.By, limit int, roTx kv.Tx) (iter.U64, error) {
	frozenIt, err := iit.iterateRangeFrozen(key, startTxNum, endTxNum, asc, limit)
	if err != nil {
		return nil, err
	}
	recentIt, err := iit.recentIterateRange(key, startTxNum, endTxNum, asc, limit, roTx)
	if err != nil {
		return nil, err
	}
	return iter.Union[uint64](frozenIt, recentIt, asc, limit), nil
}

func (iit *InvertedIndexRoTx) recentIterateRange(key []byte, startTxNum, endTxNum int, asc order.By, limit int, roTx kv.Tx) (iter.U64, error) {
	//optimization: return empty pre-allocated iterator if range is frozen
	if asc {
		isFrozenRange := len(iit.files) > 0 && endTxNum >= 0 && iit.lastTxNumInFiles() >= uint64(endTxNum)
		if isFrozenRange {
			return iter.EmptyU64, nil
		}
	} else {
		isFrozenRange := len(iit.files) > 0 && startTxNum >= 0 && iit.lastTxNumInFiles() >= uint64(startTxNum)
		if isFrozenRange {
			return iter.EmptyU64, nil
		}
	}

	var from []byte
	if startTxNum >= 0 {
		from = make([]byte, 8)
		binary.BigEndian.PutUint64(from, uint64(startTxNum))
	}

	var to []byte
	if endTxNum >= 0 {
		to = make([]byte, 8)
		binary.BigEndian.PutUint64(to, uint64(endTxNum))
	}
	it, err := roTx.RangeDupSort(iit.ii.indexTable, key, from, to, asc, limit)
	if err != nil {
		return nil, err
	}
	return iter.TransformKV2U64(it, func(_, v []byte) (uint64, error) {
		return binary.BigEndian.Uint64(v), nil
	}), nil
}

// IdxRange is to be used in public API, therefore it relies on read-only transaction
// so that iteration can be done even when the inverted index is being updated.
// [startTxNum; endNumTx)
func (iit *InvertedIndexRoTx) iterateRangeFrozen(key []byte, startTxNum, endTxNum int, asc order.By, limit int) (*FrozenInvertedIdxIter, error) {
	if asc && (startTxNum >= 0 && endTxNum >= 0) && startTxNum > endTxNum {
		return nil, fmt.Errorf("startTxNum=%d epected to be lower than endTxNum=%d", startTxNum, endTxNum)
	}
	if !asc && (startTxNum >= 0 && endTxNum >= 0) && startTxNum < endTxNum {
		return nil, fmt.Errorf("startTxNum=%d epected to be bigger than endTxNum=%d", startTxNum, endTxNum)
	}

	it := &FrozenInvertedIdxIter{
		key:         key,
		startTxNum:  startTxNum,
		endTxNum:    endTxNum,
		indexTable:  iit.ii.indexTable,
		orderAscend: asc,
		limit:       limit,
		ef:          eliasfano32.NewEliasFano(1, 1),
	}
	if asc {
		for i := len(iit.files) - 1; i >= 0; i-- {
			// [from,to) && from < to
			if endTxNum >= 0 && int(iit.files[i].startTxNum) >= endTxNum {
				continue
			}
			if startTxNum >= 0 && iit.files[i].endTxNum <= uint64(startTxNum) {
				break
			}
			if iit.files[i].src.index.KeyCount() == 0 {
				continue
			}
			it.stack = append(it.stack, iit.files[i])
			it.stack[len(it.stack)-1].getter = it.stack[len(it.stack)-1].src.decompressor.MakeGetter()
			it.stack[len(it.stack)-1].reader = it.stack[len(it.stack)-1].src.index.GetReaderFromPool()
			it.hasNext = true
		}
	} else {
		for i := 0; i < len(iit.files); i++ {
			// [from,to) && from > to
			if endTxNum >= 0 && int(iit.files[i].endTxNum) <= endTxNum {
				continue
			}
			if startTxNum >= 0 && iit.files[i].startTxNum > uint64(startTxNum) {
				break
			}
			if iit.files[i].src.index == nil { // assert
				err := fmt.Errorf("why file has not index: %s\n", iit.files[i].src.decompressor.FileName())
				panic(err)
			}
			if iit.files[i].src.index.KeyCount() == 0 {
				continue
			}
			it.stack = append(it.stack, iit.files[i])
			it.stack[len(it.stack)-1].getter = it.stack[len(it.stack)-1].src.decompressor.MakeGetter()
			it.stack[len(it.stack)-1].reader = it.stack[len(it.stack)-1].src.index.GetReaderFromPool()
			it.hasNext = true
		}
	}
	it.advance()
	return it, nil
}

func (iit *InvertedIndexRoTx) smallestTxNum(tx kv.Tx) uint64 {
	fst, _ := kv.FirstKey(tx, iit.ii.indexKeysTable)
	if len(fst) > 0 {
		fstInDb := binary.BigEndian.Uint64(fst)
		return min(fstInDb, math.MaxUint64)
	}
	return math.MaxUint64
}

func (iit *InvertedIndexRoTx) highestTxNum(tx kv.Tx) uint64 {
	lst, _ := kv.LastKey(tx, iit.ii.indexKeysTable)
	if len(lst) > 0 {
		lstInDb := binary.BigEndian.Uint64(lst)
		return max(lstInDb, 0)
	}
	return 0
}

func (iit *InvertedIndexRoTx) CanPrune(tx kv.Tx) bool {
	return iit.smallestTxNum(tx) < iit.maxTxNumInFiles(false)
}

type InvertedIndexPruneStat struct {
	MinTxNum         uint64
	MaxTxNum         uint64
	PruneCountTx     uint64
	PruneCountValues uint64
}

func (is *InvertedIndexPruneStat) String() string {
	if is == nil || is.MinTxNum == math.MaxUint64 && is.PruneCountTx == 0 {
		return ""
	}
	return fmt.Sprintf("ii %d txs and %d vals in %.2fM-%.2fM", is.PruneCountTx, is.PruneCountValues, float64(is.MinTxNum)/1_000_000.0, float64(is.MaxTxNum)/1_000_000.0)
}

func (is *InvertedIndexPruneStat) Accumulate(other *InvertedIndexPruneStat) {
	if other == nil {
		return
	}
	is.MinTxNum = min(is.MinTxNum, other.MinTxNum)
	is.MaxTxNum = max(is.MaxTxNum, other.MaxTxNum)
	is.PruneCountTx += other.PruneCountTx
	is.PruneCountValues += other.PruneCountValues
}

func (iit *InvertedIndexRoTx) Warmup(ctx context.Context) (cleanup func()) {
	ctx, cancel := context.WithCancel(ctx)
	wg := &errgroup.Group{}
	wg.Go(func() error {
		backup.WarmupTable(ctx, iit.ii.db, iit.ii.indexTable, log.LvlDebug, 4)
		return nil
	})
	wg.Go(func() error {
		backup.WarmupTable(ctx, iit.ii.db, iit.ii.indexKeysTable, log.LvlDebug, 4)
		return nil
	})
	return func() {
		cancel()
		_ = wg.Wait()
	}
}

// [txFrom; txTo)
// forced - prune even if CanPrune returns false, so its true only when we do Unwind.
func (iit *InvertedIndexRoTx) Prune(ctx context.Context, rwTx kv.RwTx, txFrom, txTo, limit uint64, logEvery *time.Ticker, forced, withWarmup bool, fn func(key []byte, txnum []byte) error) (stat *InvertedIndexPruneStat, err error) {
	stat = &InvertedIndexPruneStat{MinTxNum: math.MaxUint64}
	if !forced && !iit.CanPrune(rwTx) {
		return stat, nil
	}

	mxPruneInProgress.Inc()
	defer mxPruneInProgress.Dec()
	defer func(t time.Time) { mxPruneTookIndex.ObserveDuration(t) }(time.Now())

	if withWarmup {
		cleanup := iit.Warmup(ctx)
		defer cleanup()
	}

	if limit == 0 { // limits amount of Tx to be pruned
		limit = math.MaxUint64
	}

	ii := iit.ii
	//defer func() {
	//	ii.logger.Error("[snapshots] prune index",
	//		"name", ii.filenameBase,
	//		"forced", forced,
	//		"pruned tx", fmt.Sprintf("%.2f-%.2f", float64(minTxnum)/float64(iit.ii.aggregationStep), float64(maxTxnum)/float64(iit.ii.aggregationStep)),
	//		"pruned values", pruneCount,
	//		"tx until limit", limit)
	//}()

	keysCursor, err := rwTx.CursorDupSort(ii.indexKeysTable)
	if err != nil {
		return stat, fmt.Errorf("create %s keys cursor: %w", ii.filenameBase, err)
	}
	defer keysCursor.Close()
	idxDelCursor, err := rwTx.RwCursorDupSort(ii.indexTable)
	if err != nil {
		return nil, err
	}
	defer idxDelCursor.Close()

	collector := etl.NewCollector("prune idx "+ii.filenameBase, ii.dirs.Tmp, etl.NewSortableBuffer(etl.BufferOptimalSize/8), ii.logger)
	defer collector.Close()
	collector.LogLvl(log.LvlDebug)
	collector.SortAndFlushInBackground(true)

	var txKey [8]byte
	binary.BigEndian.PutUint64(txKey[:], txFrom)

	// Invariant: if some `txNum=N` pruned - it's pruned Fully
	// Means: can use DeleteCurrentDuplicates all values of given `txNum`
	for k, v, err := keysCursor.Seek(txKey[:]); k != nil; k, v, err = keysCursor.NextNoDup() {
		if err != nil {
			return nil, fmt.Errorf("iterate over %s index keys: %w", ii.filenameBase, err)
		}

		txNum := binary.BigEndian.Uint64(k)
		if txNum >= txTo || limit == 0 {
			break
		}
		if asserts && txNum < txFrom {
			panic(fmt.Errorf("assert: index pruning txn=%d [%d-%d)", txNum, txFrom, txTo))
		}

		limit--
		stat.MinTxNum = min(stat.MinTxNum, txNum)
		stat.MaxTxNum = max(stat.MaxTxNum, txNum)

		for ; v != nil; _, v, err = keysCursor.NextDup() {
			if err != nil {
				return nil, fmt.Errorf("iterate over %s index keys: %w", ii.filenameBase, err)
			}
			if err := collector.Collect(v, k); err != nil {
				return nil, err
			}
		}

		if ctx.Err() != nil {
			return nil, ctx.Err()
		}
	}

	err = collector.Load(nil, "", func(key, txnm []byte, table etl.CurrentTableReader, next etl.LoadNextFunc) error {
		if fn != nil {
			if err = fn(key, txnm); err != nil {
				return fmt.Errorf("fn error: %w", err)
			}
		}
		if err = idxDelCursor.DeleteExact(key, txnm); err != nil {
			return err
		}
		mxPruneSizeIndex.Inc()
		stat.PruneCountValues++

		select {
		case <-logEvery.C:
			txNum := binary.BigEndian.Uint64(txnm)
			ii.logger.Info("[snapshots] prune index", "name", ii.filenameBase, "pruned tx", stat.PruneCountTx,
				"pruned values", stat.PruneCountValues,
				"steps", fmt.Sprintf("%.2f-%.2f", float64(txFrom)/float64(ii.aggregationStep), float64(txNum)/float64(ii.aggregationStep)))
		default:
		}
		return nil
	}, etl.TransformArgs{Quit: ctx.Done()})

	if stat.MinTxNum != math.MaxUint64 {
		binary.BigEndian.PutUint64(txKey[:], stat.MinTxNum)
		// This deletion iterator goes last to preserve invariant: if some `txNum=N` pruned - it's pruned Fully
		for txnb, _, err := keysCursor.Seek(txKey[:]); txnb != nil; txnb, _, err = keysCursor.NextNoDup() {
			if err != nil {
				return nil, fmt.Errorf("iterate over %s index keys: %w", ii.filenameBase, err)
			}
			if binary.BigEndian.Uint64(txnb) > stat.MaxTxNum {
				break
			}
			stat.PruneCountTx++
			if err = rwTx.Delete(ii.indexKeysTable, txnb); err != nil {
				return nil, err
			}
		}
	}

	return stat, err
}

func (iit *InvertedIndexRoTx) DebugEFAllValuesAreInRange(ctx context.Context, failFast bool, fromStep uint64) error {
	logEvery := time.NewTicker(30 * time.Second)
	defer logEvery.Stop()
	fromTxNum := fromStep * iit.ii.aggregationStep
	iterStep := func(item ctxItem) error {
		g := item.src.decompressor.MakeGetter()
		g.Reset(0)
		defer item.src.decompressor.EnableReadAhead().DisableReadAhead()

		for g.HasNext() {
			k, _ := g.NextUncompressed()
			_ = k
			eliasVal, _ := g.NextUncompressed()
			ef, _ := eliasfano32.ReadEliasFano(eliasVal)
			if ef.Count() == 0 {
				continue
			}
			if item.startTxNum > ef.Min() {
				err := fmt.Errorf("[integrity] .ef file has foreign txNum: %d > %d, %s, %x", item.startTxNum, ef.Min(), g.FileName(), common.Shorten(k, 8))
				if failFast {
					return err
				} else {
					log.Warn(err.Error())
				}
			}
			if item.endTxNum < ef.Max() {
				err := fmt.Errorf("[integrity] .ef file has foreign txNum: %d < %d, %s, %x", item.endTxNum, ef.Max(), g.FileName(), common.Shorten(k, 8))
				if failFast {
					return err
				} else {
					log.Warn(err.Error())
				}
			}

			select {
			case <-ctx.Done():
				return ctx.Err()
			case <-logEvery.C:
<<<<<<< HEAD
				shortK := k
				if len(shortK) > 8 {
					shortK = shortK[:8]
				}
				log.Info(fmt.Sprintf("[integrity] progress EFAllValuesAreInRange: %s, prefix=%x", g.FileName(), shortK))
=======
				log.Info(fmt.Sprintf("[integrity] InvertedIndex: %s, prefix=%x", g.FileName(), common.Shorten(k, 8)))
>>>>>>> c5a6885e
			default:
			}
		}
		return nil
	}

	for _, item := range iit.files {
		if item.src.decompressor == nil {
			continue
		}
		if item.endTxNum <= fromTxNum {
			continue
		}
		if err := iterStep(item); err != nil {
			return err
		}
		//log.Warn(fmt.Sprintf("[dbg] see1: %s, min=%d,max=%d, before_max=%d, all: %d\n", item.src.decompressor.FileName(), ef.Min(), ef.Max(), last2, iter.ToArrU64Must(ef.Iterator())))
	}
	return nil
}

// FrozenInvertedIdxIter allows iteration over range of tx numbers
// Iteration is not implmented via callback function, because there is often
// a requirement for interators to be composable (for example, to implement AND and OR for indices)
// FrozenInvertedIdxIter must be closed after use to prevent leaking of resources like cursor
type FrozenInvertedIdxIter struct {
	key                  []byte
	startTxNum, endTxNum int
	limit                int
	orderAscend          order.By

	efIt       iter.Uno[uint64]
	indexTable string
	stack      []ctxItem

	nextN   uint64
	hasNext bool
	err     error

	ef *eliasfano32.EliasFano
}

func (it *FrozenInvertedIdxIter) Close() {
	for _, item := range it.stack {
		item.reader.Close()
	}
}

func (it *FrozenInvertedIdxIter) advance() {
	if it.hasNext {
		it.advanceInFiles()
	}
}

func (it *FrozenInvertedIdxIter) HasNext() bool {
	if it.err != nil { // always true, then .Next() call will return this error
		return true
	}
	if it.limit == 0 { // limit reached
		return false
	}
	return it.hasNext
}

func (it *FrozenInvertedIdxIter) Next() (uint64, error) { return it.next(), nil }

func (it *FrozenInvertedIdxIter) next() uint64 {
	it.limit--
	n := it.nextN
	it.advance()
	return n
}

func (it *FrozenInvertedIdxIter) advanceInFiles() {
	for {
		for it.efIt == nil {
			if len(it.stack) == 0 {
				it.hasNext = false
				return
			}
			item := it.stack[len(it.stack)-1]
			it.stack = it.stack[:len(it.stack)-1]
			offset, ok := item.reader.TwoLayerLookup(it.key)
			if !ok {
				continue
			}
			g := item.getter
			g.Reset(offset)
			k, _ := g.NextUncompressed()
			if bytes.Equal(k, it.key) {
				eliasVal, _ := g.NextUncompressed()
				it.ef.Reset(eliasVal)
				if it.orderAscend {
					efiter := it.ef.Iterator()
					if it.startTxNum > 0 {
						efiter.Seek(uint64(it.startTxNum))
					}
					it.efIt = efiter
				} else {
					it.efIt = it.ef.ReverseIterator()
				}
			}
		}

		//TODO: add seek method
		//Asc:  [from, to) AND from < to
		//Desc: [from, to) AND from > to
		if it.orderAscend {
			for it.efIt.HasNext() {
				n, err := it.efIt.Next()
				if err != nil {
					it.err = err
					return
				}
				isBeforeRange := int(n) < it.startTxNum
				if isBeforeRange { //skip
					continue
				}
				isAfterRange := it.endTxNum >= 0 && int(n) >= it.endTxNum
				if isAfterRange { // terminate
					it.hasNext = false
					return
				}
				it.hasNext = true
				it.nextN = n
				return
			}
		} else {
			for it.efIt.HasNext() {
				n, err := it.efIt.Next()
				if err != nil {
					it.err = err
					return
				}
				isAfterRange := it.startTxNum >= 0 && int(n) > it.startTxNum
				if isAfterRange { //skip
					continue
				}
				isBeforeRange := it.endTxNum >= 0 && int(n) <= it.endTxNum
				if isBeforeRange { // terminate
					it.hasNext = false
					return
				}
				it.hasNext = true
				it.nextN = n
				return
			}
		}
		it.efIt = nil // Exhausted this iterator
	}
}

// RecentInvertedIdxIter allows iteration over range of tx numbers
// Iteration is not implmented via callback function, because there is often
// a requirement for interators to be composable (for example, to implement AND and OR for indices)
type RecentInvertedIdxIter struct {
	key                  []byte
	startTxNum, endTxNum int
	limit                int
	orderAscend          order.By

	roTx       kv.Tx
	cursor     kv.CursorDupSort
	indexTable string

	nextN   uint64
	hasNext bool
	err     error

	bm *roaring64.Bitmap
}

func (it *RecentInvertedIdxIter) Close() {
	if it.cursor != nil {
		it.cursor.Close()
	}
	bitmapdb.ReturnToPool64(it.bm)
}

func (it *RecentInvertedIdxIter) advanceInDB() {
	var v []byte
	var err error
	if it.cursor == nil {
		if it.cursor, err = it.roTx.CursorDupSort(it.indexTable); err != nil {
			// TODO pass error properly around
			panic(err)
		}
		var k []byte
		if k, _, err = it.cursor.SeekExact(it.key); err != nil {
			panic(err)
		}
		if k == nil {
			it.hasNext = false
			return
		}
		//Asc:  [from, to) AND from < to
		//Desc: [from, to) AND from > to
		var keyBytes [8]byte
		if it.startTxNum > 0 {
			binary.BigEndian.PutUint64(keyBytes[:], uint64(it.startTxNum))
		}
		if v, err = it.cursor.SeekBothRange(it.key, keyBytes[:]); err != nil {
			panic(err)
		}
		if v == nil {
			if !it.orderAscend {
				_, v, _ = it.cursor.PrevDup()
				if err != nil {
					panic(err)
				}
			}
			if v == nil {
				it.hasNext = false
				return
			}
		}
	} else {
		if it.orderAscend {
			_, v, err = it.cursor.NextDup()
			if err != nil {
				// TODO pass error properly around
				panic(err)
			}
		} else {
			_, v, err = it.cursor.PrevDup()
			if err != nil {
				panic(err)
			}
		}
	}

	//Asc:  [from, to) AND from < to
	//Desc: [from, to) AND from > to
	if it.orderAscend {
		for ; v != nil; _, v, err = it.cursor.NextDup() {
			if err != nil {
				// TODO pass error properly around
				panic(err)
			}
			n := binary.BigEndian.Uint64(v)
			if it.endTxNum >= 0 && int(n) >= it.endTxNum {
				it.hasNext = false
				return
			}
			if int(n) >= it.startTxNum {
				it.hasNext = true
				it.nextN = n
				return
			}
		}
	} else {
		for ; v != nil; _, v, err = it.cursor.PrevDup() {
			if err != nil {
				// TODO pass error properly around
				panic(err)
			}
			n := binary.BigEndian.Uint64(v)
			if int(n) <= it.endTxNum {
				it.hasNext = false
				return
			}
			if it.startTxNum >= 0 && int(n) <= it.startTxNum {
				it.hasNext = true
				it.nextN = n
				return
			}
		}
	}

	it.hasNext = false
}

func (it *RecentInvertedIdxIter) advance() {
	if it.hasNext {
		it.advanceInDB()
	}
}

func (it *RecentInvertedIdxIter) HasNext() bool {
	if it.err != nil { // always true, then .Next() call will return this error
		return true
	}
	if it.limit == 0 { // limit reached
		return false
	}
	return it.hasNext
}

func (it *RecentInvertedIdxIter) Next() (uint64, error) {
	if it.err != nil {
		return 0, it.err
	}
	it.limit--
	n := it.nextN
	it.advance()
	return n, nil
}

type InvertedIterator1 struct {
	roTx           kv.Tx
	cursor         kv.CursorDupSort
	indexTable     string
	key            []byte
	h              ReconHeap
	nextKey        []byte
	nextFileKey    []byte
	nextDbKey      []byte
	endTxNum       uint64
	startTxNum     uint64
	startTxKey     [8]byte
	hasNextInDb    bool
	hasNextInFiles bool
}

func (it *InvertedIterator1) Close() {
	if it.cursor != nil {
		it.cursor.Close()
	}
}

func (it *InvertedIterator1) advanceInFiles() {
	for it.h.Len() > 0 {
		top := heap.Pop(&it.h).(*ReconItem)
		key := top.key
		val, _ := top.g.Next(nil)
		if top.g.HasNext() {
			top.key, _ = top.g.Next(nil)
			heap.Push(&it.h, top)
		}
		if !bytes.Equal(key, it.key) {
			ef, _ := eliasfano32.ReadEliasFano(val)
			min := ef.Get(0)
			max := ef.Max()
			if min < it.endTxNum && max >= it.startTxNum { // Intersection of [min; max) and [it.startTxNum; it.endTxNum)
				it.key = key
				it.nextFileKey = key
				return
			}
		}
	}
	it.hasNextInFiles = false
}

func (it *InvertedIterator1) advanceInDb() {
	var k, v []byte
	var err error
	if it.cursor == nil {
		if it.cursor, err = it.roTx.CursorDupSort(it.indexTable); err != nil {
			// TODO pass error properly around
			panic(err)
		}
		if k, _, err = it.cursor.First(); err != nil {
			// TODO pass error properly around
			panic(err)
		}
	} else {
		if k, _, err = it.cursor.NextNoDup(); err != nil {
			panic(err)
		}
	}
	for k != nil {
		if v, err = it.cursor.SeekBothRange(k, it.startTxKey[:]); err != nil {
			panic(err)
		}
		if v != nil {
			txNum := binary.BigEndian.Uint64(v)
			if txNum < it.endTxNum {
				it.nextDbKey = append(it.nextDbKey[:0], k...)
				return
			}
		}
		if k, _, err = it.cursor.NextNoDup(); err != nil {
			panic(err)
		}
	}
	it.cursor.Close()
	it.cursor = nil
	it.hasNextInDb = false
}

func (it *InvertedIterator1) advance() {
	if it.hasNextInFiles {
		if it.hasNextInDb {
			c := bytes.Compare(it.nextFileKey, it.nextDbKey)
			if c < 0 {
				it.nextKey = append(it.nextKey[:0], it.nextFileKey...)
				it.advanceInFiles()
			} else if c > 0 {
				it.nextKey = append(it.nextKey[:0], it.nextDbKey...)
				it.advanceInDb()
			} else {
				it.nextKey = append(it.nextKey[:0], it.nextFileKey...)
				it.advanceInDb()
				it.advanceInFiles()
			}
		} else {
			it.nextKey = append(it.nextKey[:0], it.nextFileKey...)
			it.advanceInFiles()
		}
	} else if it.hasNextInDb {
		it.nextKey = append(it.nextKey[:0], it.nextDbKey...)
		it.advanceInDb()
	} else {
		it.nextKey = nil
	}
}

func (it *InvertedIterator1) HasNext() bool {
	return it.hasNextInFiles || it.hasNextInDb || it.nextKey != nil
}

func (it *InvertedIterator1) Next(keyBuf []byte) []byte {
	result := append(keyBuf, it.nextKey...)
	it.advance()
	return result
}

func (iit *InvertedIndexRoTx) IterateChangedKeys(startTxNum, endTxNum uint64, roTx kv.Tx) InvertedIterator1 {
	var ii1 InvertedIterator1
	ii1.hasNextInDb = true
	ii1.roTx = roTx
	ii1.indexTable = iit.ii.indexTable
	for _, item := range iit.files {
		if item.endTxNum <= startTxNum {
			continue
		}
		if item.startTxNum >= endTxNum {
			break
		}
		if item.endTxNum >= endTxNum {
			ii1.hasNextInDb = false
		}
		g := NewArchiveGetter(item.src.decompressor.MakeGetter(), iit.ii.compression)
		if g.HasNext() {
			key, _ := g.Next(nil)
			heap.Push(&ii1.h, &ReconItem{startTxNum: item.startTxNum, endTxNum: item.endTxNum, g: g, txNum: ^item.endTxNum, key: key})
			ii1.hasNextInFiles = true
		}
	}
	binary.BigEndian.PutUint64(ii1.startTxKey[:], startTxNum)
	ii1.startTxNum = startTxNum
	ii1.endTxNum = endTxNum
	ii1.advanceInDb()
	ii1.advanceInFiles()
	ii1.advance()
	return ii1
}

// collate [stepFrom, stepTo)
func (ii *InvertedIndex) collate(ctx context.Context, step uint64, roTx kv.Tx) (InvertedIndexCollation, error) {
	stepTo := step + 1
	txFrom, txTo := step*ii.aggregationStep, stepTo*ii.aggregationStep
	start := time.Now()
	defer mxCollateTookIndex.ObserveDuration(start)

	keysCursor, err := roTx.CursorDupSort(ii.indexKeysTable)
	if err != nil {
		return InvertedIndexCollation{}, fmt.Errorf("create %s keys cursor: %w", ii.filenameBase, err)
	}
	defer keysCursor.Close()

	collector := etl.NewCollector("collate idx "+ii.filenameBase, ii.iiCfg.dirs.Tmp, etl.NewSortableBuffer(CollateETLRAM), ii.logger)
	defer collector.Close()
	collector.LogLvl(log.LvlTrace)

	var txKey [8]byte
	binary.BigEndian.PutUint64(txKey[:], txFrom)

	for k, v, err := keysCursor.Seek(txKey[:]); k != nil; k, v, err = keysCursor.Next() {
		if err != nil {
			return InvertedIndexCollation{}, fmt.Errorf("iterate over %s keys cursor: %w", ii.filenameBase, err)
		}
		txNum := binary.BigEndian.Uint64(k)
		if txNum >= txTo { // [txFrom; txTo)
			break
		}
		if err := collector.Collect(v, k); err != nil {
			return InvertedIndexCollation{}, fmt.Errorf("collect %s history key [%x]=>txn %d [%x]: %w", ii.filenameBase, k, txNum, k, err)
		}
		select {
		case <-ctx.Done():
			return InvertedIndexCollation{}, ctx.Err()
		default:
		}
	}

	var (
		coll = InvertedIndexCollation{
			iiPath: ii.efFilePath(step, stepTo),
		}
		closeComp bool
	)
	defer func() {
		if closeComp {
			coll.Close()
		}
	}()

	comp, err := seg.NewCompressor(ctx, "collate idx "+ii.filenameBase, coll.iiPath, ii.dirs.Tmp, seg.MinPatternScore, ii.compressWorkers, log.LvlTrace, ii.logger)
	if err != nil {
		return InvertedIndexCollation{}, fmt.Errorf("create %s compressor: %w", ii.filenameBase, err)
	}
	coll.writer = NewArchiveWriter(comp, ii.compression)

	var (
		prevEf      []byte
		prevKey     []byte
		initialized bool
		bitmap      = bitmapdb.NewBitmap64()
	)
	defer bitmapdb.ReturnToPool64(bitmap)

	loadBitmapsFunc := func(k, v []byte, table etl.CurrentTableReader, next etl.LoadNextFunc) error {
		txNum := binary.BigEndian.Uint64(v)
		if !initialized {
			prevKey = append(prevKey[:0], k...)
			initialized = true
		}

		if bytes.Equal(prevKey, k) {
			bitmap.Add(txNum)
			prevKey = append(prevKey[:0], k...)
			return nil
		}

		ef := eliasfano32.NewEliasFano(bitmap.GetCardinality(), bitmap.Maximum())
		it := bitmap.Iterator()
		for it.HasNext() {
			ef.AddOffset(it.Next())
		}
		bitmap.Clear()
		ef.Build()

		prevEf = ef.AppendBytes(prevEf[:0])

		if err = coll.writer.AddWord(prevKey); err != nil {
			return fmt.Errorf("add %s efi index key [%x]: %w", ii.filenameBase, prevKey, err)
		}
		if err = coll.writer.AddWord(prevEf); err != nil {
			return fmt.Errorf("add %s efi index val: %w", ii.filenameBase, err)
		}

		prevKey = append(prevKey[:0], k...)
		txNum = binary.BigEndian.Uint64(v)
		bitmap.Add(txNum)

		return nil
	}

	err = collector.Load(nil, "", loadBitmapsFunc, etl.TransformArgs{Quit: ctx.Done()})
	if err != nil {
		return InvertedIndexCollation{}, err
	}
	if !bitmap.IsEmpty() {
		if err = loadBitmapsFunc(nil, make([]byte, 8), nil, nil); err != nil {
			return InvertedIndexCollation{}, err
		}
	}

	closeComp = false
	return coll, nil
}

type InvertedFiles struct {
	decomp    *seg.Decompressor
	index     *recsplit.Index
	existence *ExistenceFilter
}

func (sf InvertedFiles) CleanupOnError() {
	if sf.decomp != nil {
		sf.decomp.Close()
	}
	if sf.index != nil {
		sf.index.Close()
	}
}

type InvertedIndexCollation struct {
	iiPath string
	writer ArchiveWriter
}

func (ic InvertedIndexCollation) Close() {
	if ic.writer != nil {
		ic.writer.Close()
	}
}

// buildFiles - `step=N` means build file `[N:N+1)` which is equal to [N:N+1)
func (ii *InvertedIndex) buildFiles(ctx context.Context, step uint64, coll InvertedIndexCollation, ps *background.ProgressSet) (InvertedFiles, error) {
	var (
		decomp    *seg.Decompressor
		index     *recsplit.Index
		existence *ExistenceFilter
		err       error
	)
	mxRunningFilesBuilding.Inc()
	defer mxRunningFilesBuilding.Dec()
	closeComp := true
	defer func() {
		if closeComp {
			coll.Close()
			if decomp != nil {
				decomp.Close()
			}
			if index != nil {
				index.Close()
			}
			if existence != nil {
				existence.Close()
			}
		}
	}()

	if assert.Enable {
		if coll.iiPath == "" && reflect.ValueOf(coll.writer).IsNil() {
			panic("assert: collation is not initialized " + ii.filenameBase)
		}
	}

	{
		p := ps.AddNew(path.Base(coll.iiPath), 1)
		if err = coll.writer.Compress(); err != nil {
			ps.Delete(p)
			return InvertedFiles{}, fmt.Errorf("compress %s: %w", ii.filenameBase, err)
		}
		coll.Close()
		ps.Delete(p)
	}

	if decomp, err = seg.NewDecompressor(coll.iiPath); err != nil {
		return InvertedFiles{}, fmt.Errorf("open %s decompressor: %w", ii.filenameBase, err)
	}

	if err := ii.buildMapAccessor(ctx, step, step+1, decomp, ps); err != nil {
		return InvertedFiles{}, fmt.Errorf("build %s efi: %w", ii.filenameBase, err)
	}
	if index, err = recsplit.OpenIndex(ii.efAccessorFilePath(step, step+1)); err != nil {
		return InvertedFiles{}, err
	}

	closeComp = false
	return InvertedFiles{decomp: decomp, index: index, existence: existence}, nil
}

func (ii *InvertedIndex) buildMapAccessor(ctx context.Context, fromStep, toStep uint64, data *seg.Decompressor, ps *background.ProgressSet) error {
	idxPath := ii.efAccessorFilePath(fromStep, toStep)
	cfg := recsplit.RecSplitArgs{
		Enums:              true,
		LessFalsePositives: true,

		BucketSize: 2000,
		LeafSize:   8,
		TmpDir:     ii.dirs.Tmp,
		IndexFile:  idxPath,
		Salt:       ii.salt,
		NoFsync:    ii.noFsync,
	}
	return buildAccessor(ctx, data, ii.compression, idxPath, false, cfg, ps, ii.logger)
}

func (ii *InvertedIndex) integrateDirtyFiles(sf InvertedFiles, txNumFrom, txNumTo uint64) {
	fi := newFilesItem(txNumFrom, txNumTo, ii.aggregationStep)
	fi.decompressor = sf.decomp
	fi.index = sf.index
	fi.existence = sf.existence
	ii.dirtyFiles.Set(fi)
}

func (ii *InvertedIndex) collectFilesStat() (filesCount, filesSize, idxSize uint64) {
	if ii.dirtyFiles == nil {
		return 0, 0, 0
	}
	ii.dirtyFiles.Walk(func(items []*filesItem) bool {
		for _, item := range items {
			if item.index == nil {
				return false
			}
			filesSize += uint64(item.decompressor.Size())
			idxSize += uint64(item.index.Size())
			idxSize += uint64(item.bindex.Size())
			filesCount += 3
		}
		return true
	})
	return filesCount, filesSize, idxSize
}

func (ii *InvertedIndex) stepsRangeInDBAsStr(tx kv.Tx) string {
	a1, a2 := ii.stepsRangeInDB(tx)
	return fmt.Sprintf("%s: %.1f", ii.filenameBase, a2-a1)
}
func (ii *InvertedIndex) stepsRangeInDB(tx kv.Tx) (from, to float64) {
	fst, _ := kv.FirstKey(tx, ii.indexKeysTable)
	if len(fst) > 0 {
		from = float64(binary.BigEndian.Uint64(fst)) / float64(ii.aggregationStep)
	}
	lst, _ := kv.LastKey(tx, ii.indexKeysTable)
	if len(lst) > 0 {
		to = float64(binary.BigEndian.Uint64(lst)) / float64(ii.aggregationStep)
	}
	if to == 0 {
		to = from
	}
	return from, to
}<|MERGE_RESOLUTION|>--- conflicted
+++ resolved
@@ -23,7 +23,6 @@
 	"encoding/binary"
 	"errors"
 	"fmt"
-	"github.com/ledgerwatch/erigon-lib/common"
 	"math"
 	"os"
 	"path"
@@ -33,6 +32,8 @@
 	"strconv"
 	"sync"
 	"time"
+
+	"github.com/ledgerwatch/erigon-lib/common"
 
 	"github.com/RoaringBitmap/roaring/roaring64"
 	"github.com/spaolacci/murmur3"
@@ -914,15 +915,7 @@
 			case <-ctx.Done():
 				return ctx.Err()
 			case <-logEvery.C:
-<<<<<<< HEAD
-				shortK := k
-				if len(shortK) > 8 {
-					shortK = shortK[:8]
-				}
-				log.Info(fmt.Sprintf("[integrity] progress EFAllValuesAreInRange: %s, prefix=%x", g.FileName(), shortK))
-=======
 				log.Info(fmt.Sprintf("[integrity] InvertedIndex: %s, prefix=%x", g.FileName(), common.Shorten(k, 8)))
->>>>>>> c5a6885e
 			default:
 			}
 		}
