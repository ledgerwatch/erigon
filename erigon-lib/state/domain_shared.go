package state

import (
	"bytes"
	"container/heap"
	"context"
	"encoding/binary"
	"fmt"
	"math"
	"sync"
	"sync/atomic"
	"time"
	"unsafe"

	btree2 "github.com/tidwall/btree"

	"github.com/ledgerwatch/erigon-lib/kv/membatch"

	"github.com/ledgerwatch/erigon-lib/commitment"
	"github.com/ledgerwatch/erigon-lib/common"
	"github.com/ledgerwatch/erigon-lib/kv"
	"github.com/ledgerwatch/erigon-lib/kv/order"
	"github.com/ledgerwatch/erigon-lib/kv/rawdbv3"
	"github.com/ledgerwatch/erigon-lib/types"
)

// KvList sort.Interface to sort write list by keys
type KvList struct {
	Keys []string
	Vals [][]byte
}

func (l *KvList) Push(key string, val []byte) {
	l.Keys = append(l.Keys, key)
	l.Vals = append(l.Vals, val)
}

func (l *KvList) Len() int {
	return len(l.Keys)
}

func (l *KvList) Less(i, j int) bool {
	return l.Keys[i] < l.Keys[j]
}

func (l *KvList) Swap(i, j int) {
	l.Keys[i], l.Keys[j] = l.Keys[j], l.Keys[i]
	l.Vals[i], l.Vals[j] = l.Vals[j], l.Vals[i]
}

type SharedDomains struct {
	*membatch.Mapmutation
	aggCtx *AggregatorV3Context
	roTx   kv.Tx

	txNum    uint64
	blockNum atomic.Uint64
	estSize  int
	trace    bool //nolint
	//muMaps   sync.RWMutex
	walLock sync.RWMutex

	account    map[string][]byte
	code       map[string][]byte
	storage    *btree2.Map[string, []byte]
	commitment map[string][]byte
	Account    *Domain
	Storage    *Domain
	Code       *Domain
	Commitment *DomainCommitted
	TracesTo   *InvertedIndex
	LogAddrs   *InvertedIndex
	LogTopics  *InvertedIndex
	TracesFrom *InvertedIndex
}

type HasAggCtx interface {
	AggCtx() *AggregatorV3Context
}

func NewSharedDomains(tx kv.Tx) *SharedDomains {
	var ac *AggregatorV3Context
	if casted, ok := tx.(HasAggCtx); ok {
		ac = casted.AggCtx()
	} else {
		panic(fmt.Sprintf("type %T need AggCtx method", tx))
	}
	if tx == nil {
		panic(fmt.Sprintf("tx is nil"))
	}

	sd := &SharedDomains{
		aggCtx:      ac,
		Mapmutation: membatch.NewHashBatch(tx, ac.a.ctx.Done(), ac.a.dirs.Tmp, ac.a.logger),
		Account:     ac.a.accounts,
		Code:        ac.a.code,
		Storage:     ac.a.storage,
		Commitment:  ac.a.commitment,
		TracesTo:    ac.a.tracesTo,
		TracesFrom:  ac.a.tracesFrom,
		LogAddrs:    ac.a.logAddrs,
		LogTopics:   ac.a.logTopics,
		roTx:        tx,
		//trace:       true,
	}
<<<<<<< HEAD
	fmt.Printf("dbg1: %#v\n", tx)
=======
>>>>>>> 77d3786c
	sd.Commitment.ResetFns(&SharedDomainsCommitmentContext{sd: sd})
	sd.StartWrites()
	sd.SetTxNum(context.Background(), 0)
	if _, err := sd.SeekCommitment(context.Background(), tx); err != nil {
		panic(err)
	}
	return sd
}

func (sd *SharedDomains) AggCtx() *AggregatorV3Context { return sd.aggCtx }

// aggregator context should call aggCtx.Unwind before this one.
func (sd *SharedDomains) Unwind(ctx context.Context, rwTx kv.RwTx, txUnwindTo uint64) error {
	step := txUnwindTo / sd.aggCtx.a.aggregationStep
	logEvery := time.NewTicker(30 * time.Second)
	defer logEvery.Stop()
	sd.aggCtx.a.logger.Info("aggregator unwind", "step", step,
		"txUnwindTo", txUnwindTo, "stepsRangeInDB", sd.aggCtx.a.StepsRangeInDBAsStr(rwTx))
	fmt.Printf("aggregator unwind step %d txUnwindTo %d stepsRangeInDB %s\n", step, txUnwindTo, sd.aggCtx.a.StepsRangeInDBAsStr(rwTx))

	if err := sd.Flush(ctx, rwTx); err != nil {
		return err
	}

	if err := sd.aggCtx.account.Unwind(ctx, rwTx, step, txUnwindTo, math.MaxUint64, math.MaxUint64); err != nil {
		return err
	}
	if err := sd.aggCtx.storage.Unwind(ctx, rwTx, step, txUnwindTo, math.MaxUint64, math.MaxUint64); err != nil {
		return err
	}
	if err := sd.aggCtx.code.Unwind(ctx, rwTx, step, txUnwindTo, math.MaxUint64, math.MaxUint64); err != nil {
		return err
	}
	if err := sd.aggCtx.commitment.Unwind(ctx, rwTx, step, txUnwindTo, math.MaxUint64, math.MaxUint64); err != nil {
		return err
	}
	if err := sd.aggCtx.logAddrs.Prune(ctx, rwTx, txUnwindTo, math.MaxUint64, math.MaxUint64, logEvery); err != nil {
		return err
	}
	if err := sd.aggCtx.logTopics.Prune(ctx, rwTx, txUnwindTo, math.MaxUint64, math.MaxUint64, logEvery); err != nil {
		return err
	}
	if err := sd.aggCtx.tracesFrom.Prune(ctx, rwTx, txUnwindTo, math.MaxUint64, math.MaxUint64, logEvery); err != nil {
		return err
	}
	if err := sd.aggCtx.tracesTo.Prune(ctx, rwTx, txUnwindTo, math.MaxUint64, math.MaxUint64, logEvery); err != nil {
		return err
	}

	sd.ClearRam(true)
	//return nil
	return sd.Flush(ctx, rwTx)
}

func (sd *SharedDomains) rebuildCommitment(ctx context.Context, rwTx kv.Tx, blockNum uint64) ([]byte, error) {
	it, err := sd.aggCtx.AccountHistoryRange(int(sd.TxNum()), math.MaxInt64, order.Asc, -1, rwTx)
	if err != nil {
		return nil, err
	}
	for it.HasNext() {
		k, _, err := it.Next()
		if err != nil {
			return nil, err
		}
		sd.Commitment.TouchPlainKey(string(k), nil, sd.Commitment.TouchAccount)
	}

	it, err = sd.aggCtx.StorageHistoryRange(int(sd.TxNum()), math.MaxInt64, order.Asc, -1, rwTx)
	if err != nil {
		return nil, err
	}

	for it.HasNext() {
		k, _, err := it.Next()
		if err != nil {
			return nil, err
		}
		sd.Commitment.TouchPlainKey(string(k), nil, sd.Commitment.TouchStorage)
	}

	sd.Commitment.Reset()
	return sd.ComputeCommitment(ctx, true, false, blockNum)
}

func (sd *SharedDomains) SeekCommitment(ctx context.Context, tx kv.Tx) (txsFromBlockBeginning uint64, err error) {
	bn, txn, ok, err := sd.Commitment.SeekCommitment(tx, sd.aggCtx.commitment, 0, math.MaxUint64)
	if err != nil {
		return 0, err
	}
	if ok {
		if bn > 0 {
			lastBn, _, err := rawdbv3.TxNums.Last(tx)
			if err != nil {
				return 0, err
			}
			if lastBn < bn {
				return 0, fmt.Errorf("TxNums index is at block %d and behind commitment %d", lastBn, bn)
			}
		}
		sd.SetBlockNum(bn)
		sd.SetTxNum(ctx, txn)
		return 0, nil
	}
	// handle case when we have no commitment, but have executed blocks
	bnBytes, err := tx.GetOne(kv.SyncStageProgress, []byte("Execution")) //TODO: move stages to erigon-lib
	if err != nil {
		return 0, err
	}
	if len(bnBytes) == 8 {
		bn = binary.BigEndian.Uint64(bnBytes)
		txn, err = rawdbv3.TxNums.Max(tx, bn)
		if err != nil {
			return 0, err
		}
	}
	if bn == 0 && txn == 0 {
		sd.SetBlockNum(0)
		sd.SetTxNum(ctx, 0)
		return 0, nil
	}
	sd.SetBlockNum(bn)
	sd.SetTxNum(ctx, txn)
	newRh, err := sd.rebuildCommitment(ctx, tx, bn)
	if err != nil {
		return 0, err
	}
	if bytes.Equal(newRh, commitment.EmptyRootHash) {
		sd.SetBlockNum(0)
		sd.SetTxNum(ctx, 0)
		return 0, nil
	}
	//fmt.Printf("rebuilt commitment %x %d %d\n", newRh, sd.TxNum(), sd.BlockNum())
	sd.SetBlockNum(bn)
	sd.SetTxNum(ctx, txn)
	return 0, nil
}

func (sd *SharedDomains) ClearRam(resetCommitment bool) {
	//sd.muMaps.Lock()
	//defer sd.muMaps.Unlock()
	sd.account = map[string][]byte{}
	sd.code = map[string][]byte{}
	sd.commitment = map[string][]byte{}
	if resetCommitment {
		sd.Commitment.updates.List(true)
		sd.Commitment.Reset()
	}

	sd.storage = btree2.NewMap[string, []byte](128)
	sd.estSize = 0
	sd.SetTxNum(context.Background(), 0)
	sd.SetBlockNum(0)
}

func (sd *SharedDomains) put(table kv.Domain, key string, val []byte) {
	// disable mutex - becuse work on parallel execution postponed after E3 release.
	//sd.muMaps.Lock()
	switch table {
	case kv.AccountsDomain:
		if old, ok := sd.account[key]; ok {
			sd.estSize += len(val) - len(old)
		} else {
			sd.estSize += len(key) + len(val)
		}
		sd.account[key] = val
	case kv.CodeDomain:
		if old, ok := sd.code[key]; ok {
			sd.estSize += len(val) - len(old)
		} else {
			sd.estSize += len(key) + len(val)
		}
		sd.code[key] = val
	case kv.StorageDomain:
		if old, ok := sd.storage.Set(key, val); ok {
			sd.estSize += len(val) - len(old)
		} else {
			sd.estSize += len(key) + len(val)
		}
	case kv.CommitmentDomain:
		if old, ok := sd.commitment[key]; ok {
			sd.estSize += len(val) - len(old)
		} else {
			sd.estSize += len(key) + len(val)
		}
		sd.commitment[key] = val
	default:
		panic(fmt.Errorf("sharedDomains put to invalid table %s", table))
	}
	//sd.muMaps.Unlock()
}

// Get returns cached value by key. Cache is invalidated when associated WAL is flushed
func (sd *SharedDomains) Get(table kv.Domain, key []byte) (v []byte, ok bool) {
	//sd.muMaps.RLock()
	v, ok = sd.get(table, key)
	//sd.muMaps.RUnlock()
	return v, ok
}

func (sd *SharedDomains) get(table kv.Domain, key []byte) (v []byte, ok bool) {
	keyS := *(*string)(unsafe.Pointer(&key))
	//keyS := string(key)
	switch table {
	case kv.AccountsDomain:
		v, ok = sd.account[keyS]
	case kv.CodeDomain:
		v, ok = sd.code[keyS]
	case kv.StorageDomain:
		v, ok = sd.storage.Get(keyS)
	case kv.CommitmentDomain:
		v, ok = sd.commitment[keyS]
	default:
		panic(table)
	}
	return v, ok
}

func (sd *SharedDomains) SizeEstimate() uint64 {
	//sd.muMaps.RLock()
	//defer sd.muMaps.RUnlock()
	return uint64(sd.estSize) * 2 // multiply 2 here, to cover data-structures overhead. more precise accounting - expensive.
}

func (sd *SharedDomains) LatestCommitment(prefix []byte) ([]byte, error) {
	v0, ok := sd.Get(kv.CommitmentDomain, prefix)
	if ok {
		return v0, nil
	}
	v, _, err := sd.aggCtx.GetLatest(kv.CommitmentDomain, prefix, nil, sd.roTx)
	if err != nil {
		return nil, fmt.Errorf("commitment prefix %x read error: %w", prefix, err)
	}
	return v, nil
}

func (sd *SharedDomains) LatestCode(addr []byte) ([]byte, error) {
	v0, ok := sd.Get(kv.CodeDomain, addr)
	if ok {
		return v0, nil
	}
	v, _, err := sd.aggCtx.GetLatest(kv.CodeDomain, addr, nil, sd.roTx)
	if err != nil {
		return nil, fmt.Errorf("code %x read error: %w", addr, err)
	}
	return v, nil
}

func (sd *SharedDomains) LatestAccount(addr []byte) ([]byte, error) {
	var v0, v []byte
	var err error
	var ok bool

	//defer func() {
	//	curious := "0da27ef618846cfa981516da2891fe0693a54f8418b85c91c384d2c0f4e14727"
	//	if bytes.Equal(hexutility.MustDecodeString(curious), addr) {
	//		fmt.Printf("found %s vDB/File %x vCache %x step %d\n", curious, v, v0, sd.txNum.Load()/sd.Account.aggregationStep)
	//	}
	//}()
	v0, ok = sd.Get(kv.AccountsDomain, addr)
	if ok {
		return v0, nil
	}
	fmt.Printf("tx: %#v\n", sd.roTx)
	v, _, err = sd.aggCtx.GetLatest(kv.AccountsDomain, addr, nil, sd.roTx)
	if err != nil {
		return nil, fmt.Errorf("account %x read error: %w", addr, err)
	}
	return v, nil
}

const CodeSizeTableFake = "CodeSize"

func (sd *SharedDomains) ReadsValid(readLists map[string]*KvList) bool {
	//sd.muMaps.RLock()
	//defer sd.muMaps.RUnlock()

	for table, list := range readLists {
		switch table {
		case string(kv.AccountsDomain):
			m := sd.account
			for i, key := range list.Keys {
				if val, ok := m[key]; ok {
					if !bytes.Equal(list.Vals[i], val) {
						return false
					}
				}
			}
		case string(kv.CodeDomain):
			m := sd.code
			for i, key := range list.Keys {
				if val, ok := m[key]; ok {
					if !bytes.Equal(list.Vals[i], val) {
						return false
					}
				}
			}
		case string(kv.StorageDomain):
			m := sd.storage
			for i, key := range list.Keys {
				if val, ok := m.Get(key); ok {
					if !bytes.Equal(list.Vals[i], val) {
						return false
					}
				}
			}
		case CodeSizeTableFake:
			m := sd.code
			for i, key := range list.Keys {
				if val, ok := m[key]; ok {
					if binary.BigEndian.Uint64(list.Vals[i]) != uint64(len(val)) {
						return false
					}
				}
			}
		default:
			panic(table)
		}
	}

	return true
}

func (sd *SharedDomains) LatestStorage(addrLoc []byte) ([]byte, error) {
	//a := make([]byte, 0, len(addr)+len(loc))
	v0, ok := sd.Get(kv.StorageDomain, addrLoc)
	if ok {
		return v0, nil
	}
	v, _, err := sd.aggCtx.GetLatest(kv.StorageDomain, addrLoc, nil, sd.roTx)
	if err != nil {
		return nil, fmt.Errorf("storage %x read error: %w", addrLoc, err)
	}
	return v, nil
}

type SharedDomainsCommitmentContext struct {
	sd *SharedDomains
}

func (ctx *SharedDomainsCommitmentContext) GetBranch(pref []byte) ([]byte, error) {
	v, err := ctx.sd.LatestCommitment(pref)
	if err != nil {
		return nil, fmt.Errorf("GetBranch failed: %w", err)
	}
	//fmt.Printf("GetBranch: %x: %x\n", pref, v)
	if len(v) == 0 {
		return nil, nil
	}
	return v, nil
}

func (ctx *SharedDomainsCommitmentContext) PutBranch(prefix []byte, data []byte, prevData []byte) error {
	//fmt.Printf("PutBranch: %x: %x\n", pref, branch)
	return ctx.sd.updateCommitmentData(prefix, data, prevData)
}

func (ctx *SharedDomainsCommitmentContext) GetAccount(plainKey []byte, cell *commitment.Cell) error {
	encAccount, err := ctx.sd.LatestAccount(plainKey)
	if err != nil {
		return fmt.Errorf("GetAccount failed: %w", err)
	}
	cell.Nonce = 0
	cell.Balance.Clear()
	if len(encAccount) > 0 {
		nonce, balance, chash := types.DecodeAccountBytesV3(encAccount)
		cell.Nonce = nonce
		cell.Balance.Set(balance)
		if len(chash) > 0 {
			copy(cell.CodeHash[:], chash)
		}
		//fmt.Printf("GetAccount: %x: n=%d b=%d ch=%x\n", plainKey, nonce, balance, chash)
	}

	code, err := ctx.sd.LatestCode(plainKey)
	if err != nil {
		return fmt.Errorf("GetAccount: failed to read latest code: %w", err)
	}
	if len(code) > 0 {
		//fmt.Printf("GetAccount: code %x - %x\n", plainKey, code)
		ctx.sd.Commitment.updates.keccak.Reset()
		ctx.sd.Commitment.updates.keccak.Write(code)
		ctx.sd.Commitment.updates.keccak.Read(cell.CodeHash[:])
	} else {
		cell.CodeHash = commitment.EmptyCodeHashArray
	}
	cell.Delete = len(encAccount) == 0 && len(code) == 0
	return nil
}

func (ctx *SharedDomainsCommitmentContext) TempDir() string {
	return ctx.sd.aggCtx.a.dirs.Tmp
}

func (ctx *SharedDomainsCommitmentContext) GetStorage(plainKey []byte, cell *commitment.Cell) error {
	// Look in the summary table first
	enc, err := ctx.sd.LatestStorage(plainKey)
	if err != nil {
		return err
	}
	//fmt.Printf("GetStorage: %x|%x - %x\n", addr, loc, enc)
	cell.StorageLen = len(enc)
	copy(cell.Storage[:], enc)
	cell.Delete = cell.StorageLen == 0
	return nil
}

func (sd *SharedDomains) updateAccountData(addr []byte, account, prevAccount []byte) error {
	addrS := string(addr)
	sd.Commitment.TouchPlainKey(addrS, account, sd.Commitment.TouchAccount)
	sd.put(kv.AccountsDomain, addrS, account)
	return sd.aggCtx.account.PutWithPrev(addr, nil, account, prevAccount)
}

func (sd *SharedDomains) updateAccountCode(addr, code, prevCode []byte) error {
	addrS := string(addr)
	sd.Commitment.TouchPlainKey(addrS, code, sd.Commitment.TouchCode)
	sd.put(kv.CodeDomain, addrS, code)
	if len(code) == 0 {
		return sd.aggCtx.code.DeleteWithPrev(addr, nil, prevCode)
	}
	return sd.aggCtx.code.PutWithPrev(addr, nil, code, prevCode)
}

func (sd *SharedDomains) updateCommitmentData(prefix []byte, data, prev []byte) error {
	sd.put(kv.CommitmentDomain, string(prefix), data)
	return sd.aggCtx.commitment.PutWithPrev(prefix, nil, data, prev)
}

func (sd *SharedDomains) deleteAccount(addr, prev []byte) error {
	addrS := string(addr)
	sd.Commitment.TouchPlainKey(addrS, nil, sd.Commitment.TouchAccount)
	sd.put(kv.AccountsDomain, addrS, nil)
	if err := sd.aggCtx.account.DeleteWithPrev(addr, nil, prev); err != nil {
		return err
	}

	// commitment delete already has been applied via account
	pc, err := sd.LatestCode(addr)
	if err != nil {
		return err
	}
	if len(pc) > 0 {
		sd.Commitment.TouchPlainKey(addrS, nil, sd.Commitment.TouchCode)
		sd.put(kv.CodeDomain, addrS, nil)
		if err := sd.aggCtx.code.DeleteWithPrev(addr, nil, pc); err != nil {
			return err
		}
	}

	// bb, _ := hex.DecodeString("d96d1b15d6bec8e7d37038237b1e913ad99f7dee")
	// if bytes.Equal(bb, addr) {
	// 	fmt.Printf("delete account %x \n", addr)
	// }

	type pair struct{ k, v []byte }
	tombs := make([]pair, 0, 8)
	err = sd.IterateStoragePrefix(addr, func(k, v []byte) error {
		tombs = append(tombs, pair{k, v})
		return nil
	})
	if err != nil {
		return err
	}

	for _, tomb := range tombs {
		ks := string(tomb.k)
		sd.put(kv.StorageDomain, ks, nil)
		sd.Commitment.TouchPlainKey(ks, nil, sd.Commitment.TouchStorage)
		err = sd.aggCtx.storage.DeleteWithPrev(tomb.k, nil, tomb.v)
		if err != nil {
			return err
		}
	}
	return nil
}

func (sd *SharedDomains) writeAccountStorage(addr, loc []byte, value, preVal []byte) error {
	composite := addr
	if loc != nil { // if caller passed already `composite` key, then just use it. otherwise join parts
		composite = make([]byte, 0, len(addr)+len(loc))
		composite = append(append(composite, addr...), loc...)
	}
	compositeS := string(composite)
	sd.Commitment.TouchPlainKey(compositeS, value, sd.Commitment.TouchStorage)
	sd.put(kv.StorageDomain, compositeS, value)
	if len(value) == 0 {
		return sd.aggCtx.storage.DeleteWithPrev(composite, nil, preVal)
	}
	return sd.aggCtx.storage.PutWithPrev(composite, nil, value, preVal)
}

func (sd *SharedDomains) IndexAdd(table kv.InvertedIdx, key []byte) (err error) {
	switch table {
	case kv.LogAddrIdx, kv.TblLogAddressIdx:
		err = sd.aggCtx.logAddrs.Add(key)
	case kv.LogTopicIdx, kv.TblLogTopicsIdx, kv.LogTopicIndex:
		err = sd.aggCtx.logTopics.Add(key)
	case kv.TblTracesToIdx:
		err = sd.aggCtx.tracesTo.Add(key)
	case kv.TblTracesFromIdx:
		err = sd.aggCtx.tracesFrom.Add(key)
	default:
		panic(fmt.Errorf("unknown shared index %s", table))
	}
	return err
}

func (sd *SharedDomains) SetTx(tx kv.RwTx) {
	fmt.Printf("dbg SetTx: %#v\n", tx)
	sd.roTx = tx
}

func (sd *SharedDomains) StepSize() uint64 {
	return sd.Account.aggregationStep
}

// SetTxNum sets txNum for all domains as well as common txNum for all domains
// Requires for sd.rwTx because of commitment evaluation in shared domains if aggregationStep is reached
func (sd *SharedDomains) SetTxNum(ctx context.Context, txNum uint64) {
	sd.txNum = txNum
	sd.aggCtx.account.SetTxNum(txNum)
	sd.aggCtx.code.SetTxNum(txNum)
	sd.aggCtx.storage.SetTxNum(txNum)
	sd.aggCtx.commitment.SetTxNum(txNum)
	sd.aggCtx.tracesTo.SetTxNum(txNum)
	sd.aggCtx.tracesFrom.SetTxNum(txNum)
	sd.aggCtx.logAddrs.SetTxNum(txNum)
	sd.aggCtx.logTopics.SetTxNum(txNum)
}

func (sd *SharedDomains) TxNum() uint64 { return sd.txNum }

func (sd *SharedDomains) BlockNum() uint64 { return sd.blockNum.Load() }

func (sd *SharedDomains) SetBlockNum(blockNum uint64) {
	sd.blockNum.Store(blockNum)
}

func (sd *SharedDomains) ComputeCommitment(ctx context.Context, saveStateAfter, trace bool, blockNum uint64) (rootHash []byte, err error) {
	// if commitment mode is Disabled, there will be nothing to compute on.
	mxCommitmentRunning.Inc()
	defer mxCommitmentRunning.Dec()

	// if commitment mode is Disabled, there will be nothing to compute on.
	rootHash, err = sd.Commitment.ComputeCommitment(ctx, trace)
	if err != nil {
		return nil, err
	}

	if saveStateAfter {
		prevState, been, err := sd.aggCtx.commitment.GetLatest(keyCommitmentState, nil, sd.roTx)
		if err != nil {
			return nil, err
		}

		if !been {
			prevState = nil
		}
		if err := sd.Commitment.storeCommitmentState(sd.aggCtx.commitment, blockNum, rootHash, prevState); err != nil {
			return nil, err
		}
	}
	return rootHash, nil
}

// IterateStoragePrefix iterates over key-value pairs of the storage domain that start with given prefix
// Such iteration is not intended to be used in public API, therefore it uses read-write transaction
// inside the domain. Another version of this for public API use needs to be created, that uses
// roTx instead and supports ending the iterations before it reaches the end.
func (sd *SharedDomains) IterateStoragePrefix(prefix []byte, it func(k []byte, v []byte) error) error {
	sc := sd.Storage.MakeContext()
	defer sc.Close()

	sd.Storage.stats.FilesQueries.Add(1)

	var cp CursorHeap
	cpPtr := &cp
	heap.Init(cpPtr)
	var k, v []byte
	var err error

	iter := sd.storage.Iter()
	if iter.Seek(string(prefix)) {
		kx := iter.Key()
		v = iter.Value()
		k = []byte(kx)

		if len(kx) > 0 && bytes.HasPrefix(k, prefix) {
			heap.Push(cpPtr, &CursorItem{t: RAM_CURSOR, key: common.Copy(k), val: common.Copy(v), iter: iter, endTxNum: sd.txNum, reverse: true})
		}
	}

	roTx := sd.roTx
	keysCursor, err := roTx.CursorDupSort(sd.Storage.keysTable)
	if err != nil {
		return err
	}
	defer keysCursor.Close()
	if k, v, err = keysCursor.Seek(prefix); err != nil {
		return err
	}
	if k != nil && bytes.HasPrefix(k, prefix) {
		keySuffix := make([]byte, len(k)+8)
		copy(keySuffix, k)
		copy(keySuffix[len(k):], v)
		step := ^binary.BigEndian.Uint64(v)
		txNum := step * sd.Storage.aggregationStep
		if v, err = roTx.GetOne(sd.Storage.valsTable, keySuffix); err != nil {
			return err
		}
		heap.Push(cpPtr, &CursorItem{t: DB_CURSOR, key: k, val: v, c: keysCursor, endTxNum: txNum, reverse: true})
	}

	sctx := sd.aggCtx.storage
	for _, item := range sctx.files {
		gg := NewArchiveGetter(item.src.decompressor.MakeGetter(), sd.Storage.compression)
		cursor, err := item.src.bindex.Seek(gg, prefix)
		if err != nil {
			return err
		}
		if cursor == nil {
			continue
		}
		cursor.getter = gg

		key := cursor.Key()
		if key != nil && bytes.HasPrefix(key, prefix) {
			val := cursor.Value()
			heap.Push(cpPtr, &CursorItem{t: FILE_CURSOR, key: key, val: val, btCursor: cursor, endTxNum: item.endTxNum, reverse: true})
		}
	}

	for cp.Len() > 0 {
		lastKey := common.Copy(cp[0].key)
		lastVal := common.Copy(cp[0].val)
		// Advance all the items that have this key (including the top)
		for cp.Len() > 0 && bytes.Equal(cp[0].key, lastKey) {
			ci1 := heap.Pop(cpPtr).(*CursorItem)
			switch ci1.t {
			case RAM_CURSOR:
				if ci1.iter.Next() {
					k = []byte(ci1.iter.Key())
					if k != nil && bytes.HasPrefix(k, prefix) {
						ci1.key = common.Copy(k)
						ci1.val = common.Copy(ci1.iter.Value())
						heap.Push(cpPtr, ci1)
					}
				}
			case FILE_CURSOR:
				if UseBtree || UseBpsTree {
					if ci1.btCursor.Next() {
						ci1.key = ci1.btCursor.Key()
						if ci1.key != nil && bytes.HasPrefix(ci1.key, prefix) {
							ci1.val = ci1.btCursor.Value()
							heap.Push(cpPtr, ci1)
						}
					}
				} else {
					ci1.dg.Reset(ci1.latestOffset)
					if !ci1.dg.HasNext() {
						break
					}
					key, _ := ci1.dg.Next(nil)
					if key != nil && bytes.HasPrefix(key, prefix) {
						ci1.key = key
						ci1.val, ci1.latestOffset = ci1.dg.Next(nil)
						heap.Push(cpPtr, ci1)
					}
				}
			case DB_CURSOR:
				k, v, err = ci1.c.NextNoDup()
				if err != nil {
					return err
				}

				if k != nil && bytes.HasPrefix(k, prefix) {
					ci1.key = common.Copy(k)
					keySuffix := make([]byte, len(k)+8)
					copy(keySuffix, k)
					copy(keySuffix[len(k):], v)
					if v, err = roTx.GetOne(sd.Storage.valsTable, keySuffix); err != nil {
						return err
					}
					ci1.val = common.Copy(v)
					heap.Push(cpPtr, ci1)
				}
			}
		}
		if len(lastVal) > 0 {
			if err := it(lastKey, lastVal); err != nil {
				return err
			}
		}
	}
	return nil
}

func (sd *SharedDomains) Close() {
	sd.FinishWrites()
	sd.SetBlockNum(0)
	if sd.aggCtx != nil {
		sd.SetTxNum(context.Background(), 0)
	}
	sd.account = nil
	sd.code = nil
	sd.storage = nil
	sd.commitment = nil
	sd.LogAddrs = nil
	sd.LogTopics = nil
	sd.TracesFrom = nil
	sd.TracesTo = nil
}

// StartWrites - pattern: `defer domains.StartWrites().FinishWrites()`
func (sd *SharedDomains) StartWrites() *SharedDomains {
	sd.walLock.Lock()
	defer sd.walLock.Unlock()

	sd.aggCtx.account.StartWrites()
	sd.aggCtx.storage.StartWrites()
	sd.aggCtx.code.StartWrites()
	sd.aggCtx.commitment.StartWrites()
	sd.aggCtx.logAddrs.StartWrites()
	sd.aggCtx.logTopics.StartWrites()
	sd.aggCtx.tracesFrom.StartWrites()
	sd.aggCtx.tracesTo.StartWrites()

	if sd.account == nil {
		sd.account = map[string][]byte{}
	}
	if sd.commitment == nil {
		sd.commitment = map[string][]byte{}
	}
	if sd.code == nil {
		sd.code = map[string][]byte{}
	}
	if sd.storage == nil {
		sd.storage = btree2.NewMap[string, []byte](128)
	}
	return sd
}

func (sd *SharedDomains) FinishWrites() {
	sd.walLock.Lock()
	defer sd.walLock.Unlock()
	if sd.aggCtx != nil {
		sd.SetTxNum(context.Background(), 0)
		sd.SetBlockNum(0)
		sd.aggCtx.account.FinishWrites()
		sd.aggCtx.storage.FinishWrites()
		sd.aggCtx.code.FinishWrites()
		sd.aggCtx.commitment.FinishWrites()
		sd.aggCtx.logAddrs.FinishWrites()
		sd.aggCtx.logTopics.FinishWrites()
		sd.aggCtx.tracesFrom.FinishWrites()
		sd.aggCtx.tracesTo.FinishWrites()
	}
}

func (sd *SharedDomains) BatchHistoryWriteStart() *SharedDomains {
	sd.walLock.RLock()
	return sd
}

func (sd *SharedDomains) BatchHistoryWriteEnd() {
	sd.walLock.RUnlock()
}

func (sd *SharedDomains) DiscardHistory() {
	sd.aggCtx.account.DiscardHistory()
	sd.aggCtx.storage.DiscardHistory()
	sd.aggCtx.code.DiscardHistory()
	sd.aggCtx.commitment.DiscardHistory()
	sd.aggCtx.logAddrs.DiscardHistory()
	sd.aggCtx.logTopics.DiscardHistory()
	sd.aggCtx.tracesFrom.DiscardHistory()
	sd.aggCtx.tracesTo.DiscardHistory()
}
func (sd *SharedDomains) rotate() []flusher {
	sd.walLock.Lock()
	defer sd.walLock.Unlock()
	mut := sd.Mapmutation
	sd.Mapmutation = membatch.NewHashBatch(sd.roTx, sd.aggCtx.a.ctx.Done(), sd.aggCtx.a.dirs.Tmp, sd.aggCtx.a.logger)
	return []flusher{
		sd.aggCtx.account.Rotate(),
		sd.aggCtx.storage.Rotate(),
		sd.aggCtx.code.Rotate(),
		sd.aggCtx.commitment.Rotate(),
		sd.aggCtx.logAddrs.Rotate(),
		sd.aggCtx.logTopics.Rotate(),
		sd.aggCtx.tracesFrom.Rotate(),
		sd.aggCtx.tracesTo.Rotate(),
		mut,
	}
}

func (sd *SharedDomains) Flush(ctx context.Context, tx kv.RwTx) error {
	defer mxFlushTook.ObserveDuration(time.Now())
	flushers := sd.rotate()
	for _, f := range flushers {
		if err := f.Flush(ctx, tx); err != nil {
			return err
		}
	}
	return nil
}

// TemporalDomain satisfaction
func (sd *SharedDomains) DomainGet(name kv.Domain, k, k2 []byte) (v []byte, err error) {
	switch name {
	case kv.AccountsDomain:
		return sd.LatestAccount(k)
	case kv.StorageDomain:
		if k2 != nil {
			k = append(k, k2...)
		}
		return sd.LatestStorage(k)
	case kv.CodeDomain:
		return sd.LatestCode(k)
	case kv.CommitmentDomain:
		return sd.LatestCommitment(k)
	default:
		panic(name)
	}
}

// DomainPut
// Optimizations:
//   - user can prvide `prevVal != nil` - then it will not read prev value from storage
//   - user can append k2 into k1, then underlying methods will not preform append
//   - if `val == nil` it will call DomainDel
func (sd *SharedDomains) DomainPut(domain kv.Domain, k1, k2 []byte, val, prevVal []byte) error {
	if val == nil {
		return fmt.Errorf("DomainPut: %s, trying to put nil value. not allowed", domain)
	}
	if prevVal == nil {
		var err error
		prevVal, err = sd.DomainGet(domain, k1, k2)
		if err != nil {
			return err
		}
	}
	switch domain {
	case kv.AccountsDomain:
		return sd.updateAccountData(k1, val, prevVal)
	case kv.StorageDomain:
		return sd.writeAccountStorage(k1, k2, val, prevVal)
	case kv.CodeDomain:
		if bytes.Equal(prevVal, val) {
			return nil
		}
		return sd.updateAccountCode(k1, val, prevVal)
	case kv.CommitmentDomain:
		return sd.updateCommitmentData(k1, val, prevVal)
	default:
		panic(domain)
	}
}

// DomainDel
// Optimizations:
//   - user can prvide `prevVal != nil` - then it will not read prev value from storage
//   - user can append k2 into k1, then underlying methods will not preform append
//   - if `val == nil` it will call DomainDel
func (sd *SharedDomains) DomainDel(domain kv.Domain, k1, k2 []byte, prevVal []byte) error {
	if prevVal == nil {
		var err error
		prevVal, err = sd.DomainGet(domain, k1, k2)
		if err != nil {
			return err
		}
	}
	switch domain {
	case kv.AccountsDomain:
		return sd.deleteAccount(k1, prevVal)
	case kv.StorageDomain:
		return sd.writeAccountStorage(k1, k2, nil, prevVal)
	case kv.CodeDomain:
		if bytes.Equal(prevVal, nil) {
			return nil
		}
		return sd.updateAccountCode(k1, nil, prevVal)
	case kv.CommitmentDomain:
		return sd.updateCommitmentData(k1, nil, prevVal)
	default:
		panic(domain)
	}
}

func (sd *SharedDomains) DomainDelPrefix(domain kv.Domain, prefix []byte) error {
	if domain != kv.StorageDomain {
		return fmt.Errorf("DomainDelPrefix: not supported")
	}
	if err := sd.IterateStoragePrefix(prefix, func(k, v []byte) error {
		return sd.DomainDel(kv.StorageDomain, k, nil, v)
	}); err != nil {
		return err
	}
	return nil
}
func (sd *SharedDomains) Tx() kv.Tx { return sd.roTx }<|MERGE_RESOLUTION|>--- conflicted
+++ resolved
@@ -103,10 +103,6 @@
 		roTx:        tx,
 		//trace:       true,
 	}
-<<<<<<< HEAD
-	fmt.Printf("dbg1: %#v\n", tx)
-=======
->>>>>>> 77d3786c
 	sd.Commitment.ResetFns(&SharedDomainsCommitmentContext{sd: sd})
 	sd.StartWrites()
 	sd.SetTxNum(context.Background(), 0)
