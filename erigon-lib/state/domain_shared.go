package state

import (
	"bytes"
	"container/heap"
	"context"
	"encoding/binary"
	"fmt"
	"github.com/ledgerwatch/erigon-lib/common/cryptozerocopy"
	"golang.org/x/crypto/sha3"
	"math"
	"path/filepath"
	"runtime"
	"sync/atomic"
	"time"
	"unsafe"

	btree2 "github.com/tidwall/btree"

	"github.com/ledgerwatch/erigon-lib/commitment"
	"github.com/ledgerwatch/erigon-lib/common"
	"github.com/ledgerwatch/erigon-lib/common/assert"
	"github.com/ledgerwatch/erigon-lib/common/dbg"
	"github.com/ledgerwatch/erigon-lib/common/length"
	"github.com/ledgerwatch/erigon-lib/kv"
	"github.com/ledgerwatch/erigon-lib/kv/order"
	"github.com/ledgerwatch/erigon-lib/kv/rawdbv3"
	"github.com/ledgerwatch/erigon-lib/types"
	"github.com/ledgerwatch/log/v3"
)

// KvList sort.Interface to sort write list by keys
type KvList struct {
	Keys []string
	Vals [][]byte
}

func (l *KvList) Push(key string, val []byte) {
	l.Keys = append(l.Keys, key)
	l.Vals = append(l.Vals, val)
}

func (l *KvList) Len() int {
	return len(l.Keys)
}

func (l *KvList) Less(i, j int) bool {
	return l.Keys[i] < l.Keys[j]
}

func (l *KvList) Swap(i, j int) {
	l.Keys[i], l.Keys[j] = l.Keys[j], l.Keys[i]
	l.Vals[i], l.Vals[j] = l.Vals[j], l.Vals[i]
}

type SharedDomains struct {
	noFlush int

	aggCtx *AggregatorRoTx
	sdCtx  *SharedDomainsCommitmentContext
	roTx   kv.Tx
	logger log.Logger

	txNum    uint64
	blockNum atomic.Uint64
	estSize  int
	trace    bool //nolint
	//muMaps   sync.RWMutex
	//walLock sync.RWMutex

	domains [kv.DomainLen]map[string][]byte
	storage *btree2.Map[string, []byte]

	dWriter          [kv.DomainLen]*domainBufferedWriter
	logAddrsWriter   *invertedIndexBufferedWriter
	logTopicsWriter  *invertedIndexBufferedWriter
	tracesFromWriter *invertedIndexBufferedWriter
	tracesToWriter   *invertedIndexBufferedWriter
}

type HasAggCtx interface {
	AggCtx() interface{}
}

func NewSharedDomains(tx kv.Tx, logger log.Logger) (*SharedDomains, error) {
	var ac *AggregatorRoTx
	if casted, ok := tx.(HasAggCtx); ok {
		ac = casted.AggCtx().(*AggregatorRoTx)
	} else {
		return nil, fmt.Errorf("type %T need AggCtx method", tx)
	}
	if tx == nil {
		return nil, fmt.Errorf("tx is nil")
	}

	sd := &SharedDomains{
		logger: logger,
		aggCtx: ac,
		roTx:   tx,
		//trace:            true,
		logAddrsWriter:   ac.logAddrs.NewWriter(),
		logTopicsWriter:  ac.logTopics.NewWriter(),
		tracesFromWriter: ac.tracesFrom.NewWriter(),
		tracesToWriter:   ac.tracesTo.NewWriter(),

		storage: btree2.NewMap[string, []byte](128),
	}
	for id, d := range ac.d {
		sd.domains[id] = map[string][]byte{}
		sd.dWriter[id] = d.NewWriter()
	}

	sd.SetTxNum(0)
	sd.sdCtx = NewSharedDomainsCommitmentContext(sd, commitment.ModeDirect, commitment.VariantHexPatriciaTrie)

	if _, err := sd.SeekCommitment(context.Background(), tx); err != nil {
		return nil, fmt.Errorf("SeekCommitment: %w", err)
	}
	return sd, nil
}

func (sd *SharedDomains) AggCtx() interface{} { return sd.aggCtx }

// aggregator context should call aggCtx.Unwind before this one.
func (sd *SharedDomains) Unwind(ctx context.Context, rwTx kv.RwTx, blockUnwindTo, txUnwindTo uint64) error {
	step := txUnwindTo / sd.aggCtx.a.StepSize()
	logEvery := time.NewTicker(30 * time.Second)
	defer logEvery.Stop()
	sd.aggCtx.a.logger.Info("aggregator unwind", "step", step,
		"txUnwindTo", txUnwindTo, "stepsRangeInDB", sd.aggCtx.a.StepsRangeInDBAsStr(rwTx))
	//fmt.Printf("aggregator unwind step %d txUnwindTo %d stepsRangeInDB %s\n", step, txUnwindTo, sd.aggCtx.a.StepsRangeInDBAsStr(rwTx))

	if err := sd.Flush(ctx, rwTx); err != nil {
		return err
	}

	withWarmup := false
	for _, d := range sd.aggCtx.d {
		if err := d.Unwind(ctx, rwTx, step, txUnwindTo); err != nil {
			return err
		}
	}
	if _, err := sd.aggCtx.logAddrs.Prune(ctx, rwTx, txUnwindTo, math.MaxUint64, math.MaxUint64, logEvery, true, withWarmup, nil); err != nil {
		return err
	}
	if _, err := sd.aggCtx.logTopics.Prune(ctx, rwTx, txUnwindTo, math.MaxUint64, math.MaxUint64, logEvery, true, withWarmup, nil); err != nil {
		return err
	}
	if _, err := sd.aggCtx.tracesFrom.Prune(ctx, rwTx, txUnwindTo, math.MaxUint64, math.MaxUint64, logEvery, true, withWarmup, nil); err != nil {
		return err
	}
	if _, err := sd.aggCtx.tracesTo.Prune(ctx, rwTx, txUnwindTo, math.MaxUint64, math.MaxUint64, logEvery, true, withWarmup, nil); err != nil {
		return err
	}

	sd.ClearRam(true)
	sd.SetTxNum(txUnwindTo)
	sd.SetBlockNum(blockUnwindTo)
	return sd.Flush(ctx, rwTx)
}

func (sd *SharedDomains) rebuildCommitment(ctx context.Context, roTx kv.Tx, blockNum uint64) ([]byte, error) {
	it, err := sd.aggCtx.AccountHistoryRange(int(sd.TxNum()), math.MaxInt64, order.Asc, -1, roTx)
	if err != nil {
		return nil, err
	}
	for it.HasNext() {
		k, _, err := it.Next()
		if err != nil {
			return nil, err
		}
		sd.sdCtx.TouchKey(kv.AccountsDomain, string(k), nil)
	}

	it, err = sd.aggCtx.StorageHistoryRange(int(sd.TxNum()), math.MaxInt64, order.Asc, -1, roTx)
	if err != nil {
		return nil, err
	}

	for it.HasNext() {
		k, _, err := it.Next()
		if err != nil {
			return nil, err
		}
		sd.sdCtx.TouchKey(kv.StorageDomain, string(k), nil)
	}

	sd.sdCtx.Reset()
	return sd.ComputeCommitment(ctx, true, blockNum, "rebuild commit")
}

// SeekCommitment lookups latest available commitment and sets it as current
func (sd *SharedDomains) SeekCommitment(ctx context.Context, tx kv.Tx) (txsFromBlockBeginning uint64, err error) {
	bn, txn, ok, err := sd.sdCtx.SeekCommitment(tx, sd.aggCtx.d[kv.CommitmentDomain], 0, math.MaxUint64)
	if err != nil {
		return 0, err
	}
	if ok {
		if bn > 0 {
			lastBn, _, err := rawdbv3.TxNums.Last(tx)
			if err != nil {
				return 0, err
			}
			if lastBn < bn {
				return 0, fmt.Errorf("TxNums index is at block %d and behind commitment %d. Likely it means that `domain snaps` are ahead of `block snaps`", lastBn, bn)
			}
		}
		sd.SetBlockNum(bn)
		sd.SetTxNum(txn)
		return 0, nil
	}
	// handle case when we have no commitment, but have executed blocks
	bnBytes, err := tx.GetOne(kv.SyncStageProgress, []byte("Execution")) //TODO: move stages to erigon-lib
	if err != nil {
		return 0, err
	}
	if len(bnBytes) == 8 {
		bn = binary.BigEndian.Uint64(bnBytes)
		txn, err = rawdbv3.TxNums.Max(tx, bn)
		if err != nil {
			return 0, err
		}
	}
	if bn == 0 && txn == 0 {
		sd.SetBlockNum(0)
		sd.SetTxNum(0)
		return 0, nil
	}
	sd.SetBlockNum(bn)
	sd.SetTxNum(txn)
	newRh, err := sd.rebuildCommitment(ctx, tx, bn)
	if err != nil {
		return 0, err
	}
	if bytes.Equal(newRh, commitment.EmptyRootHash) {
		sd.SetBlockNum(0)
		sd.SetTxNum(0)
		return 0, nil
	}
	if sd.trace {
		fmt.Printf("rebuilt commitment %x %d %d\n", newRh, sd.TxNum(), sd.BlockNum())
	}
	sd.SetBlockNum(bn)
	sd.SetTxNum(txn)
	return 0, nil
}

func (sd *SharedDomains) ClearRam(resetCommitment bool) {
	//sd.muMaps.Lock()
	//defer sd.muMaps.Unlock()
	for i := range sd.domains {
		sd.domains[i] = map[string][]byte{}
	}
	if resetCommitment {
		sd.sdCtx.updates.List(true)
		sd.sdCtx.Reset()
	}

	sd.storage = btree2.NewMap[string, []byte](128)
	sd.estSize = 0
}

func (sd *SharedDomains) put(domain kv.Domain, key string, val []byte) {
	// disable mutex - because work on parallel execution postponed after E3 release.
	//sd.muMaps.Lock()
	if domain == kv.StorageDomain {
		if old, ok := sd.storage.Set(key, val); ok {
			sd.estSize += len(val) - len(old)
		} else {
			sd.estSize += len(key) + len(val)
		}
		return
	}

	if old, ok := sd.domains[domain][key]; ok {
		sd.estSize += len(val) - len(old)
	} else {
		sd.estSize += len(key) + len(val)
	}
	sd.domains[domain][key] = val
	//sd.muMaps.Unlock()
}

// get returns cached value by key. Cache is invalidated when associated WAL is flushed
func (sd *SharedDomains) get(table kv.Domain, key []byte) (v []byte, ok bool) {
	//sd.muMaps.RLock()
	keyS := *(*string)(unsafe.Pointer(&key))
	//keyS := string(key)
	if table == kv.StorageDomain {
		v, ok = sd.storage.Get(keyS)
		return v, ok

	}
	v, ok = sd.domains[table][keyS]
	return v, ok
	//sd.muMaps.RUnlock()
}

func (sd *SharedDomains) SizeEstimate() uint64 {
	//sd.muMaps.RLock()
	//defer sd.muMaps.RUnlock()
	return uint64(sd.estSize) * 2 // multiply 2 here, to cover data-structures overhead. more precise accounting - expensive.
}

func (sd *SharedDomains) LatestCommitment(prefix []byte) ([]byte, uint64, error) {
	if v, ok := sd.get(kv.CommitmentDomain, prefix); ok {
		// sd cache values as is (without transformation) so safe to return
		return v, 0, nil
	}
	v, step, found, err := sd.aggCtx.d[kv.CommitmentDomain].getLatestFromDb(prefix, sd.roTx)
	if err != nil {
		return nil, 0, fmt.Errorf("commitment prefix %x read error: %w", prefix, err)
	}
	if found {
		// db store values as is (without transformation) so safe to return
		return v, step, nil
	}

	// GetfromFiles doesn't provide same semantics as getLatestFromDB - it returns start/end tx
	// of file where the value is stored (not exact step when kv has been set)
	v, _, startTx, endTx, err := sd.aggCtx.d[kv.CommitmentDomain].getFromFiles(prefix)
	if err != nil {
		return nil, 0, fmt.Errorf("commitment prefix %x read error: %w", prefix, err)
	}

	if !sd.aggCtx.a.commitmentValuesTransform || bytes.Equal(prefix, keyCommitmentState) {
		return v, endTx, nil
	}

	// replace shortened keys in the branch with full keys to allow HPH work seamlessly
	rv, err := sd.replaceShortenedKeysInBranch(prefix, commitment.BranchData(v), startTx, endTx)
	if err != nil {
		return nil, 0, err
	}
	return rv, endTx / sd.aggCtx.a.StepSize(), nil
}

// replaceShortenedKeysInBranch replaces shortened keys in the branch with full keys
func (sd *SharedDomains) replaceShortenedKeysInBranch(prefix []byte, branch commitment.BranchData, fStartTxNum uint64, fEndTxNum uint64) (commitment.BranchData, error) {
	if !sd.aggCtx.d[kv.CommitmentDomain].d.replaceKeysInValues && sd.aggCtx.a.commitmentValuesTransform {
		panic("domain.replaceKeysInValues is disabled, but agg.commitmentValuesTransform is enabled")
	}

	if !sd.aggCtx.a.commitmentValuesTransform ||
		len(branch) == 0 ||
		sd.aggCtx.minimaxTxNumInDomainFiles(false) == 0 ||
		bytes.Equal(prefix, keyCommitmentState) {

		return branch, nil // do not transform, return as is
	}

	sto := sd.aggCtx.d[kv.StorageDomain]
	acc := sd.aggCtx.d[kv.AccountsDomain]
	storageItem := sto.lookupFileByItsRange(fStartTxNum, fEndTxNum)
	accountItem := acc.lookupFileByItsRange(fStartTxNum, fEndTxNum)
	storageGetter := NewArchiveGetter(storageItem.decompressor.MakeGetter(), sto.d.compression)
	accountGetter := NewArchiveGetter(accountItem.decompressor.MakeGetter(), acc.d.compression)

	aux := make([]byte, 0, 256)
	return branch.ReplacePlainKeys(aux, func(key []byte, isStorage bool) ([]byte, error) {
		if isStorage {
			if len(key) == length.Addr+length.Hash {
				return nil, nil // save storage key as is
			}
			// Optimised key referencing a state file record (file number and offset within the file)
			storagePlainKey, found := sto.lookupByShortenedKey(key, storageGetter)
			if !found {
				s0, s1 := fStartTxNum/sd.aggCtx.a.StepSize(), fEndTxNum/sd.aggCtx.a.StepSize()
				sd.logger.Crit("replace back lost storage full key", "shortened", fmt.Sprintf("%x", key),
					"decoded", fmt.Sprintf("step %d-%d; offt %d", s0, s1, decodeShorterKey(key)))
				return nil, fmt.Errorf("replace back lost storage full key: %x", key)
			}
			return storagePlainKey, nil
		}

		if len(key) == length.Addr {
			return nil, nil // save account key as is
		}

		apkBuf, found := acc.lookupByShortenedKey(key, accountGetter)
		if !found {
			s0, s1 := fStartTxNum/sd.aggCtx.a.StepSize(), fEndTxNum/sd.aggCtx.a.StepSize()
			sd.logger.Crit("replace back lost account full key", "shortened", fmt.Sprintf("%x", key),
				"decoded", fmt.Sprintf("step %d-%d; offt %d", s0, s1, decodeShorterKey(key)))
			return nil, fmt.Errorf("replace back lost account full key: %x", key)
		}
		return apkBuf, nil
	})
}

const CodeSizeTableFake = "CodeSize"

func (sd *SharedDomains) ReadsValid(readLists map[string]*KvList) bool {
	//sd.muMaps.RLock()
	//defer sd.muMaps.RUnlock()

	for table, list := range readLists {
		switch table {
		case kv.AccountsDomain.String():
			m := sd.domains[kv.AccountsDomain]
			for i, key := range list.Keys {
				if val, ok := m[key]; ok {
					if !bytes.Equal(list.Vals[i], val) {
						return false
					}
				}
			}
		case kv.CodeDomain.String():
			m := sd.domains[kv.CodeDomain]
			for i, key := range list.Keys {
				if val, ok := m[key]; ok {
					if !bytes.Equal(list.Vals[i], val) {
						return false
					}
				}
			}
		case kv.StorageDomain.String():
			m := sd.storage
			for i, key := range list.Keys {
				if val, ok := m.Get(key); ok {
					if !bytes.Equal(list.Vals[i], val) {
						return false
					}
				}
			}
		case CodeSizeTableFake:
			m := sd.domains[kv.CodeDomain]
			for i, key := range list.Keys {
				if val, ok := m[key]; ok {
					if binary.BigEndian.Uint64(list.Vals[i]) != uint64(len(val)) {
						return false
					}
				}
			}
		default:
			panic(table)
		}
	}

	return true
}

func (sd *SharedDomains) updateAccountData(addr []byte, account, prevAccount []byte, prevStep uint64) error {
	addrS := string(addr)
	sd.sdCtx.TouchKey(kv.AccountsDomain, addrS, account)
	sd.put(kv.AccountsDomain, addrS, account)
	return sd.dWriter[kv.AccountsDomain].PutWithPrev(addr, nil, account, prevAccount, prevStep)
}

func (sd *SharedDomains) updateAccountCode(addr, code, prevCode []byte, prevStep uint64) error {
	addrS := string(addr)
	sd.sdCtx.TouchKey(kv.CodeDomain, addrS, code)
	sd.put(kv.CodeDomain, addrS, code)
	if len(code) == 0 {
		return sd.dWriter[kv.CodeDomain].DeleteWithPrev(addr, nil, prevCode, prevStep)
	}
	return sd.dWriter[kv.CodeDomain].PutWithPrev(addr, nil, code, prevCode, prevStep)
}

func (sd *SharedDomains) updateCommitmentData(prefix []byte, data, prev []byte, prevStep uint64) error {
	sd.put(kv.CommitmentDomain, string(prefix), data)
	return sd.dWriter[kv.CommitmentDomain].PutWithPrev(prefix, nil, data, prev, prevStep)
}

func (sd *SharedDomains) deleteAccount(addr, prev []byte, prevStep uint64) error {
	addrS := string(addr)
	if err := sd.DomainDelPrefix(kv.StorageDomain, addr); err != nil {
		return err
	}

	// commitment delete already has been applied via account
	if err := sd.DomainDel(kv.CodeDomain, addr, nil, nil, prevStep); err != nil {
		return err
	}

	sd.sdCtx.TouchKey(kv.AccountsDomain, addrS, nil)
	sd.put(kv.AccountsDomain, addrS, nil)
	if err := sd.dWriter[kv.AccountsDomain].DeleteWithPrev(addr, nil, prev, prevStep); err != nil {
		return err
	}

	return nil
}

func (sd *SharedDomains) writeAccountStorage(addr, loc []byte, value, preVal []byte, prevStep uint64) error {
	composite := addr
	if loc != nil { // if caller passed already `composite` key, then just use it. otherwise join parts
		composite = make([]byte, 0, len(addr)+len(loc))
		composite = append(append(composite, addr...), loc...)
	}
	compositeS := string(composite)
	sd.sdCtx.TouchKey(kv.StorageDomain, compositeS, value)
	sd.put(kv.StorageDomain, compositeS, value)
	return sd.dWriter[kv.StorageDomain].PutWithPrev(composite, nil, value, preVal, prevStep)
}
func (sd *SharedDomains) delAccountStorage(addr, loc []byte, preVal []byte, prevStep uint64) error {
	composite := addr
	if loc != nil { // if caller passed already `composite` key, then just use it. otherwise join parts
		composite = make([]byte, 0, len(addr)+len(loc))
		composite = append(append(composite, addr...), loc...)
	}
	compositeS := string(composite)
	sd.sdCtx.TouchKey(kv.StorageDomain, compositeS, nil)
	sd.put(kv.StorageDomain, compositeS, nil)
	return sd.dWriter[kv.StorageDomain].DeleteWithPrev(composite, nil, preVal, prevStep)
}

func (sd *SharedDomains) IndexAdd(table kv.InvertedIdx, key []byte) (err error) {
	switch table {
	case kv.LogAddrIdx, kv.TblLogAddressIdx:
		err = sd.logAddrsWriter.Add(key)
	case kv.LogTopicIdx, kv.TblLogTopicsIdx, kv.LogTopicIndex:
		err = sd.logTopicsWriter.Add(key)
	case kv.TblTracesToIdx:
		err = sd.tracesToWriter.Add(key)
	case kv.TblTracesFromIdx:
		err = sd.tracesFromWriter.Add(key)
	default:
		panic(fmt.Errorf("unknown shared index %s", table))
	}
	return err
}

func (sd *SharedDomains) SetTx(tx kv.RwTx) { sd.roTx = tx }
func (sd *SharedDomains) StepSize() uint64 { return sd.aggCtx.a.StepSize() }

// SetTxNum sets txNum for all domains as well as common txNum for all domains
// Requires for sd.rwTx because of commitment evaluation in shared domains if aggregationStep is reached
func (sd *SharedDomains) SetTxNum(txNum uint64) {
	sd.txNum = txNum
	for _, d := range sd.dWriter {
		if d != nil {
			d.SetTxNum(txNum)
		}
	}
	if sd.tracesToWriter != nil {
		sd.tracesToWriter.SetTxNum(txNum)
		sd.tracesFromWriter.SetTxNum(txNum)
		sd.logAddrsWriter.SetTxNum(txNum)
		sd.logTopicsWriter.SetTxNum(txNum)
	}
}

func (sd *SharedDomains) TxNum() uint64 { return sd.txNum }

func (sd *SharedDomains) BlockNum() uint64 { return sd.blockNum.Load() }

func (sd *SharedDomains) SetBlockNum(blockNum uint64) {
	sd.blockNum.Store(blockNum)
}

func (sd *SharedDomains) SetTrace(b bool) {
	sd.trace = b
}

func (sd *SharedDomains) ComputeCommitment(ctx context.Context, saveStateAfter bool, blockNum uint64, logPrefix string) (rootHash []byte, err error) {
	return sd.sdCtx.ComputeCommitment(ctx, saveStateAfter, blockNum, logPrefix)
}

// IterateStoragePrefix iterates over key-value pairs of the storage domain that start with given prefix
// Such iteration is not intended to be used in public API, therefore it uses read-write transaction
// inside the domain. Another version of this for public API use needs to be created, that uses
// roTx instead and supports ending the iterations before it reaches the end.
//
// k and v lifetime is bounded by the lifetime of the iterator
func (sd *SharedDomains) IterateStoragePrefix(prefix []byte, it func(k []byte, v []byte, step uint64) error) error {
	// Implementation:
	//     File endTxNum  = last txNum of file step
	//     DB endTxNum    = first txNum of step in db
	//     RAM endTxNum   = current txnum
	//  Example: stepSize=8, file=0-2.kv, db has key of step 2, current tx num is 17
	//     File endTxNum  = 15, because `0-2.kv` has steps 0 and 1, last txNum of step 1 is 15
	//     DB endTxNum    = 16, because db has step 2, and first txNum of step 2 is 16.
	//     RAM endTxNum   = 17, because current tcurrent txNum is 17

	haveRamUpdates := sd.storage.Len() > 0

	var cp CursorHeap
	cpPtr := &cp
	heap.Init(cpPtr)
	var k, v []byte
	var err error

	iter := sd.storage.Iter()
	if iter.Seek(string(prefix)) {
		kx := iter.Key()
		v = iter.Value()
		k = []byte(kx)

		if len(kx) > 0 && bytes.HasPrefix(k, prefix) {
			heap.Push(cpPtr, &CursorItem{t: RAM_CURSOR, key: common.Copy(k), val: common.Copy(v), step: 0, iter: iter, endTxNum: sd.txNum, reverse: true})
		}
	}

	roTx := sd.roTx
	keysCursor, err := roTx.CursorDupSort(sd.aggCtx.a.d[kv.StorageDomain].keysTable)
	if err != nil {
		return err
	}
	defer keysCursor.Close()
	if k, v, err = keysCursor.Seek(prefix); err != nil {
		return err
	}
	if k != nil && bytes.HasPrefix(k, prefix) {
		step := ^binary.BigEndian.Uint64(v)
		endTxNum := step * sd.StepSize() // DB can store not-finished step, it means - then set first txn in step - it anyway will be ahead of files
		if haveRamUpdates && endTxNum >= sd.txNum {
			return fmt.Errorf("probably you didn't set SharedDomains.SetTxNum(). ram must be ahead of db: %d, %d", sd.txNum, endTxNum)
		}

		keySuffix := make([]byte, len(k)+8)
		copy(keySuffix, k)
		copy(keySuffix[len(k):], v)
		if v, err = roTx.GetOne(sd.aggCtx.a.d[kv.StorageDomain].valsTable, keySuffix); err != nil {
			return err
		}
		heap.Push(cpPtr, &CursorItem{t: DB_CURSOR, key: common.Copy(k), val: common.Copy(v), step: step, c: keysCursor, endTxNum: endTxNum, reverse: true})
	}

	sctx := sd.aggCtx.d[kv.StorageDomain]
	for i, item := range sctx.files {
		cursor, err := item.src.bindex.Seek(sctx.statelessGetter(i), prefix)
		if err != nil {
			return err
		}
		if cursor == nil {
			continue
		}

		key := cursor.Key()
		if key != nil && bytes.HasPrefix(key, prefix) {
			val := cursor.Value()
			txNum := item.endTxNum - 1 // !important: .kv files have semantic [from, t)
			heap.Push(cpPtr, &CursorItem{t: FILE_CURSOR, key: key, val: val, step: 0, btCursor: cursor, endTxNum: txNum, reverse: true})
		}
	}

	for cp.Len() > 0 {
		lastKey := common.Copy(cp[0].key)
		lastVal := common.Copy(cp[0].val)
		lastStep := cp[0].step
		// Advance all the items that have this key (including the top)
		for cp.Len() > 0 && bytes.Equal(cp[0].key, lastKey) {
			ci1 := heap.Pop(cpPtr).(*CursorItem)
			switch ci1.t {
			case RAM_CURSOR:
				if ci1.iter.Next() {
					k = []byte(ci1.iter.Key())
					if k != nil && bytes.HasPrefix(k, prefix) {
						ci1.key = common.Copy(k)
						ci1.val = common.Copy(ci1.iter.Value())
						heap.Push(cpPtr, ci1)
					}
				}
			case FILE_CURSOR:
				if UseBtree || UseBpsTree {
					if ci1.btCursor.Next() {
						ci1.key = ci1.btCursor.Key()
						if ci1.key != nil && bytes.HasPrefix(ci1.key, prefix) {
							ci1.val = ci1.btCursor.Value()
							heap.Push(cpPtr, ci1)
						}
					}
				} else {
					ci1.dg.Reset(ci1.latestOffset)
					if !ci1.dg.HasNext() {
						break
					}
					key, _ := ci1.dg.Next(nil)
					if key != nil && bytes.HasPrefix(key, prefix) {
						ci1.key = key
						ci1.val, ci1.latestOffset = ci1.dg.Next(nil)
						heap.Push(cpPtr, ci1)
					}
				}
			case DB_CURSOR:
				k, v, err = ci1.c.NextNoDup()
				if err != nil {
					return err
				}

				if k != nil && bytes.HasPrefix(k, prefix) {
					ci1.key = common.Copy(k)
					step := ^binary.BigEndian.Uint64(v)
					endTxNum := step * sd.StepSize() // DB can store not-finished step, it means - then set first txn in step - it anyway will be ahead of files
					if haveRamUpdates && endTxNum >= sd.txNum {
						return fmt.Errorf("probably you didn't set SharedDomains.SetTxNum(). ram must be ahead of db: %d, %d", sd.txNum, endTxNum)
					}
					ci1.endTxNum = endTxNum

					keySuffix := make([]byte, len(k)+8)
					copy(keySuffix, k)
					copy(keySuffix[len(k):], v)
					if v, err = roTx.GetOne(sd.aggCtx.a.d[kv.StorageDomain].valsTable, keySuffix); err != nil {
						return err
					}
					ci1.val = common.Copy(v)
					ci1.step = step
					heap.Push(cpPtr, ci1)
				}
			}
		}
		if len(lastVal) > 0 {
			if err := it(lastKey, lastVal, lastStep); err != nil {
				return err
			}
		}
	}
	return nil
}

func (sd *SharedDomains) Close() {
	sd.SetBlockNum(0)
	if sd.aggCtx != nil {
		sd.SetTxNum(0)

		//sd.walLock.Lock()
		//defer sd.walLock.Unlock()
		for _, d := range sd.dWriter {
			d.close()
		}
		sd.logAddrsWriter.close()
		sd.logTopicsWriter.close()
		sd.tracesFromWriter.close()
		sd.tracesToWriter.close()
	}

	if sd.sdCtx != nil {
<<<<<<< HEAD
		sd.sdCtx.updates.Reset()
=======
		sd.sdCtx.Close()
>>>>>>> 4e26eb01
	}
}

func (sd *SharedDomains) Flush(ctx context.Context, tx kv.RwTx) error {
	if sd.noFlush > 0 {
		sd.noFlush--
	}

	if sd.noFlush == 0 {
		defer mxFlushTook.ObserveDuration(time.Now())
		fh, err := sd.ComputeCommitment(ctx, true, sd.BlockNum(), "flush-commitment")
		if err != nil {
			return err
		}
		if sd.trace {
			_, f, l, _ := runtime.Caller(1)
			fmt.Printf("[SD aggCtx=%d] FLUSHING at tx %d [%x], caller %s:%d\n", sd.aggCtx.id, sd.TxNum(), fh, filepath.Base(f), l)
		}
		for _, d := range sd.dWriter {
			if d != nil {
				if err := d.Flush(ctx, tx); err != nil {
					return err
				}
			}
		}
		if err := sd.logAddrsWriter.Flush(ctx, tx); err != nil {
			return err
		}
		if err := sd.logTopicsWriter.Flush(ctx, tx); err != nil {
			return err
		}
		if err := sd.tracesFromWriter.Flush(ctx, tx); err != nil {
			return err
		}
		if err := sd.tracesToWriter.Flush(ctx, tx); err != nil {
			return err
		}
		if dbg.PruneOnFlushTimeout != 0 {
			_, err = sd.aggCtx.PruneSmallBatches(ctx, dbg.PruneOnFlushTimeout, tx)
			if err != nil {
				return err
			}
		}

		for _, d := range sd.dWriter {
			if d != nil {
				d.close()
			}
		}
		sd.logAddrsWriter.close()
		sd.logTopicsWriter.close()
		sd.tracesFromWriter.close()
		sd.tracesToWriter.close()
	}
	return nil
}

// TemporalDomain satisfaction
func (sd *SharedDomains) DomainGet(domain kv.Domain, k, k2 []byte) (v []byte, step uint64, err error) {
	if domain == kv.CommitmentDomain {
		return sd.LatestCommitment(k)
	}

	if k2 != nil {
		k = append(k, k2...)
	}
	if v, ok := sd.get(domain, k); ok {
		return v, 0, nil
	}
	v, step, _, err = sd.aggCtx.GetLatest(domain, k, nil, sd.roTx)
	if err != nil {
		return nil, 0, fmt.Errorf("storage %x read error: %w", k, err)
	}
	return v, step, nil
}

// DomainPut
// Optimizations:
//   - user can prvide `prevVal != nil` - then it will not read prev value from storage
//   - user can append k2 into k1, then underlying methods will not preform append
//   - if `val == nil` it will call DomainDel
func (sd *SharedDomains) DomainPut(domain kv.Domain, k1, k2 []byte, val, prevVal []byte, prevStep uint64) error {
	if val == nil {
		return fmt.Errorf("DomainPut: %s, trying to put nil value. not allowed", domain)
	}
	if prevVal == nil {
		var err error
		prevVal, prevStep, err = sd.DomainGet(domain, k1, k2)
		if err != nil {
			return err
		}
	}
	switch domain {
	case kv.AccountsDomain:
		return sd.updateAccountData(k1, val, prevVal, prevStep)
	case kv.StorageDomain:
		return sd.writeAccountStorage(k1, k2, val, prevVal, prevStep)
	case kv.CodeDomain:
		if bytes.Equal(prevVal, val) {
			return nil
		}
		return sd.updateAccountCode(k1, val, prevVal, prevStep)
	default:
		sd.put(domain, string(append(k1, k2...)), val)
		return sd.dWriter[domain].PutWithPrev(k1, k2, val, prevVal, prevStep)
	}
}

// DomainDel
// Optimizations:
//   - user can prvide `prevVal != nil` - then it will not read prev value from storage
//   - user can append k2 into k1, then underlying methods will not preform append
//   - if `val == nil` it will call DomainDel
func (sd *SharedDomains) DomainDel(domain kv.Domain, k1, k2 []byte, prevVal []byte, prevStep uint64) error {

	if prevVal == nil {
		var err error
		prevVal, prevStep, err = sd.DomainGet(domain, k1, k2)
		if err != nil {
			return err
		}
	}
	switch domain {
	case kv.AccountsDomain:
		return sd.deleteAccount(k1, prevVal, prevStep)
	case kv.StorageDomain:
		return sd.delAccountStorage(k1, k2, prevVal, prevStep)
	case kv.CodeDomain:
		if prevVal == nil {
			return nil
		}
		return sd.updateAccountCode(k1, nil, prevVal, prevStep)
	case kv.CommitmentDomain:
		return sd.updateCommitmentData(k1, nil, prevVal, prevStep)
	default:
		sd.put(domain, string(append(k1, k2...)), nil)
		return sd.dWriter[domain].DeleteWithPrev(k1, k2, prevVal, prevStep)
	}
}

func (sd *SharedDomains) DomainDelPrefix(domain kv.Domain, prefix []byte) error {
	if domain != kv.StorageDomain {
		return fmt.Errorf("DomainDelPrefix: not supported")
	}

	type tuple struct {
		k, v []byte
		step uint64
	}
	tombs := make([]tuple, 0, 8)
	if err := sd.IterateStoragePrefix(prefix, func(k, v []byte, step uint64) error {
		tombs = append(tombs, tuple{k, v, step})
		return nil
	}); err != nil {
		return err
	}
	for _, tomb := range tombs {
		if err := sd.DomainDel(kv.StorageDomain, tomb.k, nil, tomb.v, tomb.step); err != nil {
			return err
		}
	}

	if assert.Enable {
		forgotten := 0
		if err := sd.IterateStoragePrefix(prefix, func(k, v []byte, step uint64) error {
			forgotten++
			return nil
		}); err != nil {
			return err
		}
		if forgotten > 0 {
			panic(fmt.Errorf("DomainDelPrefix: %d forgotten keys after '%x' prefix removal", forgotten, prefix))
		}
	}
	return nil
}
func (sd *SharedDomains) Tx() kv.Tx { return sd.roTx }

type SharedDomainsCommitmentContext struct {
	sd           *SharedDomains
	discard      bool
	mode         commitment.Mode
	branches     map[string]cachedBranch
	keccak       cryptozerocopy.KeccakState
	updates      *commitment.UpdateTree
	patriciaTrie commitment.Trie
	justRestored atomic.Bool
}

func NewSharedDomainsCommitmentContext(sd *SharedDomains, mode commitment.Mode, trieVariant commitment.TrieVariant) *SharedDomainsCommitmentContext {
	ctx := &SharedDomainsCommitmentContext{
		sd:       sd,
		mode:     mode,
		discard:  dbg.DiscardCommitment(),
		branches: make(map[string]cachedBranch),
		keccak:   sha3.NewLegacyKeccak256().(cryptozerocopy.KeccakState),
	}

	ctx.patriciaTrie, ctx.updates = commitment.InitializeTrieAndUpdateTree(trieVariant, mode, sd.aggCtx.a.tmpdir)
	ctx.patriciaTrie.ResetContext(ctx)
	return ctx
}

func (sdc *SharedDomainsCommitmentContext) Close() {
	sdc.updates.Close()
}

type cachedBranch struct {
	data []byte
	step uint64
}

// ResetBranchCache should be called after each commitment computation
func (sdc *SharedDomainsCommitmentContext) ResetBranchCache() {
	clear(sdc.branches)
}

func (sdc *SharedDomainsCommitmentContext) GetBranch(pref []byte) ([]byte, uint64, error) {
	cached, ok := sdc.branches[string(pref)]
	if ok {
		// cached value is already transformed/clean to read.
		// Cache should ResetBranchCache after each commitment computation
		return cached.data, cached.step, nil
	}

	v, step, err := sdc.sd.LatestCommitment(pref)
	if err != nil {
		return nil, 0, fmt.Errorf("GetBranch failed: %w", err)
	}
	if sdc.sd.trace {
		fmt.Printf("[SDC] GetBranch: %x: %x\n", pref, v)
	}
	// Trie reads prefix during unfold and after everything is ready reads it again to Merge update, if any, so
	// cache branch until ResetBranchCache called
	sdc.branches[string(pref)] = cachedBranch{data: v, step: step}

	if len(v) == 0 {
		return nil, 0, nil
	}
	return v, step, nil
}

func (sdc *SharedDomainsCommitmentContext) PutBranch(prefix []byte, data []byte, prevData []byte, prevStep uint64) error {
	if sdc.sd.trace {
		fmt.Printf("[SDC] PutBranch: %x: %x\n", prefix, data)
	}
	sdc.branches[string(prefix)] = cachedBranch{data: data, step: prevStep}
	return sdc.sd.updateCommitmentData(prefix, data, prevData, prevStep)
}

func (sdc *SharedDomainsCommitmentContext) GetAccount(plainKey []byte, cell *commitment.Cell) error {
	encAccount, _, err := sdc.sd.DomainGet(kv.AccountsDomain, plainKey, nil)
	if err != nil {
		return fmt.Errorf("GetAccount failed: %w", err)
	}
	cell.Nonce = 0
	cell.Balance.Clear()
	if len(encAccount) > 0 {
		nonce, balance, chash := types.DecodeAccountBytesV3(encAccount)
		cell.Nonce = nonce
		cell.Balance.Set(balance)
		if len(chash) > 0 {
			copy(cell.CodeHash[:], chash)
		}
	}
	if bytes.Equal(cell.CodeHash[:], commitment.EmptyCodeHash) {
		cell.Delete = len(encAccount) == 0
		return nil
	}

	code, _, err := sdc.sd.DomainGet(kv.CodeDomain, plainKey, nil)
	if err != nil {
		return fmt.Errorf("GetAccount: failed to read latest code: %w", err)
	}
	if len(code) > 0 {
		sdc.keccak.Reset()
		sdc.keccak.Write(code)
		sdc.keccak.Read(cell.CodeHash[:])
	} else {
		cell.CodeHash = commitment.EmptyCodeHashArray
	}
	cell.Delete = len(encAccount) == 0 && len(code) == 0
	return nil
}

func (sdc *SharedDomainsCommitmentContext) GetStorage(plainKey []byte, cell *commitment.Cell) error {
	// Look in the summary table first
	enc, _, err := sdc.sd.DomainGet(kv.StorageDomain, plainKey, nil)
	if err != nil {
		return err
	}
	cell.StorageLen = len(enc)
	copy(cell.Storage[:], enc)
	cell.Delete = cell.StorageLen == 0
	return nil
}

func (sdc *SharedDomainsCommitmentContext) Reset() {
	if !sdc.justRestored.Load() {
		sdc.patriciaTrie.Reset()
	}
}

func (sdc *SharedDomainsCommitmentContext) TempDir() string {
	return sdc.sd.aggCtx.a.dirs.Tmp
}

func (sdc *SharedDomainsCommitmentContext) KeysCount() uint64 {
	return sdc.updates.Size()
}

// TouchPlainKey marks plainKey as updated and applies different fn for different key types
// (different behaviour for Code, Account and Storage key modifications).
func (sdc *SharedDomainsCommitmentContext) TouchKey(d kv.Domain, key string, val []byte) {
	if sdc.discard {
		return
	}
	ks := []byte(key)
	switch d {
	case kv.AccountsDomain:
		sdc.updates.TouchPlainKey(ks, val, sdc.updates.TouchAccount)
	case kv.CodeDomain:
		sdc.updates.TouchPlainKey(ks, val, sdc.updates.TouchCode)
	case kv.StorageDomain:
		sdc.updates.TouchPlainKey(ks, val, sdc.updates.TouchStorage)
	default:
		panic(fmt.Errorf("TouchKey: unknown domain %s", d))
	}
}

// Evaluates commitment for processed state.
func (sdc *SharedDomainsCommitmentContext) ComputeCommitment(ctx context.Context, saveState bool, blockNum uint64, logPrefix string) (rootHash []byte, err error) {
	defer sdc.ResetBranchCache()
	if dbg.DiscardCommitment() {
		sdc.updates.List(true)
		return nil, nil
	}

	mxCommitmentRunning.Inc()
	defer mxCommitmentRunning.Dec()
	defer func(s time.Time) { mxCommitmentTook.ObserveDuration(s) }(time.Now())

	updateCount := sdc.updates.Size()
	if sdc.sd.trace {
		defer sdc.sd.logger.Trace("ComputeCommitment", "block", blockNum, "keys", updateCount, "mode", sdc.mode)
	}
	if updateCount == 0 {
		rootHash, err = sdc.patriciaTrie.RootHash()
		return rootHash, err
	}

	// data accessing functions should be set when domain is opened/shared context updated
	sdc.patriciaTrie.SetTrace(sdc.sd.trace)
	sdc.Reset()

	switch sdc.mode {
	case commitment.ModeDirect:
		rootHash, err = sdc.patriciaTrie.ProcessTree(ctx, sdc.updates, logPrefix)
		if err != nil {
			return nil, err
		}
	case commitment.ModeUpdate:
		touchedKeys, updates := sdc.updates.List(true)
		rootHash, err = sdc.patriciaTrie.ProcessUpdates(ctx, touchedKeys, updates)
		if err != nil {
			return nil, err
		}
	case commitment.ModeDisabled:
		return nil, nil
	default:
		return nil, fmt.Errorf("invalid commitment mode: %s", sdc.mode)
	}
	sdc.justRestored.Store(false)

	if saveState {
		if err := sdc.storeCommitmentState(blockNum, rootHash); err != nil {
			return nil, err
		}
	}

	return rootHash, err
}

func (sdc *SharedDomainsCommitmentContext) storeCommitmentState(blockNum uint64, rh []byte) error {
	if sdc.sd.aggCtx == nil {
		return fmt.Errorf("store commitment state: AggregatorContext is not initialized")
	}
	encodedState, err := sdc.encodeCommitmentState(blockNum, sdc.sd.txNum)
	if err != nil {
		return err
	}
	prevState, prevStep, err := sdc.GetBranch(keyCommitmentState)
	if err != nil {
		return err
	}
	if len(prevState) == 0 && prevState != nil {
		prevState = nil
	}
	// state could be equal but txnum/blocknum could be different.
	// We do skip only full matches
	if bytes.Equal(prevState, encodedState) {
		//fmt.Printf("[commitment] skip store txn %d block %d (prev b=%d t=%d) rh %x\n",
		//	binary.BigEndian.Uint64(prevState[8:16]), binary.BigEndian.Uint64(prevState[:8]), dc.ht.iit.txNum, blockNum, rh)
		return nil
	}
	if sdc.sd.trace {
		fmt.Printf("[commitment] store txn %d block %d rh %x\n", sdc.sd.txNum, blockNum, rh)
	}
	return sdc.sd.dWriter[kv.CommitmentDomain].PutWithPrev(keyCommitmentState, nil, encodedState, prevState, prevStep)
}

func (sdc *SharedDomainsCommitmentContext) encodeCommitmentState(blockNum, txNum uint64) ([]byte, error) {
	var state []byte
	var err error

	switch trie := (sdc.patriciaTrie).(type) {
	case *commitment.HexPatriciaHashed:
		state, err = trie.EncodeCurrentState(nil)
		if err != nil {
			return nil, err
		}
	default:
		return nil, fmt.Errorf("unsupported state storing for patricia trie type: %T", sdc.patriciaTrie)
	}

	cs := &commitmentState{trieState: state, blockNum: blockNum, txNum: txNum}
	encoded, err := cs.Encode()
	if err != nil {
		return nil, err
	}
	return encoded, nil
}

// by that key stored latest root hash and tree state
var keyCommitmentState = []byte("state")

func (sd *SharedDomains) LatestCommitmentState(tx kv.Tx, sinceTx, untilTx uint64) (blockNum, txNum uint64, state []byte, err error) {
	return sd.sdCtx.LatestCommitmentState(tx, sd.aggCtx.d[kv.CommitmentDomain], sinceTx, untilTx)
}

func _decodeTxBlockNums(v []byte) (txNum, blockNum uint64) {
	return binary.BigEndian.Uint64(v), binary.BigEndian.Uint64(v[8:16])
}

// LatestCommitmentState [sinceTx, untilTx] searches for last encoded state for CommitmentContext.
// Found value does not become current state.
func (sdc *SharedDomainsCommitmentContext) LatestCommitmentState(tx kv.Tx, cd *DomainRoTx, sinceTx, untilTx uint64) (blockNum, txNum uint64, state []byte, err error) {
	if dbg.DiscardCommitment() {
		return 0, 0, nil, nil
	}
	if sdc.patriciaTrie.Variant() != commitment.VariantHexPatriciaTrie {
		return 0, 0, nil, fmt.Errorf("state storing is only supported hex patricia trie")
	}

	// Domain storing only 1 latest commitment (for each step). Erigon can unwind behind this - it means we must look into History (instead of Domain)
	// IdxRange: looking into DB and Files (.ef). Using `order.Desc` to find latest txNum with commitment
	it, err := cd.ht.IdxRange(keyCommitmentState, int(untilTx), int(sinceTx)-1, order.Desc, -1, tx) //[from, to)
	if err != nil {
		return 0, 0, nil, fmt.Errorf("IdxRange: %w", err)
	}
	if it.HasNext() {
		txn, err := it.Next()
		if err != nil {
			return 0, 0, nil, err
		}
		state, err = cd.GetAsOf(keyCommitmentState, txn+1, tx) //WHYYY +1 ???
		if err != nil {
			return 0, 0, nil, err
		}
		if len(state) >= 16 {
			txNum, blockNum = _decodeTxBlockNums(state)
			return blockNum, txNum, state, nil
		}
	}

	// corner-case:
	// it's normal to not have commitment.ef and commitment.v files. They are not determenistic - depend on batchSize, and not very useful.
	// in this case `IdxRange` will be empty
	// and can fallback to reading latest commitment from .kv file
	if err = cd.IteratePrefix(tx, keyCommitmentState, func(key, value []byte) error {
		if len(value) < 16 {
			return fmt.Errorf("invalid state value size %d [%x]", len(value), value)
		}

		txn, _ := _decodeTxBlockNums(value)
		//fmt.Printf("[commitment] seekInFiles found committed txn %d block %d\n", txn, bn)
		if txn >= sinceTx && txn <= untilTx {
			state = value
		}
		return nil
	}); err != nil {
		return 0, 0, nil, fmt.Errorf("failed to seek commitment, IteratePrefix: %w", err)
	}

	if len(state) < 16 {
		return 0, 0, nil, nil
	}

	txNum, blockNum = _decodeTxBlockNums(state)
	return blockNum, txNum, state, nil
}

// SeekCommitment [sinceTx, untilTx] searches for last encoded state from DomainCommitted
// and if state found, sets it up to current domain
func (sdc *SharedDomainsCommitmentContext) SeekCommitment(tx kv.Tx, cd *DomainRoTx, sinceTx, untilTx uint64) (blockNum, txNum uint64, ok bool, err error) {
	_, _, state, err := sdc.LatestCommitmentState(tx, cd, sinceTx, untilTx)
	if err != nil {
		return 0, 0, false, err
	}
	blockNum, txNum, err = sdc.restorePatriciaState(state)
	return blockNum, txNum, true, err
}

// After commitment state is retored, method .Reset() should NOT be called until new updates.
// Otherwise state should be restorePatriciaState()d again.

func (sdc *SharedDomainsCommitmentContext) restorePatriciaState(value []byte) (uint64, uint64, error) {
	cs := new(commitmentState)
	if err := cs.Decode(value); err != nil {
		if len(value) > 0 {
			return 0, 0, fmt.Errorf("failed to decode previous stored commitment state: %w", err)
		}
		// nil value is acceptable for SetState and will reset trie
	}
	if hext, ok := sdc.patriciaTrie.(*commitment.HexPatriciaHashed); ok {
		if err := hext.SetState(cs.trieState); err != nil {
			return 0, 0, fmt.Errorf("failed restore state : %w", err)
		}
		sdc.justRestored.Store(true) // to prevent double reset
		if sdc.sd.trace {
			rh, err := hext.RootHash()
			if err != nil {
				return 0, 0, fmt.Errorf("failed to get root hash after state restore: %w", err)
			}
			fmt.Printf("[commitment] restored state: block=%d txn=%d rh=%x\n", cs.blockNum, cs.txNum, rh)
		}
	} else {
		return 0, 0, fmt.Errorf("state storing is only supported hex patricia trie")
	}
	return cs.blockNum, cs.txNum, nil
}<|MERGE_RESOLUTION|>--- conflicted
+++ resolved
@@ -726,11 +726,7 @@
 	}
 
 	if sd.sdCtx != nil {
-<<<<<<< HEAD
-		sd.sdCtx.updates.Reset()
-=======
 		sd.sdCtx.Close()
->>>>>>> 4e26eb01
 	}
 }
 
