package state

import (
	"bytes"
	"container/heap"
	"context"
	"encoding/binary"
	"fmt"
	"math"
	"path/filepath"
	"runtime"
	"sync"
	"sync/atomic"
	"time"
	"unsafe"

	btree2 "github.com/tidwall/btree"

	"github.com/ledgerwatch/erigon-lib/commitment"
	"github.com/ledgerwatch/erigon-lib/common"
	"github.com/ledgerwatch/erigon-lib/common/dbg"
	"github.com/ledgerwatch/erigon-lib/kv"
	"github.com/ledgerwatch/erigon-lib/kv/membatch"
	"github.com/ledgerwatch/erigon-lib/kv/order"
	"github.com/ledgerwatch/erigon-lib/kv/rawdbv3"
	"github.com/ledgerwatch/erigon-lib/types"
)

// KvList sort.Interface to sort write list by keys
type KvList struct {
	Keys []string
	Vals [][]byte
}

func (l *KvList) Push(key string, val []byte) {
	l.Keys = append(l.Keys, key)
	l.Vals = append(l.Vals, val)
}

func (l *KvList) Len() int {
	return len(l.Keys)
}

func (l *KvList) Less(i, j int) bool {
	return l.Keys[i] < l.Keys[j]
}

func (l *KvList) Swap(i, j int) {
	l.Keys[i], l.Keys[j] = l.Keys[j], l.Keys[i]
	l.Vals[i], l.Vals[j] = l.Vals[j], l.Vals[i]
}

type SharedDomains struct {
	*membatch.Mapmutation
	aggCtx *AggregatorV3Context
	sdCtx  *SharedDomainsCommitmentContext
	roTx   kv.Tx

	txNum    uint64
	blockNum atomic.Uint64
	estSize  int
	trace    bool //nolint
	//muMaps   sync.RWMutex
	walLock sync.RWMutex

	account    map[string][]byte
	code       map[string][]byte
	storage    *btree2.Map[string, []byte]
	commitment map[string][]byte
	Account    *Domain
	Storage    *Domain
	Code       *Domain
	Commitment *Domain
	TracesTo   *InvertedIndex
	LogAddrs   *InvertedIndex
	LogTopics  *InvertedIndex
	TracesFrom *InvertedIndex
}

type HasAggCtx interface {
	AggCtx() *AggregatorV3Context
}

func NewSharedDomains(tx kv.Tx) *SharedDomains {
	var ac *AggregatorV3Context
	if casted, ok := tx.(HasAggCtx); ok {
		ac = casted.AggCtx()
	} else {
		panic(fmt.Sprintf("type %T need AggCtx method", tx))
	}
	if tx == nil {
		panic(fmt.Sprintf("tx is nil"))
	}

	sd := &SharedDomains{
		aggCtx:      ac,
		Mapmutation: membatch.NewHashBatch(tx, ac.a.ctx.Done(), ac.a.dirs.Tmp, ac.a.logger),
		Account:     ac.a.accounts,
		Code:        ac.a.code,
		Storage:     ac.a.storage,
		Commitment:  ac.a.commitment,
		TracesTo:    ac.a.tracesTo,
		TracesFrom:  ac.a.tracesFrom,
		LogAddrs:    ac.a.logAddrs,
		LogTopics:   ac.a.logTopics,
		roTx:        tx,
		//trace:       true,
	}

	sd.StartWrites()
	sd.SetTxNum(0)
	sd.sdCtx = NewSharedDomainsCommitmentContext(sd, CommitmentModeDirect, commitment.VariantHexPatriciaTrie)

	if _, err := sd.SeekCommitment(context.Background(), tx); err != nil {
		panic(err)
	}
	return sd
}

func (sd *SharedDomains) AggCtx() *AggregatorV3Context { return sd.aggCtx }

// aggregator context should call aggCtx.Unwind before this one.
func (sd *SharedDomains) Unwind(ctx context.Context, rwTx kv.RwTx, txUnwindTo uint64) error {
	step := txUnwindTo / sd.aggCtx.a.aggregationStep
	logEvery := time.NewTicker(30 * time.Second)
	defer logEvery.Stop()
	sd.aggCtx.a.logger.Info("aggregator unwind", "step", step,
		"txUnwindTo", txUnwindTo, "stepsRangeInDB", sd.aggCtx.a.StepsRangeInDBAsStr(rwTx))
	//fmt.Printf("aggregator unwind step %d txUnwindTo %d stepsRangeInDB %s\n", step, txUnwindTo, sd.aggCtx.a.StepsRangeInDBAsStr(rwTx))

	if err := sd.Flush(ctx, rwTx); err != nil {
		return err
	}

	if err := sd.aggCtx.account.Unwind(ctx, rwTx, step, txUnwindTo); err != nil {
		return err
	}
	if err := sd.aggCtx.storage.Unwind(ctx, rwTx, step, txUnwindTo); err != nil {
		return err
	}
	if err := sd.aggCtx.code.Unwind(ctx, rwTx, step, txUnwindTo); err != nil {
		return err
	}
	if err := sd.aggCtx.commitment.Unwind(ctx, rwTx, step, txUnwindTo); err != nil {
		return err
	}
	if err := sd.aggCtx.logAddrs.Prune(ctx, rwTx, txUnwindTo, math.MaxUint64, math.MaxUint64, logEvery); err != nil {
		return err
	}
	if err := sd.aggCtx.logTopics.Prune(ctx, rwTx, txUnwindTo, math.MaxUint64, math.MaxUint64, logEvery); err != nil {
		return err
	}
	if err := sd.aggCtx.tracesFrom.Prune(ctx, rwTx, txUnwindTo, math.MaxUint64, math.MaxUint64, logEvery); err != nil {
		return err
	}
	if err := sd.aggCtx.tracesTo.Prune(ctx, rwTx, txUnwindTo, math.MaxUint64, math.MaxUint64, logEvery); err != nil {
		return err
	}

	sd.ClearRam(true)
	return sd.Flush(ctx, rwTx)
}

func (sd *SharedDomains) rebuildCommitment(ctx context.Context, roTx kv.Tx, blockNum uint64) ([]byte, error) {
	it, err := sd.aggCtx.AccountHistoryRange(int(sd.TxNum()), math.MaxInt64, order.Asc, -1, roTx)
	if err != nil {
		return nil, err
	}
	for it.HasNext() {
		k, _, err := it.Next()
		if err != nil {
			return nil, err
		}
		sd.sdCtx.TouchPlainKey(string(k), nil, sd.sdCtx.TouchAccount)
	}

	it, err = sd.aggCtx.StorageHistoryRange(int(sd.TxNum()), math.MaxInt64, order.Asc, -1, roTx)
	if err != nil {
		return nil, err
	}

	for it.HasNext() {
		k, _, err := it.Next()
		if err != nil {
			return nil, err
		}
		sd.sdCtx.TouchPlainKey(string(k), nil, sd.sdCtx.TouchStorage)
	}

	sd.sdCtx.Reset()
	return sd.ComputeCommitment(ctx, true, blockNum, "")
}

// SeekCommitment lookups latest available commitment and sets it as current
func (sd *SharedDomains) SeekCommitment(ctx context.Context, tx kv.Tx) (txsFromBlockBeginning uint64, err error) {
	bn, txn, ok, err := sd.sdCtx.SeekCommitment(tx, sd.aggCtx.commitment, 0, math.MaxUint64)
	if err != nil {
		return 0, err
	}
	if ok {
		if bn > 0 {
			lastBn, _, err := rawdbv3.TxNums.Last(tx)
			if err != nil {
				return 0, err
			}
			if lastBn < bn {
				return 0, fmt.Errorf("TxNums index is at block %d and behind commitment %d", lastBn, bn)
			}
		}
		sd.SetBlockNum(bn)
		sd.SetTxNum(txn)
		return 0, nil
	}
	// handle case when we have no commitment, but have executed blocks
	bnBytes, err := tx.GetOne(kv.SyncStageProgress, []byte("Execution")) //TODO: move stages to erigon-lib
	if err != nil {
		return 0, err
	}
	if len(bnBytes) == 8 {
		bn = binary.BigEndian.Uint64(bnBytes)
		txn, err = rawdbv3.TxNums.Max(tx, bn)
		if err != nil {
			return 0, err
		}
	}
	if bn == 0 && txn == 0 {
		sd.SetBlockNum(0)
		sd.SetTxNum(0)
		return 0, nil
	}
	sd.SetBlockNum(bn)
	sd.SetTxNum(txn)
	newRh, err := sd.rebuildCommitment(ctx, tx, bn)
	if err != nil {
		return 0, err
	}
	if bytes.Equal(newRh, commitment.EmptyRootHash) {
		sd.SetBlockNum(0)
		sd.SetTxNum(0)
		return 0, nil
	}
	if sd.trace {
		fmt.Printf("rebuilt commitment %x %d %d\n", newRh, sd.TxNum(), sd.BlockNum())
	}
	sd.SetBlockNum(bn)
	sd.SetTxNum(txn)
	return 0, nil
}

func (sd *SharedDomains) ClearRam(resetCommitment bool) {
	//sd.muMaps.Lock()
	//defer sd.muMaps.Unlock()
	sd.account = map[string][]byte{}
	sd.code = map[string][]byte{}
	sd.commitment = map[string][]byte{}
	if resetCommitment {
		sd.sdCtx.updates.List(true)
		sd.sdCtx.Reset()
	}

	sd.storage = btree2.NewMap[string, []byte](128)
	sd.estSize = 0
	sd.SetTxNum(0)
	sd.SetBlockNum(0)
}

func (sd *SharedDomains) put(table kv.Domain, key string, val []byte) {
	// disable mutex - becuse work on parallel execution postponed after E3 release.
	//sd.muMaps.Lock()
	switch table {
	case kv.AccountsDomain:
		if old, ok := sd.account[key]; ok {
			sd.estSize += len(val) - len(old)
		} else {
			sd.estSize += len(key) + len(val)
		}
		sd.account[key] = val
	case kv.CodeDomain:
		if old, ok := sd.code[key]; ok {
			sd.estSize += len(val) - len(old)
		} else {
			sd.estSize += len(key) + len(val)
		}
		sd.code[key] = val
	case kv.StorageDomain:
		if old, ok := sd.storage.Set(key, val); ok {
			sd.estSize += len(val) - len(old)
		} else {
			sd.estSize += len(key) + len(val)
		}
	case kv.CommitmentDomain:
		if old, ok := sd.commitment[key]; ok {
			sd.estSize += len(val) - len(old)
		} else {
			sd.estSize += len(key) + len(val)
		}
		sd.commitment[key] = val
	default:
		panic(fmt.Errorf("sharedDomains put to invalid table %s", table))
	}
	//sd.muMaps.Unlock()
}

// Get returns cached value by key. Cache is invalidated when associated WAL is flushed
func (sd *SharedDomains) Get(table kv.Domain, key []byte) (v []byte, ok bool) {
	//sd.muMaps.RLock()
	v, ok = sd.get(table, key)
	//sd.muMaps.RUnlock()
	return v, ok
}

func (sd *SharedDomains) get(table kv.Domain, key []byte) (v []byte, ok bool) {
	keyS := *(*string)(unsafe.Pointer(&key))
	//keyS := string(key)
	switch table {
	case kv.AccountsDomain:
		v, ok = sd.account[keyS]
	case kv.CodeDomain:
		v, ok = sd.code[keyS]
	case kv.StorageDomain:
		v, ok = sd.storage.Get(keyS)
	case kv.CommitmentDomain:
		v, ok = sd.commitment[keyS]
	default:
		panic(table)
	}
	return v, ok
}

func (sd *SharedDomains) SizeEstimate() uint64 {
	//sd.muMaps.RLock()
	//defer sd.muMaps.RUnlock()
	return uint64(sd.estSize) * 2 // multiply 2 here, to cover data-structures overhead. more precise accounting - expensive.
}

func (sd *SharedDomains) LatestCommitment(prefix []byte) ([]byte, error) {
	if v, ok := sd.Get(kv.CommitmentDomain, prefix); ok {
		return v, nil
	}
	v, _, err := sd.aggCtx.GetLatest(kv.CommitmentDomain, prefix, nil, sd.roTx)
	if err != nil {
		return nil, fmt.Errorf("commitment prefix %x read error: %w", prefix, err)
	}
	return v, nil
}

func (sd *SharedDomains) LatestCode(addr []byte) ([]byte, error) {
	if v, ok := sd.Get(kv.CodeDomain, addr); ok {
		return v, nil
	}
	v, _, err := sd.aggCtx.GetLatest(kv.CodeDomain, addr, nil, sd.roTx)
	if err != nil {
		return nil, fmt.Errorf("code %x read error: %w", addr, err)
	}
	return v, nil
}

func (sd *SharedDomains) LatestAccount(addr []byte) ([]byte, error) {
	if v, ok := sd.Get(kv.AccountsDomain, addr); ok {
		return v, nil
	}
	v, _, err := sd.aggCtx.GetLatest(kv.AccountsDomain, addr, nil, sd.roTx)
	if err != nil {
		return nil, fmt.Errorf("account %x read error: %w", addr, err)
	}
	return v, nil
}

const CodeSizeTableFake = "CodeSize"

func (sd *SharedDomains) ReadsValid(readLists map[string]*KvList) bool {
	//sd.muMaps.RLock()
	//defer sd.muMaps.RUnlock()

	for table, list := range readLists {
		switch table {
		case string(kv.AccountsDomain):
			m := sd.account
			for i, key := range list.Keys {
				if val, ok := m[key]; ok {
					if !bytes.Equal(list.Vals[i], val) {
						return false
					}
				}
			}
		case string(kv.CodeDomain):
			m := sd.code
			for i, key := range list.Keys {
				if val, ok := m[key]; ok {
					if !bytes.Equal(list.Vals[i], val) {
						return false
					}
				}
			}
		case string(kv.StorageDomain):
			m := sd.storage
			for i, key := range list.Keys {
				if val, ok := m.Get(key); ok {
					if !bytes.Equal(list.Vals[i], val) {
						return false
					}
				}
			}
		case CodeSizeTableFake:
			m := sd.code
			for i, key := range list.Keys {
				if val, ok := m[key]; ok {
					if binary.BigEndian.Uint64(list.Vals[i]) != uint64(len(val)) {
						return false
					}
				}
			}
		default:
			panic(table)
		}
	}

	return true
}

func (sd *SharedDomains) LatestStorage(addrLoc []byte) ([]byte, error) {
	if v, ok := sd.Get(kv.StorageDomain, addrLoc); ok {
		return v, nil
	}
	v, _, err := sd.aggCtx.GetLatest(kv.StorageDomain, addrLoc, nil, sd.roTx)
	if err != nil {
		return nil, fmt.Errorf("storage %x read error: %w", addrLoc, err)
	}
	return v, nil
}

<<<<<<< HEAD
type SharedDomainsCommitmentContext struct {
	sd *SharedDomains
}

func (ctx *SharedDomainsCommitmentContext) GetBranch(pref []byte) ([]byte, error) {
	v, err := ctx.sd.LatestCommitment(pref)
	if err != nil {
		return nil, fmt.Errorf("GetBranch failed: %w", err)
	}
	//fmt.Printf("GetBranch: %x: %x\n", pref, v)
	if len(v) == 0 {
		return nil, nil
	}
	return v, nil
}

func (ctx *SharedDomainsCommitmentContext) PutBranch(prefix []byte, data []byte, prevData []byte) error {
	//fmt.Printf("PutBranch: %x: %x\n", pref, branch)
	return ctx.sd.updateCommitmentData(prefix, data, prevData)
}

func (ctx *SharedDomainsCommitmentContext) GetAccount(plainKey []byte, cell *commitment.Cell) error {
	if ctx.sd == nil {
		panic("nil sd")
	}
	encAccount, err := ctx.sd.LatestAccount(plainKey)
	if err != nil {
		return fmt.Errorf("GetAccount failed: %w", err)
	}
	cell.Nonce = 0
	cell.Balance.Clear()
	if len(encAccount) > 0 {
		nonce, balance, chash := types.DecodeAccountBytesV3(encAccount)
		cell.Nonce = nonce
		cell.Balance.Set(balance)
		if len(chash) > 0 {
			copy(cell.CodeHash[:], chash)
		}
		//fmt.Printf("GetAccount: %x: n=%d b=%d ch=%x\n", plainKey, nonce, balance, chash)
	}

	code, err := ctx.sd.LatestCode(plainKey)
	if err != nil {
		return fmt.Errorf("GetAccount: failed to read latest code: %w", err)
	}
	if len(code) > 0 {
		//fmt.Printf("GetAccount: code %x - %x\n", plainKey, code)
		ctx.sd.Commitment.updates.keccak.Reset()
		ctx.sd.Commitment.updates.keccak.Write(code)
		ctx.sd.Commitment.updates.keccak.Read(cell.CodeHash[:])
	} else {
		cell.CodeHash = commitment.EmptyCodeHashArray
	}
	cell.Delete = len(encAccount) == 0 && len(code) == 0
	return nil
}

func (ctx *SharedDomainsCommitmentContext) TempDir() string {
	return ctx.sd.aggCtx.a.dirs.Tmp
}

func (ctx *SharedDomainsCommitmentContext) GetStorage(plainKey []byte, cell *commitment.Cell) error {
	// Look in the summary table first
	enc, err := ctx.sd.LatestStorage(plainKey)
	if err != nil {
		return err
	}
	//fmt.Printf("GetStorage: %x|%x - %x\n", addr, loc, enc)
	cell.StorageLen = len(enc)
	copy(cell.Storage[:], enc)
	cell.Delete = cell.StorageLen == 0
	return nil
}

=======
>>>>>>> 3136873f
func (sd *SharedDomains) updateAccountData(addr []byte, account, prevAccount []byte) error {
	addrS := string(addr)
	sd.sdCtx.TouchPlainKey(addrS, account, sd.sdCtx.TouchAccount)
	sd.put(kv.AccountsDomain, addrS, account)
	return sd.aggCtx.account.PutWithPrev(addr, nil, account, prevAccount)
}

func (sd *SharedDomains) updateAccountCode(addr, code, prevCode []byte) error {
	addrS := string(addr)
	sd.sdCtx.TouchPlainKey(addrS, code, sd.sdCtx.TouchCode)
	sd.put(kv.CodeDomain, addrS, code)
	if len(code) == 0 {
		return sd.aggCtx.code.DeleteWithPrev(addr, nil, prevCode)
	}
	return sd.aggCtx.code.PutWithPrev(addr, nil, code, prevCode)
}

func (sd *SharedDomains) updateCommitmentData(prefix []byte, data, prev []byte) error {
	sd.put(kv.CommitmentDomain, string(prefix), data)
	return sd.aggCtx.commitment.PutWithPrev(prefix, nil, data, prev)
}

func (sd *SharedDomains) deleteAccount(addr, prev []byte) error {
	addrS := string(addr)
	sd.sdCtx.TouchPlainKey(addrS, nil, sd.sdCtx.TouchAccount)
	sd.put(kv.AccountsDomain, addrS, nil)
	if err := sd.aggCtx.account.DeleteWithPrev(addr, nil, prev); err != nil {
		return err
	}

	// commitment delete already has been applied via account
	pc, err := sd.LatestCode(addr)
	if err != nil {
		return err
	}
	if len(pc) > 0 {
		sd.sdCtx.TouchPlainKey(addrS, nil, sd.sdCtx.TouchCode)
		sd.put(kv.CodeDomain, addrS, nil)
		if err := sd.aggCtx.code.DeleteWithPrev(addr, nil, pc); err != nil {
			return err
		}
	}

	// bb, _ := hex.DecodeString("d96d1b15d6bec8e7d37038237b1e913ad99f7dee")
	// if bytes.Equal(bb, addr) {
	// 	fmt.Printf("delete account %x \n", addr)
	// }

	type pair struct{ k, v []byte }
	tombs := make([]pair, 0, 8)
	err = sd.IterateStoragePrefix(addr, func(k, v []byte) error {
		tombs = append(tombs, pair{k, v})
		return nil
	})
	if err != nil {
		return err
	}

	for _, tomb := range tombs {
		ks := string(tomb.k)
		sd.put(kv.StorageDomain, ks, nil)
		sd.sdCtx.TouchPlainKey(ks, nil, sd.sdCtx.TouchStorage)
		err = sd.aggCtx.storage.DeleteWithPrev(tomb.k, nil, tomb.v)
		if err != nil {
			return err
		}
	}
	return nil
}

func (sd *SharedDomains) writeAccountStorage(addr, loc []byte, value, preVal []byte) error {
	composite := addr
	if loc != nil { // if caller passed already `composite` key, then just use it. otherwise join parts
		composite = make([]byte, 0, len(addr)+len(loc))
		composite = append(append(composite, addr...), loc...)
	}
	compositeS := string(composite)
	sd.sdCtx.TouchPlainKey(compositeS, value, sd.sdCtx.TouchStorage)
	sd.put(kv.StorageDomain, compositeS, value)
	if len(value) == 0 {
		return sd.aggCtx.storage.DeleteWithPrev(composite, nil, preVal)
	}
	return sd.aggCtx.storage.PutWithPrev(composite, nil, value, preVal)
}

func (sd *SharedDomains) IndexAdd(table kv.InvertedIdx, key []byte) (err error) {
	switch table {
	case kv.LogAddrIdx, kv.TblLogAddressIdx:
		err = sd.aggCtx.logAddrs.Add(key)
	case kv.LogTopicIdx, kv.TblLogTopicsIdx, kv.LogTopicIndex:
		err = sd.aggCtx.logTopics.Add(key)
	case kv.TblTracesToIdx:
		err = sd.aggCtx.tracesTo.Add(key)
	case kv.TblTracesFromIdx:
		err = sd.aggCtx.tracesFrom.Add(key)
	default:
		panic(fmt.Errorf("unknown shared index %s", table))
	}
	return err
}

func (sd *SharedDomains) SetTx(tx kv.RwTx) {
	sd.roTx = tx
}

func (sd *SharedDomains) StepSize() uint64 {
	return sd.Account.aggregationStep
}

// SetTxNum sets txNum for all domains as well as common txNum for all domains
// Requires for sd.rwTx because of commitment evaluation in shared domains if aggregationStep is reached
func (sd *SharedDomains) SetTxNum(txNum uint64) {
	sd.txNum = txNum
	sd.aggCtx.account.SetTxNum(txNum)
	sd.aggCtx.code.SetTxNum(txNum)
	sd.aggCtx.storage.SetTxNum(txNum)
	sd.aggCtx.commitment.SetTxNum(txNum)
	sd.aggCtx.tracesTo.SetTxNum(txNum)
	sd.aggCtx.tracesFrom.SetTxNum(txNum)
	sd.aggCtx.logAddrs.SetTxNum(txNum)
	sd.aggCtx.logTopics.SetTxNum(txNum)
}

func (sd *SharedDomains) TxNum() uint64 { return sd.txNum }

func (sd *SharedDomains) BlockNum() uint64 { return sd.blockNum.Load() }

func (sd *SharedDomains) SetBlockNum(blockNum uint64) {
	sd.blockNum.Store(blockNum)
}

func (sd *SharedDomains) ComputeCommitment(ctx context.Context, saveStateAfter bool, blockNum uint64, logPrefix string) (rootHash []byte, err error) {
	return sd.sdCtx.ComputeCommitment(ctx, saveStateAfter, blockNum, logPrefix)
}

// IterateStoragePrefix iterates over key-value pairs of the storage domain that start with given prefix
// Such iteration is not intended to be used in public API, therefore it uses read-write transaction
// inside the domain. Another version of this for public API use needs to be created, that uses
// roTx instead and supports ending the iterations before it reaches the end.
func (sd *SharedDomains) IterateStoragePrefix(prefix []byte, it func(k []byte, v []byte) error) error {
	sc := sd.Storage.MakeContext()
	defer sc.Close()

	sd.Storage.stats.FilesQueries.Add(1)

	var cp CursorHeap
	cpPtr := &cp
	heap.Init(cpPtr)
	var k, v []byte
	var err error

	iter := sd.storage.Iter()
	if iter.Seek(string(prefix)) {
		kx := iter.Key()
		v = iter.Value()
		k = []byte(kx)

		if len(kx) > 0 && bytes.HasPrefix(k, prefix) {
			heap.Push(cpPtr, &CursorItem{t: RAM_CURSOR, key: common.Copy(k), val: common.Copy(v), iter: iter, endTxNum: sd.txNum, reverse: true})
		}
	}

	roTx := sd.roTx
	keysCursor, err := roTx.CursorDupSort(sd.Storage.keysTable)
	if err != nil {
		return err
	}
	defer keysCursor.Close()
	if k, v, err = keysCursor.Seek(prefix); err != nil {
		return err
	}
	if k != nil && bytes.HasPrefix(k, prefix) {
		keySuffix := make([]byte, len(k)+8)
		copy(keySuffix, k)
		copy(keySuffix[len(k):], v)
		step := ^binary.BigEndian.Uint64(v)
		txNum := step * sd.Storage.aggregationStep
		if v, err = roTx.GetOne(sd.Storage.valsTable, keySuffix); err != nil {
			return err
		}
		heap.Push(cpPtr, &CursorItem{t: DB_CURSOR, key: common.Copy(k), val: common.Copy(v), c: keysCursor, endTxNum: txNum, reverse: true})
	}

	sctx := sd.aggCtx.storage
	for _, item := range sctx.files {
		gg := NewArchiveGetter(item.src.decompressor.MakeGetter(), sd.Storage.compression)
		cursor, err := item.src.bindex.Seek(gg, prefix)
		if err != nil {
			return err
		}
		if cursor == nil {
			continue
		}
		cursor.getter = gg

		key := cursor.Key()
		if key != nil && bytes.HasPrefix(key, prefix) {
			val := cursor.Value()
			heap.Push(cpPtr, &CursorItem{t: FILE_CURSOR, key: key, val: val, btCursor: cursor, endTxNum: item.endTxNum, reverse: true})
		}
	}

	for cp.Len() > 0 {
		lastKey := common.Copy(cp[0].key)
		lastVal := common.Copy(cp[0].val)
		// Advance all the items that have this key (including the top)
		for cp.Len() > 0 && bytes.Equal(cp[0].key, lastKey) {
			ci1 := heap.Pop(cpPtr).(*CursorItem)
			switch ci1.t {
			case RAM_CURSOR:
				if ci1.iter.Next() {
					k = []byte(ci1.iter.Key())
					if k != nil && bytes.HasPrefix(k, prefix) {
						ci1.key = common.Copy(k)
						ci1.val = common.Copy(ci1.iter.Value())
						heap.Push(cpPtr, ci1)
					}
				}
			case FILE_CURSOR:
				if UseBtree || UseBpsTree {
					if ci1.btCursor.Next() {
						ci1.key = ci1.btCursor.Key()
						if ci1.key != nil && bytes.HasPrefix(ci1.key, prefix) {
							ci1.val = ci1.btCursor.Value()
							heap.Push(cpPtr, ci1)
						}
					}
				} else {
					ci1.dg.Reset(ci1.latestOffset)
					if !ci1.dg.HasNext() {
						break
					}
					key, _ := ci1.dg.Next(nil)
					if key != nil && bytes.HasPrefix(key, prefix) {
						ci1.key = key
						ci1.val, ci1.latestOffset = ci1.dg.Next(nil)
						heap.Push(cpPtr, ci1)
					}
				}
			case DB_CURSOR:
				k, v, err = ci1.c.NextNoDup()
				if err != nil {
					return err
				}

				if k != nil && bytes.HasPrefix(k, prefix) {
					ci1.key = common.Copy(k)
					keySuffix := make([]byte, len(k)+8)
					copy(keySuffix, k)
					copy(keySuffix[len(k):], v)
					if v, err = roTx.GetOne(sd.Storage.valsTable, keySuffix); err != nil {
						return err
					}
					ci1.val = common.Copy(v)
					heap.Push(cpPtr, ci1)
				}
			}
		}
		if len(lastVal) > 0 {
			if err := it(lastKey, lastVal); err != nil {
				return err
			}
		}
	}
	return nil
}

func (sd *SharedDomains) Close() {
	sd.FinishWrites()
	sd.SetBlockNum(0)
	if sd.aggCtx != nil {
		sd.SetTxNum(0)
	}
	if sd.sdCtx != nil {
		sd.sdCtx.updates.keys = nil
		sd.sdCtx.updates.tree.Clear(true)
	}
	sd.account = nil
	sd.code = nil
	sd.storage = nil
	sd.commitment = nil
	sd.LogAddrs = nil
	sd.LogTopics = nil
	sd.TracesFrom = nil
	sd.TracesTo = nil
}

// StartWrites - pattern: `defer domains.StartWrites().FinishWrites()`
func (sd *SharedDomains) StartWrites() *SharedDomains {
	sd.walLock.Lock()
	defer sd.walLock.Unlock()

	sd.aggCtx.account.StartWrites()
	sd.aggCtx.storage.StartWrites()
	sd.aggCtx.code.StartWrites()
	sd.aggCtx.commitment.StartWrites()
	sd.aggCtx.logAddrs.StartWrites()
	sd.aggCtx.logTopics.StartWrites()
	sd.aggCtx.tracesFrom.StartWrites()
	sd.aggCtx.tracesTo.StartWrites()

	if sd.account == nil {
		sd.account = map[string][]byte{}
	}
	if sd.commitment == nil {
		sd.commitment = map[string][]byte{}
	}
	if sd.code == nil {
		sd.code = map[string][]byte{}
	}
	if sd.storage == nil {
		sd.storage = btree2.NewMap[string, []byte](128)
	}
	return sd
}

func (sd *SharedDomains) FinishWrites() {
	sd.walLock.Lock()
	defer sd.walLock.Unlock()
	if sd.aggCtx != nil {
		sd.SetTxNum(0)
		sd.SetBlockNum(0)
		sd.aggCtx.account.FinishWrites()
		sd.aggCtx.storage.FinishWrites()
		sd.aggCtx.code.FinishWrites()
		sd.aggCtx.commitment.FinishWrites()
		sd.aggCtx.logAddrs.FinishWrites()
		sd.aggCtx.logTopics.FinishWrites()
		sd.aggCtx.tracesFrom.FinishWrites()
		sd.aggCtx.tracesTo.FinishWrites()
	}
}

func (sd *SharedDomains) BatchHistoryWriteStart() *SharedDomains {
	sd.walLock.RLock()
	return sd
}

func (sd *SharedDomains) BatchHistoryWriteEnd() {
	sd.walLock.RUnlock()
}

func (sd *SharedDomains) DiscardHistory() {
	sd.aggCtx.account.DiscardHistory()
	sd.aggCtx.storage.DiscardHistory()
	sd.aggCtx.code.DiscardHistory()
	sd.aggCtx.commitment.DiscardHistory()
	sd.aggCtx.logAddrs.DiscardHistory()
	sd.aggCtx.logTopics.DiscardHistory()
	sd.aggCtx.tracesFrom.DiscardHistory()
	sd.aggCtx.tracesTo.DiscardHistory()
}
func (sd *SharedDomains) rotate() []flusher {
	sd.walLock.Lock()
	defer sd.walLock.Unlock()
	mut := sd.Mapmutation
	sd.Mapmutation = membatch.NewHashBatch(sd.roTx, sd.aggCtx.a.ctx.Done(), sd.aggCtx.a.dirs.Tmp, sd.aggCtx.a.logger)
	return []flusher{
		sd.aggCtx.account.Rotate(),
		sd.aggCtx.storage.Rotate(),
		sd.aggCtx.code.Rotate(),
		sd.aggCtx.commitment.Rotate(),
		sd.aggCtx.logAddrs.Rotate(),
		sd.aggCtx.logTopics.Rotate(),
		sd.aggCtx.tracesFrom.Rotate(),
		sd.aggCtx.tracesTo.Rotate(),
		mut,
	}
}

func (sd *SharedDomains) Flush(ctx context.Context, tx kv.RwTx) error {
	_, f, l, _ := runtime.Caller(1)
	fh, err := sd.ComputeCommitment(ctx, true, sd.BlockNum(), "flush-commitment")
	if err != nil {
		return err
	}
	if sd.trace {
		fmt.Printf("[SD aggCtx=%d] FLUSHING at tx %d [%x], caller %s:%d\n", sd.aggCtx.id, sd.TxNum(), fh, filepath.Base(f), l)
	}

	defer mxFlushTook.ObserveDuration(time.Now())
	for _, f := range sd.rotate() {
		if err := f.Flush(ctx, tx); err != nil {
			return err
		}
	}
	return nil
}

// TemporalDomain satisfaction
func (sd *SharedDomains) DomainGet(name kv.Domain, k, k2 []byte) (v []byte, err error) {
	switch name {
	case kv.AccountsDomain:
		return sd.LatestAccount(k)
	case kv.StorageDomain:
		if k2 != nil {
			k = append(k, k2...)
		}
		return sd.LatestStorage(k)
	case kv.CodeDomain:
		return sd.LatestCode(k)
	case kv.CommitmentDomain:
		return sd.LatestCommitment(k)
	default:
		panic(name)
	}
}

// DomainPut
// Optimizations:
//   - user can prvide `prevVal != nil` - then it will not read prev value from storage
//   - user can append k2 into k1, then underlying methods will not preform append
//   - if `val == nil` it will call DomainDel
func (sd *SharedDomains) DomainPut(domain kv.Domain, k1, k2 []byte, val, prevVal []byte) error {
	if val == nil {
		return fmt.Errorf("DomainPut: %s, trying to put nil value. not allowed", domain)
	}
	if prevVal == nil {
		var err error
		prevVal, err = sd.DomainGet(domain, k1, k2)
		if err != nil {
			return err
		}
	}
	switch domain {
	case kv.AccountsDomain:
		return sd.updateAccountData(k1, val, prevVal)
	case kv.StorageDomain:
		return sd.writeAccountStorage(k1, k2, val, prevVal)
	case kv.CodeDomain:
		if bytes.Equal(prevVal, val) {
			return nil
		}
		return sd.updateAccountCode(k1, val, prevVal)
	case kv.CommitmentDomain:
		return sd.updateCommitmentData(k1, val, prevVal)
	default:
		panic(domain)
	}
}

// DomainDel
// Optimizations:
//   - user can prvide `prevVal != nil` - then it will not read prev value from storage
//   - user can append k2 into k1, then underlying methods will not preform append
//   - if `val == nil` it will call DomainDel
func (sd *SharedDomains) DomainDel(domain kv.Domain, k1, k2 []byte, prevVal []byte) error {
	if prevVal == nil {
		var err error
		prevVal, err = sd.DomainGet(domain, k1, k2)
		if err != nil {
			return err
		}
	}
	switch domain {
	case kv.AccountsDomain:
		return sd.deleteAccount(k1, prevVal)
	case kv.StorageDomain:
		return sd.writeAccountStorage(k1, k2, nil, prevVal)
	case kv.CodeDomain:
		if bytes.Equal(prevVal, nil) {
			return nil
		}
		return sd.updateAccountCode(k1, nil, prevVal)
	case kv.CommitmentDomain:
		return sd.updateCommitmentData(k1, nil, prevVal)
	default:
		panic(domain)
	}
}

func (sd *SharedDomains) DomainDelPrefix(domain kv.Domain, prefix []byte) error {
	if domain != kv.StorageDomain {
		return fmt.Errorf("DomainDelPrefix: not supported")
	}
	if err := sd.IterateStoragePrefix(prefix, func(k, v []byte) error {
		return sd.DomainDel(kv.StorageDomain, k, nil, v)
	}); err != nil {
		return err
	}
	return nil
}
func (sd *SharedDomains) Tx() kv.Tx { return sd.roTx }

type SharedDomainsCommitmentContext struct {
	sd           *SharedDomains
	discard      bool
	updates      *UpdateTree
	mode         CommitmentMode
	patriciaTrie commitment.Trie
	justRestored atomic.Bool
}

func NewSharedDomainsCommitmentContext(sd *SharedDomains, mode CommitmentMode, trieVariant commitment.TrieVariant) *SharedDomainsCommitmentContext {
	ctx := &SharedDomainsCommitmentContext{
		sd:           sd,
		mode:         mode,
		updates:      NewUpdateTree(mode),
		discard:      dbg.DiscardCommitment(),
		patriciaTrie: commitment.InitializeTrie(trieVariant),
	}

	ctx.patriciaTrie.ResetContext(ctx)
	return ctx
}

func (sdc *SharedDomainsCommitmentContext) GetBranch(pref []byte) ([]byte, error) {
	v, err := sdc.sd.LatestCommitment(pref)
	if err != nil {
		return nil, fmt.Errorf("GetBranch failed: %w", err)
	}
	if sdc.sd.trace {
		fmt.Printf("[SDC] GetBranch: %x: %x\n", pref, v)
	}
	if len(v) == 0 {
		return nil, nil
	}
	return v, nil
}

func (sdc *SharedDomainsCommitmentContext) PutBranch(prefix []byte, data []byte, prevData []byte) error {
	if sdc.sd.trace {
		fmt.Printf("[SDC] PutBranch: %x: %x\n", prefix, data)
	}
	return sdc.sd.updateCommitmentData(prefix, data, prevData)
}

func (sdc *SharedDomainsCommitmentContext) GetAccount(plainKey []byte, cell *commitment.Cell) error {
	encAccount, err := sdc.sd.LatestAccount(plainKey)
	if err != nil {
		return fmt.Errorf("GetAccount failed: %w", err)
	}
	cell.Nonce = 0
	cell.Balance.Clear()
	if len(encAccount) > 0 {
		nonce, balance, chash := types.DecodeAccountBytesV3(encAccount)
		cell.Nonce = nonce
		cell.Balance.Set(balance)
		if len(chash) > 0 {
			copy(cell.CodeHash[:], chash)
		}
		//fmt.Printf("GetAccount: %x: n=%d b=%d ch=%x\n", plainKey, nonce, balance, chash)
	}

	code, err := sdc.sd.LatestCode(plainKey)
	if err != nil {
		return fmt.Errorf("GetAccount: failed to read latest code: %w", err)
	}
	if len(code) > 0 {
		//fmt.Printf("GetAccount: code %x - %x\n", plainKey, code)
		sdc.updates.keccak.Reset()
		sdc.updates.keccak.Write(code)
		sdc.updates.keccak.Read(cell.CodeHash[:])
	} else {
		cell.CodeHash = commitment.EmptyCodeHashArray
	}
	cell.Delete = len(encAccount) == 0 && len(code) == 0
	return nil
}

func (sdc *SharedDomainsCommitmentContext) GetStorage(plainKey []byte, cell *commitment.Cell) error {
	// Look in the summary table first
	enc, err := sdc.sd.LatestStorage(plainKey)
	if err != nil {
		return err
	}
	//if sdc.sd.trace {
	//	fmt.Printf("[SDC] GetStorage: %x - %x\n", plainKey, enc)
	//}
	cell.StorageLen = len(enc)
	copy(cell.Storage[:], enc)
	cell.Delete = cell.StorageLen == 0
	return nil
}

func (sdc *SharedDomainsCommitmentContext) Reset() {
	if !sdc.justRestored.Load() {
		sdc.patriciaTrie.Reset()
	}
}

func (sdc *SharedDomainsCommitmentContext) TempDir() string {
	return sdc.sd.aggCtx.a.dirs.Tmp
}

//func (ctx *SharedDomainsCommitmentContext) Hasher() hash.Hash { return ctx.updates.keccak }
//
//func (ctx *SharedDomainsCommitmentContext) SetCommitmentMode(m CommitmentMode) { ctx.mode = m }
//

// TouchPlainKey marks plainKey as updated and applies different fn for different key types
// (different behaviour for Code, Account and Storage key modifications).
func (sdc *SharedDomainsCommitmentContext) TouchPlainKey(key string, val []byte, fn func(c *commitmentItem, val []byte)) {
	if sdc.discard {
		return
	}
	sdc.updates.TouchPlainKey(key, val, fn)
}

func (sdc *SharedDomainsCommitmentContext) KeysCount() uint64 {
	return sdc.updates.Size()
}

func (sdc *SharedDomainsCommitmentContext) TouchAccount(c *commitmentItem, val []byte) {
	sdc.updates.TouchAccount(c, val)
}

func (sdc *SharedDomainsCommitmentContext) TouchStorage(c *commitmentItem, val []byte) {
	sdc.updates.TouchStorage(c, val)
}

func (sdc *SharedDomainsCommitmentContext) TouchCode(c *commitmentItem, val []byte) {
	sdc.updates.TouchCode(c, val)
}

// Evaluates commitment for processed state.
func (sdc *SharedDomainsCommitmentContext) ComputeCommitment(ctext context.Context, saveState bool, blockNum uint64, logPrefix string) (rootHash []byte, err error) {
	if dbg.DiscardCommitment() {
		sdc.updates.List(true)
		return nil, nil
	}
	mxCommitmentRunning.Inc()
	defer mxCommitmentRunning.Dec()
	defer func(s time.Time) { mxCommitmentTook.ObserveDuration(s) }(time.Now())

	touchedKeys, updates := sdc.updates.List(true)
	if sdc.sd.trace {
		defer func() {
			fmt.Printf("[SDC] rootHash %x block %d keys %d mode %s\n", rootHash, blockNum, len(touchedKeys), sdc.mode)
		}()
	}
	if len(touchedKeys) == 0 {
		rootHash, err = sdc.patriciaTrie.RootHash()
		return rootHash, err
	}

	// data accessing functions should be set when domain is opened/shared context updated
	sdc.patriciaTrie.SetTrace(sdc.sd.trace)
	sdc.Reset()

	switch sdc.mode {
	case CommitmentModeDirect:
		rootHash, err = sdc.patriciaTrie.ProcessKeys(ctext, touchedKeys, logPrefix)
		if err != nil {
			return nil, err
		}
	case CommitmentModeUpdate:
		rootHash, err = sdc.patriciaTrie.ProcessUpdates(ctext, touchedKeys, updates)
		if err != nil {
			return nil, err
		}
	case CommitmentModeDisabled:
		return nil, nil
	default:
		return nil, fmt.Errorf("invalid commitment mode: %s", sdc.mode)
	}
	sdc.justRestored.Store(false)

	if saveState {
		if err := sdc.storeCommitmentState(blockNum, rootHash); err != nil {
			return nil, err
		}
	}

	return rootHash, err
}

func (sdc *SharedDomainsCommitmentContext) storeCommitmentState(blockNum uint64, rh []byte) error {
	if sdc.sd.aggCtx == nil {
		return fmt.Errorf("store commitment state: AggregatorContext is not initialized")
	}
	dc := sdc.sd.aggCtx.commitment
	encodedState, err := sdc.encodeCommitmentState(blockNum, dc.hc.ic.txNum)
	if err != nil {
		return err
	}
	prevState, err := sdc.GetBranch(keyCommitmentState)
	if err != nil {
		return err
	}
	if len(prevState) == 0 && prevState != nil {
		prevState = nil
	}
	// state could be equal but txnum/blocknum could be different.
	// We do skip only full matches
	if bytes.Equal(prevState, encodedState) {
		return nil
	}
	if sdc.sd.trace {
		fmt.Printf("[commitment] store txn %d block %d rh %x\n", dc.hc.ic.txNum, blockNum, rh)
	}
	return dc.PutWithPrev(keyCommitmentState, nil, encodedState, prevState)
}

func (sdc *SharedDomainsCommitmentContext) encodeCommitmentState(blockNum, txNum uint64) ([]byte, error) {
	var state []byte
	var err error

	switch trie := (sdc.patriciaTrie).(type) {
	case *commitment.HexPatriciaHashed:
		state, err = trie.EncodeCurrentState(nil)
		if err != nil {
			return nil, err
		}
	default:
		return nil, fmt.Errorf("unsupported state storing for patricia trie type: %T", sdc.patriciaTrie)
	}

	cs := &commitmentState{trieState: state, blockNum: blockNum, txNum: txNum}
	encoded, err := cs.Encode()
	if err != nil {
		return nil, err
	}
	return encoded, nil
}

// by that key stored latest root hash and tree state
var keyCommitmentState = []byte("state")

func (sd *SharedDomains) LatestCommitmentState(tx kv.Tx, sinceTx, untilTx uint64) (blockNum, txNum uint64, state []byte, err error) {
	return sd.sdCtx.LatestCommitmentState(tx, sd.aggCtx.commitment, sinceTx, untilTx)
}

// LatestCommitmentState [sinceTx, untilTx] searches for last encoded state for CommitmentContext.
// Found value does not become current state.
func (sdc *SharedDomainsCommitmentContext) LatestCommitmentState(tx kv.Tx, cd *DomainContext, sinceTx, untilTx uint64) (blockNum, txNum uint64, state []byte, err error) {
	if dbg.DiscardCommitment() {
		return 0, 0, nil, nil
	}
	if sdc.patriciaTrie.Variant() != commitment.VariantHexPatriciaTrie {
		return 0, 0, nil, fmt.Errorf("state storing is only supported hex patricia trie")
	}

	decodeTxBlockNums := func(v []byte) (txNum, blockNum uint64) {
		return binary.BigEndian.Uint64(v), binary.BigEndian.Uint64(v[8:16])
	}

	// Domain storing only 1 latest commitment (for each step). Erigon can unwind behind this - it means we must look into History (instead of Domain)
	// IdxRange: looking into DB and Files (.ef). Using `order.Desc` to find latest txNum with commitment
	it, err := cd.hc.IdxRange(keyCommitmentState, int(untilTx), int(sinceTx)-1, order.Desc, -1, tx) //[from, to)
	if err != nil {
		return 0, 0, nil, err
	}
	if it.HasNext() {
		txn, err := it.Next()
		if err != nil {
			return 0, 0, nil, err
		}
		v, err := cd.GetAsOf(keyCommitmentState, txn+1, tx) //WHYYY +1 ???
		if err != nil {
			return 0, 0, nil, err
		}
		if len(state) >= 16 {
			txNum, blockNum = decodeTxBlockNums(v)
			return blockNum, txNum, v, err
		}
	}

	// corner-case:
	// it's normal to not have commitment.ef and commitment.v files. They are not determenistic - depend on batchSize, and not very useful.
	// in this case `IdxRange` will be empty
	// and can fallback to reading latest commitment from .kv file
	if err = cd.IteratePrefix(tx, keyCommitmentState, func(key, value []byte) error {
		if len(value) < 16 {
			return fmt.Errorf("invalid state value size %d [%x]", len(value), value)
		}

		txn, _ := decodeTxBlockNums(value)
		//fmt.Printf("[commitment] Seek found committed txn %d block %d\n", txn, bn)
		if txn >= sinceTx && txn <= untilTx {
			state = value
		}
		return nil
	}); err != nil {
		return 0, 0, nil, fmt.Errorf("failed to seek commitment, IteratePrefix: %w", err)
	}

	if len(state) < 16 {
		return 0, 0, nil, nil
	}

	txNum, blockNum = decodeTxBlockNums(state)
	return blockNum, txNum, state, err
}

// SeekCommitment [sinceTx, untilTx] searches for last encoded state from DomainCommitted
// and if state found, sets it up to current domain
func (sdc *SharedDomainsCommitmentContext) SeekCommitment(tx kv.Tx, cd *DomainContext, sinceTx, untilTx uint64) (blockNum, txNum uint64, ok bool, err error) {
	_, _, state, err := sdc.LatestCommitmentState(tx, cd, sinceTx, untilTx)
	if err != nil {
		return 0, 0, false, err
	}
	blockNum, txNum, err = sdc.restorePatriciaState(state)
	return blockNum, txNum, true, err
}

// After commitment state is retored, method .Reset() should NOT be called until new updates.
// Otherwise state should be restorePatriciaState()d again.

func (sdc *SharedDomainsCommitmentContext) restorePatriciaState(value []byte) (uint64, uint64, error) {
	cs := new(commitmentState)
	if err := cs.Decode(value); err != nil {
		if len(value) > 0 {
			return 0, 0, fmt.Errorf("failed to decode previous stored commitment state: %w", err)
		}
		// nil value is acceptable for SetState and will reset trie
	}
	if hext, ok := sdc.patriciaTrie.(*commitment.HexPatriciaHashed); ok {
		if err := hext.SetState(cs.trieState); err != nil {
			return 0, 0, fmt.Errorf("failed restore state : %w", err)
		}
		sdc.justRestored.Store(true) // to prevent double reset
		if sdc.sd.trace {
			rh, err := hext.RootHash()
			if err != nil {
				return 0, 0, fmt.Errorf("failed to get root hash after state restore: %w", err)
			}
			fmt.Printf("[commitment] restored state: block=%d txn=%d rh=%x\n", cs.blockNum, cs.txNum, rh)
		}
	} else {
		return 0, 0, fmt.Errorf("state storing is only supported hex patricia trie")
	}
	return cs.blockNum, cs.txNum, nil
}<|MERGE_RESOLUTION|>--- conflicted
+++ resolved
@@ -429,83 +429,6 @@
 	return v, nil
 }
 
-<<<<<<< HEAD
-type SharedDomainsCommitmentContext struct {
-	sd *SharedDomains
-}
-
-func (ctx *SharedDomainsCommitmentContext) GetBranch(pref []byte) ([]byte, error) {
-	v, err := ctx.sd.LatestCommitment(pref)
-	if err != nil {
-		return nil, fmt.Errorf("GetBranch failed: %w", err)
-	}
-	//fmt.Printf("GetBranch: %x: %x\n", pref, v)
-	if len(v) == 0 {
-		return nil, nil
-	}
-	return v, nil
-}
-
-func (ctx *SharedDomainsCommitmentContext) PutBranch(prefix []byte, data []byte, prevData []byte) error {
-	//fmt.Printf("PutBranch: %x: %x\n", pref, branch)
-	return ctx.sd.updateCommitmentData(prefix, data, prevData)
-}
-
-func (ctx *SharedDomainsCommitmentContext) GetAccount(plainKey []byte, cell *commitment.Cell) error {
-	if ctx.sd == nil {
-		panic("nil sd")
-	}
-	encAccount, err := ctx.sd.LatestAccount(plainKey)
-	if err != nil {
-		return fmt.Errorf("GetAccount failed: %w", err)
-	}
-	cell.Nonce = 0
-	cell.Balance.Clear()
-	if len(encAccount) > 0 {
-		nonce, balance, chash := types.DecodeAccountBytesV3(encAccount)
-		cell.Nonce = nonce
-		cell.Balance.Set(balance)
-		if len(chash) > 0 {
-			copy(cell.CodeHash[:], chash)
-		}
-		//fmt.Printf("GetAccount: %x: n=%d b=%d ch=%x\n", plainKey, nonce, balance, chash)
-	}
-
-	code, err := ctx.sd.LatestCode(plainKey)
-	if err != nil {
-		return fmt.Errorf("GetAccount: failed to read latest code: %w", err)
-	}
-	if len(code) > 0 {
-		//fmt.Printf("GetAccount: code %x - %x\n", plainKey, code)
-		ctx.sd.Commitment.updates.keccak.Reset()
-		ctx.sd.Commitment.updates.keccak.Write(code)
-		ctx.sd.Commitment.updates.keccak.Read(cell.CodeHash[:])
-	} else {
-		cell.CodeHash = commitment.EmptyCodeHashArray
-	}
-	cell.Delete = len(encAccount) == 0 && len(code) == 0
-	return nil
-}
-
-func (ctx *SharedDomainsCommitmentContext) TempDir() string {
-	return ctx.sd.aggCtx.a.dirs.Tmp
-}
-
-func (ctx *SharedDomainsCommitmentContext) GetStorage(plainKey []byte, cell *commitment.Cell) error {
-	// Look in the summary table first
-	enc, err := ctx.sd.LatestStorage(plainKey)
-	if err != nil {
-		return err
-	}
-	//fmt.Printf("GetStorage: %x|%x - %x\n", addr, loc, enc)
-	cell.StorageLen = len(enc)
-	copy(cell.Storage[:], enc)
-	cell.Delete = cell.StorageLen == 0
-	return nil
-}
-
-=======
->>>>>>> 3136873f
 func (sd *SharedDomains) updateAccountData(addr []byte, account, prevAccount []byte) error {
 	addrS := string(addr)
 	sd.sdCtx.TouchPlainKey(addrS, account, sd.sdCtx.TouchAccount)
