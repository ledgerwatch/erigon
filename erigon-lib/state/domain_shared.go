package state

import (
	"bytes"
	"container/heap"
	"context"
	"encoding/binary"
	"fmt"
	"math"
	"path/filepath"
	"runtime"
	"sync/atomic"
	"time"
	"unsafe"

	"github.com/pkg/errors"
	"golang.org/x/crypto/sha3"

	"github.com/ledgerwatch/erigon-lib/common/cryptozerocopy"
	"github.com/ledgerwatch/erigon-lib/log/v3"

	btree2 "github.com/tidwall/btree"

	"github.com/ledgerwatch/erigon-lib/commitment"
	"github.com/ledgerwatch/erigon-lib/common"
	"github.com/ledgerwatch/erigon-lib/common/assert"
	"github.com/ledgerwatch/erigon-lib/common/dbg"
	"github.com/ledgerwatch/erigon-lib/common/length"
	"github.com/ledgerwatch/erigon-lib/kv"
	"github.com/ledgerwatch/erigon-lib/kv/order"
	"github.com/ledgerwatch/erigon-lib/kv/rawdbv3"
	"github.com/ledgerwatch/erigon-lib/types"
)

var ErrBehindCommitment = fmt.Errorf("behind commitment")

// KvList sort.Interface to sort write list by keys
type KvList struct {
	Keys []string
	Vals [][]byte
}

func (l *KvList) Push(key string, val []byte) {
	l.Keys = append(l.Keys, key)
	l.Vals = append(l.Vals, val)
}

func (l *KvList) Len() int {
	return len(l.Keys)
}

func (l *KvList) Less(i, j int) bool {
	return l.Keys[i] < l.Keys[j]
}

func (l *KvList) Swap(i, j int) {
	l.Keys[i], l.Keys[j] = l.Keys[j], l.Keys[i]
	l.Vals[i], l.Vals[j] = l.Vals[j], l.Vals[i]
}

type dataWithPrevStep struct {
	data     []byte
	prevStep uint64
}

type SharedDomains struct {
	aggTx  *AggregatorRoTx
	sdCtx  *SharedDomainsCommitmentContext
	roTx   kv.Tx
	logger log.Logger

	txNum    uint64
	blockNum atomic.Uint64
	estSize  int
	trace    bool //nolint
	//muMaps   sync.RWMutex
	//walLock sync.RWMutex

	domains [kv.DomainLen]map[string]dataWithPrevStep
	storage *btree2.Map[string, dataWithPrevStep]

	domainWriters    [kv.DomainLen]*domainBufferedWriter
	iiWriters        [kv.StandaloneIdxLen]*invertedIndexBufferedWriter
	appendableWriter [kv.AppendableLen]*appendableBufferedWriter

	currentChangesAccumulator *StateChangeSet
	pastChangesAccumulator    map[string]*StateChangeSet
}

type HasAggTx interface {
	AggTx() interface{}
}

func NewSharedDomains(tx kv.Tx, logger log.Logger) (*SharedDomains, error) {

	sd := &SharedDomains{
		logger:  logger,
		storage: btree2.NewMap[string, dataWithPrevStep](128),
		//trace:   true,
	}
	sd.SetTx(tx)

	sd.aggTx.a.DiscardHistory(kv.CommitmentDomain)

	for id, ii := range sd.aggTx.iis {
		sd.iiWriters[id] = ii.NewWriter()
	}

	for id, d := range sd.aggTx.d {
		sd.domains[id] = map[string]dataWithPrevStep{}
		sd.domainWriters[id] = d.NewWriter()
	}

	for id, a := range sd.aggTx.appendable {
		sd.appendableWriter[id] = a.NewWriter()
	}

	sd.SetTxNum(0)
	sd.sdCtx = NewSharedDomainsCommitmentContext(sd, commitment.ModeDirect, commitment.VariantHexPatriciaTrie)

	if _, err := sd.SeekCommitment(context.Background(), tx); err != nil {
		return nil, err
	}
	return sd, nil
}

func (sd *SharedDomains) SetChangesetAccumulator(acc *StateChangeSet) {
	sd.currentChangesAccumulator = acc
	for idx := range sd.domainWriters {
		if sd.currentChangesAccumulator == nil {
			sd.domainWriters[idx].diff = nil
		} else {
			sd.domainWriters[idx].diff = &sd.currentChangesAccumulator.Diffs[idx]
		}
	}
}

func (sd *SharedDomains) SavePastChangesetAccumulator(blockHash common.Hash, blockNumber uint64, acc *StateChangeSet) {
	if sd.pastChangesAccumulator == nil {
		sd.pastChangesAccumulator = make(map[string]*StateChangeSet)
	}
	var key [40]byte
	binary.BigEndian.PutUint64(key[:8], blockNumber)
	copy(key[8:], blockHash[:])
	sd.pastChangesAccumulator[string(key[:])] = acc
}

func (sd *SharedDomains) GetDiffset(tx kv.RwTx, blockHash common.Hash, blockNumber uint64) ([kv.DomainLen][]DomainEntryDiff, bool, error) {
	var key [40]byte
	binary.BigEndian.PutUint64(key[:8], blockNumber)
	copy(key[8:], blockHash[:])
	if changeset, ok := sd.pastChangesAccumulator[string(key[:])]; ok {
		return [kv.DomainLen][]DomainEntryDiff{
			changeset.Diffs[kv.AccountsDomain].GetDiffSet(),
			changeset.Diffs[kv.StorageDomain].GetDiffSet(),
			changeset.Diffs[kv.CodeDomain].GetDiffSet(),
			changeset.Diffs[kv.CommitmentDomain].GetDiffSet(),
		}, true, nil
	}
	return ReadDiffSet(tx, blockNumber, blockHash)
}

func (sd *SharedDomains) AggTx() interface{} { return sd.aggTx }
func (sd *SharedDomains) CanonicalReader() CanonicalsReader {
	return sd.aggTx.appendable[kv.ReceiptsAppendable].ap.cfg.iters
}

// aggregator context should call aggTx.Unwind before this one.
func (sd *SharedDomains) Unwind(ctx context.Context, rwTx kv.RwTx, blockUnwindTo, txUnwindTo uint64, changeset *[kv.DomainLen][]DomainEntryDiff) error {
	step := txUnwindTo / sd.aggTx.a.StepSize()
	logEvery := time.NewTicker(30 * time.Second)
	defer logEvery.Stop()
	sd.aggTx.a.logger.Info("aggregator unwind", "step", step,
		"txUnwindTo", txUnwindTo, "stepsRangeInDB", sd.aggTx.a.StepsRangeInDBAsStr(rwTx))
	//fmt.Printf("aggregator unwind step %d txUnwindTo %d stepsRangeInDB %s\n", step, txUnwindTo, sd.aggTx.a.StepsRangeInDBAsStr(rwTx))
	sf := time.Now()
	defer mxUnwindSharedTook.ObserveDuration(sf)

	if err := sd.Flush(ctx, rwTx); err != nil {
		return err
	}

	for idx, d := range sd.aggTx.d {
		if err := d.Unwind(ctx, rwTx, step, txUnwindTo, changeset[idx]); err != nil {
			return err
		}
	}
	for _, ii := range sd.aggTx.iis {
		if err := ii.Unwind(ctx, rwTx, txUnwindTo, math.MaxUint64, math.MaxUint64, logEvery, true, nil); err != nil {
			return err
		}
	}

	for _, ap := range sd.aggTx.appendable {
		if err := ap.Unwind(ctx, rwTx, txUnwindTo, math.MaxUint64, math.MaxUint64, logEvery, true, nil); err != nil {
			return err
		}
	}

	sd.ClearRam(true)
	sd.SetTxNum(txUnwindTo)
	sd.SetBlockNum(blockUnwindTo)
	return sd.Flush(ctx, rwTx)
}

func (sd *SharedDomains) rebuildCommitment(ctx context.Context, roTx kv.Tx, blockNum uint64) ([]byte, error) {
	it, err := sd.aggTx.HistoryRange(kv.AccountsHistory, int(sd.TxNum()), math.MaxInt64, order.Asc, -1, roTx)
	if err != nil {
		return nil, err
	}
	defer it.Close()
	for it.HasNext() {
		k, _, err := it.Next()
		if err != nil {
			return nil, err
		}
		sd.sdCtx.TouchKey(kv.AccountsDomain, string(k), nil)
	}

	it, err = sd.aggTx.HistoryRange(kv.StorageHistory, int(sd.TxNum()), math.MaxInt64, order.Asc, -1, roTx)
	if err != nil {
		return nil, err
	}
	defer it.Close()

	for it.HasNext() {
		k, _, err := it.Next()
		if err != nil {
			return nil, err
		}
		sd.sdCtx.TouchKey(kv.StorageDomain, string(k), nil)
	}

	sd.sdCtx.Reset()
	return sd.ComputeCommitment(ctx, true, blockNum, "rebuild commit")
}

// SeekCommitment lookups latest available commitment and sets it as current
func (sd *SharedDomains) SeekCommitment(ctx context.Context, tx kv.Tx) (txsFromBlockBeginning uint64, err error) {
	bn, txn, ok, err := sd.sdCtx.SeekCommitment(tx, sd.aggTx.d[kv.CommitmentDomain], 0, math.MaxUint64)
	if err != nil {
		return 0, err
	}
	if ok {
		if bn > 0 {
			lastBn, _, err := rawdbv3.TxNums.Last(tx)
			if err != nil {
				return 0, err
			}
			if lastBn < bn {
				return 0, errors.WithMessage(ErrBehindCommitment, fmt.Sprintf("TxNums index is at block %d and behind commitment %d", lastBn, bn))
			}
		}
		sd.SetBlockNum(bn)
		sd.SetTxNum(txn)
		return 0, nil
	}
	// handle case when we have no commitment, but have executed blocks
	bnBytes, err := tx.GetOne(kv.SyncStageProgress, []byte("Execution")) //TODO: move stages to erigon-lib
	if err != nil {
		return 0, err
	}
	if len(bnBytes) == 8 {
		bn = binary.BigEndian.Uint64(bnBytes)
		txn, err = rawdbv3.TxNums.Max(tx, bn)
		if err != nil {
			return 0, err
		}
	}
	if bn == 0 && txn == 0 {
		sd.SetBlockNum(0)
		sd.SetTxNum(0)
		return 0, nil
	}
	sd.SetBlockNum(bn)
	sd.SetTxNum(txn)
	newRh, err := sd.rebuildCommitment(ctx, tx, bn)
	if err != nil {
		return 0, err
	}
	if bytes.Equal(newRh, commitment.EmptyRootHash) {
		sd.SetBlockNum(0)
		sd.SetTxNum(0)
		return 0, nil
	}
	if sd.trace {
		fmt.Printf("rebuilt commitment %x %d %d\n", newRh, sd.TxNum(), sd.BlockNum())
	}
	sd.SetBlockNum(bn)
	sd.SetTxNum(txn)
	return 0, nil
}

func (sd *SharedDomains) ClearRam(resetCommitment bool) {
	//sd.muMaps.Lock()
	//defer sd.muMaps.Unlock()
	for i := range sd.domains {
		sd.domains[i] = map[string]dataWithPrevStep{}
	}
	if resetCommitment {
		sd.sdCtx.updates.List(true)
		sd.sdCtx.Reset()
	}

	sd.storage = btree2.NewMap[string, dataWithPrevStep](128)
	sd.estSize = 0
}

func (sd *SharedDomains) put(domain kv.Domain, key string, val []byte) {
	// disable mutex - because work on parallel execution postponed after E3 release.
	//sd.muMaps.Lock()
	valWithPrevStep := dataWithPrevStep{data: val, prevStep: sd.txNum / sd.aggTx.a.StepSize()}
	if domain == kv.StorageDomain {
		if old, ok := sd.storage.Set(key, valWithPrevStep); ok {
			sd.estSize += len(val) - len(old.data)
		} else {
			sd.estSize += len(key) + len(val)
		}
		return
	}

	if old, ok := sd.domains[domain][key]; ok {
		sd.estSize += len(val) - len(old.data)
	} else {
		sd.estSize += len(key) + len(val)
	}
	sd.domains[domain][key] = valWithPrevStep
	//sd.muMaps.Unlock()
}

// get returns cached value by key. Cache is invalidated when associated WAL is flushed
func (sd *SharedDomains) get(table kv.Domain, key []byte) (v []byte, prevStep uint64, ok bool) {
	//sd.muMaps.RLock()
	keyS := *(*string)(unsafe.Pointer(&key))
	var dataWithPrevStep dataWithPrevStep
	//keyS := string(key)
	if table == kv.StorageDomain {
		dataWithPrevStep, ok = sd.storage.Get(keyS)
		return dataWithPrevStep.data, dataWithPrevStep.prevStep, ok

	}
	dataWithPrevStep, ok = sd.domains[table][keyS]
	return dataWithPrevStep.data, dataWithPrevStep.prevStep, ok
	//sd.muMaps.RUnlock()
}

func (sd *SharedDomains) SizeEstimate() uint64 {
	//sd.muMaps.RLock()
	//defer sd.muMaps.RUnlock()

	// multiply 2: to cover data-structures overhead (and keep accounting cheap)
	// and muliply 2 more: for Commitment calculation when batch is full
	return uint64(sd.estSize) * 4
}

func (sd *SharedDomains) LatestCommitment(prefix []byte) ([]byte, uint64, error) {
	if v, prevStep, ok := sd.get(kv.CommitmentDomain, prefix); ok {
		// sd cache values as is (without transformation) so safe to return
		return v, prevStep, nil
	}
	v, step, found, err := sd.aggTx.d[kv.CommitmentDomain].getLatestFromDb(prefix, sd.roTx)
	if err != nil {
		return nil, 0, fmt.Errorf("commitment prefix %x read error: %w", prefix, err)
	}
	if found {
		// db store values as is (without transformation) so safe to return
		return v, step, nil
	}

	// GetfromFiles doesn't provide same semantics as getLatestFromDB - it returns start/end tx
	// of file where the value is stored (not exact step when kv has been set)
	v, _, startTx, endTx, err := sd.aggTx.d[kv.CommitmentDomain].getFromFiles(prefix)
	if err != nil {
		return nil, 0, fmt.Errorf("commitment prefix %x read error: %w", prefix, err)
	}

	if !sd.aggTx.a.commitmentValuesTransform || bytes.Equal(prefix, keyCommitmentState) {
		return v, endTx / sd.aggTx.a.StepSize(), nil
	}

	// replace shortened keys in the branch with full keys to allow HPH work seamlessly
	rv, err := sd.replaceShortenedKeysInBranch(prefix, commitment.BranchData(v), startTx, endTx)
	if err != nil {
		return nil, 0, err
	}
	return rv, endTx / sd.aggTx.a.StepSize(), nil
}

// replaceShortenedKeysInBranch replaces shortened keys in the branch with full keys
func (sd *SharedDomains) replaceShortenedKeysInBranch(prefix []byte, branch commitment.BranchData, fStartTxNum uint64, fEndTxNum uint64) (commitment.BranchData, error) {
	if !sd.aggTx.d[kv.CommitmentDomain].d.replaceKeysInValues && sd.aggTx.a.commitmentValuesTransform {
		panic("domain.replaceKeysInValues is disabled, but agg.commitmentValuesTransform is enabled")
	}

	if !sd.aggTx.a.commitmentValuesTransform ||
		len(branch) == 0 ||
		sd.aggTx.minimaxTxNumInDomainFiles() == 0 ||
		bytes.Equal(prefix, keyCommitmentState) || ((fEndTxNum-fStartTxNum)/sd.aggTx.a.StepSize())%2 != 0 {

		return branch, nil // do not transform, return as is
	}

	sto := sd.aggTx.d[kv.StorageDomain]
	acc := sd.aggTx.d[kv.AccountsDomain]
	com := sd.aggTx.d[kv.CommitmentDomain]
	commItem := com.lookupFileByItsRange(fStartTxNum, fEndTxNum)
	_ = commItem
	storageItem := sto.lookupFileByItsRange(fStartTxNum, fEndTxNum)
	if storageItem == nil {
		sd.logger.Crit("storage file of steps %d-%d not found\n", fStartTxNum/sd.aggTx.a.aggregationStep, fEndTxNum/sd.aggTx.a.aggregationStep)
		return nil, fmt.Errorf("storage file not found")
	}
	accountItem := acc.lookupFileByItsRange(fStartTxNum, fEndTxNum)
	if accountItem == nil {
		sd.logger.Crit("storage file of steps %d-%d not found\n", fStartTxNum/sd.aggTx.a.aggregationStep, fEndTxNum/sd.aggTx.a.aggregationStep)
		return nil, fmt.Errorf("account file not found")
	}
	storageGetter := NewArchiveGetter(storageItem.decompressor.MakeGetter(), sto.d.compression)
	accountGetter := NewArchiveGetter(accountItem.decompressor.MakeGetter(), acc.d.compression)

	aux := make([]byte, 0, 256)
	return branch.ReplacePlainKeys(aux, func(key []byte, isStorage bool) ([]byte, error) {
		if isStorage {
			if len(key) == length.Addr+length.Hash {
				return nil, nil // save storage key as is
			}
			// Optimised key referencing a state file record (file number and offset within the file)
			storagePlainKey, found := sto.lookupByShortenedKey(key, storageGetter)
			if !found {
				s0, s1 := fStartTxNum/sd.aggTx.a.StepSize(), fEndTxNum/sd.aggTx.a.StepSize()
				sd.logger.Crit("replace back lost storage full key", "shortened", fmt.Sprintf("%x", key),
					"decoded", fmt.Sprintf("step %d-%d; offt %d", s0, s1, decodeShorterKey(key)))
				return nil, fmt.Errorf("replace back lost storage full key: %x", key)
			}
			return storagePlainKey, nil
		}

		if len(key) == length.Addr {
			return nil, nil // save account key as is
		}

		apkBuf, found := acc.lookupByShortenedKey(key, accountGetter)
		if !found {
			s0, s1 := fStartTxNum/sd.aggTx.a.StepSize(), fEndTxNum/sd.aggTx.a.StepSize()
			sd.logger.Crit("replace back lost account full key", "shortened", fmt.Sprintf("%x", key),
				"decoded", fmt.Sprintf("step %d-%d; offt %d", s0, s1, decodeShorterKey(key)))
			return nil, fmt.Errorf("replace back lost account full key: %x", key)
		}
		return apkBuf, nil
	})
}

const CodeSizeTableFake = "CodeSize"

func (sd *SharedDomains) ReadsValid(readLists map[string]*KvList) bool {
	//sd.muMaps.RLock()
	//defer sd.muMaps.RUnlock()

	for table, list := range readLists {
		switch table {
		case kv.AccountsDomain.String():
			m := sd.domains[kv.AccountsDomain]
			for i, key := range list.Keys {
				if val, ok := m[key]; ok {
					if !bytes.Equal(list.Vals[i], val.data) {
						return false
					}
				}
			}
		case kv.CodeDomain.String():
			m := sd.domains[kv.CodeDomain]
			for i, key := range list.Keys {
				if val, ok := m[key]; ok {
					if !bytes.Equal(list.Vals[i], val.data) {
						return false
					}
				}
			}
		case kv.StorageDomain.String():
			m := sd.storage
			for i, key := range list.Keys {
				if val, ok := m.Get(key); ok {
					if !bytes.Equal(list.Vals[i], val.data) {
						return false
					}
				}
			}
		case CodeSizeTableFake:
			m := sd.domains[kv.CodeDomain]
			for i, key := range list.Keys {
				if val, ok := m[key]; ok {
					if binary.BigEndian.Uint64(list.Vals[i]) != uint64(len(val.data)) {
						return false
					}
				}
			}
		default:
			panic(table)
		}
	}

	return true
}

func (sd *SharedDomains) updateAccountData(addr []byte, account, prevAccount []byte, prevStep uint64) error {
	addrS := string(addr)
	sd.sdCtx.TouchKey(kv.AccountsDomain, addrS, account)
	sd.put(kv.AccountsDomain, addrS, account)
	return sd.domainWriters[kv.AccountsDomain].PutWithPrev(addr, nil, account, prevAccount, prevStep)
}

func (sd *SharedDomains) updateAccountCode(addr, code, prevCode []byte, prevStep uint64) error {
	addrS := string(addr)
	sd.sdCtx.TouchKey(kv.CodeDomain, addrS, code)
	sd.put(kv.CodeDomain, addrS, code)
	if len(code) == 0 {
		return sd.domainWriters[kv.CodeDomain].DeleteWithPrev(addr, nil, prevCode, prevStep)
	}
	return sd.domainWriters[kv.CodeDomain].PutWithPrev(addr, nil, code, prevCode, prevStep)
}

func (sd *SharedDomains) updateCommitmentData(prefix []byte, data, prev []byte, prevStep uint64) error {
	sd.put(kv.CommitmentDomain, string(prefix), data)
	return sd.domainWriters[kv.CommitmentDomain].PutWithPrev(prefix, nil, data, prev, prevStep)
}

func (sd *SharedDomains) deleteAccount(addr, prev []byte, prevStep uint64) error {
	addrS := string(addr)
	if err := sd.DomainDelPrefix(kv.StorageDomain, addr); err != nil {
		return err
	}

	// commitment delete already has been applied via account
	if err := sd.DomainDel(kv.CodeDomain, addr, nil, nil, prevStep); err != nil {
		return err
	}

	sd.sdCtx.TouchKey(kv.AccountsDomain, addrS, nil)
	sd.put(kv.AccountsDomain, addrS, nil)
	if err := sd.domainWriters[kv.AccountsDomain].DeleteWithPrev(addr, nil, prev, prevStep); err != nil {
		return err
	}

	return nil
}

func (sd *SharedDomains) writeAccountStorage(addr, loc []byte, value, preVal []byte, prevStep uint64) error {
	composite := addr
	if loc != nil { // if caller passed already `composite` key, then just use it. otherwise join parts
		composite = make([]byte, 0, len(addr)+len(loc))
		composite = append(append(composite, addr...), loc...)
	}
	compositeS := string(composite)
	sd.sdCtx.TouchKey(kv.StorageDomain, compositeS, value)
	sd.put(kv.StorageDomain, compositeS, value)
	return sd.domainWriters[kv.StorageDomain].PutWithPrev(composite, nil, value, preVal, prevStep)
}
func (sd *SharedDomains) delAccountStorage(addr, loc []byte, preVal []byte, prevStep uint64) error {
	composite := addr
	if loc != nil { // if caller passed already `composite` key, then just use it. otherwise join parts
		composite = make([]byte, 0, len(addr)+len(loc))
		composite = append(append(composite, addr...), loc...)
	}
	compositeS := string(composite)
	sd.sdCtx.TouchKey(kv.StorageDomain, compositeS, nil)
	sd.put(kv.StorageDomain, compositeS, nil)
	return sd.domainWriters[kv.StorageDomain].DeleteWithPrev(composite, nil, preVal, prevStep)
}

func (sd *SharedDomains) IndexAdd(table kv.InvertedIdx, key []byte) (err error) {
	switch table {
	case kv.LogAddrIdx, kv.TblLogAddressIdx:
		err = sd.iiWriters[kv.LogAddrIdxPos].Add(key)
	case kv.LogTopicIdx, kv.TblLogTopicsIdx, kv.LogTopicIndex:
		err = sd.iiWriters[kv.LogTopicIdxPos].Add(key)
	case kv.TblTracesToIdx:
		err = sd.iiWriters[kv.TracesToIdxPos].Add(key)
	case kv.TblTracesFromIdx:
		err = sd.iiWriters[kv.TracesFromIdxPos].Add(key)
	default:
		panic(fmt.Errorf("unknown shared index %s", table))
	}
	return err
}

func (sd *SharedDomains) SetTx(tx kv.Tx) {
	if tx == nil {
		panic(fmt.Errorf("tx is nil"))
	}
	sd.roTx = tx

	casted, ok := tx.(HasAggTx)
	if !ok {
		panic(fmt.Errorf("type %T need AggTx method", tx))
	}

	sd.aggTx = casted.AggTx().(*AggregatorRoTx)
	if sd.aggTx == nil {
		panic(fmt.Errorf("aggtx is nil"))
	}
}

func (sd *SharedDomains) StepSize() uint64 { return sd.aggTx.a.StepSize() }

// SetTxNum sets txNum for all domains as well as common txNum for all domains
// Requires for sd.rwTx because of commitment evaluation in shared domains if aggregationStep is reached
func (sd *SharedDomains) SetTxNum(txNum uint64) {
	sd.txNum = txNum
	for _, d := range sd.domainWriters {
		if d != nil {
			d.SetTxNum(txNum)
		}
	}
	for _, iiWriter := range sd.iiWriters {
		if iiWriter != nil {
			iiWriter.SetTxNum(txNum)
		}
	}
}

func (sd *SharedDomains) TxNum() uint64 { return sd.txNum }

func (sd *SharedDomains) BlockNum() uint64 { return sd.blockNum.Load() }

func (sd *SharedDomains) SetBlockNum(blockNum uint64) {
	sd.blockNum.Store(blockNum)
}

func (sd *SharedDomains) SetTrace(b bool) {
	sd.trace = b
}

func (sd *SharedDomains) ComputeCommitment(ctx context.Context, saveStateAfter bool, blockNum uint64, logPrefix string) (rootHash []byte, err error) {
	sd.aggTx.RestrictSubsetFileDeletions(true)
	rootHash, err = sd.sdCtx.ComputeCommitment(ctx, saveStateAfter, blockNum, logPrefix)
	sd.aggTx.RestrictSubsetFileDeletions(false)
	return
}

// IterateStoragePrefix iterates over key-value pairs of the storage domain that start with given prefix
// Such iteration is not intended to be used in public API, therefore it uses read-write transaction
// inside the domain. Another version of this for public API use needs to be created, that uses
// roTx instead and supports ending the iterations before it reaches the end.
//
// k and v lifetime is bounded by the lifetime of the iterator
func (sd *SharedDomains) IterateStoragePrefix(prefix []byte, it func(k []byte, v []byte, step uint64) error) error {
	// Implementation:
	//     File endTxNum  = last txNum of file step
	//     DB endTxNum    = first txNum of step in db
	//     RAM endTxNum   = current txnum
	//  Example: stepSize=8, file=0-2.kv, db has key of step 2, current tx num is 17
	//     File endTxNum  = 15, because `0-2.kv` has steps 0 and 1, last txNum of step 1 is 15
	//     DB endTxNum    = 16, because db has step 2, and first txNum of step 2 is 16.
	//     RAM endTxNum   = 17, because current tcurrent txNum is 17

	haveRamUpdates := sd.storage.Len() > 0

	var cp CursorHeap
	cpPtr := &cp
	heap.Init(cpPtr)
	var k, v []byte
	var err error

	iter := sd.storage.Iter()
	if iter.Seek(string(prefix)) {
		kx := iter.Key()
		v = iter.Value().data
		k = []byte(kx)

		if len(kx) > 0 && bytes.HasPrefix(k, prefix) {
			heap.Push(cpPtr, &CursorItem{t: RAM_CURSOR, key: common.Copy(k), val: common.Copy(v), step: 0, iter: iter, endTxNum: sd.txNum, reverse: true})
		}
	}

	roTx := sd.roTx
	keysCursor, err := roTx.CursorDupSort(sd.aggTx.a.d[kv.StorageDomain].keysTable)
	if err != nil {
		return err
	}
	defer keysCursor.Close()
	if k, v, err = keysCursor.Seek(prefix); err != nil {
		return err
	}
	if k != nil && bytes.HasPrefix(k, prefix) {
		step := ^binary.BigEndian.Uint64(v)
		endTxNum := step * sd.StepSize() // DB can store not-finished step, it means - then set first txn in step - it anyway will be ahead of files
		if haveRamUpdates && endTxNum >= sd.txNum {
			return fmt.Errorf("probably you didn't set SharedDomains.SetTxNum(). ram must be ahead of db: %d, %d", sd.txNum, endTxNum)
		}

		keySuffix := make([]byte, len(k)+8)
		copy(keySuffix, k)
		copy(keySuffix[len(k):], v)
		if v, err = roTx.GetOne(sd.aggTx.a.d[kv.StorageDomain].valsTable, keySuffix); err != nil {
			return err
		}
		heap.Push(cpPtr, &CursorItem{t: DB_CURSOR, key: common.Copy(k), val: common.Copy(v), step: step, c: keysCursor, endTxNum: endTxNum, reverse: true})
	}

	sctx := sd.aggTx.d[kv.StorageDomain]
	for i, item := range sctx.files {
		cursor, err := item.src.bindex.Seek(sctx.statelessGetter(i), prefix)
		if err != nil {
			return err
		}
		if cursor == nil {
			continue
		}

		key := cursor.Key()
		if key != nil && bytes.HasPrefix(key, prefix) {
			val := cursor.Value()
			txNum := item.endTxNum - 1 // !important: .kv files have semantic [from, t)
			heap.Push(cpPtr, &CursorItem{t: FILE_CURSOR, key: key, val: val, step: 0, btCursor: cursor, endTxNum: txNum, reverse: true})
		}
	}

	for cp.Len() > 0 {
		lastKey := common.Copy(cp[0].key)
		lastVal := common.Copy(cp[0].val)
		lastStep := cp[0].step
		// Advance all the items that have this key (including the top)
		for cp.Len() > 0 && bytes.Equal(cp[0].key, lastKey) {
			ci1 := heap.Pop(cpPtr).(*CursorItem)
			switch ci1.t {
			case RAM_CURSOR:
				if ci1.iter.Next() {
					k = []byte(ci1.iter.Key())
					if k != nil && bytes.HasPrefix(k, prefix) {
						ci1.key = common.Copy(k)
						ci1.val = common.Copy(ci1.iter.Value().data)
						heap.Push(cpPtr, ci1)
					}
				}
			case FILE_CURSOR:
				if UseBtree || UseBpsTree {
					if ci1.btCursor.Next() {
						ci1.key = ci1.btCursor.Key()
						if ci1.key != nil && bytes.HasPrefix(ci1.key, prefix) {
							ci1.val = ci1.btCursor.Value()
							heap.Push(cpPtr, ci1)
						}
					}
				} else {
					ci1.dg.Reset(ci1.latestOffset)
					if !ci1.dg.HasNext() {
						break
					}
					key, _ := ci1.dg.Next(nil)
					if key != nil && bytes.HasPrefix(key, prefix) {
						ci1.key = key
						ci1.val, ci1.latestOffset = ci1.dg.Next(nil)
						heap.Push(cpPtr, ci1)
					}
				}
			case DB_CURSOR:
				k, v, err = ci1.c.NextNoDup()
				if err != nil {
					return err
				}

				if k != nil && bytes.HasPrefix(k, prefix) {
					ci1.key = common.Copy(k)
					step := ^binary.BigEndian.Uint64(v)
					endTxNum := step * sd.StepSize() // DB can store not-finished step, it means - then set first txn in step - it anyway will be ahead of files
					if haveRamUpdates && endTxNum >= sd.txNum {
						return fmt.Errorf("probably you didn't set SharedDomains.SetTxNum(). ram must be ahead of db: %d, %d", sd.txNum, endTxNum)
					}
					ci1.endTxNum = endTxNum

					keySuffix := make([]byte, len(k)+8)
					copy(keySuffix, k)
					copy(keySuffix[len(k):], v)
					if v, err = roTx.GetOne(sd.aggTx.a.d[kv.StorageDomain].valsTable, keySuffix); err != nil {
						return err
					}
					ci1.val = common.Copy(v)
					ci1.step = step
					heap.Push(cpPtr, ci1)
				}
			}
		}
		if len(lastVal) > 0 {
			if err := it(lastKey, lastVal, lastStep); err != nil {
				return err
			}
		}
	}
	return nil
}

func (sd *SharedDomains) Close() {
	sd.SetBlockNum(0)
	if sd.aggTx != nil {
		sd.SetTxNum(0)

		//sd.walLock.Lock()
		//defer sd.walLock.Unlock()
		for _, d := range sd.domainWriters {
			d.close()
		}
		for _, iiWriter := range sd.iiWriters {
			iiWriter.close()
		}
		for _, a := range sd.appendableWriter {
			a.close()
		}
	}

	if sd.sdCtx != nil {
		sd.sdCtx.Close()
	}
}

func (sd *SharedDomains) Flush(ctx context.Context, tx kv.RwTx) error {
	for key, changeset := range sd.pastChangesAccumulator {
		blockNum := binary.BigEndian.Uint64([]byte(key[:8]))
		blockHash := common.BytesToHash([]byte(key[8:]))
		if err := WriteDiffSet(tx, blockNum, blockHash, changeset); err != nil {
			return err
		}
	}
	sd.pastChangesAccumulator = make(map[string]*StateChangeSet)

<<<<<<< HEAD
	if sd.noFlush == 0 {
		defer mxFlushTook.ObserveDuration(time.Now())
		fh, err := sd.ComputeCommitment(ctx, true, sd.BlockNum(), "flush-commitment")
		if err != nil {
			return err
		}
		if sd.trace {
			_, f, l, _ := runtime.Caller(1)
			fmt.Printf("[SD aggTx=%d] FLUSHING at tx %d [%x], caller %s:%d\n", sd.aggTx.id, sd.TxNum(), fh, filepath.Base(f), l)
		}
		for _, w := range sd.domainWriters {
			if w == nil {
				continue
			}
			if err := w.Flush(ctx, tx); err != nil {
				return err
			}
		}
		for _, w := range sd.iiWriters {
			if w == nil {
				continue
			}
			if err := w.Flush(ctx, tx); err != nil {
				return err
			}
		}
		for _, w := range sd.appendableWriter {
			if w == nil {
				continue
			}
			if err := w.Flush(ctx, tx); err != nil {
				return err
			}
		}
		if dbg.PruneOnFlushTimeout != 0 {
			_, err = sd.aggTx.PruneSmallBatches(ctx, dbg.PruneOnFlushTimeout, tx)
			if err != nil {
				return err
			}
		}

		for _, w := range sd.domainWriters {
			if w == nil {
				continue
			}
			w.close()
		}
		for _, w := range sd.iiWriters {
			if w == nil {
				continue
			}
			w.close()
		}
		for _, w := range sd.appendableWriter {
			if w == nil {
				continue
			}
			w.close()
=======
	defer mxFlushTook.ObserveDuration(time.Now())
	fh, err := sd.ComputeCommitment(ctx, true, sd.BlockNum(), "flush-commitment")
	if err != nil {
		return err
	}
	if sd.trace {
		_, f, l, _ := runtime.Caller(1)
		fmt.Printf("[SD aggTx=%d] FLUSHING at tx %d [%x], caller %s:%d\n", sd.aggTx.id, sd.TxNum(), fh, filepath.Base(f), l)
	}
	for _, d := range sd.domainWriters {
		if d != nil {
			if err := d.Flush(ctx, tx); err != nil {
				return err
			}
		}
	}
	for _, iiWriter := range sd.iiWriters {
		if err := iiWriter.Flush(ctx, tx); err != nil {
			return err
		}
	}
	if dbg.PruneOnFlushTimeout != 0 {
		_, err = sd.aggTx.PruneSmallBatches(ctx, dbg.PruneOnFlushTimeout, tx)
		if err != nil {
			return err
		}
	}

	for _, d := range sd.domainWriters {
		if d != nil {
			d.close()
>>>>>>> 5d46263e
		}
	}
	for _, iiWriter := range sd.iiWriters {
		iiWriter.close()
	}
	for _, a := range sd.appendableWriter {
		a.close()
	}
	return nil
}

// TemporalDomain satisfaction
func (sd *SharedDomains) DomainGet(domain kv.Domain, k, k2 []byte) (v []byte, step uint64, err error) {
	if domain == kv.CommitmentDomain {
		return sd.LatestCommitment(k)
	}

	if k2 != nil {
		k = append(k, k2...)
	}
	if v, prevStep, ok := sd.get(domain, k); ok {
		return v, prevStep, nil
	}
	v, step, _, err = sd.aggTx.GetLatest(domain, k, nil, sd.roTx)
	if err != nil {
		return nil, 0, fmt.Errorf("storage %x read error: %w", k, err)
	}
	return v, step, nil
}

// DomainPut
// Optimizations:
//   - user can prvide `prevVal != nil` - then it will not read prev value from storage
//   - user can append k2 into k1, then underlying methods will not preform append
//   - if `val == nil` it will call DomainDel
func (sd *SharedDomains) DomainPut(domain kv.Domain, k1, k2 []byte, val, prevVal []byte, prevStep uint64) error {
	if val == nil {
		return fmt.Errorf("DomainPut: %s, trying to put nil value. not allowed", domain)
	}
	if prevVal == nil {
		var err error
		prevVal, prevStep, err = sd.DomainGet(domain, k1, k2)
		if err != nil {
			return err
		}
	}

	switch domain {
	case kv.AccountsDomain:
		return sd.updateAccountData(k1, val, prevVal, prevStep)
	case kv.StorageDomain:
		return sd.writeAccountStorage(k1, k2, val, prevVal, prevStep)
	case kv.CodeDomain:
		if bytes.Equal(prevVal, val) {
			return nil
		}
		return sd.updateAccountCode(k1, val, prevVal, prevStep)
	default:
		sd.put(domain, string(append(k1, k2...)), val)
		return sd.domainWriters[domain].PutWithPrev(k1, k2, val, prevVal, prevStep)
	}
}

// DomainDel
// Optimizations:
//   - user can prvide `prevVal != nil` - then it will not read prev value from storage
//   - user can append k2 into k1, then underlying methods will not preform append
//   - if `val == nil` it will call DomainDel
func (sd *SharedDomains) DomainDel(domain kv.Domain, k1, k2 []byte, prevVal []byte, prevStep uint64) error {
	if prevVal == nil {
		var err error
		prevVal, prevStep, err = sd.DomainGet(domain, k1, k2)
		if err != nil {
			return err
		}
	}

	switch domain {
	case kv.AccountsDomain:
		return sd.deleteAccount(k1, prevVal, prevStep)
	case kv.StorageDomain:
		return sd.delAccountStorage(k1, k2, prevVal, prevStep)
	case kv.CodeDomain:
		if prevVal == nil {
			return nil
		}
		return sd.updateAccountCode(k1, nil, prevVal, prevStep)
	case kv.CommitmentDomain:
		return sd.updateCommitmentData(k1, nil, prevVal, prevStep)
	default:
		sd.put(domain, string(append(k1, k2...)), nil)
		return sd.domainWriters[domain].DeleteWithPrev(k1, k2, prevVal, prevStep)
	}
}

func (sd *SharedDomains) DomainDelPrefix(domain kv.Domain, prefix []byte) error {
	if domain != kv.StorageDomain {
		return fmt.Errorf("DomainDelPrefix: not supported")
	}

	type tuple struct {
		k, v []byte
		step uint64
	}
	tombs := make([]tuple, 0, 8)
	if err := sd.IterateStoragePrefix(prefix, func(k, v []byte, step uint64) error {
		tombs = append(tombs, tuple{k, v, step})
		return nil
	}); err != nil {
		return err
	}
	for _, tomb := range tombs {
		if err := sd.DomainDel(kv.StorageDomain, tomb.k, nil, tomb.v, tomb.step); err != nil {
			return err
		}
	}

	if assert.Enable {
		forgotten := 0
		if err := sd.IterateStoragePrefix(prefix, func(k, v []byte, step uint64) error {
			forgotten++
			return nil
		}); err != nil {
			return err
		}
		if forgotten > 0 {
			panic(fmt.Errorf("DomainDelPrefix: %d forgotten keys after '%x' prefix removal", forgotten, prefix))
		}
	}
	return nil
}
func (sd *SharedDomains) Tx() kv.Tx { return sd.roTx }

func (sd *SharedDomains) AppendablePut(name kv.Appendable, ts kv.TxnId, v []byte) error {
	return sd.appendableWriter[name].Append(ts, v)
}

type SharedDomainsCommitmentContext struct {
	sd           *SharedDomains
	discard      bool
	mode         commitment.Mode
	branches     map[string]cachedBranch
	keccak       cryptozerocopy.KeccakState
	updates      *commitment.UpdateTree
	patriciaTrie commitment.Trie
	justRestored atomic.Bool
}

func NewSharedDomainsCommitmentContext(sd *SharedDomains, mode commitment.Mode, trieVariant commitment.TrieVariant) *SharedDomainsCommitmentContext {
	ctx := &SharedDomainsCommitmentContext{
		sd:       sd,
		mode:     mode,
		discard:  dbg.DiscardCommitment(),
		branches: make(map[string]cachedBranch),
		keccak:   sha3.NewLegacyKeccak256().(cryptozerocopy.KeccakState),
	}

	ctx.patriciaTrie, ctx.updates = commitment.InitializeTrieAndUpdateTree(trieVariant, mode, sd.aggTx.a.tmpdir)
	ctx.patriciaTrie.ResetContext(ctx)
	return ctx
}

func (sdc *SharedDomainsCommitmentContext) Close() {
	sdc.updates.Close()
}

type cachedBranch struct {
	data []byte
	step uint64
}

// ResetBranchCache should be called after each commitment computation
func (sdc *SharedDomainsCommitmentContext) ResetBranchCache() {
	clear(sdc.branches)
}

func (sdc *SharedDomainsCommitmentContext) GetBranch(pref []byte) ([]byte, uint64, error) {
	cached, ok := sdc.branches[string(pref)]
	if ok {
		// cached value is already transformed/clean to read.
		// Cache should ResetBranchCache after each commitment computation
		return cached.data, cached.step, nil
	}

	v, step, err := sdc.sd.LatestCommitment(pref)
	if err != nil {
		return nil, 0, fmt.Errorf("GetBranch failed: %w", err)
	}
	if sdc.sd.trace {
		fmt.Printf("[SDC] GetBranch: %x: %x\n", pref, v)
	}
	// Trie reads prefix during unfold and after everything is ready reads it again to Merge update, if any, so
	// cache branch until ResetBranchCache called
	sdc.branches[string(pref)] = cachedBranch{data: v, step: step}

	if len(v) == 0 {
		return nil, 0, nil
	}
	return v, step, nil
}

func (sdc *SharedDomainsCommitmentContext) PutBranch(prefix []byte, data []byte, prevData []byte, prevStep uint64) error {
	if sdc.sd.trace {
		fmt.Printf("[SDC] PutBranch: %x: %x\n", prefix, data)
	}
	sdc.branches[string(prefix)] = cachedBranch{data: data, step: prevStep}

	return sdc.sd.updateCommitmentData(prefix, data, prevData, prevStep)
}

func (sdc *SharedDomainsCommitmentContext) GetAccount(plainKey []byte, cell *commitment.Cell) error {
	encAccount, _, err := sdc.sd.DomainGet(kv.AccountsDomain, plainKey, nil)
	if err != nil {
		return fmt.Errorf("GetAccount failed: %w", err)
	}
	cell.Nonce = 0
	cell.Balance.Clear()
	if len(encAccount) > 0 {
		nonce, balance, chash := types.DecodeAccountBytesV3(encAccount)
		cell.Nonce = nonce
		cell.Balance.Set(balance)
		if len(chash) > 0 {
			copy(cell.CodeHash[:], chash)
		}
	}
	if bytes.Equal(cell.CodeHash[:], commitment.EmptyCodeHash) {
		cell.Delete = len(encAccount) == 0
		return nil
	}

	code, _, err := sdc.sd.DomainGet(kv.CodeDomain, plainKey, nil)
	if err != nil {
		return fmt.Errorf("GetAccount: failed to read latest code: %w", err)
	}
	if len(code) > 0 {
		sdc.keccak.Reset()
		sdc.keccak.Write(code)
		sdc.keccak.Read(cell.CodeHash[:])
	} else {
		cell.CodeHash = commitment.EmptyCodeHashArray
	}
	cell.Delete = len(encAccount) == 0 && len(code) == 0
	return nil
}

func (sdc *SharedDomainsCommitmentContext) GetStorage(plainKey []byte, cell *commitment.Cell) error {
	// Look in the summary table first
	enc, _, err := sdc.sd.DomainGet(kv.StorageDomain, plainKey, nil)
	if err != nil {
		return err
	}
	cell.StorageLen = len(enc)
	copy(cell.Storage[:], enc)
	cell.Delete = cell.StorageLen == 0
	return nil
}

func (sdc *SharedDomainsCommitmentContext) Reset() {
	if !sdc.justRestored.Load() {
		sdc.patriciaTrie.Reset()
	}
}

func (sdc *SharedDomainsCommitmentContext) TempDir() string {
	return sdc.sd.aggTx.a.dirs.Tmp
}

func (sdc *SharedDomainsCommitmentContext) KeysCount() uint64 {
	return sdc.updates.Size()
}

// TouchPlainKey marks plainKey as updated and applies different fn for different key types
// (different behaviour for Code, Account and Storage key modifications).
func (sdc *SharedDomainsCommitmentContext) TouchKey(d kv.Domain, key string, val []byte) {
	if sdc.discard {
		return
	}
	ks := []byte(key)
	switch d {
	case kv.AccountsDomain:
		sdc.updates.TouchPlainKey(ks, val, sdc.updates.TouchAccount)
	case kv.CodeDomain:
		sdc.updates.TouchPlainKey(ks, val, sdc.updates.TouchCode)
	case kv.StorageDomain:
		sdc.updates.TouchPlainKey(ks, val, sdc.updates.TouchStorage)
	default:
		panic(fmt.Errorf("TouchKey: unknown domain %s", d))
	}
}

// Evaluates commitment for processed state.
func (sdc *SharedDomainsCommitmentContext) ComputeCommitment(ctx context.Context, saveState bool, blockNum uint64, logPrefix string) (rootHash []byte, err error) {
	if dbg.DiscardCommitment() {
		sdc.updates.List(true)
		return nil, nil
	}
	sdc.ResetBranchCache()
	defer sdc.ResetBranchCache()

	mxCommitmentRunning.Inc()
	defer mxCommitmentRunning.Dec()
	defer func(s time.Time) { mxCommitmentTook.ObserveDuration(s) }(time.Now())

	updateCount := sdc.updates.Size()
	if sdc.sd.trace {
		defer sdc.sd.logger.Trace("ComputeCommitment", "block", blockNum, "keys", updateCount, "mode", sdc.mode)
	}
	if updateCount == 0 {
		rootHash, err = sdc.patriciaTrie.RootHash()
		return rootHash, err
	}

	// data accessing functions should be set when domain is opened/shared context updated
	sdc.patriciaTrie.SetTrace(sdc.sd.trace)
	sdc.Reset()

	switch sdc.mode {
	case commitment.ModeDirect:
		rootHash, err = sdc.patriciaTrie.ProcessTree(ctx, sdc.updates, logPrefix)
		if err != nil {
			return nil, err
		}
	case commitment.ModeUpdate:
		touchedKeys, updates := sdc.updates.List(true)
		rootHash, err = sdc.patriciaTrie.ProcessUpdates(ctx, touchedKeys, updates)
		if err != nil {
			return nil, err
		}
	case commitment.ModeDisabled:
		return nil, nil
	default:
		return nil, fmt.Errorf("invalid commitment mode: %s", sdc.mode)
	}
	sdc.justRestored.Store(false)

	if saveState {
		if err := sdc.storeCommitmentState(blockNum, rootHash); err != nil {
			return nil, err
		}
	}

	return rootHash, err
}

func (sdc *SharedDomainsCommitmentContext) storeCommitmentState(blockNum uint64, rh []byte) error {
	if sdc.sd.aggTx == nil {
		return fmt.Errorf("store commitment state: AggregatorContext is not initialized")
	}
	encodedState, err := sdc.encodeCommitmentState(blockNum, sdc.sd.txNum)
	if err != nil {
		return err
	}
	prevState, prevStep, err := sdc.GetBranch(keyCommitmentState)
	if err != nil {
		return err
	}
	if len(prevState) == 0 && prevState != nil {
		prevState = nil
	}
	// state could be equal but txnum/blocknum could be different.
	// We do skip only full matches
	if bytes.Equal(prevState, encodedState) {
		//fmt.Printf("[commitment] skip store txn %d block %d (prev b=%d t=%d) rh %x\n",
		//	binary.BigEndian.Uint64(prevState[8:16]), binary.BigEndian.Uint64(prevState[:8]), dc.ht.iit.txNum, blockNum, rh)
		return nil
	}
	if sdc.sd.trace {
		fmt.Printf("[commitment] store txn %d block %d rh %x\n", sdc.sd.txNum, blockNum, rh)
	}
	sdc.sd.put(kv.CommitmentDomain, string(keyCommitmentState), encodedState)
	return sdc.sd.domainWriters[kv.CommitmentDomain].PutWithPrev(keyCommitmentState, nil, encodedState, prevState, prevStep)
}

func (sdc *SharedDomainsCommitmentContext) encodeCommitmentState(blockNum, txNum uint64) ([]byte, error) {
	var state []byte
	var err error

	switch trie := (sdc.patriciaTrie).(type) {
	case *commitment.HexPatriciaHashed:
		state, err = trie.EncodeCurrentState(nil)
		if err != nil {
			return nil, err
		}
	default:
		return nil, fmt.Errorf("unsupported state storing for patricia trie type: %T", sdc.patriciaTrie)
	}

	cs := &commitmentState{trieState: state, blockNum: blockNum, txNum: txNum}
	encoded, err := cs.Encode()
	if err != nil {
		return nil, err
	}
	return encoded, nil
}

// by that key stored latest root hash and tree state
var keyCommitmentState = []byte("state")

func (sd *SharedDomains) LatestCommitmentState(tx kv.Tx, sinceTx, untilTx uint64) (blockNum, txNum uint64, state []byte, err error) {
	return sd.sdCtx.LatestCommitmentState(tx, sd.aggTx.d[kv.CommitmentDomain], sinceTx, untilTx)
}

func _decodeTxBlockNums(v []byte) (txNum, blockNum uint64) {
	return binary.BigEndian.Uint64(v), binary.BigEndian.Uint64(v[8:16])
}

// LatestCommitmentState [sinceTx, untilTx] searches for last encoded state for CommitmentContext.
// Found value does not become current state.
func (sdc *SharedDomainsCommitmentContext) LatestCommitmentState(tx kv.Tx, cd *DomainRoTx, sinceTx, untilTx uint64) (blockNum, txNum uint64, state []byte, err error) {
	if dbg.DiscardCommitment() {
		return 0, 0, nil, nil
	}
	if sdc.patriciaTrie.Variant() != commitment.VariantHexPatriciaTrie {
		return 0, 0, nil, fmt.Errorf("state storing is only supported hex patricia trie")
	}
	state, _, err = sdc.GetBranch(keyCommitmentState)
	if err != nil {
		return 0, 0, nil, err
	}
	if len(state) < 16 {
		return 0, 0, nil, nil
	}

	txNum, blockNum = _decodeTxBlockNums(state)
	return blockNum, txNum, state, nil
}

// SeekCommitment [sinceTx, untilTx] searches for last encoded state from DomainCommitted
// and if state found, sets it up to current domain
func (sdc *SharedDomainsCommitmentContext) SeekCommitment(tx kv.Tx, cd *DomainRoTx, sinceTx, untilTx uint64) (blockNum, txNum uint64, ok bool, err error) {
	_, _, state, err := sdc.LatestCommitmentState(tx, cd, sinceTx, untilTx)
	if err != nil {
		return 0, 0, false, err
	}
	blockNum, txNum, err = sdc.restorePatriciaState(state)
	return blockNum, txNum, true, err
}

// After commitment state is retored, method .Reset() should NOT be called until new updates.
// Otherwise state should be restorePatriciaState()d again.

func (sdc *SharedDomainsCommitmentContext) restorePatriciaState(value []byte) (uint64, uint64, error) {
	cs := new(commitmentState)
	if err := cs.Decode(value); err != nil {
		if len(value) > 0 {
			return 0, 0, fmt.Errorf("failed to decode previous stored commitment state: %w", err)
		}
		// nil value is acceptable for SetState and will reset trie
	}
	if hext, ok := sdc.patriciaTrie.(*commitment.HexPatriciaHashed); ok {
		if err := hext.SetState(cs.trieState); err != nil {
			return 0, 0, fmt.Errorf("failed restore state : %w", err)
		}
		sdc.justRestored.Store(true) // to prevent double reset
		if sdc.sd.trace {
			rh, err := hext.RootHash()
			if err != nil {
				return 0, 0, fmt.Errorf("failed to get root hash after state restore: %w", err)
			}
			fmt.Printf("[commitment] restored state: block=%d txn=%d rh=%x\n", cs.blockNum, cs.txNum, rh)
		}
	} else {
		return 0, 0, fmt.Errorf("state storing is only supported hex patricia trie")
	}
	return cs.blockNum, cs.txNum, nil
}<|MERGE_RESOLUTION|>--- conflicted
+++ resolved
@@ -822,66 +822,6 @@
 	}
 	sd.pastChangesAccumulator = make(map[string]*StateChangeSet)
 
-<<<<<<< HEAD
-	if sd.noFlush == 0 {
-		defer mxFlushTook.ObserveDuration(time.Now())
-		fh, err := sd.ComputeCommitment(ctx, true, sd.BlockNum(), "flush-commitment")
-		if err != nil {
-			return err
-		}
-		if sd.trace {
-			_, f, l, _ := runtime.Caller(1)
-			fmt.Printf("[SD aggTx=%d] FLUSHING at tx %d [%x], caller %s:%d\n", sd.aggTx.id, sd.TxNum(), fh, filepath.Base(f), l)
-		}
-		for _, w := range sd.domainWriters {
-			if w == nil {
-				continue
-			}
-			if err := w.Flush(ctx, tx); err != nil {
-				return err
-			}
-		}
-		for _, w := range sd.iiWriters {
-			if w == nil {
-				continue
-			}
-			if err := w.Flush(ctx, tx); err != nil {
-				return err
-			}
-		}
-		for _, w := range sd.appendableWriter {
-			if w == nil {
-				continue
-			}
-			if err := w.Flush(ctx, tx); err != nil {
-				return err
-			}
-		}
-		if dbg.PruneOnFlushTimeout != 0 {
-			_, err = sd.aggTx.PruneSmallBatches(ctx, dbg.PruneOnFlushTimeout, tx)
-			if err != nil {
-				return err
-			}
-		}
-
-		for _, w := range sd.domainWriters {
-			if w == nil {
-				continue
-			}
-			w.close()
-		}
-		for _, w := range sd.iiWriters {
-			if w == nil {
-				continue
-			}
-			w.close()
-		}
-		for _, w := range sd.appendableWriter {
-			if w == nil {
-				continue
-			}
-			w.close()
-=======
 	defer mxFlushTook.ObserveDuration(time.Now())
 	fh, err := sd.ComputeCommitment(ctx, true, sd.BlockNum(), "flush-commitment")
 	if err != nil {
@@ -891,15 +831,27 @@
 		_, f, l, _ := runtime.Caller(1)
 		fmt.Printf("[SD aggTx=%d] FLUSHING at tx %d [%x], caller %s:%d\n", sd.aggTx.id, sd.TxNum(), fh, filepath.Base(f), l)
 	}
-	for _, d := range sd.domainWriters {
-		if d != nil {
-			if err := d.Flush(ctx, tx); err != nil {
-				return err
-			}
-		}
-	}
-	for _, iiWriter := range sd.iiWriters {
-		if err := iiWriter.Flush(ctx, tx); err != nil {
+	for _, w := range sd.domainWriters {
+		if w == nil {
+			continue
+		}
+		if err := w.Flush(ctx, tx); err != nil {
+			return err
+		}
+	}
+	for _, w := range sd.iiWriters {
+		if w == nil {
+			continue
+		}
+		if err := w.Flush(ctx, tx); err != nil {
+			return err
+		}
+	}
+	for _, w := range sd.appendableWriter {
+		if w == nil {
+			continue
+		}
+		if err := w.Flush(ctx, tx); err != nil {
 			return err
 		}
 	}
@@ -910,17 +862,23 @@
 		}
 	}
 
-	for _, d := range sd.domainWriters {
-		if d != nil {
-			d.close()
->>>>>>> 5d46263e
-		}
-	}
-	for _, iiWriter := range sd.iiWriters {
-		iiWriter.close()
-	}
-	for _, a := range sd.appendableWriter {
-		a.close()
+	for _, w := range sd.domainWriters {
+		if w == nil {
+			continue
+		}
+		w.close()
+	}
+	for _, w := range sd.iiWriters {
+		if w == nil {
+			continue
+		}
+		w.close()
+	}
+	for _, w := range sd.appendableWriter {
+		if w == nil {
+			continue
+		}
+		w.close()
 	}
 	return nil
 }
