/*
   Copyright 2022 Erigon contributors

   Licensed under the Apache License, Version 2.0 (the "License");
   you may not use this file except in compliance with the License.
   You may obtain a copy of the License at

       http://www.apache.org/licenses/LICENSE-2.0

   Unless required by applicable law or agreed to in writing, software
   distributed under the License is distributed on an "AS IS" BASIS,
   WITHOUT WARRANTIES OR CONDITIONS OF ANY KIND, either express or implied.
   See the License for the specific language governing permissions and
   limitations under the License.
*/

package state

import (
	"bytes"
	"context"
	"encoding/binary"
	"fmt"
	"math"
	"sort"
	"strings"
	"testing"
	"time"

	"github.com/ledgerwatch/erigon-lib/common"
	"github.com/ledgerwatch/erigon-lib/common/datadir"

	"github.com/ledgerwatch/log/v3"
	"github.com/stretchr/testify/require"
	btree2 "github.com/tidwall/btree"

	"github.com/ledgerwatch/erigon-lib/common/background"
	"github.com/ledgerwatch/erigon-lib/common/hexutility"
	"github.com/ledgerwatch/erigon-lib/kv"
	"github.com/ledgerwatch/erigon-lib/kv/iter"
	"github.com/ledgerwatch/erigon-lib/kv/mdbx"
	"github.com/ledgerwatch/erigon-lib/kv/order"
	"github.com/ledgerwatch/erigon-lib/recsplit"
	"github.com/ledgerwatch/erigon-lib/recsplit/eliasfano32"
)

func testDbAndHistory(tb testing.TB, largeValues bool, logger log.Logger) (kv.RwDB, *History) {
	tb.Helper()
	dirs := datadir.New(tb.TempDir())
	keysTable := "AccountKeys"
	indexTable := "AccountIndex"
	valsTable := "AccountVals"
	settingsTable := "Settings"
	db := mdbx.NewMDBX(logger).InMem(dirs.SnapDomain).WithTableCfg(func(defaultBuckets kv.TableCfg) kv.TableCfg {
		if largeValues {
			return kv.TableCfg{
				keysTable:             kv.TableCfgItem{Flags: kv.DupSort},
				indexTable:            kv.TableCfgItem{Flags: kv.DupSort},
				valsTable:             kv.TableCfgItem{Flags: kv.DupSort},
				settingsTable:         kv.TableCfgItem{},
				kv.TblPruningProgress: kv.TableCfgItem{},
			}
		}
		return kv.TableCfg{
			keysTable:             kv.TableCfgItem{Flags: kv.DupSort},
			indexTable:            kv.TableCfgItem{Flags: kv.DupSort},
			valsTable:             kv.TableCfgItem{Flags: kv.DupSort},
			settingsTable:         kv.TableCfgItem{},
			kv.TblPruningProgress: kv.TableCfgItem{},
		}
	}).MustOpen()
	//TODO: tests will fail if set histCfg.compression = CompressKeys | CompressValues
	salt := uint32(1)
	cfg := histCfg{
		iiCfg:             iiCfg{salt: &salt, dirs: dirs},
		withLocalityIndex: false, withExistenceIndex: true, compression: CompressNone, historyLargeValues: largeValues,
	}
	h, err := NewHistory(cfg, 16, "hist", keysTable, indexTable, valsTable, nil, logger)
	require.NoError(tb, err)
	h.DisableFsync()
	tb.Cleanup(db.Close)
	tb.Cleanup(h.Close)
	return db, h
}

func TestHistoryCollationBuild(t *testing.T) {
	logger := log.New()
	logEvery := time.NewTicker(30 * time.Second)
	defer logEvery.Stop()
	ctx := context.Background()

	test := func(t *testing.T, h *History, db kv.RwDB) {
		t.Helper()
		require := require.New(t)
		tx, err := db.BeginRw(ctx)
		require.NoError(err)
		defer tx.Rollback()
		hc := h.MakeContext()
		defer hc.Close()
		writer := hc.NewWriter()
		defer writer.close()

		writer.SetTxNum(2)
		err = writer.AddPrevValue([]byte("key1"), nil, nil, 0)
		require.NoError(err)

		writer.SetTxNum(3)
		err = writer.AddPrevValue([]byte("key2"), nil, nil, 0)
		require.NoError(err)

		writer.SetTxNum(6)
		err = writer.AddPrevValue([]byte("key1"), nil, []byte("value1.1"), 0)
		require.NoError(err)
		err = writer.AddPrevValue([]byte("key2"), nil, []byte("value2.1"), 0)
		require.NoError(err)

		flusher := writer
		writer = hc.NewWriter()

		writer.SetTxNum(7)
		err = writer.AddPrevValue([]byte("key2"), nil, []byte("value2.2"), 0)
		require.NoError(err)
		err = writer.AddPrevValue([]byte("key3"), nil, nil, 0)
		require.NoError(err)

		err = flusher.Flush(ctx, tx)
		require.NoError(err)

		err = writer.Flush(ctx, tx)
		require.NoError(err)

		c, err := h.collate(ctx, 0, 0, 8, tx)
		require.NoError(err)
		require.True(strings.HasSuffix(c.historyPath, "v1-hist.0-1.v"))
		require.Equal(6, c.historyCount)
		require.Equal(3, len(c.indexBitmaps))
		require.Equal([]uint64{7}, c.indexBitmaps["key3"].ToArray())
		require.Equal([]uint64{3, 6, 7}, c.indexBitmaps["key2"].ToArray())
		require.Equal([]uint64{2, 6}, c.indexBitmaps["key1"].ToArray())

		sf, err := h.buildFiles(ctx, 0, c, background.NewProgressSet())
		require.NoError(err)
		defer sf.CleanupOnError()
		var valWords []string
		g := sf.historyDecomp.MakeGetter()
		g.Reset(0)
		for g.HasNext() {
			w, _ := g.Next(nil)
			valWords = append(valWords, string(w))
		}
		require.Equal([]string{"", "value1.1", "", "value2.1", "value2.2", ""}, valWords)
		require.Equal(6, int(sf.historyIdx.KeyCount()))
		g = sf.efHistoryDecomp.MakeGetter()
		g.Reset(0)
		var keyWords []string
		var intArrs [][]uint64
		for g.HasNext() {
			w, _ := g.Next(nil)
			keyWords = append(keyWords, string(w))
			w, _ = g.Next(w[:0])
			ef, _ := eliasfano32.ReadEliasFano(w)
			ints, err := iter.ToU64Arr(ef.Iterator())
			require.NoError(err)
			intArrs = append(intArrs, ints)
		}
		require.Equal([]string{"key1", "key2", "key3"}, keyWords)
		require.Equal([][]uint64{{2, 6}, {3, 6, 7}, {7}}, intArrs)
		r := recsplit.NewIndexReader(sf.efHistoryIdx)
		for i := 0; i < len(keyWords); i++ {
			offset := r.Lookup([]byte(keyWords[i]))
			g.Reset(offset)
			w, _ := g.Next(nil)
			require.Equal(keyWords[i], string(w))
		}
		r = recsplit.NewIndexReader(sf.historyIdx)
		g = sf.historyDecomp.MakeGetter()
		var vi int
		for i := 0; i < len(keyWords); i++ {
			ints := intArrs[i]
			for j := 0; j < len(ints); j++ {
				var txKey [8]byte
				binary.BigEndian.PutUint64(txKey[:], ints[j])
				offset := r.Lookup2(txKey[:], []byte(keyWords[i]))
				g.Reset(offset)
				w, _ := g.Next(nil)
				require.Equal(valWords[vi], string(w))
				vi++
			}
		}
	}
	t.Run("large_values", func(t *testing.T) {
		db, h := testDbAndHistory(t, true, logger)
		test(t, h, db)
	})
	t.Run("small_values", func(t *testing.T) {
		db, h := testDbAndHistory(t, false, logger)
		test(t, h, db)
	})
}

func TestHistoryAfterPrune(t *testing.T) {
	logger := log.New()
	logEvery := time.NewTicker(30 * time.Second)
	defer logEvery.Stop()
	ctx := context.Background()
	test := func(t *testing.T, h *History, db kv.RwDB) {
		t.Helper()
		require := require.New(t)
		tx, err := db.BeginRw(ctx)
		require.NoError(err)
		defer tx.Rollback()
		hc := h.MakeContext()
		defer hc.Close()
		writer := hc.NewWriter()
		defer writer.close()

		writer.SetTxNum(2)
		err = writer.AddPrevValue([]byte("key1"), nil, nil, 0)
		require.NoError(err)

		writer.SetTxNum(3)
		err = writer.AddPrevValue([]byte("key2"), nil, nil, 0)
		require.NoError(err)

		writer.SetTxNum(6)
		err = writer.AddPrevValue([]byte("key1"), nil, []byte("value1.1"), 0)
		require.NoError(err)
		err = writer.AddPrevValue([]byte("key2"), nil, []byte("value2.1"), 0)
		require.NoError(err)

		writer.SetTxNum(7)
		err = writer.AddPrevValue([]byte("key2"), nil, []byte("value2.2"), 0)
		require.NoError(err)
		err = writer.AddPrevValue([]byte("key3"), nil, nil, 0)
		require.NoError(err)

		err = writer.Flush(ctx, tx)
		require.NoError(err)

		c, err := h.collate(ctx, 0, 0, 16, tx)
		require.NoError(err)

		sf, err := h.buildFiles(ctx, 0, c, background.NewProgressSet())
		require.NoError(err)

		h.integrateFiles(sf, 0, 16)
		hc.Close()

		hc = h.MakeContext()
		_, err = hc.Prune(ctx, tx, 0, 16, math.MaxUint64, false, logEvery)
		hc.Close()

		require.NoError(err)

		for _, table := range []string{h.indexKeysTable, h.historyValsTable, h.indexTable} {
			var cur kv.Cursor
			cur, err = tx.Cursor(table)
			require.NoError(err)
			defer cur.Close()
			var k []byte
			k, _, err = cur.First()
			require.NoError(err)
			require.Nilf(k, "table=%s", table)
		}
	}
	t.Run("large_values", func(t *testing.T) {
		db, h := testDbAndHistory(t, true, logger)
		test(t, h, db)
	})
	t.Run("small_values", func(t *testing.T) {
		db, h := testDbAndHistory(t, false, logger)
		test(t, h, db)
	})
}

func TestHistoryCanPrune(t *testing.T) {
	logger := log.New()
	logEvery := time.NewTicker(30 * time.Second)
	defer logEvery.Stop()
	ctx := context.Background()

	stepsTotal := uint64(4)
	stepKeepInDB := uint64(1)

	writeKey := func(t *testing.T, h *History, db kv.RwDB) (addr []byte) {
		t.Helper()

		require := require.New(t)
		tx, err := db.BeginRw(ctx)
		require.NoError(err)
		defer tx.Rollback()

		hc := h.MakeContext()
		defer hc.Close()
		writer := hc.NewWriter()
		defer writer.close()

		addr = common.FromHex("ed7229d50cde8de174cc64a882a0833ca5f11669")
		prev := make([]byte, 0)
		prevStep := uint64(0)
		val := make([]byte, 8)

		for i := uint64(0); i < stepsTotal*h.aggregationStep; i++ {
			writer.SetTxNum(i)
			if cap(val) == 0 {
				val = make([]byte, 8)
			}
			if i%5 == 0 && i > 0 {
				val = nil
			} else {
				binary.BigEndian.PutUint64(val, i)
			}

			err = writer.AddPrevValue(addr[:], val, prev, prevStep)
			require.NoError(err)

			prevStep = i / h.aggregationStep
			prev = common.Copy(val)
		}

		require.NoError(writer.Flush(ctx, tx))
		require.NoError(tx.Commit())

		collateAndMergeHistory(t, db, h, stepsTotal*h.aggregationStep, false)
		return addr
	}
	t.Run("withFiles", func(t *testing.T) {
		db, h := testDbAndHistory(t, true, logger)
		h.dontProduceFiles = false

		defer db.Close()
		writeKey(t, h, db)

		rwTx, err := db.BeginRw(context.Background())
		defer rwTx.Rollback()
		require.NoError(t, err)

		hc := h.MakeContext()
		defer hc.Close()

		maxTxInSnaps := hc.maxTxNumInFiles(false)
		require.Equal(t, (stepsTotal-stepKeepInDB)*16, maxTxInSnaps)

		for i := uint64(0); i < stepsTotal; i++ {
			cp := hc.CanPruneUntil(rwTx, (i+1)*h.aggregationStep)
			if i >= stepsTotal-stepKeepInDB {
				require.Falsef(t, cp, "step %d should be NOT prunable", i)
			} else {
				require.Truef(t, cp, "step %d should be prunable", i)
			}
			stat, err := hc.Prune(context.Background(), rwTx, i*h.aggregationStep, (i+1)*h.aggregationStep, math.MaxUint64, false, logEvery)
			require.NoError(t, err)
			if i >= stepsTotal-stepKeepInDB {
				require.Falsef(t, cp, "step %d should be NOT prunable", i)
			} else {
				require.NotNilf(t, stat, "step %d should be pruned and prune stat available", i)
				require.Truef(t, cp, "step %d should be pruned", i)
			}
		}
	})
	t.Run("withoutFiles", func(t *testing.T) {
		db, h := testDbAndHistory(t, false, logger)
		h.dontProduceFiles = true
		h.keepTxInDB = stepKeepInDB * h.aggregationStep

		defer db.Close()

		writeKey(t, h, db)

		rwTx, err := db.BeginRw(context.Background())
		defer rwTx.Rollback()
		require.NoError(t, err)

		hc := h.MakeContext()
		defer hc.Close()

		for i := uint64(0); i < stepsTotal; i++ {
			t.Logf("step %d, until %d", i, (i+1)*h.aggregationStep)
			cp := hc.CanPruneUntil(rwTx, (i+1)*h.aggregationStep)
			if i >= stepsTotal-stepKeepInDB {
				require.Falsef(t, cp, "step %d should be NOT prunable", i)
			} else {
				require.Truef(t, cp, "step %d should be prunable", i)
			}
			stat, err := hc.Prune(context.Background(), rwTx, i*h.aggregationStep, (i+1)*h.aggregationStep, math.MaxUint64, false, logEvery)
			require.NoError(t, err)
			if i >= stepsTotal-stepKeepInDB {
				require.Falsef(t, cp, "step %d should be NOT prunable", i)
			} else {
				require.NotNilf(t, stat, "step %d should be pruned and prune stat available", i)
				require.Truef(t, cp, "step %d should be pruned", i)
			}
		}
	})
}

func filledHistory(tb testing.TB, largeValues bool, logger log.Logger) (kv.RwDB, *History, uint64) {
	tb.Helper()
	db, h := testDbAndHistory(tb, largeValues, logger)
	ctx := context.Background()
	tx, err := db.BeginRw(ctx)
	require.NoError(tb, err)
	defer tx.Rollback()
	hc := h.MakeContext()
	defer hc.Close()
	writer := hc.NewWriter()
	defer writer.close()

	txs := uint64(1000)
	// keys are encodings of numbers 1..31
	// each key changes value on every txNum which is multiple of the key
	var prevVal [32][]byte
	var flusher flusher
	for txNum := uint64(1); txNum <= txs; txNum++ {
		writer.SetTxNum(txNum)
		for keyNum := uint64(1); keyNum <= uint64(31); keyNum++ {
			if txNum%keyNum == 0 {
				valNum := txNum / keyNum
				var k [8]byte
				var v [8]byte
				binary.BigEndian.PutUint64(k[:], keyNum)
				binary.BigEndian.PutUint64(v[:], valNum)
				k[0] = 1   //mark key to simplify debug
				v[0] = 255 //mark value to simplify debug
				err = writer.AddPrevValue(k[:], nil, prevVal[keyNum], 0)
				require.NoError(tb, err)
				prevVal[keyNum] = v[:]
			}
		}
		if flusher != nil {
			err = flusher.Flush(ctx, tx)
			require.NoError(tb, err)
			flusher = nil
		}
		if txNum%10 == 0 {
			flusher = writer
			writer = hc.NewWriter()
		}
	}
	if flusher != nil {
		err = flusher.Flush(ctx, tx)
		require.NoError(tb, err)
	}
	err = writer.Flush(ctx, tx)
	require.NoError(tb, err)
	err = tx.Commit()
	require.NoError(tb, err)

	return db, h, txs
}

func checkHistoryHistory(t *testing.T, h *History, txs uint64) {
	t.Helper()
	// Check the history
	hc := h.MakeContext()
	defer hc.Close()

	for txNum := uint64(0); txNum <= txs; txNum++ {
		for keyNum := uint64(1); keyNum <= uint64(31); keyNum++ {
			valNum := txNum / keyNum
			var k [8]byte
			var v [8]byte
			label := fmt.Sprintf("txNum=%d, keyNum=%d", txNum, keyNum)
			//fmt.Printf("label=%s\n", label)
			binary.BigEndian.PutUint64(k[:], keyNum)
			binary.BigEndian.PutUint64(v[:], valNum)
			k[0], v[0] = 0x01, 0xff
			val, ok, err := hc.GetNoState(k[:], txNum+1)
			//require.Equal(t, ok, txNum < 976)
			if ok {
				require.NoError(t, err, label)
				if txNum >= keyNum {
					require.Equal(t, v[:], val, label)
				} else {
					require.Equal(t, []byte{}, val, label)
				}
			}
		}
	}
}

<<<<<<< HEAD
func TestHistory_PruneProgress(t *testing.T) {
	logger := log.New()
	logEvery := time.NewTicker(30 * time.Second)
	defer logEvery.Stop()
	ctx := context.Background()
	test := func(t *testing.T, h *History, db kv.RwDB, txs uint64) {
		t.Helper()
		require := require.New(t)
		tx, err := db.BeginRw(ctx)
		require.NoError(err)
		defer tx.Rollback()

		// Leave the last 2 aggregation steps un-collated
		//for step := uint64(0); step < txs/h.aggregationStep-1; step++ {
		func() {
			//c, err := h.collate(ctx, step, step*h.aggregationStep, (step+1)*h.aggregationStep, tx)
			//require.NoError(err)
			//sf, err := h.buildFiles(ctx, step, c, background.NewProgressSet())
			//require.NoError(err)
			//h.integrateFiles(sf, step*h.aggregationStep, (step+1)*h.aggregationStep)
			ctx, cancel := context.WithTimeout(ctx, 15*time.Millisecond)

			step := uint64(0)
			hc := h.MakeContext()
			_, err = hc.Prune(ctx, tx, step*h.aggregationStep, (step+1)*h.aggregationStep, math.MaxUint64, false, logEvery)
			cancel()

			prunedKey, err := GetExecV3PruneProgress(tx, h.historyValsTable)
			require.NoError(err)
			hc.Close()

			iter, err := hc.HistoryRange(int(hc.ic.CanPruneFrom(tx)), 0, order.Asc, -1, tx)
			require.NoError(err)
			for iter.HasNext() {
				k, _, _, err := iter.Next()
				require.NoError(err)
				require.GreaterOrEqual(prunedKey, k)
				break
			}
			require.NoError(err)
		}()
		//}
		checkHistoryHistory(t, h, txs)
	}
	t.Run("large_values", func(t *testing.T) {
		db, h, txs := filledHistory(t, true, logger)
		test(t, h, db, txs)
	})
	t.Run("small_values", func(t *testing.T) {
		db, h, txs := filledHistory(t, false, logger)
		test(t, h, db, txs)
	})

}

=======
>>>>>>> 999cdffc
func TestHistoryHistory(t *testing.T) {
	logger := log.New()
	logEvery := time.NewTicker(30 * time.Second)
	defer logEvery.Stop()
	ctx := context.Background()
	test := func(t *testing.T, h *History, db kv.RwDB, txs uint64) {
		t.Helper()
		require := require.New(t)
		tx, err := db.BeginRw(ctx)
		require.NoError(err)
		defer tx.Rollback()

		// Leave the last 2 aggregation steps un-collated
		for step := uint64(0); step < txs/h.aggregationStep-1; step++ {
			func() {
				c, err := h.collate(ctx, step, step*h.aggregationStep, (step+1)*h.aggregationStep, tx)
				require.NoError(err)
				sf, err := h.buildFiles(ctx, step, c, background.NewProgressSet())
				require.NoError(err)
				h.integrateFiles(sf, step*h.aggregationStep, (step+1)*h.aggregationStep)

				hc := h.MakeContext()
				_, err = hc.Prune(ctx, tx, step*h.aggregationStep, (step+1)*h.aggregationStep, math.MaxUint64, false, logEvery)
				hc.Close()
				require.NoError(err)
			}()
		}
		checkHistoryHistory(t, h, txs)
	}
	t.Run("large_values", func(t *testing.T) {
		db, h, txs := filledHistory(t, true, logger)
		test(t, h, db, txs)
	})
	t.Run("small_values", func(t *testing.T) {
		db, h, txs := filledHistory(t, false, logger)
		test(t, h, db, txs)
	})

}

func collateAndMergeHistory(tb testing.TB, db kv.RwDB, h *History, txs uint64, doPrune bool) {
	tb.Helper()
	require := require.New(tb)

	logEvery := time.NewTicker(30 * time.Second)
	defer logEvery.Stop()
	ctx := context.Background()
	tx, err := db.BeginRwNosync(ctx)
	require.NoError(err)
	defer tx.Rollback()

	// Leave the last 2 aggregation steps un-collated
	for step := uint64(0); step < txs/h.aggregationStep-1; step++ {
		c, err := h.collate(ctx, step, step*h.aggregationStep, (step+1)*h.aggregationStep, tx)
		require.NoError(err)
		sf, err := h.buildFiles(ctx, step, c, background.NewProgressSet())
		require.NoError(err)
		h.integrateFiles(sf, step*h.aggregationStep, (step+1)*h.aggregationStep)

		if doPrune {
			hc := h.MakeContext()
			_, err = hc.Prune(ctx, tx, step*h.aggregationStep, (step+1)*h.aggregationStep, math.MaxUint64, false, logEvery)
			hc.Close()
			require.NoError(err)
		}
	}

	var r HistoryRanges
	maxEndTxNum := h.endTxNumMinimax()

	maxSpan := h.aggregationStep * StepsInColdFile

	for {
		if stop := func() bool {
			hc := h.MakeContext()
			defer hc.Close()
			r = hc.findMergeRange(maxEndTxNum, maxSpan)
			if !r.any() {
				return true
			}
			indexOuts, historyOuts, _, err := hc.staticFilesInRange(r)
			require.NoError(err)
			indexIn, historyIn, err := hc.mergeFiles(ctx, indexOuts, historyOuts, r, background.NewProgressSet())
			require.NoError(err)
			h.integrateMergedFiles(indexOuts, historyOuts, indexIn, historyIn)
			return false
		}(); stop {
			break
		}
	}

	hc := h.MakeContext()
	defer hc.Close()
	err = hc.ic.BuildOptionalMissedIndices(ctx, background.NewProgressSet())
	require.NoError(err)

	err = tx.Commit()
	require.NoError(err)
}

func TestHistoryMergeFiles(t *testing.T) {
	logger := log.New()
	test := func(t *testing.T, h *History, db kv.RwDB, txs uint64) {
		t.Helper()
		collateAndMergeHistory(t, db, h, txs, true)
		checkHistoryHistory(t, h, txs)
	}

	t.Run("large_values", func(t *testing.T) {
		db, h, txs := filledHistory(t, true, logger)
		test(t, h, db, txs)
	})
	t.Run("small_values", func(t *testing.T) {
		db, h, txs := filledHistory(t, false, logger)
		test(t, h, db, txs)
	})
}

func TestHistoryScanFiles(t *testing.T) {
	logger := log.New()
	logEvery := time.NewTicker(30 * time.Second)
	defer logEvery.Stop()
	test := func(t *testing.T, h *History, db kv.RwDB, txs uint64) {
		t.Helper()
		require := require.New(t)

		collateAndMergeHistory(t, db, h, txs, true)
		hc := h.MakeContext()
		defer hc.Close()
		// Recreate domain and re-scan the files
		require.NoError(h.OpenFolder(false))
		// Check the history
		checkHistoryHistory(t, h, txs)
	}

	t.Run("large_values", func(t *testing.T) {
		db, h, txs := filledHistory(t, true, logger)
		test(t, h, db, txs)
		db.Close()
	})
	t.Run("small_values", func(t *testing.T) {
		db, h, txs := filledHistory(t, false, logger)
		test(t, h, db, txs)
		db.Close()
	})
}

func TestIterateChanged(t *testing.T) {
	logger := log.New()
	logEvery := time.NewTicker(30 * time.Second)
	defer logEvery.Stop()
	ctx := context.Background()

	test := func(t *testing.T, h *History, db kv.RwDB, txs uint64) {
		t.Helper()
		require := require.New(t)

		collateAndMergeHistory(t, db, h, txs, true)

		tx, err := db.BeginRo(ctx)
		require.NoError(err)
		defer tx.Rollback()
		var keys, vals []string
		var steps []uint64
		ic := h.MakeContext()
		defer ic.Close()

		it, err := ic.HistoryRange(2, 20, order.Asc, -1, tx)
		require.NoError(err)
		for it.HasNext() {
			k, v, step, err := it.Next()
			require.NoError(err)
			keys = append(keys, fmt.Sprintf("%x", k))
			vals = append(vals, fmt.Sprintf("%x", v))
			steps = append(steps, step)
		}
		require.Equal([]string{
			"0100000000000001",
			"0100000000000002",
			"0100000000000003",
			"0100000000000004",
			"0100000000000005",
			"0100000000000006",
			"0100000000000007",
			"0100000000000008",
			"0100000000000009",
			"010000000000000a",
			"010000000000000b",
			"010000000000000c",
			"010000000000000d",
			"010000000000000e",
			"010000000000000f",
			"0100000000000010",
			"0100000000000011",
			"0100000000000012",
			"0100000000000013"}, keys)
		require.Equal([]string{
			"ff00000000000001",
			"",
			"",
			"",
			"",
			"",
			"",
			"",
			"",
			"",
			"",
			"",
			"",
			"",
			"",
			"",
			"",
			"",
			""}, vals)
		require.Equal(make([]uint64, 19), steps)
		it, err = ic.HistoryRange(995, 1000, order.Asc, -1, tx)
		require.NoError(err)
		keys, vals, steps = keys[:0], vals[:0], steps[:0]
		for it.HasNext() {
			k, v, step, err := it.Next()
			require.NoError(err)
			keys = append(keys, fmt.Sprintf("%x", k))
			vals = append(vals, fmt.Sprintf("%x", v))
			steps = append(steps, step)
		}
		require.Equal([]string{
			"0100000000000001",
			"0100000000000002",
			"0100000000000003",
			"0100000000000004",
			"0100000000000005",
			"0100000000000006",
			"0100000000000009",
			"010000000000000c",
			"010000000000001b",
		}, keys)

		require.Equal([]string{
			"ff000000000003e2",
			"ff000000000001f1",
			"ff0000000000014b",
			"ff000000000000f8",
			"ff000000000000c6",
			"ff000000000000a5",
			"ff0000000000006e",
			"ff00000000000052",
			"ff00000000000024"}, vals)

		require.Equal(make([]uint64, 9), steps)

		// no upper bound
		it, err = ic.HistoryRange(995, -1, order.Asc, -1, tx)
		require.NoError(err)
		keys, vals, steps = keys[:0], vals[:0], steps[:0]
		for it.HasNext() {
			k, v, step, err := it.Next()
			require.NoError(err)
			keys = append(keys, fmt.Sprintf("%x", k))
			vals = append(vals, fmt.Sprintf("%x", v))
			steps = append(steps, step)
		}
		require.Equal([]string{"0100000000000001", "0100000000000002", "0100000000000003", "0100000000000004", "0100000000000005", "0100000000000006", "0100000000000008", "0100000000000009", "010000000000000a", "010000000000000c", "0100000000000014", "0100000000000019", "010000000000001b"}, keys)
		require.Equal([]string{"ff000000000003e2", "ff000000000001f1", "ff0000000000014b", "ff000000000000f8", "ff000000000000c6", "ff000000000000a5", "ff0000000000007c", "ff0000000000006e", "ff00000000000063", "ff00000000000052", "ff00000000000031", "ff00000000000027", "ff00000000000024"}, vals)
		require.Equal(make([]uint64, 13), steps)

		// no upper bound, limit=2
		it, err = ic.HistoryRange(995, -1, order.Asc, 2, tx)
		require.NoError(err)
		keys, vals, steps = keys[:0], vals[:0], steps[:0]
		for it.HasNext() {
			k, v, step, err := it.Next()
			require.NoError(err)
			keys = append(keys, fmt.Sprintf("%x", k))
			vals = append(vals, fmt.Sprintf("%x", v))
			steps = append(steps, step)
		}
		require.Equal([]string{"0100000000000001", "0100000000000002"}, keys)
		require.Equal([]string{"ff000000000003e2", "ff000000000001f1"}, vals)
		require.Equal(make([]uint64, 2), steps)

		// no lower bound, limit=2
		it, err = ic.HistoryRange(-1, 1000, order.Asc, 2, tx)
		require.NoError(err)
		keys, vals, steps = keys[:0], vals[:0], steps[:0]
		for it.HasNext() {
			k, v, step, err := it.Next()
			require.NoError(err)
			keys = append(keys, fmt.Sprintf("%x", k))
			vals = append(vals, fmt.Sprintf("%x", v))
			steps = append(steps, step)
		}
		require.Equal([]string{"0100000000000001", "0100000000000002"}, keys)
		require.Equal([]string{"ff000000000003cf", "ff000000000001e7"}, vals)
		require.Equal(make([]uint64, 2), steps)
	}
	t.Run("large_values", func(t *testing.T) {
		db, h, txs := filledHistory(t, true, logger)
		test(t, h, db, txs)
	})
	t.Run("small_values", func(t *testing.T) {
		db, h, txs := filledHistory(t, false, logger)
		test(t, h, db, txs)
	})
}

func TestIterateChanged2(t *testing.T) {
	logger := log.New()
	logEvery := time.NewTicker(30 * time.Second)
	defer logEvery.Stop()
	ctx := context.Background()

	test := func(t *testing.T, h *History, db kv.RwDB, txs uint64) {
		t.Helper()
		roTx, err := db.BeginRo(ctx)
		require.NoError(t, err)
		defer roTx.Rollback()

		type testCase struct {
			k, v  string
			txNum uint64
		}
		testCases := []testCase{
			{txNum: 0, k: "0100000000000001", v: ""},
			{txNum: 99, k: "00000000000063", v: ""},
			{txNum: 199, k: "00000000000063", v: "d1ce000000000383"},
			{txNum: 900, k: "0100000000000001", v: "ff00000000000383"},
			{txNum: 1000, k: "0100000000000001", v: "ff000000000003e7"},
		}
		var firstKey [8]byte
		binary.BigEndian.PutUint64(firstKey[:], 1)
		firstKey[0] = 1 //mark key to simplify debug

		var keys, vals []string
		var steps []uint64
		t.Run("before merge", func(t *testing.T) {
			hc, require := h.MakeContext(), require.New(t)
			defer hc.Close()

			{ //check IdxRange
				idxIt, err := hc.IdxRange(firstKey[:], -1, -1, order.Asc, -1, roTx)
				require.NoError(err)
				cnt, err := iter.CountU64(idxIt)
				require.NoError(err)
				require.Equal(1000, cnt)

				idxIt, err = hc.IdxRange(firstKey[:], 2, 20, order.Asc, -1, roTx)
				require.NoError(err)
				idxItDesc, err := hc.IdxRange(firstKey[:], 19, 1, order.Desc, -1, roTx)
				require.NoError(err)
				descArr, err := iter.ToU64Arr(idxItDesc)
				require.NoError(err)
				iter.ExpectEqualU64(t, idxIt, iter.ReverseArray(descArr))
			}

			it, err := hc.HistoryRange(2, 20, order.Asc, -1, roTx)
			require.NoError(err)
			for it.HasNext() {
				k, v, step, err := it.Next()
				require.NoError(err)
				keys = append(keys, fmt.Sprintf("%x", k))
				vals = append(vals, fmt.Sprintf("%x", v))
				steps = append(steps, step)
			}
			require.NoError(err)
			require.Equal([]string{
				"0100000000000001",
				"0100000000000002",
				"0100000000000003",
				"0100000000000004",
				"0100000000000005",
				"0100000000000006",
				"0100000000000007",
				"0100000000000008",
				"0100000000000009",
				"010000000000000a",
				"010000000000000b",
				"010000000000000c",
				"010000000000000d",
				"010000000000000e",
				"010000000000000f",
				"0100000000000010",
				"0100000000000011",
				"0100000000000012",
				"0100000000000013"}, keys)
			require.Equal([]string{
				"ff00000000000001",
				"",
				"",
				"",
				"",
				"",
				"",
				"",
				"",
				"",
				"",
				"",
				"",
				"",
				"",
				"",
				"",
				"",
				""}, vals)
			require.Equal(make([]uint64, 19), steps)
			keys, vals, steps = keys[:0], vals[:0], steps[:0]

			it, err = hc.HistoryRange(995, 1000, order.Asc, -1, roTx)
			require.NoError(err)
			for it.HasNext() {
				k, v, step, err := it.Next()
				require.NoError(err)
				keys = append(keys, fmt.Sprintf("%x", k))
				vals = append(vals, fmt.Sprintf("%x", v))
				steps = append(steps, step)
			}
			require.NoError(err)
			require.Equal([]string{
				"0100000000000001",
				"0100000000000002",
				"0100000000000003",
				"0100000000000004",
				"0100000000000005",
				"0100000000000006",
				"0100000000000009",
				"010000000000000c",
				"010000000000001b",
			}, keys)

			require.Equal([]string{
				"ff000000000003e2",
				"ff000000000001f1",
				"ff0000000000014b",
				"ff000000000000f8",
				"ff000000000000c6",
				"ff000000000000a5",
				"ff0000000000006e",
				"ff00000000000052",
				"ff00000000000024"}, vals)

			require.Equal(make([]uint64, 9), steps)

			// single Get test-cases
			tx, err := db.BeginRo(ctx)
			require.NoError(err)
			defer tx.Rollback()

			v, ok, err := hc.GetNoStateWithRecent(hexutility.MustDecodeHex("0100000000000001"), 900, tx)
			require.NoError(err)
			require.True(ok)
			require.Equal(hexutility.MustDecodeHex("ff00000000000383"), v)
			v, ok, err = hc.GetNoStateWithRecent(hexutility.MustDecodeHex("0100000000000001"), 0, tx)
			require.NoError(err)
			require.True(ok)
			require.Equal([]byte{}, v)
			v, ok, err = hc.GetNoStateWithRecent(hexutility.MustDecodeHex("0100000000000001"), 1000, tx)
			require.NoError(err)
			require.True(ok)
			require.Equal(hexutility.MustDecodeHex("ff000000000003e7"), v)
			_ = testCases
		})
		t.Run("after merge", func(t *testing.T) {
			collateAndMergeHistory(t, db, h, txs, true)
			hc, require := h.MakeContext(), require.New(t)
			defer hc.Close()

			keys = keys[:0]
			it, err := hc.HistoryRange(2, 20, order.Asc, -1, roTx)
			require.NoError(err)
			for it.HasNext() {
				k, _, _, err := it.Next()
				require.NoError(err)
				keys = append(keys, fmt.Sprintf("%x", k))
			}
			require.NoError(err)
			require.Equal([]string{
				"0100000000000001",
				"0100000000000002",
				"0100000000000003",
				"0100000000000004",
				"0100000000000005",
				"0100000000000006",
				"0100000000000007",
				"0100000000000008",
				"0100000000000009",
				"010000000000000a",
				"010000000000000b",
				"010000000000000c",
				"010000000000000d",
				"010000000000000e",
				"010000000000000f",
				"0100000000000010",
				"0100000000000011",
				"0100000000000012",
				"0100000000000013"}, keys)

			// single Get test-cases
			tx, err := db.BeginRo(ctx)
			require.NoError(err)
			defer tx.Rollback()

			v, ok, err := hc.GetNoStateWithRecent(hexutility.MustDecodeHex("0100000000000001"), 900, tx)
			require.NoError(err)
			require.True(ok)
			require.Equal(hexutility.MustDecodeHex("ff00000000000383"), v)
			v, ok, err = hc.GetNoStateWithRecent(hexutility.MustDecodeHex("0100000000000001"), 0, tx)
			require.NoError(err)
			require.True(ok)
			require.Equal([]byte{}, v)
			v, ok, err = hc.GetNoStateWithRecent(hexutility.MustDecodeHex("0100000000000001"), 1000, tx)
			require.NoError(err)
			require.True(ok)
			require.Equal(hexutility.MustDecodeHex("ff000000000003e7"), v)
		})
	}
	t.Run("large_values", func(t *testing.T) {
		db, h, txs := filledHistory(t, true, logger)
		test(t, h, db, txs)
	})
	t.Run("small_values", func(t *testing.T) {
		db, h, txs := filledHistory(t, false, logger)
		test(t, h, db, txs)
	})
}

func TestScanStaticFilesH(t *testing.T) {
	h := &History{InvertedIndex: emptyTestInvertedIndex(1),
		files: btree2.NewBTreeG[*filesItem](filesItemLess),
	}
	files := []string{
		"v1-test.0-1.v",
		"v1-test.1-2.v",
		"v1-test.0-4.v",
		"v1-test.2-3.v",
		"v1-test.3-4.v",
		"v1-test.4-5.v",
	}
	h.scanStateFiles(files)
	require.Equal(t, 6, h.files.Len())

	h.files.Clear()
	h.integrityCheck = func(fromStep, toStep uint64) bool { return false }
	h.scanStateFiles(files)
	require.Equal(t, 0, h.files.Len())

}

func writeSomeHistory(tb testing.TB, largeValues bool, logger log.Logger) (kv.RwDB, *History, [][]byte, uint64) {
	tb.Helper()
	db, h := testDbAndHistory(tb, largeValues, logger)
	ctx := context.Background()
	tx, err := db.BeginRw(ctx)
	require.NoError(tb, err)
	defer tx.Rollback()
	hc := h.MakeContext()
	defer hc.Close()
	writer := hc.NewWriter()
	defer writer.close()

	keys := [][]byte{
		common.FromHex(""),
		common.FromHex("a4dba136b5541817a78b160dd140190d9676d0f0"),
		common.FromHex("01"),
		common.FromHex("00"),
		keyCommitmentState,
		common.FromHex("8240a92799b51e7d99d3ef53c67bca7d068bd8d64e895dd56442c4ac01c9a27d"),
		common.FromHex("cedce3c4eb5e0eedd505c33fd0f8c06d1ead96e63d6b3a27b5186e4901dce59e"),
	}

	txs := uint64(1000)
	var prevVal [7][]byte
	var flusher flusher
	for txNum := uint64(1); txNum <= txs; txNum++ {
		writer.SetTxNum(txNum)

		for ik, k := range keys {
			var v [8]byte
			binary.BigEndian.PutUint64(v[:], txNum)
			if ik == 0 && txNum%33 == 0 {
				continue
			}
			err = writer.AddPrevValue(k, nil, prevVal[ik], 0)
			require.NoError(tb, err)

			prevVal[ik] = v[:]
		}

		if txNum%33 == 0 {
			err = writer.AddPrevValue(keys[0], nil, nil, 0)
			require.NoError(tb, err)
		}

		if flusher != nil {
			err = flusher.Flush(ctx, tx)
			require.NoError(tb, err)
			flusher = nil
		}
		if txNum%10 == 0 {
			flusher = writer
			writer = hc.NewWriter()
		}
	}
	if flusher != nil {
		err = flusher.Flush(ctx, tx)
		require.NoError(tb, err)
	}
	err = writer.Flush(ctx, tx)
	require.NoError(tb, err)
	err = tx.Commit()
	require.NoError(tb, err)

	return db, h, keys, txs
}

func Test_HistoryIterate_VariousKeysLen(t *testing.T) {
	logger := log.New()
	logEvery := time.NewTicker(30 * time.Second)
	defer logEvery.Stop()
	ctx := context.Background()

	test := func(t *testing.T, h *History, db kv.RwDB, writtenKeys [][]byte, txs uint64) {
		t.Helper()
		require := require.New(t)

		collateAndMergeHistory(t, db, h, txs, true)

		tx, err := db.BeginRo(ctx)
		require.NoError(err)
		defer tx.Rollback()
		ic := h.MakeContext()
		defer ic.Close()

		iter, err := ic.HistoryRange(1, -1, order.Asc, -1, tx)
		require.NoError(err)

		keys := make([][]byte, 0)
		for iter.HasNext() {
			k, _, _, err := iter.Next()
			require.NoError(err)
			keys = append(keys, k)
			//vals = append(vals, fmt.Sprintf("%x", v))
		}

		sort.Slice(writtenKeys, func(i, j int) bool {
			return bytes.Compare(writtenKeys[i], writtenKeys[j]) < 0
		})

		require.Equal(fmt.Sprintf("%#x", writtenKeys[0]), fmt.Sprintf("%#x", keys[0]))
		require.Equal(len(writtenKeys), len(keys))
		require.Equal(fmt.Sprintf("%#x", writtenKeys), fmt.Sprintf("%#x", keys))
	}

	//LargeHistoryValues: don't support various keys len
	//TODO: write hist test for non-various keys len
	//t.Run("large_values", func(t *testing.T) {
	//	db, h, keys, txs := writeSomeHistory(t, true, logger)
	//	test(t, h, db, keys, txs)
	//})
	t.Run("small_values", func(t *testing.T) {
		db, h, keys, txs := writeSomeHistory(t, false, logger)
		test(t, h, db, keys, txs)
	})

}<|MERGE_RESOLUTION|>--- conflicted
+++ resolved
@@ -479,64 +479,6 @@
 	}
 }
 
-<<<<<<< HEAD
-func TestHistory_PruneProgress(t *testing.T) {
-	logger := log.New()
-	logEvery := time.NewTicker(30 * time.Second)
-	defer logEvery.Stop()
-	ctx := context.Background()
-	test := func(t *testing.T, h *History, db kv.RwDB, txs uint64) {
-		t.Helper()
-		require := require.New(t)
-		tx, err := db.BeginRw(ctx)
-		require.NoError(err)
-		defer tx.Rollback()
-
-		// Leave the last 2 aggregation steps un-collated
-		//for step := uint64(0); step < txs/h.aggregationStep-1; step++ {
-		func() {
-			//c, err := h.collate(ctx, step, step*h.aggregationStep, (step+1)*h.aggregationStep, tx)
-			//require.NoError(err)
-			//sf, err := h.buildFiles(ctx, step, c, background.NewProgressSet())
-			//require.NoError(err)
-			//h.integrateFiles(sf, step*h.aggregationStep, (step+1)*h.aggregationStep)
-			ctx, cancel := context.WithTimeout(ctx, 15*time.Millisecond)
-
-			step := uint64(0)
-			hc := h.MakeContext()
-			_, err = hc.Prune(ctx, tx, step*h.aggregationStep, (step+1)*h.aggregationStep, math.MaxUint64, false, logEvery)
-			cancel()
-
-			prunedKey, err := GetExecV3PruneProgress(tx, h.historyValsTable)
-			require.NoError(err)
-			hc.Close()
-
-			iter, err := hc.HistoryRange(int(hc.ic.CanPruneFrom(tx)), 0, order.Asc, -1, tx)
-			require.NoError(err)
-			for iter.HasNext() {
-				k, _, _, err := iter.Next()
-				require.NoError(err)
-				require.GreaterOrEqual(prunedKey, k)
-				break
-			}
-			require.NoError(err)
-		}()
-		//}
-		checkHistoryHistory(t, h, txs)
-	}
-	t.Run("large_values", func(t *testing.T) {
-		db, h, txs := filledHistory(t, true, logger)
-		test(t, h, db, txs)
-	})
-	t.Run("small_values", func(t *testing.T) {
-		db, h, txs := filledHistory(t, false, logger)
-		test(t, h, db, txs)
-	})
-
-}
-
-=======
->>>>>>> 999cdffc
 func TestHistoryHistory(t *testing.T) {
 	logger := log.New()
 	logEvery := time.NewTicker(30 * time.Second)
