--- conflicted
+++ resolved
@@ -469,26 +469,15 @@
 	if err := d.openFiles(); err != nil {
 		return fmt.Errorf("Domain.OpenList: %s, %w", d.filenameBase, err)
 	}
-<<<<<<< HEAD
-	d.alignFilesByDomains()
-=======
 	d.protectFromHistoryFilesAheadOfDomainFiles()
->>>>>>> aee1ed8c
 	d.reCalcRoFiles()
 	return nil
 }
 
-<<<<<<< HEAD
-// alignFilesByDomains - in some corner-cases app may see more .ef/.v files than .kv:
-//   - `kill -9` in the middle of `buildFiles()`, then `rm -f db` (restore from backup)
-//   - `kill -9` in the middle of `buildFiles()`, then `stage_exec --reset` (drop progress - as a hot-fix)
-func (d *Domain) alignFilesByDomains() {
-=======
 // protectFromHistoryFilesAheadOfDomainFiles - in some corner-cases app may see more .ef/.v files than .kv:
 //   - `kill -9` in the middle of `buildFiles()`, then `rm -f db` (restore from backup)
 //   - `kill -9` in the middle of `buildFiles()`, then `stage_exec --reset` (drop progress - as a hot-fix)
 func (d *Domain) protectFromHistoryFilesAheadOfDomainFiles() {
->>>>>>> aee1ed8c
 	d.removeFilesAfterStep(d.endTxNumMinimax() / d.aggregationStep)
 }
 
@@ -520,11 +509,7 @@
 		return true
 	})
 	for _, item := range toDelete {
-<<<<<<< HEAD
-		log.Debug(fmt.Sprintf("[snapshots] delete file %s, because step %d has not enough files (was not complete)", item.decompressor.FileName(), lowerBound))
-=======
 		log.Debug(fmt.Sprintf("[snapshots] delete %s, because step %d has not enough files (was not complete)", item.decompressor.FileName(), lowerBound))
->>>>>>> aee1ed8c
 		d.files.Delete(item)
 		item.closeFilesAndRemove()
 	}
@@ -537,11 +522,7 @@
 		return true
 	})
 	for _, item := range toDelete {
-<<<<<<< HEAD
-		log.Debug("[snapshots] delete file %s, because creation of this step was not complete", item.decompressor.FileName())
-=======
 		log.Debug(fmt.Sprintf("[snapshots] delete %s, because step %d has not enough files (was not complete)", item.decompressor.FileName(), lowerBound))
->>>>>>> aee1ed8c
 		d.History.files.Delete(item)
 		item.closeFilesAndRemove()
 	}
@@ -554,11 +535,7 @@
 		return true
 	})
 	for _, item := range toDelete {
-<<<<<<< HEAD
-		log.Debug("[snapshots] delete file %s, because creation of this step was not complete", item.decompressor.FileName())
-=======
 		log.Debug(fmt.Sprintf("[snapshots] delete %s, because step %d has not enough files (was not complete)", item.decompressor.FileName(), lowerBound))
->>>>>>> aee1ed8c
 		d.History.InvertedIndex.files.Delete(item)
 		item.closeFilesAndRemove()
 	}
