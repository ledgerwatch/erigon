/*
   Copyright 2022 Erigon contributors

   Licensed under the Apache License, Version 2.0 (the "License");
   you may not use this file except in compliance with the License.
   You may obtain a copy of the License at

       http://www.apache.org/licenses/LICENSE-2.0

   Unless required by applicable law or agreed to in writing, software
   distributed under the License is distributed on an "AS IS" BASIS,
   WITHOUT WARRANTIES OR CONDITIONS OF ANY KIND, either express or implied.
   See the License for the specific language governing permissions and
   limitations under the License.
*/

package state

import (
	"bytes"
	"container/heap"
	"context"
	"encoding/binary"
	"errors"
	"fmt"
	"math"
	"path/filepath"
	"regexp"
	"strconv"
	"sync"
	"sync/atomic"
	"time"

	"github.com/ledgerwatch/erigon-lib/kv/backup"
	"github.com/ledgerwatch/erigon-lib/recsplit/eliasfano32"
	"github.com/ledgerwatch/log/v3"
	btree2 "github.com/tidwall/btree"
	"golang.org/x/sync/errgroup"

	"github.com/ledgerwatch/erigon-lib/common"
	"github.com/ledgerwatch/erigon-lib/common/background"
	"github.com/ledgerwatch/erigon-lib/common/dbg"
	"github.com/ledgerwatch/erigon-lib/common/dir"
	"github.com/ledgerwatch/erigon-lib/etl"
	"github.com/ledgerwatch/erigon-lib/kv"
	"github.com/ledgerwatch/erigon-lib/kv/iter"
	"github.com/ledgerwatch/erigon-lib/kv/order"
	"github.com/ledgerwatch/erigon-lib/recsplit"
	"github.com/ledgerwatch/erigon-lib/seg"
)

// StepsInColdFile - files of this size are completely frozen/immutable.
// files of smaller size are also immutable, but can be removed after merge to bigger files.
const StepsInColdFile = 64

var (
	asserts          = dbg.EnvBool("AGG_ASSERTS", false)
	traceFileLife    = dbg.EnvString("AGG_TRACE_FILE_LIFE", "")
	traceGetLatest   = dbg.EnvString("AGG_TRACE_GET_LATEST", "")
	traceGetAsOf     = dbg.EnvString("AGG_TRACE_GET_AS_OF", "")
	tracePutWithPrev = dbg.EnvString("AGG_TRACE_PUT_WITH_PREV", "")
)

// Domain is a part of the state (examples are Accounts, Storage, Code)
// Domain should not have any go routines or locks
//
// Data-Existence in .kv vs .v files:
//  1. key doesn’t exists, then create: .kv - yes, .v - yes
//  2. acc exists, then update/delete:  .kv - yes, .v - yes
//  3. acc doesn’t exists, then delete: .kv - no,  .v - no
type Domain struct {
	*History

	// dirtyFiles - list of ALL files - including: un-indexed-yet, garbage, merged-into-bigger-one, ...
	// thread-safe, but maybe need 1 RWLock for all trees in Aggregator
	//
	// _visibleFiles derivative from field `file`, but without garbage:
	//  - no files with `canDelete=true`
	//  - no overlaps
	//  - no un-indexed files (`power-off` may happen between .ef and .efi creation)
	//
	// BeginRo() using _visibleFiles in zero-copy way
	dirtyFiles *btree2.BTreeG[*filesItem]

	// _visibleFiles - underscore in name means: don't use this field directly, use BeginFilesRo()
	// underlying array is immutable - means it's ready for zero-copy use
	_visibleFiles atomic.Pointer[[]ctxItem]

	// replaceKeysInValues allows to replace commitment branch values with shorter keys.
	// for commitment domain only
	replaceKeysInValues bool
	// restricts subset file deletions on open/close. Needed to hold files until commitment is merged
	restrictSubsetFileDeletions bool

	keysTable   string // key -> invertedStep , invertedStep = ^(txNum / aggregationStep), Needs to be table with DupSort
	valsTable   string // key + invertedStep -> values
	stats       DomainStats
	compression FileCompression
	indexList   idxList
}

type domainCfg struct {
	hist     histCfg
	compress FileCompression

	replaceKeysInValues         bool
	restrictSubsetFileDeletions bool
}

func NewDomain(cfg domainCfg, aggregationStep uint64, filenameBase, keysTable, valsTable, indexKeysTable, historyValsTable, indexTable string, logger log.Logger) (*Domain, error) {
	if cfg.hist.iiCfg.dirs.SnapDomain == "" {
		panic("empty `dirs` varialbe")
	}
	d := &Domain{
		keysTable:   keysTable,
		valsTable:   valsTable,
		compression: cfg.compress,
		dirtyFiles:  btree2.NewBTreeGOptions[*filesItem](filesItemLess, btree2.Options{Degree: 128, NoLocks: false}),
		stats:       DomainStats{FilesQueries: &atomic.Uint64{}, TotalQueries: &atomic.Uint64{}},

		indexList:                   withBTree | withExistence,
		replaceKeysInValues:         cfg.replaceKeysInValues,         // for commitment domain only
		restrictSubsetFileDeletions: cfg.restrictSubsetFileDeletions, // to prevent not merged 'garbage' to delete on start
	}

	d._visibleFiles.Store(&[]ctxItem{})

	var err error
	if d.History, err = NewHistory(cfg.hist, aggregationStep, filenameBase, indexKeysTable, indexTable, historyValsTable, nil, logger); err != nil {
		return nil, err
	}

	return d, nil
}
func (d *Domain) kvFilePath(fromStep, toStep uint64) string {
	return filepath.Join(d.dirs.SnapDomain, fmt.Sprintf("v1-%s.%d-%d.kv", d.filenameBase, fromStep, toStep))
}
func (d *Domain) kvAccessorFilePath(fromStep, toStep uint64) string {
	return filepath.Join(d.dirs.SnapDomain, fmt.Sprintf("v1-%s.%d-%d.kvi", d.filenameBase, fromStep, toStep))
}
func (d *Domain) kvExistenceIdxFilePath(fromStep, toStep uint64) string {
	return filepath.Join(d.dirs.SnapDomain, fmt.Sprintf("v1-%s.%d-%d.kvei", d.filenameBase, fromStep, toStep))
}
func (d *Domain) kvBtFilePath(fromStep, toStep uint64) string {
	return filepath.Join(d.dirs.SnapDomain, fmt.Sprintf("v1-%s.%d-%d.bt", d.filenameBase, fromStep, toStep))
}

// LastStepInDB - return the latest available step in db (at-least 1 value in such step)
func (d *Domain) LastStepInDB(tx kv.Tx) (lstInDb uint64) {
	lstIdx, _ := kv.LastKey(tx, d.History.indexKeysTable)
	if len(lstIdx) == 0 {
		return 0
	}
	return binary.BigEndian.Uint64(lstIdx) / d.aggregationStep
}
func (d *Domain) FirstStepInDB(tx kv.Tx) (lstInDb uint64) {
	lstIdx, _ := kv.FirstKey(tx, d.History.indexKeysTable)
	if len(lstIdx) == 0 {
		return 0
	}
	return binary.BigEndian.Uint64(lstIdx) / d.aggregationStep
}

func (dt *DomainRoTx) NewWriter() *domainBufferedWriter { return dt.newWriter(dt.d.dirs.Tmp, false) }

// OpenList - main method to open list of files.
// It's ok if some files was open earlier.
// If some file already open: noop.
// If some file already open but not in provided list: close and remove from `files` field.
func (d *Domain) OpenList(idxFiles, histFiles, domainFiles []string, readonly bool) error {
	if err := d.History.OpenList(idxFiles, histFiles, readonly); err != nil {
		return err
	}
	if err := d.openList(domainFiles, readonly); err != nil {
		return fmt.Errorf("Domain(%s).OpenFolder: %w", d.filenameBase, err)
	}
	return nil
}

func (d *Domain) openList(names []string, readonly bool) error {
	d.closeWhatNotInList(names)
	d.scanStateFiles(names)
	if err := d.openFiles(); err != nil {
		return fmt.Errorf("Domain.openList: %w, %s", err, d.filenameBase)
	}
	d.protectFromHistoryFilesAheadOfDomainFiles(readonly)
	d.reCalcVisibleFiles()
	return nil
}

// protectFromHistoryFilesAheadOfDomainFiles - in some corner-cases app may see more .ef/.v files than .kv:
//   - `kill -9` in the middle of `buildFiles()`, then `rm -f db` (restore from backup)
//   - `kill -9` in the middle of `buildFiles()`, then `stage_exec --reset` (drop progress - as a hot-fix)
func (d *Domain) protectFromHistoryFilesAheadOfDomainFiles(readonly bool) {
	d.removeFilesAfterStep(d.dirtyFilesEndTxNumMinimax()/d.aggregationStep, readonly)
}

func (d *Domain) OpenFolder(readonly bool) error {
	idx, histFiles, domainFiles, err := d.fileNamesOnDisk()
	if err != nil {
		return fmt.Errorf("Domain(%s).OpenFolder: %w", d.filenameBase, err)
	}
	if err := d.OpenList(idx, histFiles, domainFiles, readonly); err != nil {
		return err
	}
	return nil
}

func (d *Domain) GetAndResetStats() DomainStats {
	r := d.stats
	r.DataSize, r.IndexSize, r.FilesCount = d.collectFilesStats()

	d.stats = DomainStats{FilesQueries: &atomic.Uint64{}, TotalQueries: &atomic.Uint64{}}
	return r
}

func (d *Domain) removeFilesAfterStep(lowerBound uint64, readonly bool) {
	var toDelete []*filesItem
	d.dirtyFiles.Scan(func(item *filesItem) bool {
		if item.startTxNum/d.aggregationStep >= lowerBound {
			toDelete = append(toDelete, item)
		}
		return true
	})
	for _, item := range toDelete {
		d.dirtyFiles.Delete(item)
		if !readonly {
			log.Debug(fmt.Sprintf("[snapshots] delete %s, because step %d has not enough files (was not complete). stack: %s", item.decompressor.FileName(), lowerBound, dbg.Stack()))
			item.closeFilesAndRemove()
		} else {
			log.Debug(fmt.Sprintf("[snapshots] closing %s, because step %d has not enough files (was not complete). stack: %s", item.decompressor.FileName(), lowerBound, dbg.Stack()))
			item.closeFiles()
		}
	}

	toDelete = toDelete[:0]
	d.History.dirtyFiles.Scan(func(item *filesItem) bool {
		if item.startTxNum/d.aggregationStep >= lowerBound {
			toDelete = append(toDelete, item)
		}
		return true
	})
	for _, item := range toDelete {
		d.History.dirtyFiles.Delete(item)
		if !readonly {
			log.Debug(fmt.Sprintf("[snapshots] deleting some histor files - because step %d has not enough files (was not complete)", lowerBound))
			item.closeFilesAndRemove()
		} else {
<<<<<<< HEAD
			log.Debug(fmt.Sprintf("[snapshots] closing %s, because step %d has not enough files (was not complete)", item.decompressor.FileName(), lowerBound))
			item.closeFiles()
=======
			log.Debug(fmt.Sprintf("[snapshots] closing some histor files - because step %d has not enough files (was not complete)", lowerBound))
>>>>>>> f0ecc084
		}
	}

	toDelete = toDelete[:0]
	d.History.InvertedIndex.dirtyFiles.Scan(func(item *filesItem) bool {
		if item.startTxNum/d.aggregationStep >= lowerBound {
			toDelete = append(toDelete, item)
		}
		return true
	})
	for _, item := range toDelete {
		d.History.InvertedIndex.dirtyFiles.Delete(item)
		if !readonly {
			log.Debug(fmt.Sprintf("[snapshots] delete %s, because step %d has not enough files (was not complete)", item.decompressor.FileName(), lowerBound))
			item.closeFilesAndRemove()
		} else {
			log.Debug(fmt.Sprintf("[snapshots] closing %s, because step %d has not enough files (was not complete)", item.decompressor.FileName(), lowerBound))
			item.closeFiles()
		}
	}
}

func (d *Domain) scanStateFiles(fileNames []string) (garbageFiles []*filesItem) {
	re := regexp.MustCompile("^v([0-9]+)-" + d.filenameBase + ".([0-9]+)-([0-9]+).kv$")
	var err error

	for _, name := range fileNames {
		subs := re.FindStringSubmatch(name)
		if len(subs) != 4 {
			if len(subs) != 0 {
				d.logger.Warn("File ignored by domain scan, more than 4 submatches", "name", name, "submatches", len(subs))
			}
			continue
		}
		var startStep, endStep uint64
		if startStep, err = strconv.ParseUint(subs[2], 10, 64); err != nil {
			d.logger.Warn("File ignored by domain scan, parsing startTxNum", "error", err, "name", name)
			continue
		}
		if endStep, err = strconv.ParseUint(subs[3], 10, 64); err != nil {
			d.logger.Warn("File ignored by domain scan, parsing endTxNum", "error", err, "name", name)
			continue
		}
		if startStep > endStep {
			d.logger.Warn("File ignored by domain scan, startTxNum > endTxNum", "name", name)
			continue
		}

		// Semantic: [startTxNum, endTxNum)
		// Example:
		//   stepSize = 4
		//   0-1.kv: [0, 8)
		//   0-2.kv: [0, 16)
		//   1-2.kv: [8, 16)
		startTxNum, endTxNum := startStep*d.aggregationStep, endStep*d.aggregationStep

		var newFile = newFilesItem(startTxNum, endTxNum, d.aggregationStep)
		newFile.frozen = false

		if _, has := d.dirtyFiles.Get(newFile); has {
			continue
		}
		d.dirtyFiles.Set(newFile)
	}
	return garbageFiles
}

func (d *Domain) openFiles() (err error) {
	invalidFileItems := make([]*filesItem, 0)
	invalidFileItemsLock := sync.Mutex{}
	d.dirtyFiles.Walk(func(items []*filesItem) bool {
		for _, item := range items {
			fromStep, toStep := item.startTxNum/d.aggregationStep, item.endTxNum/d.aggregationStep
			if item.decompressor == nil {
				fPath := d.kvFilePath(fromStep, toStep)
				if !dir.FileExist(fPath) {
					_, fName := filepath.Split(fPath)
					d.logger.Debug("[agg] Domain.openFiles: file does not exists", "f", fName)
					invalidFileItemsLock.Lock()
					invalidFileItems = append(invalidFileItems, item)
					invalidFileItemsLock.Unlock()
					continue
				}

				if item.decompressor, err = seg.NewDecompressor(fPath); err != nil {
					_, fName := filepath.Split(fPath)
					if errors.Is(err, &seg.ErrCompressedFileCorrupted{}) {
						d.logger.Debug("[agg] Domain.openFiles", "err", err, "f", fName)
					} else {
						d.logger.Warn("[agg] Domain.openFiles", "err", err, "f", fName)
					}
					invalidFileItemsLock.Lock()
					invalidFileItems = append(invalidFileItems, item)
					invalidFileItemsLock.Unlock()
					// don't interrupt on error. other files may be good. but skip indices open.
					continue
				}
			}

			if item.index == nil && !UseBpsTree {
				fPath := d.kvAccessorFilePath(fromStep, toStep)
				if dir.FileExist(fPath) {
					if item.index, err = recsplit.OpenIndex(fPath); err != nil {
						_, fName := filepath.Split(fPath)
						d.logger.Warn("[agg] Domain.openFiles", "err", err, "f", fName)
						// don't interrupt on error. other files may be good
					}
				}
			}
			if item.bindex == nil {
				fPath := d.kvBtFilePath(fromStep, toStep)
				if dir.FileExist(fPath) {
					if item.bindex, err = OpenBtreeIndexWithDecompressor(fPath, DefaultBtreeM, item.decompressor, d.compression); err != nil {
						_, fName := filepath.Split(fPath)
						d.logger.Warn("[agg] Domain.openFiles", "err", err, "f", fName)
						// don't interrupt on error. other files may be good
					}
				}
			}
			if item.existence == nil {
				fPath := d.kvExistenceIdxFilePath(fromStep, toStep)
				if dir.FileExist(fPath) {
					if item.existence, err = OpenExistenceFilter(fPath); err != nil {
						_, fName := filepath.Split(fPath)
						d.logger.Warn("[agg] Domain.openFiles", "err", err, "f", fName)
						// don't interrupt on error. other files may be good
					}
				}
			}
		}
		return true
	})

	for _, item := range invalidFileItems {
		item.closeFiles() // just close, not remove from disk
		d.dirtyFiles.Delete(item)
	}

	d.reCalcVisibleFiles()
	return nil
}

func (d *Domain) closeWhatNotInList(fNames []string) {
	var toDelete []*filesItem
	d.dirtyFiles.Walk(func(items []*filesItem) bool {
	Loop1:
		for _, item := range items {
			for _, protectName := range fNames {
				if item.decompressor != nil && item.decompressor.FileName() == protectName {
					continue Loop1
				}
			}
			toDelete = append(toDelete, item)
		}
		return true
	})
	for _, item := range toDelete {
		item.closeFiles()
		d.dirtyFiles.Delete(item)
	}
}

func (d *Domain) reCalcVisibleFiles() {
	visibleFiles := calcVisibleFiles(d.dirtyFiles, d.indexList, false)
	d._visibleFiles.Store(&visibleFiles)
}

func (d *Domain) Close() {
	d.History.Close()
	d.closeWhatNotInList([]string{})
	d.reCalcVisibleFiles()
}

func (w *domainBufferedWriter) PutWithPrev(key1, key2, val, preval []byte, prevStep uint64) error {
	// This call to update needs to happen before d.tx.Put() later, because otherwise the content of `preval`` slice is invalidated
	if tracePutWithPrev != "" && tracePutWithPrev == w.h.ii.filenameBase {
		fmt.Printf("PutWithPrev(%s, tx %d, key[%x][%x] value[%x] preval[%x])\n", w.h.ii.filenameBase, w.h.ii.txNum, key1, key2, val, preval)
	}
	if err := w.h.AddPrevValue(key1, key2, preval, prevStep); err != nil {
		return err
	}
	return w.addValue(key1, key2, val)
}

func (w *domainBufferedWriter) DeleteWithPrev(key1, key2, prev []byte, prevStep uint64) (err error) {
	// This call to update needs to happen before d.tx.Delete() later, because otherwise the content of `original`` slice is invalidated
	if tracePutWithPrev != "" && tracePutWithPrev == w.h.ii.filenameBase {
		fmt.Printf("DeleteWithPrev(%s, tx %d, key[%x][%x] preval[%x])\n", w.h.ii.filenameBase, w.h.ii.txNum, key1, key2, prev)
	}
	if err := w.h.AddPrevValue(key1, key2, prev, prevStep); err != nil {
		return err
	}
	return w.addValue(key1, key2, nil)
}

func (w *domainBufferedWriter) SetTxNum(v uint64) {
	w.setTxNumOnce = true
	w.h.SetTxNum(v)
	binary.BigEndian.PutUint64(w.stepBytes[:], ^(v / w.h.ii.aggregationStep))
}

func (dt *DomainRoTx) newWriter(tmpdir string, discard bool) *domainBufferedWriter {
	discardHistory := discard
	if dbg.DiscardCommitmentHistory && dt.d.filenameBase == "commitment" {
		discardHistory = true
	}

	w := &domainBufferedWriter{
		discard:   discard,
		aux:       make([]byte, 0, 128),
		keysTable: dt.d.keysTable,
		valsTable: dt.d.valsTable,
		keys:      etl.NewCollector(dt.d.keysTable, tmpdir, etl.NewSortableBuffer(WALCollectorRAM), dt.d.logger),
		values:    etl.NewCollector(dt.d.valsTable, tmpdir, etl.NewSortableBuffer(WALCollectorRAM), dt.d.logger),

		h: dt.ht.newWriter(tmpdir, discardHistory),
	}
	w.keys.LogLvl(log.LvlTrace)
	w.values.LogLvl(log.LvlTrace)
	w.keys.SortAndFlushInBackground(true)
	w.values.SortAndFlushInBackground(true)
	return w
}

type domainBufferedWriter struct {
	keys, values *etl.Collector

	setTxNumOnce bool
	discard      bool

	keysTable, valsTable string

	stepBytes [8]byte // current inverted step representation
	aux       []byte

	h *historyBufferedWriter
}

func (w *domainBufferedWriter) close() {
	if w == nil { // allow dobule-close
		return
	}
	w.h.close()
	if w.keys != nil {
		w.keys.Close()
	}
	if w.values != nil {
		w.values.Close()
	}
}

// nolint
func loadSkipFunc() etl.LoadFunc {
	var preKey, preVal []byte
	return func(k, v []byte, table etl.CurrentTableReader, next etl.LoadNextFunc) error {
		if bytes.Equal(k, preKey) {
			preVal = v
			return nil
		}
		if err := next(nil, preKey, preVal); err != nil {
			return err
		}
		if err := next(k, k, v); err != nil {
			return err
		}
		preKey, preVal = k, v
		return nil
	}
}
func (w *domainBufferedWriter) Flush(ctx context.Context, tx kv.RwTx) error {
	if w.discard {
		return nil
	}
	if err := w.h.Flush(ctx, tx); err != nil {
		return err
	}

	if err := w.keys.Load(tx, w.keysTable, loadFunc, etl.TransformArgs{Quit: ctx.Done()}); err != nil {
		return err
	}
	if err := w.values.Load(tx, w.valsTable, loadFunc, etl.TransformArgs{Quit: ctx.Done()}); err != nil {
		return err
	}
	w.close()
	return nil
}

func (w *domainBufferedWriter) addValue(key1, key2, value []byte) error {
	if w.discard {
		return nil
	}
	if !w.setTxNumOnce {
		panic("you forgot to call SetTxNum")
	}

	kl := len(key1) + len(key2)
	w.aux = append(append(append(w.aux[:0], key1...), key2...), w.stepBytes[:]...)
	fullkey := w.aux[:kl+8]
	if asserts && (w.h.ii.txNum/w.h.ii.aggregationStep) != ^binary.BigEndian.Uint64(w.stepBytes[:]) {
		panic(fmt.Sprintf("assert: %d != %d", w.h.ii.txNum/w.h.ii.aggregationStep, ^binary.BigEndian.Uint64(w.stepBytes[:])))
	}

	//defer func() {
	//	fmt.Printf("addValue     [%p;tx=%d] '%x' -> '%x'\n", w, w.h.ii.txNum, fullkey, value)
	//}()

	if err := w.keys.Collect(fullkey[:kl], fullkey[kl:]); err != nil {
		return err
	}
	if err := w.values.Collect(fullkey, value); err != nil {
		return err
	}
	return nil
}

type CursorType uint8

const (
	FILE_CURSOR CursorType = iota
	DB_CURSOR
	RAM_CURSOR
)

// CursorItem is the item in the priority queue used to do merge interation
// over storage of a given account
type CursorItem struct {
	c            kv.CursorDupSort
	iter         btree2.MapIter[string, []byte]
	dg           ArchiveGetter
	dg2          ArchiveGetter
	btCursor     *Cursor
	key          []byte
	val          []byte
	step         uint64
	startTxNum   uint64
	endTxNum     uint64
	latestOffset uint64     // offset of the latest value in the file
	t            CursorType // Whether this item represents state file or DB record, or tree
	reverse      bool
}

type CursorHeap []*CursorItem

func (ch CursorHeap) Len() int {
	return len(ch)
}

func (ch CursorHeap) Less(i, j int) bool {
	cmp := bytes.Compare(ch[i].key, ch[j].key)
	if cmp == 0 {
		// when keys match, the items with later blocks are preferred
		if ch[i].reverse {
			return ch[i].endTxNum > ch[j].endTxNum
		}
		return ch[i].endTxNum < ch[j].endTxNum
	}
	return cmp < 0
}

func (ch *CursorHeap) Swap(i, j int) {
	(*ch)[i], (*ch)[j] = (*ch)[j], (*ch)[i]
}

func (ch *CursorHeap) Push(x interface{}) {
	*ch = append(*ch, x.(*CursorItem))
}

func (ch *CursorHeap) Pop() interface{} {
	old := *ch
	n := len(old)
	x := old[n-1]
	old[n-1] = nil
	*ch = old[0 : n-1]
	return x
}

// DomainRoTx allows accesing the same domain from multiple go-routines
type DomainRoTx struct {
	ht         *HistoryRoTx
	d          *Domain
	files      []ctxItem
	getters    []ArchiveGetter
	readers    []*BtIndex
	idxReaders []*recsplit.IndexReader

	keyBuf [60]byte // 52b key and 8b for inverted step
	valBuf [128]byte

	keysC kv.CursorDupSort
	valsC kv.Cursor
}

func (dt *DomainRoTx) getFromFile(i int, filekey []byte) ([]byte, bool, error) {
	g := dt.statelessGetter(i)
	if !(UseBtree || UseBpsTree) {
		reader := dt.statelessIdxReader(i)
		if reader.Empty() {
			return nil, false, nil
		}
		offset, ok := reader.Lookup(filekey)
		if !ok {
			return nil, false, nil
		}
		g.Reset(offset)

		k, _ := g.Next(nil)
		if !bytes.Equal(filekey, k) {
			return nil, false, nil
		}
		v, _ := g.Next(nil)
		return v, true, nil
	}

	_, v, ok, err := dt.statelessBtree(i).Get(filekey, g)
	if err != nil || !ok {
		return nil, false, err
	}
	//fmt.Printf("getLatestFromBtreeColdFiles key %x shard %d %x\n", filekey, exactColdShard, v)
	return v, true, nil
}
func (dt *DomainRoTx) DebugKVFilesWithKey(k []byte) (res []string, err error) {
	for i := len(dt.files) - 1; i >= 0; i-- {
		_, ok, err := dt.getFromFile(i, k)
		if err != nil {
			return res, err
		}
		if ok {
			res = append(res, dt.files[i].src.decompressor.FileName())
		}
	}
	return res, nil
}
func (dt *DomainRoTx) DebugEFKey(k []byte) error {
	dt.ht.iit.ii.dirtyFiles.Walk(func(items []*filesItem) bool {
		for _, item := range items {
			if item.decompressor == nil {
				continue
			}
			idx := item.index
			if idx == nil {
				fPath := dt.d.efAccessorFilePath(item.startTxNum/dt.d.aggregationStep, item.endTxNum/dt.d.aggregationStep)
				if dir.FileExist(fPath) {
					var err error
					idx, err = recsplit.OpenIndex(fPath)
					if err != nil {
						_, fName := filepath.Split(fPath)
						dt.d.logger.Warn("[agg] InvertedIndex.openFiles", "err", err, "f", fName)
						continue
					}
					defer idx.Close()
				} else {
					continue
				}
			}

			offset, ok := idx.GetReaderFromPool().Lookup(k)
			if !ok {
				continue
			}
			g := item.decompressor.MakeGetter()
			g.Reset(offset)
			key, _ := g.NextUncompressed()
			if !bytes.Equal(k, key) {
				continue
			}
			eliasVal, _ := g.NextUncompressed()
			ef, _ := eliasfano32.ReadEliasFano(eliasVal)

			last2 := uint64(0)
			if ef.Count() > 2 {
				last2 = ef.Get(ef.Count() - 2)
			}
			log.Warn(fmt.Sprintf("[dbg] see1: %s, min=%d,max=%d, before_max=%d, all: %d\n", item.decompressor.FileName(), ef.Min(), ef.Max(), last2, iter.ToArrU64Must(ef.Iterator())))
		}
		return true
	})
	return nil
}

func (d *Domain) collectFilesStats() (datsz, idxsz, files uint64) {
	d.History.dirtyFiles.Walk(func(items []*filesItem) bool {
		for _, item := range items {
			if item.index == nil {
				return false
			}
			datsz += uint64(item.decompressor.Size())
			idxsz += uint64(item.index.Size())
			idxsz += uint64(item.bindex.Size())
			files += 3
		}
		return true
	})

	d.dirtyFiles.Walk(func(items []*filesItem) bool {
		for _, item := range items {
			if item.index == nil {
				return false
			}
			datsz += uint64(item.decompressor.Size())
			idxsz += uint64(item.index.Size())
			idxsz += uint64(item.bindex.Size())
			files += 3
		}
		return true
	})

	fcnt, fsz, isz := d.History.InvertedIndex.collectFilesStat()
	datsz += fsz
	files += fcnt
	idxsz += isz
	return
}

func (d *Domain) BeginFilesRo() *DomainRoTx {
	files := *d._visibleFiles.Load()
	for i := 0; i < len(files); i++ {
		if !files[i].src.frozen {
			files[i].src.refcount.Add(1)
		}
	}
	return &DomainRoTx{
		d:     d,
		ht:    d.History.BeginFilesRo(),
		files: files,
	}
}

// Collation is the set of compressors created after aggregation
type Collation struct {
	HistoryCollation
	valuesComp  *seg.Compressor
	valuesPath  string
	valuesCount int
}

func (c Collation) Close() {
	if c.valuesComp != nil {
		c.valuesComp.Close()
	}
	c.HistoryCollation.Close()
}

// collate gathers domain changes over the specified step, using read-only transaction,
// and returns compressors, elias fano, and bitmaps
// [txFrom; txTo)
func (d *Domain) collate(ctx context.Context, step, txFrom, txTo uint64, roTx kv.Tx) (coll Collation, err error) {
	{ //assert
		if txFrom%d.aggregationStep != 0 {
			panic(fmt.Errorf("assert: unexpected txFrom=%d", txFrom))
		}
		if txTo%d.aggregationStep != 0 {
			panic(fmt.Errorf("assert: unexpected txTo=%d", txTo))
		}
	}

	started := time.Now()
	defer func() {
		d.stats.LastCollationTook = time.Since(started)
		mxCollateTook.ObserveDuration(started)
	}()

	coll.HistoryCollation, err = d.History.collate(ctx, step, txFrom, txTo, roTx)
	if err != nil {
		return Collation{}, err
	}

	closeCollation := true
	defer func() {
		if closeCollation {
			coll.Close()
		}
	}()

	coll.valuesPath = d.kvFilePath(step, step+1)
	if coll.valuesComp, err = seg.NewCompressor(ctx, "collate values", coll.valuesPath, d.dirs.Tmp, seg.MinPatternScore, d.compressWorkers, log.LvlTrace, d.logger); err != nil {
		return Collation{}, fmt.Errorf("create %s values compressor: %w", d.filenameBase, err)
	}
	comp := NewArchiveWriter(coll.valuesComp, d.compression)

	keysCursor, err := roTx.CursorDupSort(d.keysTable)
	if err != nil {
		return Collation{}, fmt.Errorf("create %s keys cursor: %w", d.filenameBase, err)
	}
	defer keysCursor.Close()

	var (
		stepBytes = make([]byte, 8)
		keySuffix = make([]byte, 256+8)
		v         []byte

		valsDup kv.CursorDupSort
	)
	binary.BigEndian.PutUint64(stepBytes, ^step)
	valsDup, err = roTx.CursorDupSort(d.valsTable)
	if err != nil {
		return Collation{}, fmt.Errorf("create %s values cursorDupsort: %w", d.filenameBase, err)
	}
	defer valsDup.Close()

	for k, stepInDB, err := keysCursor.First(); k != nil; k, stepInDB, err = keysCursor.Next() {
		if err != nil {
			return coll, err
		}
		if !bytes.Equal(stepBytes, stepInDB) { // [txFrom; txTo)
			continue
		}

		copy(keySuffix, k)
		copy(keySuffix[len(k):], stepInDB)

		v, err = roTx.GetOne(d.valsTable, keySuffix[:len(k)+8])
		if err != nil {
			return coll, fmt.Errorf("find last %s value for aggregation step k=[%x]: %w", d.filenameBase, k, err)
		}

		if err = comp.AddWord(k); err != nil {
			return coll, fmt.Errorf("add %s values key [%x]: %w", d.filenameBase, k, err)
		}
		if err = comp.AddWord(v); err != nil {
			return coll, fmt.Errorf("add %s values [%x]=>[%x]: %w", d.filenameBase, k, v, err)
		}
	}

	closeCollation = false
	coll.valuesCount = coll.valuesComp.Count() / 2
	mxCollationSize.SetUint64(uint64(coll.valuesCount))
	return coll, nil
}

type StaticFiles struct {
	HistoryFiles
	valuesDecomp *seg.Decompressor
	valuesIdx    *recsplit.Index
	valuesBt     *BtIndex
	bloom        *ExistenceFilter
}

// CleanupOnError - call it on collation fail. It closing all files
func (sf StaticFiles) CleanupOnError() {
	if sf.valuesDecomp != nil {
		sf.valuesDecomp.Close()
	}
	if sf.valuesIdx != nil {
		sf.valuesIdx.Close()
	}
	if sf.valuesBt != nil {
		sf.valuesBt.Close()
	}
	if sf.bloom != nil {
		sf.bloom.Close()
	}
	sf.HistoryFiles.CleanupOnError()
}

// buildFiles performs potentially resource intensive operations of creating
// static files and their indices
func (d *Domain) buildFiles(ctx context.Context, step uint64, collation Collation, ps *background.ProgressSet) (StaticFiles, error) {
	mxRunningFilesBuilding.Inc()
	defer mxRunningFilesBuilding.Dec()
	if d.filenameBase == traceFileLife {
		d.logger.Warn("[snapshots] buildFiles", "step", step, "domain", d.filenameBase)
	}

	start := time.Now()
	defer func() {
		d.stats.LastFileBuildingTook = time.Since(start)
		mxBuildTook.ObserveDuration(start)
	}()

	hStaticFiles, err := d.History.buildFiles(ctx, step, collation.HistoryCollation, ps)
	if err != nil {
		return StaticFiles{}, err
	}
	valuesComp := collation.valuesComp

	var (
		valuesDecomp *seg.Decompressor
		valuesIdx    *recsplit.Index
		bt           *BtIndex
		bloom        *ExistenceFilter
	)
	closeComp := true
	defer func() {
		if closeComp {
			hStaticFiles.CleanupOnError()
			if valuesComp != nil {
				valuesComp.Close()
			}
			if valuesDecomp != nil {
				valuesDecomp.Close()
			}
			if valuesIdx != nil {
				valuesIdx.Close()
			}
			if bt != nil {
				bt.Close()
			}
			if bloom != nil {
				bloom.Close()
			}
		}
	}()
	if d.noFsync {
		valuesComp.DisableFsync()
	}
	if err = valuesComp.Compress(); err != nil {
		return StaticFiles{}, fmt.Errorf("compress %s values: %w", d.filenameBase, err)
	}
	valuesComp.Close()
	valuesComp = nil
	if valuesDecomp, err = seg.NewDecompressor(collation.valuesPath); err != nil {
		return StaticFiles{}, fmt.Errorf("open %s values decompressor: %w", d.filenameBase, err)
	}

	if !UseBpsTree {
		if err = d.buildMapIdx(ctx, step, step+1, valuesDecomp, ps); err != nil {
			return StaticFiles{}, fmt.Errorf("build %s values idx: %w", d.filenameBase, err)
		}
		valuesIdx, err = recsplit.OpenIndex(d.efAccessorFilePath(step, step+1))
		if err != nil {
			return StaticFiles{}, err
		}
	}

	{
		btPath := d.kvBtFilePath(step, step+1)
		bt, err = CreateBtreeIndexWithDecompressor(btPath, DefaultBtreeM, valuesDecomp, d.compression, *d.salt, ps, d.dirs.Tmp, d.logger, d.noFsync)
		if err != nil {
			return StaticFiles{}, fmt.Errorf("build %s .bt idx: %w", d.filenameBase, err)
		}
	}
	{
		fPath := d.kvExistenceIdxFilePath(step, step+1)
		if dir.FileExist(fPath) {
			bloom, err = OpenExistenceFilter(fPath)
			if err != nil {
				return StaticFiles{}, fmt.Errorf("build %s .kvei: %w", d.filenameBase, err)
			}
		}
	}
	closeComp = false
	return StaticFiles{
		HistoryFiles: hStaticFiles,
		valuesDecomp: valuesDecomp,
		valuesIdx:    valuesIdx,
		valuesBt:     bt,
		bloom:        bloom,
	}, nil
}

func (d *Domain) buildMapIdx(ctx context.Context, fromStep, toStep uint64, data *seg.Decompressor, ps *background.ProgressSet) error {
	idxPath := d.kvAccessorFilePath(fromStep, toStep)
	cfg := recsplit.RecSplitArgs{
		Enums:              false,
		LessFalsePositives: false,

		BucketSize: 2000,
		LeafSize:   8,
		TmpDir:     d.dirs.Tmp,
		IndexFile:  idxPath,
		Salt:       d.salt,
	}
	return buildIndex(ctx, data, d.compression, idxPath, false, cfg, ps, d.logger, d.noFsync)
}

func (d *Domain) missedBtreeIdxFiles() (l []*filesItem) {
	d.dirtyFiles.Walk(func(items []*filesItem) bool { // don't run slow logic while iterating on btree
		for _, item := range items {
			fromStep, toStep := item.startTxNum/d.aggregationStep, item.endTxNum/d.aggregationStep
			fPath := d.kvBtFilePath(fromStep, toStep)
			if !dir.FileExist(fPath) {
				l = append(l, item)
				continue
			}
			fPath = d.kvExistenceIdxFilePath(fromStep, toStep)
			if !dir.FileExist(fPath) {
				l = append(l, item)
				continue
			}
		}
		return true
	})
	return l
}
func (d *Domain) missedKviIdxFiles() (l []*filesItem) {
	d.dirtyFiles.Walk(func(items []*filesItem) bool { // don't run slow logic while iterating on btree
		for _, item := range items {
			fromStep, toStep := item.startTxNum/d.aggregationStep, item.endTxNum/d.aggregationStep
			fPath := d.kvAccessorFilePath(fromStep, toStep)
			if !dir.FileExist(fPath) {
				l = append(l, item)
			}
		}
		return true
	})
	return l
}

//func (d *Domain) missedExistenceFilter() (l []*filesItem) {
//	d.files.Walk(func(items []*filesItem) bool { // don't run slow logic while iterating on btree
//		for _, item := range items {
//			fromStep, toStep := item.startTxNum/d.aggregationStep, item.endTxNum/d.aggregationStep
//      bloomPath := d.kvExistenceIdxFilePath(fromStep, toStep)
//      if !dir.FileExist(bloomPath) {
//				l = append(l, item)
//			}
//		}
//		return true
//	})
//	return l
//}

// BuildMissedIndices - produce .efi/.vi/.kvi from .ef/.v/.kv
func (d *Domain) BuildMissedIndices(ctx context.Context, g *errgroup.Group, ps *background.ProgressSet) {
	d.History.BuildMissedIndices(ctx, g, ps)
	for _, item := range d.missedBtreeIdxFiles() {
		if !UseBpsTree {
			continue
		}
		if item.decompressor == nil {
			log.Warn(fmt.Sprintf("[dbg] BuildMissedIndices: item with nil decompressor %s %d-%d", d.filenameBase, item.startTxNum/d.aggregationStep, item.endTxNum/d.aggregationStep))
		}
		item := item

		g.Go(func() error {
			fromStep, toStep := item.startTxNum/d.aggregationStep, item.endTxNum/d.aggregationStep
			idxPath := d.kvBtFilePath(fromStep, toStep)
			if err := BuildBtreeIndexWithDecompressor(idxPath, item.decompressor, CompressNone, ps, d.dirs.Tmp, *d.salt, d.logger, d.noFsync); err != nil {
				return fmt.Errorf("failed to build btree index for %s:  %w", item.decompressor.FileName(), err)
			}
			return nil
		})
	}
	for _, item := range d.missedKviIdxFiles() {
		if UseBpsTree {
			continue
		}
		if item.decompressor == nil {
			log.Warn(fmt.Sprintf("[dbg] BuildMissedIndices: item with nil decompressor %s %d-%d", d.filenameBase, item.startTxNum/d.aggregationStep, item.endTxNum/d.aggregationStep))
		}
		item := item
		g.Go(func() error {
			if UseBpsTree {
				return nil
			}

			fromStep, toStep := item.startTxNum/d.aggregationStep, item.endTxNum/d.aggregationStep
			err := d.buildMapIdx(ctx, fromStep, toStep, item.decompressor, ps)
			if err != nil {
				return fmt.Errorf("build %s values recsplit index: %w", d.filenameBase, err)
			}
			return nil
		})
	}
}

func buildIndexFilterThenOpen(ctx context.Context, d *seg.Decompressor, compressed FileCompression, idxPath, tmpdir string, salt *uint32, ps *background.ProgressSet, logger log.Logger, noFsync bool) (*ExistenceFilter, error) {
	if err := buildIdxFilter(ctx, d, compressed, idxPath, salt, ps, logger, noFsync); err != nil {
		return nil, err
	}
	if !dir.FileExist(idxPath) {
		return nil, nil
	}
	return OpenExistenceFilter(idxPath)
}
func buildIndex(ctx context.Context, d *seg.Decompressor, compressed FileCompression, idxPath string, values bool, cfg recsplit.RecSplitArgs, ps *background.ProgressSet, logger log.Logger, noFsync bool) error {
	_, fileName := filepath.Split(idxPath)
	count := d.Count()
	if !values {
		count = d.Count() / 2
	}
	p := ps.AddNew(fileName, uint64(count))
	defer ps.Delete(p)

	defer d.EnableReadAhead().DisableReadAhead()

	g := NewArchiveGetter(d.MakeGetter(), compressed)
	var rs *recsplit.RecSplit
	var err error
	cfg.KeyCount = count
	if rs, err = recsplit.NewRecSplit(cfg, logger); err != nil {
		return fmt.Errorf("create recsplit: %w", err)
	}
	defer rs.Close()
	rs.LogLvl(log.LvlTrace)
	if noFsync {
		rs.DisableFsync()
	}

	word := make([]byte, 0, 256)
	var keyPos, valPos uint64
	for {
		if err := ctx.Err(); err != nil {
			return err
		}
		g.Reset(0)
		for g.HasNext() {
			word, valPos = g.Next(word[:0])
			if values {
				if err = rs.AddKey(word, valPos); err != nil {
					return fmt.Errorf("add idx key [%x]: %w", word, err)
				}
			} else {
				if err = rs.AddKey(word, keyPos); err != nil {
					return fmt.Errorf("add idx key [%x]: %w", word, err)
				}
			}

			// Skip value
			keyPos, _ = g.Skip()

			p.Processed.Add(1)
		}
		if err = rs.Build(ctx); err != nil {
			if rs.Collision() {
				logger.Info("Building recsplit. Collision happened. It's ok. Restarting...")
				rs.ResetNextSalt()
			} else {
				return fmt.Errorf("build idx: %w", err)
			}
		} else {
			break
		}
	}
	return nil
}

func (d *Domain) integrateFiles(sf StaticFiles, txNumFrom, txNumTo uint64) {
	defer d.reCalcVisibleFiles()

	d.History.integrateFiles(sf.HistoryFiles, txNumFrom, txNumTo)

	fi := newFilesItem(txNumFrom, txNumTo, d.aggregationStep)
	fi.frozen = false
	fi.decompressor = sf.valuesDecomp
	fi.index = sf.valuesIdx
	fi.bindex = sf.valuesBt
	fi.existence = sf.bloom
	d.dirtyFiles.Set(fi)
}

// unwind is similar to prune but the difference is that it restores domain values from the history as of txFrom
// context Flush should be managed by caller.
func (dt *DomainRoTx) Unwind(ctx context.Context, rwTx kv.RwTx, step, txNumUnwindTo uint64) error {
	d := dt.d
	//fmt.Printf("[domain][%s] unwinding domain to txNum=%d, step %d\n", d.filenameBase, txNumUnwindTo, step)
	histRng, err := dt.ht.HistoryRange(int(txNumUnwindTo), -1, order.Asc, -1, rwTx)
	if err != nil {
		return fmt.Errorf("historyRange %s: %w", dt.ht.h.filenameBase, err)
	}

	seen := make(map[string]struct{})
	restored := dt.NewWriter()

	for histRng.HasNext() && txNumUnwindTo > 0 {
		k, v, _, err := histRng.Next()
		if err != nil {
			return err
		}

		ic, err := dt.ht.IdxRange(k, int(txNumUnwindTo)-1, 0, order.Desc, -1, rwTx)
		if err != nil {
			return err
		}
		if ic.HasNext() {
			nextTxn, err := ic.Next()
			if err != nil {
				return err
			}
			restored.SetTxNum(nextTxn) // todo what if we actually had to decrease current step to provide correct update?
		} else {
			restored.SetTxNum(txNumUnwindTo - 1)
		}
		//fmt.Printf("[%s] unwinding %x ->'%x'\n", dt.d.filenameBase, k, v)
		if err := restored.addValue(k, nil, v); err != nil {
			return err
		}
		seen[string(k)] = struct{}{}
	}

	keysCursor, err := dt.keysCursor(rwTx)
	if err != nil {
		return err
	}
	keysCursorForDeletes, err := rwTx.RwCursorDupSort(d.keysTable)
	if err != nil {
		return fmt.Errorf("create %s domain delete cursor: %w", d.filenameBase, err)
	}
	defer keysCursorForDeletes.Close()

	var valsC kv.RwCursor
	valsC, err = rwTx.RwCursor(d.valsTable)
	if err != nil {
		return err
	}
	defer valsC.Close()

	stepBytes := make([]byte, 8)
	binary.BigEndian.PutUint64(stepBytes, ^step)
	var k, v []byte

	for k, v, err = keysCursor.First(); k != nil; k, v, err = keysCursor.Next() {
		if err != nil {
			return fmt.Errorf("iterate over %s domain keys: %w", d.filenameBase, err)
		}
		if !bytes.Equal(v, stepBytes) {
			continue
		}
		if _, replaced := seen[string(k)]; !replaced && txNumUnwindTo > 0 {
			continue
		}

		kk, _, err := valsC.SeekExact(common.Append(k, stepBytes))
		if err != nil {
			return err
		}
		if kk != nil {
			//fmt.Printf("[domain][%s] rm large value %x v %x\n", d.filenameBase, kk, vv)
			if err = valsC.DeleteCurrent(); err != nil {
				return err
			}
		}

		// This DeleteCurrent needs to the last in the loop iteration, because it invalidates k and v
		if _, _, err = keysCursorForDeletes.SeekBothExact(k, v); err != nil {
			return err
		}
		if err = keysCursorForDeletes.DeleteCurrent(); err != nil {
			return err
		}
	}

	logEvery := time.NewTicker(time.Second * 30)
	defer logEvery.Stop()
	if _, err := dt.ht.Prune(ctx, rwTx, txNumUnwindTo, math.MaxUint64, math.MaxUint64, true, false, logEvery); err != nil {
		return fmt.Errorf("[domain][%s] unwinding, prune history to txNum=%d, step %d: %w", dt.d.filenameBase, txNumUnwindTo, step, err)
	}
	return restored.Flush(ctx, rwTx)
}

func (d *Domain) isEmpty(tx kv.Tx) (bool, error) {
	k, err := kv.FirstKey(tx, d.keysTable)
	if err != nil {
		return false, err
	}
	k2, err := kv.FirstKey(tx, d.valsTable)
	if err != nil {
		return false, err
	}
	isEmptyHist, err := d.History.isEmpty(tx)
	if err != nil {
		return false, err
	}
	return k == nil && k2 == nil && isEmptyHist, nil
}

var (
	UseBtree = true // if true, will use btree for all files
)

func (dt *DomainRoTx) getFromFiles(filekey []byte) (v []byte, found bool, fileStartTxNum uint64, fileEndTxNum uint64, err error) {
	hi, _ := dt.ht.iit.hashKey(filekey)

	for i := len(dt.files) - 1; i >= 0; i-- {
		if dt.d.indexList&withExistence != 0 {
			//if dt.files[i].src.existence == nil {
			//	panic(dt.files[i].src.decompressor.FileName())
			//}
			if dt.files[i].src.existence != nil {
				if !dt.files[i].src.existence.ContainsHash(hi) {
					if traceGetLatest == dt.d.filenameBase {
						fmt.Printf("GetLatest(%s, %x) -> existence index %s -> false\n", dt.d.filenameBase, filekey, dt.files[i].src.existence.FileName)
					}
					continue
				} else {
					if traceGetLatest == dt.d.filenameBase {
						fmt.Printf("GetLatest(%s, %x) -> existence index %s -> true\n", dt.d.filenameBase, filekey, dt.files[i].src.existence.FileName)
					}
				}
			} else {
				if traceGetLatest == dt.d.filenameBase {
					fmt.Printf("GetLatest(%s, %x) -> existence index is nil %s\n", dt.d.filenameBase, filekey, dt.files[i].src.decompressor.FileName())
				}
			}
		}

		//t := time.Now()
		v, found, err = dt.getFromFile(i, filekey)
		if err != nil {
			return nil, false, 0, 0, err
		}
		if !found {
			if traceGetLatest == dt.d.filenameBase {
				fmt.Printf("GetLatest(%s, %x) -> not found in file %s\n", dt.d.filenameBase, filekey, dt.files[i].src.decompressor.FileName())
			}
			//	LatestStateReadGrindNotFound.ObserveDuration(t)
			continue
		}
		if traceGetLatest == dt.d.filenameBase {
			fmt.Printf("GetLatest(%s, %x) -> found in file %s\n", dt.d.filenameBase, filekey, dt.files[i].src.decompressor.FileName())
		}
		//LatestStateReadGrind.ObserveDuration(t)
		return v, true, dt.files[i].startTxNum, dt.files[i].endTxNum, nil
	}
	if traceGetLatest == dt.d.filenameBase {
		fmt.Printf("GetLatest(%s, %x) -> not found in %d files\n", dt.d.filenameBase, filekey, len(dt.files))
	}

	return nil, false, 0, 0, nil
}

// GetAsOf does not always require usage of roTx. If it is possible to determine
// historical value based only on static files, roTx will not be used.
func (dt *DomainRoTx) GetAsOf(key []byte, txNum uint64, roTx kv.Tx) ([]byte, error) {
	v, hOk, err := dt.ht.GetNoStateWithRecent(key, txNum, roTx)
	if err != nil {
		return nil, err
	}
	if hOk {
		// if history returned marker of key creation
		// domain must return nil
		if len(v) == 0 {
			if traceGetAsOf == dt.d.filenameBase {
				fmt.Printf("GetAsOf(%s, %x, %d) -> not found in history\n", dt.d.filenameBase, key, txNum)
			}
			return nil, nil
		}
		if traceGetAsOf == dt.d.filenameBase {
			fmt.Printf("GetAsOf(%s, %x, %d) -> found in history\n", dt.d.filenameBase, key, txNum)
		}
		return v, nil
	}
	v, _, _, err = dt.GetLatest(key, nil, roTx)
	if err != nil {
		return nil, err
	}
	return v, nil
}

func (dt *DomainRoTx) Close() {
	if dt.files == nil { // invariant: it's safe to call Close multiple times
		return
	}
	files := dt.files
	dt.files = nil
	for i := 0; i < len(files); i++ {
		if files[i].src.frozen {
			continue
		}
		refCnt := files[i].src.refcount.Add(-1)
		//GC: last reader responsible to remove useles files: close it and delete
		if refCnt == 0 && files[i].src.canDelete.Load() {
			files[i].src.closeFilesAndRemove()
		}
	}
	dt.ht.Close()
}

func (dt *DomainRoTx) statelessGetter(i int) ArchiveGetter {
	if dt.getters == nil {
		dt.getters = make([]ArchiveGetter, len(dt.files))
	}
	r := dt.getters[i]
	if r == nil {
		r = NewArchiveGetter(dt.files[i].src.decompressor.MakeGetter(), dt.d.compression)
		dt.getters[i] = r
	}
	return r
}

func (dt *DomainRoTx) statelessIdxReader(i int) *recsplit.IndexReader {
	if dt.idxReaders == nil {
		dt.idxReaders = make([]*recsplit.IndexReader, len(dt.files))
	}
	r := dt.idxReaders[i]
	if r == nil {
		r = dt.files[i].src.index.GetReaderFromPool()
		dt.idxReaders[i] = r
	}
	return r
}

func (dt *DomainRoTx) statelessBtree(i int) *BtIndex {
	if dt.readers == nil {
		dt.readers = make([]*BtIndex, len(dt.files))
	}
	r := dt.readers[i]
	if r == nil {
		r = dt.files[i].src.bindex
		dt.readers[i] = r
	}
	return r
}

func (dt *DomainRoTx) valsCursor(tx kv.Tx) (c kv.Cursor, err error) {
	if dt.valsC != nil {
		return dt.valsC, nil
	}
	dt.valsC, err = tx.Cursor(dt.d.valsTable)
	if err != nil {
		return nil, err
	}
	return dt.valsC, nil
}

func (dt *DomainRoTx) keysCursor(tx kv.Tx) (c kv.CursorDupSort, err error) {
	if dt.keysC != nil {
		return dt.keysC, nil
	}
	dt.keysC, err = tx.CursorDupSort(dt.d.keysTable)
	if err != nil {
		return nil, err
	}
	return dt.keysC, nil
}

func (dt *DomainRoTx) getLatestFromDb(key []byte, roTx kv.Tx) ([]byte, uint64, bool, error) {
	keysC, err := dt.keysCursor(roTx)
	if err != nil {
		return nil, 0, false, err
	}
	var v, foundInvStep []byte
	_, foundInvStep, err = keysC.SeekExact(key)
	if err != nil {
		return nil, 0, false, err
	}
	if foundInvStep != nil {
		foundStep := ^binary.BigEndian.Uint64(foundInvStep)
		if LastTxNumOfStep(foundStep, dt.d.aggregationStep) >= dt.maxTxNumInDomainFiles(false) {
			valsC, err := dt.valsCursor(roTx)
			if err != nil {
				return nil, foundStep, false, err
			}
			_, v, err = valsC.SeekExact(append(append(dt.valBuf[:0], key...), foundInvStep...))
			if err != nil {
				return nil, foundStep, false, fmt.Errorf("GetLatest value: %w", err)
			}
			return v, foundStep, true, nil
		}
	}
	//if traceGetLatest == dt.d.filenameBase {
	//	it, err := dt.ht.IdxRange(common.FromHex("0x105083929bF9bb22C26cB1777Ec92661170D4285"), 1390000, -1, order.Asc, -1, roTx) //[from, to)
	//	if err != nil {
	//		panic(err)
	//	}
	//	l := iter.ToArrU64Must(it)
	//	fmt.Printf("L: %d\n", l)
	//	it2, err := dt.ht.IdxRange(common.FromHex("0x105083929bF9bb22C26cB1777Ec92661170D4285"), -1, 1390000, order.Desc, -1, roTx) //[from, to)
	//	if err != nil {
	//		panic(err)
	//	}
	//	l2 := iter.ToArrU64Must(it2)
	//	fmt.Printf("K: %d\n", l2)
	//	panic(1)
	//
	//	fmt.Printf("GetLatest(%s, %x) -> not found in db\n", dt.d.filenameBase, key)
	//}
	return nil, 0, false, nil
}

// GetLatest returns value, step in which the value last changed, and bool value which is true if the value
// is present, and false if it is not present (not set or deleted)
func (dt *DomainRoTx) GetLatest(key1, key2 []byte, roTx kv.Tx) ([]byte, uint64, bool, error) {
	key := key1
	if len(key2) > 0 {
		key = append(append(dt.keyBuf[:0], key1...), key2...)
	}

	var v []byte
	var foundStep uint64
	var found bool
	var err error

	if traceGetLatest == dt.d.filenameBase {
		defer func() {
			fmt.Printf("GetLatest(%s, '%x' -> '%x') (from db=%t; istep=%x stepInFiles=%d)\n",
				dt.d.filenameBase, key, v, found, foundStep, dt.maxTxNumInDomainFiles(false)/dt.d.aggregationStep)
		}()
	}

	v, foundStep, found, err = dt.getLatestFromDb(key, roTx)
	if err != nil {
		return nil, 0, false, err
	}
	if found {
		return v, foundStep, true, nil
	}

	v, foundInFile, _, endTxNum, err := dt.getFromFiles(key)
	if err != nil {
		return nil, 0, false, err
	}
	return v, endTxNum / dt.d.aggregationStep, foundInFile, nil
}

func (dt *DomainRoTx) GetLatestFromFiles(key []byte) (v []byte, found bool, fileStartTxNum uint64, fileEndTxNum uint64, err error) {
	return dt.getFromFiles(key)
}

func (dt *DomainRoTx) IteratePrefix(roTx kv.Tx, prefix []byte, it func(k []byte, v []byte) error) error {
	// Implementation:
	//     File endTxNum  = last txNum of file step
	//     DB endTxNum    = first txNum of step in db
	//     RAM endTxNum   = current txnum
	//  Example: stepSize=8, file=0-2.kv, db has key of step 2, current tx num is 17
	//     File endTxNum  = 15, because `0-2.kv` has steps 0 and 1, last txNum of step 1 is 15
	//     DB endTxNum    = 16, because db has step 2, and first txNum of step 2 is 16.
	//     RAM endTxNum   = 17, because current tcurrent txNum is 17

	var cp CursorHeap
	heap.Init(&cp)
	var k, v []byte
	var err error

	keysCursor, err := roTx.CursorDupSort(dt.d.keysTable)
	if err != nil {
		return err
	}
	defer keysCursor.Close()
	if k, v, err = keysCursor.Seek(prefix); err != nil {
		return err
	}
	if k != nil && bytes.HasPrefix(k, prefix) {
		step := ^binary.BigEndian.Uint64(v)
		endTxNum := step * dt.d.aggregationStep // DB can store not-finished step, it means - then set first txn in step - it anyway will be ahead of files

		keySuffix := make([]byte, len(k)+8)
		copy(keySuffix, k)
		copy(keySuffix[len(k):], v)
		if v, err = roTx.GetOne(dt.d.valsTable, keySuffix); err != nil {
			return err
		}
		heap.Push(&cp, &CursorItem{t: DB_CURSOR, key: k, val: v, c: keysCursor, endTxNum: endTxNum, reverse: true})
	}

	for i, item := range dt.files {
		if UseBtree || UseBpsTree {
			cursor, err := dt.statelessBtree(i).Seek(dt.statelessGetter(i), prefix)
			if err != nil {
				return err
			}
			if cursor == nil {
				continue
			}
			dt.d.stats.FilesQueries.Add(1)
			key := cursor.Key()
			if key != nil && bytes.HasPrefix(key, prefix) {
				val := cursor.Value()
				txNum := item.endTxNum - 1 // !important: .kv files have semantic [from, t)
				heap.Push(&cp, &CursorItem{t: FILE_CURSOR, dg: dt.statelessGetter(i), key: key, val: val, btCursor: cursor, endTxNum: txNum, reverse: true})
			}
		} else {
			offset, ok := dt.statelessIdxReader(i).Lookup(prefix)
			if !ok {
				continue
			}
			g := dt.statelessGetter(i)
			g.Reset(offset)
			if !g.HasNext() {
				continue
			}
			key, _ := g.Next(nil)
			dt.d.stats.FilesQueries.Add(1)
			if key != nil && bytes.HasPrefix(key, prefix) {
				val, lofft := g.Next(nil)
				txNum := item.endTxNum - 1 // !important: .kv files have semantic [from, t)
				heap.Push(&cp, &CursorItem{t: FILE_CURSOR, dg: g, latestOffset: lofft, key: key, val: val, endTxNum: txNum, reverse: true})
			}
		}
	}

	for cp.Len() > 0 {
		lastKey := common.Copy(cp[0].key)
		lastVal := common.Copy(cp[0].val)
		// Advance all the items that have this key (including the top)
		for cp.Len() > 0 && bytes.Equal(cp[0].key, lastKey) {
			ci1 := heap.Pop(&cp).(*CursorItem)
			switch ci1.t {
			//case RAM_CURSOR:
			//	if ci1.iter.Next() {
			//		k = []byte(ci1.iter.Key())
			//		if k != nil && bytes.HasPrefix(k, prefix) {
			//			ci1.key = common.Copy(k)
			//			ci1.val = common.Copy(ci1.iter.Value())
			//		}
			//	}
			//	heap.Push(&cp, ci1)
			case FILE_CURSOR:
				if UseBtree || UseBpsTree {
					if ci1.btCursor.Next() {
						ci1.key = ci1.btCursor.Key()
						if ci1.key != nil && bytes.HasPrefix(ci1.key, prefix) {
							ci1.val = ci1.btCursor.Value()
							heap.Push(&cp, ci1)
						}
					}
				} else {
					ci1.dg.Reset(ci1.latestOffset)
					if !ci1.dg.HasNext() {
						break
					}
					key, _ := ci1.dg.Next(nil)
					if key != nil && bytes.HasPrefix(key, prefix) {
						ci1.key = key
						ci1.val, ci1.latestOffset = ci1.dg.Next(nil)
						heap.Push(&cp, ci1)
					}
				}
			case DB_CURSOR:
				k, v, err = ci1.c.NextNoDup()
				if err != nil {
					return err
				}
				if k != nil && bytes.HasPrefix(k, prefix) {
					ci1.key = k
					step := ^binary.BigEndian.Uint64(v)
					endTxNum := step * dt.d.aggregationStep // DB can store not-finished step, it means - then set first txn in step - it anyway will be ahead of files
					ci1.endTxNum = endTxNum

					keySuffix := make([]byte, len(k)+8)
					copy(keySuffix, k)
					copy(keySuffix[len(k):], v)
					if v, err = roTx.GetOne(dt.d.valsTable, keySuffix); err != nil {
						return err
					}
					ci1.val = v
					heap.Push(&cp, ci1)
				}
			}
		}
		if len(lastVal) > 0 {
			if err := it(lastKey, lastVal); err != nil {
				return err
			}
		}
	}
	return nil
}

func (dt *DomainRoTx) DomainRange(tx kv.Tx, fromKey, toKey []byte, ts uint64, asc order.By, limit int) (it iter.KV, err error) {
	if !asc {
		panic("implement me")
	}
	//histStateIt, err := tx.aggCtx.AccountHistoricalStateRange(asOfTs, fromKey, toKey, limit, tx.MdbxTx)
	//if err != nil {
	//	return nil, err
	//}
	//lastestStateIt, err := tx.aggCtx.DomainRangeLatest(tx.MdbxTx, kv.AccountDomain, fromKey, toKey, limit)
	//if err != nil {
	//	return nil, err
	//}
	histStateIt, err := dt.ht.WalkAsOf(ts, fromKey, toKey, tx, limit)
	if err != nil {
		return nil, err
	}
	lastestStateIt, err := dt.DomainRangeLatest(tx, fromKey, toKey, limit)
	if err != nil {
		return nil, err
	}
	return iter.UnionKV(histStateIt, lastestStateIt, limit), nil
}

func (dt *DomainRoTx) IteratePrefix2(roTx kv.Tx, fromKey, toKey []byte, limit int) (iter.KV, error) {
	return dt.DomainRangeLatest(roTx, fromKey, toKey, limit)
}

func (dt *DomainRoTx) DomainRangeLatest(roTx kv.Tx, fromKey, toKey []byte, limit int) (iter.KV, error) {
	fit := &DomainLatestIterFile{from: fromKey, to: toKey, limit: limit, dc: dt,
		roTx:         roTx,
		idxKeysTable: dt.d.keysTable,
		h:            &CursorHeap{},
	}
	if err := fit.init(dt); err != nil {
		return nil, err
	}
	return fit, nil
}

// CanPruneUntil returns true if domain OR history tables can be pruned until txNum
func (dt *DomainRoTx) CanPruneUntil(tx kv.Tx, untilTx uint64) bool {
	canDomain, _ := dt.canPruneDomainTables(tx, untilTx)
	canHistory, _ := dt.ht.canPruneUntil(tx, untilTx)
	return canHistory || canDomain
}

// checks if there is anything to prune in DOMAIN tables.
// everything that aggregated is prunable.
// history.CanPrune should be called separately because it responsible for different tables
func (dt *DomainRoTx) canPruneDomainTables(tx kv.Tx, untilTx uint64) (can bool, maxStepToPrune uint64) {
	if m := dt.maxTxNumInDomainFiles(false); m > 0 {
		maxStepToPrune = (m - 1) / dt.d.aggregationStep
	}
	var untilStep uint64
	if untilTx > 0 {
		untilStep = (untilTx - 1) / dt.d.aggregationStep
	}
	sm := dt.smallestStepForPruning(tx)

	delta := float64(max(maxStepToPrune, sm) - min(maxStepToPrune, sm)) // maxStep could be 0
	switch dt.d.filenameBase {
	case "account":
		mxPrunableDAcc.Set(delta)
	case "storage":
		mxPrunableDSto.Set(delta)
	case "code":
		mxPrunableDCode.Set(delta)
	case "commitment":
		mxPrunableDComm.Set(delta)
	}
	//fmt.Printf("smallestToPrune[%s] minInDB %d inFiles %d until %d\n", dt.d.filenameBase, sm, maxStepToPrune, untilStep)
	return sm <= min(maxStepToPrune, untilStep), maxStepToPrune
}

func (dt *DomainRoTx) smallestStepForPruning(tx kv.Tx) uint64 {
	pkr, err := GetExecV3PruneProgress(tx, dt.d.keysTable)
	if err != nil {
		dt.d.logger.Warn("smallestStepForPruning: failed to get progress", "domain", dt.d.filenameBase, "error", err)
		return math.MaxUint64
	}

	c, err := tx.CursorDupSort(dt.d.keysTable)
	if err != nil {
		dt.d.logger.Warn("smallestStepForPruning: failed to open cursor", "domain", dt.d.filenameBase, "error", err)
		return math.MaxUint64
	}
	defer c.Close()

	var k, v []byte
	minStep := uint64(math.MaxUint64)

	if pkr != nil {
		_, vs, err := c.Seek(pkr)
		if err != nil {
			return math.MaxUint64
		}
		minStep = min(minStep, ^binary.BigEndian.Uint64(vs))

		k, v, err = c.PrevNoDup() //nolint
	} else {
		k, v, err = c.First()
	}
	if k == nil {
		return math.MaxUint64
	}
	if err != nil {
		dt.d.logger.Warn("smallestStepForPruning: failed to seek", "domain", dt.d.filenameBase, "error", err)
		return math.MaxUint64
	}

	minStep = min(minStep, ^binary.BigEndian.Uint64(v))
	fv, err := c.LastDup()
	if err != nil {
		return math.MaxUint64
	}
	return min(minStep, ^binary.BigEndian.Uint64(fv))
}

type DomainPruneStat struct {
	MinStep uint64
	MaxStep uint64
	Values  uint64
	History *InvertedIndexPruneStat
}

func (dc *DomainPruneStat) String() string {
	if dc.MinStep == math.MaxUint64 && dc.Values == 0 {
		if dc.History == nil {
			return ""
		}
		return dc.History.String()
	}
	if dc.History == nil {
		return fmt.Sprintf("%d kv's step %d-%d", dc.Values, dc.MinStep, dc.MaxStep)
	}
	return fmt.Sprintf("%d kv's step %d-%d; v%s", dc.Values, dc.MinStep, dc.MaxStep, dc.History)
}

func (dc *DomainPruneStat) Accumulate(other *DomainPruneStat) {
	if other == nil {
		return
	}
	dc.MinStep = min(dc.MinStep, other.MinStep)
	dc.MaxStep = max(dc.MaxStep, other.MaxStep)
	dc.Values += other.Values
	if dc.History == nil {
		if other.History != nil {
			dc.History = other.History
		}
	} else {
		dc.History.Accumulate(other.History)
	}
}

// TODO test idea. Generate 4 keys with updates for several steps. Count commitment after each prune over 4 known keys.
//   минус локалити - не умеет отсеивать несуществующие ключи, и это не шардед индекс а кросс шардед (1 файл на все кв или еф файлы)

// history prunes keys in range [txFrom; txTo), domain prunes any records with rStep <= step.
// In case of context cancellation pruning stops and returns error, but simply could be started again straight away.
func (dt *DomainRoTx) Warmup(ctx context.Context) (cleanup func()) {
	ctx, cancel := context.WithCancel(ctx)
	wg := &errgroup.Group{}
	wg.Go(func() error {
		backup.WarmupTable(ctx, dt.d.db, dt.d.keysTable, log.LvlDebug, 4)
		return nil
	})
	wg.Go(func() error {
		backup.WarmupTable(ctx, dt.d.db, dt.d.valsTable, log.LvlDebug, 4)
		return nil
	})
	return func() {
		cancel()
		_ = wg.Wait()
	}
}

func (dt *DomainRoTx) Prune(ctx context.Context, rwTx kv.RwTx, step, txFrom, txTo, limit uint64, withWarmup bool, logEvery *time.Ticker) (stat *DomainPruneStat, err error) {
	if limit == 0 {
		limit = math.MaxUint64
	}

	stat = &DomainPruneStat{MinStep: math.MaxUint64}
	if stat.History, err = dt.ht.Prune(ctx, rwTx, txFrom, txTo, limit, false, withWarmup, logEvery); err != nil {
		return nil, fmt.Errorf("prune history at step %d [%d, %d): %w", step, txFrom, txTo, err)
	}
	canPrune, maxPrunableStep := dt.canPruneDomainTables(rwTx, txTo)
	if !canPrune {
		return stat, nil
	}
	if step > maxPrunableStep {
		step = maxPrunableStep
	}

	st := time.Now()
	mxPruneInProgress.Inc()
	defer mxPruneInProgress.Dec()

	if withWarmup {
		cleanup := dt.Warmup(ctx)
		defer cleanup()
	}

	keysCursorForDeletes, err := rwTx.RwCursorDupSort(dt.d.keysTable)
	if err != nil {
		return stat, fmt.Errorf("create %s domain cursor: %w", dt.d.filenameBase, err)
	}
	defer keysCursorForDeletes.Close()
	keysCursor, err := rwTx.RwCursorDupSort(dt.d.keysTable)
	if err != nil {
		return stat, fmt.Errorf("create %s domain cursor: %w", dt.d.filenameBase, err)
	}
	defer keysCursor.Close()

	//fmt.Printf("prune domain %s from %d to %d step %d limit %d\n", dt.d.filenameBase, txFrom, txTo, step, limit)
	//defer func() {
	//	dt.d.logger.Info("[snapshots] prune domain",
	//		"name", dt.d.filenameBase,
	//		"pruned keys", stat.Values,
	//		"from", txFrom, "to", txTo, "step", step,
	//		"keys until limit", limit)
	//}()
	prunedKey, err := GetExecV3PruneProgress(rwTx, dt.d.keysTable)
	if err != nil {
		dt.d.logger.Error("get domain pruning progress", "name", dt.d.filenameBase, "error", err)
	}

	var k, v []byte
	if prunedKey != nil {
		_, _, err = keysCursor.Seek(prunedKey)
		if err != nil {
			return stat, err
		}
		// could have some smaller steps to prune
		k, v, err = keysCursor.NextNoDup()
	} else {
		k, v, err = keysCursor.Last()
	}
	if err != nil {
		return nil, err
	}

	seek := make([]byte, 0, 256)
	for k != nil {
		if err != nil {
			return stat, fmt.Errorf("iterate over %s domain keys: %w", dt.d.filenameBase, err)
		}

		is := ^binary.BigEndian.Uint64(v)
		if is > step {
			k, v, err = keysCursor.PrevNoDup()
			continue
		}
		if limit == 0 {
			if err := SaveExecV3PruneProgress(rwTx, dt.d.keysTable, k); err != nil {
				return stat, fmt.Errorf("save domain pruning progress: %s, %w", dt.d.filenameBase, err)
			}
			return stat, nil
		}
		limit--

		seek = append(append(seek[:0], k...), v...)
		err = rwTx.Delete(dt.d.valsTable, seek)
		if err != nil {
			return stat, fmt.Errorf("prune domain value: %w", err)
		}

		// This DeleteCurrent needs to the last in the loop iteration, because it invalidates k and v
		if _, _, err = keysCursorForDeletes.SeekBothExact(k, v); err != nil {
			return stat, err
		}
		if err = keysCursorForDeletes.DeleteCurrent(); err != nil {
			return stat, err
		}
		stat.Values++
		stat.MaxStep = max(stat.MaxStep, is)
		stat.MinStep = min(stat.MinStep, is)
		mxPruneSizeDomain.Inc()

		k, v, err = keysCursor.Prev()

		select {
		case <-ctx.Done():
			// consider ctx exiting as incorrect outcome, error is returned
			return stat, ctx.Err()
		case <-logEvery.C:
			dt.d.logger.Info("[snapshots] prune domain", "name", dt.d.filenameBase,
				"pruned keys", stat.Values,
				"steps", fmt.Sprintf("%.2f-%.2f", float64(txFrom)/float64(dt.d.aggregationStep), float64(txTo)/float64(dt.d.aggregationStep)))
		default:
		}
	}
	if err := SaveExecV3PruneProgress(rwTx, dt.d.keysTable, nil); err != nil {
		return stat, fmt.Errorf("save domain pruning progress: %s, %w", dt.d.filenameBase, err)
	}
	mxPruneTookDomain.ObserveDuration(st)
	return stat, nil
}

type DomainLatestIterFile struct {
	dc *DomainRoTx

	roTx         kv.Tx
	idxKeysTable string

	limit int

	from, to []byte
	nextVal  []byte
	nextKey  []byte

	h *CursorHeap

	k, v, kBackup, vBackup []byte
}

func (hi *DomainLatestIterFile) Close() {
}
func (hi *DomainLatestIterFile) init(dc *DomainRoTx) error {
	// Implementation:
	//     File endTxNum  = last txNum of file step
	//     DB endTxNum    = first txNum of step in db
	//     RAM endTxNum   = current txnum
	//  Example: stepSize=8, file=0-2.kv, db has key of step 2, current tx num is 17
	//     File endTxNum  = 15, because `0-2.kv` has steps 0 and 1, last txNum of step 1 is 15
	//     DB endTxNum    = 16, because db has step 2, and first txNum of step 2 is 16.
	//     RAM endTxNum   = 17, because current tcurrent txNum is 17

	heap.Init(hi.h)
	var k, v []byte
	var err error

	keysCursor, err := hi.roTx.CursorDupSort(dc.d.keysTable)
	if err != nil {
		return err
	}
	if k, v, err = keysCursor.Seek(hi.from); err != nil {
		return err
	}
	if k != nil && (hi.to == nil || bytes.Compare(k, hi.to) < 0) {
		step := ^binary.BigEndian.Uint64(v)
		endTxNum := step * dc.d.aggregationStep // DB can store not-finished step, it means - then set first txn in step - it anyway will be ahead of files

		keySuffix := make([]byte, len(k)+8)
		copy(keySuffix, k)
		copy(keySuffix[len(k):], v)
		if v, err = hi.roTx.GetOne(dc.d.valsTable, keySuffix); err != nil {
			return err
		}
		heap.Push(hi.h, &CursorItem{t: DB_CURSOR, key: common.Copy(k), val: common.Copy(v), c: keysCursor, endTxNum: endTxNum, reverse: true})
	}

	for i, item := range dc.files {
		btCursor, err := dc.statelessBtree(i).Seek(dc.statelessGetter(i), hi.from)
		if err != nil {
			return err
		}
		if btCursor == nil {
			continue
		}

		key := btCursor.Key()
		if key != nil && (hi.to == nil || bytes.Compare(key, hi.to) < 0) {
			val := btCursor.Value()
			txNum := item.endTxNum - 1 // !important: .kv files have semantic [from, t)
			heap.Push(hi.h, &CursorItem{t: FILE_CURSOR, key: key, val: val, btCursor: btCursor, endTxNum: txNum, reverse: true})
		}
	}
	return hi.advanceInFiles()
}

func (hi *DomainLatestIterFile) advanceInFiles() error {
	for hi.h.Len() > 0 {
		lastKey := (*hi.h)[0].key
		lastVal := (*hi.h)[0].val

		// Advance all the items that have this key (including the top)
		for hi.h.Len() > 0 && bytes.Equal((*hi.h)[0].key, lastKey) {
			ci1 := heap.Pop(hi.h).(*CursorItem)
			switch ci1.t {
			case FILE_CURSOR:
				if ci1.btCursor.Next() {
					ci1.key = ci1.btCursor.Key()
					ci1.val = ci1.btCursor.Value()
					if ci1.key != nil && (hi.to == nil || bytes.Compare(ci1.key, hi.to) < 0) {
						heap.Push(hi.h, ci1)
					}
				}
			case DB_CURSOR:
				k, v, err := ci1.c.NextNoDup()
				if err != nil {
					return err
				}
				if k != nil && (hi.to == nil || bytes.Compare(k, hi.to) < 0) {
					ci1.key = common.Copy(k)
					step := ^binary.BigEndian.Uint64(v)
					endTxNum := step * hi.dc.d.aggregationStep // DB can store not-finished step, it means - then set first txn in step - it anyway will be ahead of files
					ci1.endTxNum = endTxNum

					keySuffix := make([]byte, len(k)+8)
					copy(keySuffix, k)
					copy(keySuffix[len(k):], v)
					if v, err = hi.roTx.GetOne(hi.dc.d.valsTable, keySuffix); err != nil {
						return err
					}
					ci1.val = common.Copy(v)
					heap.Push(hi.h, ci1)
				}
			}
		}
		if len(lastVal) > 0 {
			hi.nextKey, hi.nextVal = lastKey, lastVal
			return nil // founc
		}
	}
	hi.nextKey = nil
	return nil
}

func (hi *DomainLatestIterFile) HasNext() bool {
	return hi.limit != 0 && hi.nextKey != nil
}

func (hi *DomainLatestIterFile) Next() ([]byte, []byte, error) {
	hi.limit--
	hi.k, hi.v = append(hi.k[:0], hi.nextKey...), append(hi.v[:0], hi.nextVal...)

	// Satisfy iter.Dual Invariant 2
	hi.k, hi.kBackup, hi.v, hi.vBackup = hi.kBackup, hi.k, hi.vBackup, hi.v
	if err := hi.advanceInFiles(); err != nil {
		return nil, nil, err
	}
	return hi.kBackup, hi.vBackup, nil
}

func (d *Domain) stepsRangeInDBAsStr(tx kv.Tx) string {
	a1, a2 := d.History.InvertedIndex.stepsRangeInDB(tx)
	//ad1, ad2 := d.stepsRangeInDB(tx)
	//if ad2-ad1 < 0 {
	//	fmt.Printf("aaa: %f, %f\n", ad1, ad2)
	//}
	return fmt.Sprintf("%s:%.1f", d.filenameBase, a2-a1)
}
func (d *Domain) stepsRangeInDB(tx kv.Tx) (from, to float64) {
	fst, _ := kv.FirstKey(tx, d.valsTable)
	if len(fst) > 0 {
		to = float64(^binary.BigEndian.Uint64(fst[len(fst)-8:]))
	}
	lst, _ := kv.LastKey(tx, d.valsTable)
	if len(lst) > 0 {
		from = float64(^binary.BigEndian.Uint64(lst[len(lst)-8:]))
	}
	//fmt.Printf("first %x (to %f) - %x (from %f)\n", fst, to, lst, from)
	if to == 0 {
		to = from
	}
	return from, to
}

func (dt *DomainRoTx) Files() (res []string) {
	for _, item := range dt.files {
		if item.src.decompressor != nil {
			res = append(res, item.src.decompressor.FileName())
		}
	}
	return append(res, dt.ht.Files()...)
}

type SelectedStaticFiles struct {
	accounts       []*filesItem
	accountsIdx    []*filesItem
	accountsHist   []*filesItem
	storage        []*filesItem
	storageIdx     []*filesItem
	storageHist    []*filesItem
	code           []*filesItem
	codeIdx        []*filesItem
	codeHist       []*filesItem
	commitment     []*filesItem
	commitmentIdx  []*filesItem
	commitmentHist []*filesItem
	//codeI          int
	//storageI       int
	//accountsI      int
	//commitmentI    int
}

//func (sf SelectedStaticFiles) FillV3(s *SelectedStaticFilesV3) SelectedStaticFiles {
//	sf.accounts, sf.accountsIdx, sf.accountsHist = s.accounts, s.accountsIdx, s.accountsHist
//	sf.storage, sf.storageIdx, sf.storageHist = s.storage, s.storageIdx, s.storageHist
//	sf.code, sf.codeIdx, sf.codeHist = s.code, s.codeIdx, s.codeHist
//	sf.commitment, sf.commitmentIdx, sf.commitmentHist = s.commitment, s.commitmentIdx, s.commitmentHist
//	sf.codeI, sf.accountsI, sf.storageI, sf.commitmentI = s.codeI, s.accountsI, s.storageI, s.commitmentI
//	return sf
//}

func (sf SelectedStaticFiles) Close() {
	for _, group := range [][]*filesItem{
		sf.accounts, sf.accountsIdx, sf.accountsHist,
		sf.storage, sf.storageIdx, sf.storageHist,
		sf.code, sf.codeIdx, sf.codeHist,
		sf.commitment, sf.commitmentIdx, sf.commitmentHist,
	} {
		for _, item := range group {
			if item != nil {
				if item.decompressor != nil {
					item.decompressor.Close()
				}
				if item.index != nil {
					item.index.Close()
				}
				if item.bindex != nil {
					item.bindex.Close()
				}
			}
		}
	}
}

type DomainStats struct {
	MergesCount          uint64
	LastCollationTook    time.Duration
	LastPruneTook        time.Duration
	LastPruneHistTook    time.Duration
	LastFileBuildingTook time.Duration
	LastCollationSize    uint64
	LastPruneSize        uint64

	FilesQueries *atomic.Uint64
	TotalQueries *atomic.Uint64
	EfSearchTime time.Duration
	DataSize     uint64
	IndexSize    uint64
	FilesCount   uint64
}

func (ds *DomainStats) Accumulate(other DomainStats) {
	if other.FilesQueries != nil {
		ds.FilesQueries.Add(other.FilesQueries.Load())
	}
	if other.TotalQueries != nil {
		ds.TotalQueries.Add(other.TotalQueries.Load())
	}
	ds.EfSearchTime += other.EfSearchTime
	ds.IndexSize += other.IndexSize
	ds.DataSize += other.DataSize
	ds.FilesCount += other.FilesCount
}<|MERGE_RESOLUTION|>--- conflicted
+++ resolved
@@ -246,12 +246,8 @@
 			log.Debug(fmt.Sprintf("[snapshots] deleting some histor files - because step %d has not enough files (was not complete)", lowerBound))
 			item.closeFilesAndRemove()
 		} else {
-<<<<<<< HEAD
-			log.Debug(fmt.Sprintf("[snapshots] closing %s, because step %d has not enough files (was not complete)", item.decompressor.FileName(), lowerBound))
-			item.closeFiles()
-=======
 			log.Debug(fmt.Sprintf("[snapshots] closing some histor files - because step %d has not enough files (was not complete)", lowerBound))
->>>>>>> f0ecc084
+      item.closeFiles()
 		}
 	}
 
