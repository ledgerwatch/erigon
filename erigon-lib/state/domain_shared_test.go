--- conflicted
+++ resolved
@@ -3,11 +3,7 @@
 import (
 	"context"
 	"encoding/binary"
-<<<<<<< HEAD
-=======
 	"fmt"
-	"github.com/ledgerwatch/log/v3"
->>>>>>> 1b55a797
 	"math/rand"
 	"testing"
 	"time"
@@ -15,6 +11,7 @@
 	"github.com/holiman/uint256"
 	"github.com/ledgerwatch/erigon-lib/kv"
 	"github.com/ledgerwatch/erigon-lib/kv/rawdbv3"
+	"github.com/ledgerwatch/log/v3"
 	"github.com/stretchr/testify/require"
 
 	"github.com/ledgerwatch/erigon-lib/common/length"
@@ -251,7 +248,6 @@
 		defer domains.Close()
 		require.Equal(int(stepSize*2+2-3), iterCount(domains))
 	}
-<<<<<<< HEAD
 	{ // delete everything - must see 0
 		err = domains.Flush(ctx, rwTx)
 		require.NoError(err)
@@ -264,9 +260,7 @@
 		require.NoError(err)
 		require.Equal(0, iterCount(domains))
 	}
-=======
 }
-*/
 
 func TestSharedDomain_StorageIter(t *testing.T) {
 	log.Root().SetHandler(log.LvlFilterHandler(log.LvlDebug, log.StderrHandler))
@@ -402,5 +396,4 @@
 
 	domains.Close()
 	ac.Close()
->>>>>>> 1b55a797
 }