--- conflicted
+++ resolved
@@ -3,13 +3,9 @@
 import (
 	"context"
 	"encoding/binary"
-<<<<<<< HEAD
-=======
 	"fmt"
->>>>>>> 26bb0de1
 	"math/rand"
 	"testing"
-	"time"
 
 	"github.com/holiman/uint256"
 	"github.com/ledgerwatch/erigon-lib/kv"
@@ -113,11 +109,7 @@
 
 	iterCount := func(domains *SharedDomains) int {
 		var list [][]byte
-<<<<<<< HEAD
-		require.NoError(domains.IterateStoragePrefix(nil, func(k []byte, v []byte) error {
-=======
 		require.NoError(domains.IterateStoragePrefix(nil, func(k []byte, v []byte, step uint64) error {
->>>>>>> 26bb0de1
 			list = append(list, k)
 			return nil
 		}))
@@ -154,21 +146,12 @@
 		return buf
 	}
 	addr := acc(1)
-<<<<<<< HEAD
-	for i := uint64(0); i < stepSize*2; i++ {
-		domains.SetTxNum(i)
-		if err = domains.DomainPut(kv.AccountsDomain, addr, nil, acc(i), nil); err != nil {
-			panic(err)
-		}
-		if err = domains.DomainPut(kv.StorageDomain, addr, st(i), acc(i), nil); err != nil {
-=======
 	for i := uint64(0); i < stepSize; i++ {
 		domains.SetTxNum(i)
 		if err = domains.DomainPut(kv.AccountsDomain, addr, nil, acc(i), nil, 0); err != nil {
 			panic(err)
 		}
 		if err = domains.DomainPut(kv.StorageDomain, addr, st(i), acc(i), nil, 0); err != nil {
->>>>>>> 26bb0de1
 			panic(err)
 		}
 	}
@@ -180,11 +163,7 @@
 
 		domains = NewSharedDomains(WrapTxWithCtx(rwTx, ac), log.New())
 		defer domains.Close()
-<<<<<<< HEAD
-		require.Equal(int(stepSize*2), iterCount(domains))
-=======
 		require.Equal(int(stepSize), iterCount(domains))
->>>>>>> 26bb0de1
 	}
 	{ // delete marker is in RAM
 		require.NoError(domains.Flush(ctx, rwTx))
@@ -193,52 +172,22 @@
 		defer domains.Close()
 		require.Equal(int(stepSize), iterCount(domains))
 
-<<<<<<< HEAD
 		domains.SetTxNum(stepSize*2 + 1)
-		if err := domains.DomainDel(kv.StorageDomain, addr, st(1), nil); err != nil {
-			panic(err)
-		}
-		if err := domains.DomainDel(kv.StorageDomain, addr, st(stepSize+2), nil); err != nil {
-			panic(err)
-		}
-		require.Equal(int(stepSize*2-2), iterCount(domains))
+		if err := domains.DomainDel(kv.StorageDomain, addr, st(1), nil, 0); err != nil {
+			panic(err)
+		}
+		if err := domains.DomainDel(kv.StorageDomain, addr, st(stepSize+2), nil, 0); err != nil {
+			panic(err)
+		}
+		require.Equal(int(stepSize*2+2-2), iterCount(domains))
 	}
 	{ // delete marker is in DB
 		require.NoError(domains.Flush(ctx, rwTx))
-=======
-		domains.SetTxNum(stepSize)
-		if err := domains.DomainDel(kv.StorageDomain, addr, st(1), nil, 0); err != nil {
-			panic(err)
-		}
-		if err := domains.DomainDel(kv.StorageDomain, addr, st(2), nil, 0); err != nil {
-			panic(err)
-		}
-		for i := stepSize; i < stepSize*2+2; i++ {
-			domains.SetTxNum(i)
-			if err = domains.DomainPut(kv.AccountsDomain, addr, nil, acc(i), nil, 0); err != nil {
-				panic(err)
-			}
-			if err = domains.DomainPut(kv.StorageDomain, addr, st(i), acc(i), nil, 0); err != nil {
-				panic(err)
-			}
-		}
+		domains.Close()
+
+		domains = NewSharedDomains(WrapTxWithCtx(rwTx, ac), log.New())
+		defer domains.Close()
 		require.Equal(int(stepSize*2+2-2), iterCount(domains))
-	}
-	{ // delete marker is in DB
-		_, err = domains.ComputeCommitment(ctx, true, domains.TxNum()/2, "")
-		require.NoError(err)
-		err = domains.Flush(ctx, rwTx)
-		require.NoError(err)
->>>>>>> 26bb0de1
-		domains.Close()
-
-		domains = NewSharedDomains(WrapTxWithCtx(rwTx, ac), log.New())
-		defer domains.Close()
-<<<<<<< HEAD
-		require.Equal(int(stepSize*2-2), iterCount(domains))
-=======
-		require.Equal(int(stepSize*2+2-2), iterCount(domains))
->>>>>>> 26bb0de1
 	}
 	{ //delete marker is in Files
 		domains.Close()
@@ -246,10 +195,7 @@
 		err = rwTx.Commit() // otherwise agg.BuildFiles will not see data
 		require.NoError(err)
 		require.NoError(agg.BuildFiles(stepSize * 2))
-<<<<<<< HEAD
 		require.NoError(agg.BuildFiles(stepSize * 2))
-=======
->>>>>>> 26bb0de1
 		require.Equal(1, agg.storage.files.Len())
 
 		ac = agg.MakeContext()
@@ -258,15 +204,9 @@
 		require.NoError(err)
 		defer rwTx.Rollback()
 		require.NoError(ac.Prune(ctx, rwTx))
-<<<<<<< HEAD
-		domains = NewSharedDomains(WrapTxWithCtx(rwTx, ac))
-		defer domains.Close()
-		require.Equal(int(stepSize*2-2), iterCount(domains))
-=======
 		domains = NewSharedDomains(WrapTxWithCtx(rwTx, ac), log.New())
 		defer domains.Close()
 		require.Equal(int(stepSize*2+2-2), iterCount(domains))
->>>>>>> 26bb0de1
 	}
 
 	{ // delete/update more keys in RAM
@@ -275,17 +215,7 @@
 		domains = NewSharedDomains(WrapTxWithCtx(rwTx, ac), log.New())
 		defer domains.Close()
 
-<<<<<<< HEAD
 		domains.SetTxNum(stepSize*2 + 2)
-		if err := domains.DomainDel(kv.StorageDomain, addr, st(4), nil); err != nil {
-			panic(err)
-		}
-		if err := domains.DomainPut(kv.StorageDomain, addr, st(5), acc(5), nil); err != nil {
-			panic(err)
-		}
-		require.Equal(int(stepSize*2-3), iterCount(domains))
-=======
-		domains.SetTxNum(stepSize*2 + 1)
 		if err := domains.DomainDel(kv.StorageDomain, addr, st(4), nil, 0); err != nil {
 			panic(err)
 		}
@@ -293,176 +223,28 @@
 			panic(err)
 		}
 		require.Equal(int(stepSize*2+2-3), iterCount(domains))
->>>>>>> 26bb0de1
 	}
 	{ // flush delete/updates to DB
 		_, err = domains.ComputeCommitment(ctx, true, domains.TxNum()/2, "")
 		require.NoError(err)
 		err = domains.Flush(ctx, rwTx)
 		require.NoError(err)
-<<<<<<< HEAD
-=======
-		domains.Close()
-
-		domains = NewSharedDomains(WrapTxWithCtx(rwTx, ac), log.New())
-		defer domains.Close()
-		require.Equal(int(stepSize*2+2-3), iterCount(domains))
+		domains.Close()
+
+		domains = NewSharedDomains(WrapTxWithCtx(rwTx, ac), log.New())
+		defer domains.Close()
+		require.Equal(int(stepSize*2-3), iterCount(domains))
 	}
 	{ // delete everything - must see 0
 		err = domains.Flush(ctx, rwTx)
 		require.NoError(err)
->>>>>>> 26bb0de1
-		domains.Close()
-
-		domains = NewSharedDomains(WrapTxWithCtx(rwTx, ac), log.New())
-		defer domains.Close()
-<<<<<<< HEAD
-		require.Equal(int(stepSize*2-3), iterCount(domains))
-	}
-	{ // delete everything - must see 0
-		err = domains.Flush(ctx, rwTx)
-		require.NoError(err)
-		domains.Close()
-
-		domains = NewSharedDomains(WrapTxWithCtx(rwTx, ac))
+		domains.Close()
+
+		domains = NewSharedDomains(WrapTxWithCtx(rwTx, ac), log.New())
 		defer domains.Close()
 		err := domains.DomainDelPrefix(kv.StorageDomain, []byte{})
 		require.NoError(err)
 		require.Equal(0, iterCount(domains))
-	}
-=======
-		domains.SetTxNum(domains.TxNum() + 1)
-		err := domains.DomainDelPrefix(kv.StorageDomain, []byte{})
-		require.NoError(err)
-		require.Equal(0, iterCount(domains))
-	}
-}
-
-func TestSharedDomain_StorageIter(t *testing.T) {
-	log.Root().SetHandler(log.LvlFilterHandler(log.LvlDebug, log.StderrHandler))
-
-	stepSize := uint64(10)
-	db, agg := testDbAndAggregatorv3(t, stepSize)
-
-	ctx := context.Background()
-	rwTx, err := db.BeginRw(ctx)
-	require.NoError(t, err)
-	defer rwTx.Rollback()
-
-	ac := agg.MakeContext()
-	defer ac.Close()
-
-	domains := NewSharedDomains(WrapTxWithCtx(rwTx, ac), log.New())
-	defer domains.Close()
-
-	maxTx := 3*stepSize + 10
-	hashes := make([][]byte, maxTx)
-
-	domains = NewSharedDomains(WrapTxWithCtx(rwTx, ac), log.New())
-	defer domains.Close()
-
-	i := 0
-	k0 := make([]byte, length.Addr)
-	l0 := make([]byte, length.Hash)
-	commitStep := 3
-	accounts := 1
-
-	for ; i < int(maxTx); i++ {
-		domains.SetTxNum(uint64(i))
-		for accs := 0; accs < accounts; accs++ {
-			v := types.EncodeAccountBytesV3(uint64(i), uint256.NewInt(uint64(i*10e6)+uint64(accs*10e2)), nil, 0)
-			k0[0] = byte(accs)
-
-			pv, step, err := domains.LatestAccount(k0)
-			require.NoError(t, err)
-
-			err = domains.DomainPut(kv.AccountsDomain, k0, nil, v, pv, step)
-			require.NoError(t, err)
-			binary.BigEndian.PutUint64(l0[16:24], uint64(accs))
-
-			for locs := 0; locs < 15000; locs++ {
-				binary.BigEndian.PutUint64(l0[24:], uint64(locs))
-				pv, step, err := domains.LatestStorage(append(k0, l0...))
-				require.NoError(t, err)
-
-				err = domains.DomainPut(kv.StorageDomain, k0, l0, l0[24:], pv, step)
-				require.NoError(t, err)
-			}
-		}
-
-		if i%commitStep == 0 {
-			rh, err := domains.ComputeCommitment(ctx, true, domains.BlockNum(), "")
-			require.NoError(t, err)
-			if hashes[uint64(i)] != nil {
-				require.Equal(t, hashes[uint64(i)], rh)
-			}
-			require.NotNil(t, rh)
-			hashes[uint64(i)] = rh
-		}
-
-	}
-	fmt.Printf("calling build files step %d\n", maxTx/stepSize)
-	err = domains.Flush(ctx, rwTx)
-	require.NoError(t, err)
-	err = rwTx.Commit()
-	require.NoError(t, err)
-
-	err = agg.BuildFiles(maxTx - stepSize)
-	require.NoError(t, err)
-
-	err = db.Update(ctx, func(tx kv.RwTx) error {
-		return ac.PruneWithTimeout(ctx, 60*time.Minute, tx)
-	})
-	require.NoError(t, err)
-
-	ac.Close()
-
-	ac = agg.MakeContext()
-	defer ac.Close()
-	domains.Close()
-
-	rwTx, err = db.BeginRw(ctx)
-	require.NoError(t, err)
-
-	domains = NewSharedDomains(WrapTxWithCtx(rwTx, ac), log.New())
-	defer domains.Close()
-
-	for accs := 0; accs < accounts; accs++ {
-		k0[0] = byte(accs)
-		pv, step, err := domains.LatestAccount(k0)
-		require.NoError(t, err)
-
-		existed := make(map[string]struct{})
-		err = domains.IterateStoragePrefix(k0, func(k []byte, v []byte, step uint64) error {
-			existed[string(k)] = struct{}{}
-			return nil
-		})
-		require.NoError(t, err)
-
-		missed := 0
-		err = domains.IterateStoragePrefix(k0, func(k []byte, v []byte, step uint64) error {
-			if _, been := existed[string(k)]; !been {
-				missed++
-			}
-			return nil
-		})
-		require.NoError(t, err)
-		require.Zero(t, missed)
-
-		err = domains.deleteAccount(k0, pv, step)
-		require.NoError(t, err)
-
-		notRemoved := 0
-		err = domains.IterateStoragePrefix(k0, func(k []byte, v []byte, step uint64) error {
-			notRemoved++
-			if _, been := existed[string(k)]; !been {
-				missed++
-			}
-			return nil
-		})
-		require.NoError(t, err)
-		require.Zero(t, missed)
-		require.Zero(t, notRemoved)
 	}
 	fmt.Printf("deleted\n")
 
@@ -472,5 +254,4 @@
 
 	domains.Close()
 	ac.Close()
->>>>>>> 26bb0de1
 }