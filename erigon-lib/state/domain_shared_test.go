--- conflicted
+++ resolved
@@ -215,13 +215,10 @@
 		rwTx, err = db.BeginRw(ctx)
 		require.NoError(err)
 		defer rwTx.Rollback()
-<<<<<<< HEAD
+
 		require.NoError(ac.Prune(ctx, rwTx, 0, nil))
-		domains = NewSharedDomains(WrapTxWithCtx(rwTx, ac))
-=======
-		require.NoError(ac.Prune(ctx, rwTx))
-		domains = NewSharedDomains(WrapTxWithCtx(rwTx, ac), log.New())
->>>>>>> f25386be
+		domains = NewSharedDomains(WrapTxWithCtx(rwTx, ac), log.New())
+
 		defer domains.Close()
 		require.Equal(int(stepSize*2+2-2), iterCount(domains))
 	}
