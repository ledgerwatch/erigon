/*
   Copyright 2021 Erigon contributors

   Licensed under the Apache License, Version 2.0 (the "License");
   you may not use this file except in compliance with the License.
   You may obtain a copy of the License at

       http://www.apache.org/licenses/LICENSE-2.0

   Unless required by applicable law or agreed to in writing, software
   distributed under the License is distributed on an "AS IS" BASIS,
   WITHOUT WARRANTIES OR CONDITIONS OF ANY KIND, either express or implied.
   See the License for the specific language governing permissions and
   limitations under the License.
*/

package downloader

import (
	"context"
	"fmt"
	"os"
	"path/filepath"
	"regexp"
	"runtime"
	"strconv"
	"sync/atomic"
	"time"

	"github.com/anacrolix/torrent"
	"github.com/anacrolix/torrent/bencode"
	"github.com/anacrolix/torrent/metainfo"
	common2 "github.com/ledgerwatch/erigon-lib/common"
	"github.com/ledgerwatch/erigon-lib/common/cmp"
	"github.com/ledgerwatch/erigon-lib/common/datadir"
	"github.com/ledgerwatch/erigon-lib/common/dbg"
	dir2 "github.com/ledgerwatch/erigon-lib/common/dir"
	"github.com/ledgerwatch/erigon-lib/downloader/downloadercfg"
	"github.com/ledgerwatch/erigon-lib/downloader/snaptype"
	"github.com/ledgerwatch/erigon-lib/kv"
	"github.com/ledgerwatch/log/v3"
	"golang.org/x/sync/errgroup"
)

// udpOrHttpTrackers - torrent library spawning several goroutines and producing many requests for each tracker. So we limit amout of trackers by 7
var udpOrHttpTrackers = []string{
	"udp://tracker.opentrackr.org:1337/announce",
	"udp://9.rarbg.com:2810/announce",
	"udp://tracker.openbittorrent.com:6969/announce",
	"http://tracker.openbittorrent.com:80/announce",
	"udp://opentracker.i2p.rocks:6969/announce",
	"https://opentracker.i2p.rocks:443/announce",
	"udp://tracker.torrent.eu.org:451/announce",
	"udp://tracker.moeking.me:6969/announce",
}

// nolint
var websocketTrackers = []string{
	"wss://tracker.btorrent.xyz",
}

// Trackers - break down by priority tier
var Trackers = [][]string{
	udpOrHttpTrackers,
	//websocketTrackers // TODO: Ws protocol producing too many errors and flooding logs. But it's also very fast and reactive.
}

func seedableSegmentFiles(dir string) ([]string, error) {
	files, err := dir2.ListFiles(dir, ".seg")
	if err != nil {
		return nil, err
	}
	res := make([]string, 0, len(files))
	for _, fPath := range files {
		_, name := filepath.Split(fPath)
		if !snaptype.IsCorrectFileName(name) {
			continue
		}
		ff, ok := snaptype.ParseFileName(dir, name)
		if !ok {
			continue
		}
		if !ff.Seedable() {
			continue
		}
		res = append(res, name)
	}
	return res, nil
}

var historyFileRegex = regexp.MustCompile("^([[:lower:]]+).([0-9]+)-([0-9]+).(.*)$")

<<<<<<< HEAD
=======
func seedableHistorySnapshots(dir string) ([]string, error) {
	l, err := seedableSnapshotsBySubDir(dir, "history")
	if err != nil {
		return nil, err
	}
	l2, err := seedableSnapshotsBySubDir(dir, "warm")
	if err != nil {
		return nil, err
	}
	return append(l, l2...), nil
}

>>>>>>> dbdb486d
func seedableSnapshotsBySubDir(dir, subDir string) ([]string, error) {
	historyDir := filepath.Join(dir, subDir)
	dir2.MustExist(historyDir)
	files, err := dir2.ListFiles(historyDir, ".kv", ".v", ".ef")
	if err != nil {
		return nil, err
	}
	res := make([]string, 0, len(files))
	for _, fPath := range files {
		_, name := filepath.Split(fPath)
		subs := historyFileRegex.FindStringSubmatch(name)
		if len(subs) != 5 {
			continue
		}
		// Check that it's seedable
		from, err := strconv.ParseUint(subs[2], 10, 64)
		if err != nil {
			return nil, fmt.Errorf("ParseFileName: %w", err)
		}
		to, err := strconv.ParseUint(subs[3], 10, 64)
		if err != nil {
			return nil, fmt.Errorf("ParseFileName: %w", err)
		}
		if (to-from)%snaptype.Erigon3SeedableSteps != 0 {
			continue
		}
		res = append(res, filepath.Join(subDir, name))
	}
	return res, nil
}

func ensureCantLeaveDir(fName, root string) (string, error) {
	if filepath.IsAbs(fName) {
		newFName, err := filepath.Rel(root, fName)
		if err != nil {
			return fName, err
		}
		if !IsLocal(newFName) {
			return fName, fmt.Errorf("file=%s, is outside of snapshots dir", fName)
		}
		fName = newFName
	}
	if !IsLocal(fName) {
		return fName, fmt.Errorf("relative paths are not allowed: %s", fName)
	}
	return fName, nil
}

func BuildTorrentIfNeed(ctx context.Context, fName, root string) (torrentFilePath string, err error) {
	select {
	case <-ctx.Done():
		return "", ctx.Err()
	default:
	}
	fName, err = ensureCantLeaveDir(fName, root)
	if err != nil {
		return "", err
	}

	fPath := filepath.Join(root, fName)
	if dir2.FileExist(fPath + ".torrent") {
		return
	}
	if !dir2.FileExist(fPath) {
		return
	}

	info := &metainfo.Info{PieceLength: downloadercfg.DefaultPieceSize, Name: fName}
	if err := info.BuildFromFilePath(fPath); err != nil {
		return "", fmt.Errorf("createTorrentFileFromSegment: %w", err)
	}
	info.Name = fName

	return fPath + ".torrent", CreateTorrentFileFromInfo(root, info, nil)
}

// BuildTorrentFilesIfNeed - create .torrent files from .seg files (big IO) - if .seg files were added manually
func BuildTorrentFilesIfNeed(ctx context.Context, dirs datadir.Dirs) ([]string, error) {
	logEvery := time.NewTicker(20 * time.Second)
	defer logEvery.Stop()

	files, err := seedableFiles(dirs)
	if err != nil {
		return nil, err
	}

	g, ctx := errgroup.WithContext(ctx)
	g.SetLimit(cmp.Max(1, runtime.GOMAXPROCS(-1)-1) * 4)
	var i atomic.Int32

	for _, file := range files {
		file := file
		g.Go(func() error {
			defer i.Add(1)
			if _, err := BuildTorrentIfNeed(ctx, file, dirs.Snap); err != nil {
				return err
			}
			return nil
		})
	}

	var m runtime.MemStats
Loop:
	for int(i.Load()) < len(files) {
		select {
		case <-ctx.Done():
			break Loop // g.Wait() will return right error
		case <-logEvery.C:
			dbg.ReadMemStats(&m)
			log.Info("[snapshots] Creating .torrent files", "progress", fmt.Sprintf("%d/%d", i.Load(), len(files)), "alloc", common2.ByteCount(m.Alloc), "sys", common2.ByteCount(m.Sys))
		}
	}
	if err := g.Wait(); err != nil {
		return nil, err
	}
	return files, nil
}

func CreateTorrentFileIfNotExists(root string, info *metainfo.Info, mi *metainfo.MetaInfo) error {
	fPath := filepath.Join(root, info.Name)
	if dir2.FileExist(fPath + ".torrent") {
		return nil
	}
	if err := CreateTorrentFileFromInfo(root, info, mi); err != nil {
		return err
	}
	return nil
}

func CreateMetaInfo(info *metainfo.Info, mi *metainfo.MetaInfo) (*metainfo.MetaInfo, error) {
	if mi == nil {
		infoBytes, err := bencode.Marshal(info)
		if err != nil {
			return nil, err
		}
		mi = &metainfo.MetaInfo{
			CreationDate: time.Now().Unix(),
			CreatedBy:    "erigon",
			InfoBytes:    infoBytes,
			AnnounceList: Trackers,
		}
	} else {
		mi.AnnounceList = Trackers
	}
	return mi, nil
}
func CreateTorrentFromMetaInfo(root string, info *metainfo.Info, mi *metainfo.MetaInfo) error {
	torrentFileName := filepath.Join(root, info.Name+".torrent")
	file, err := os.Create(torrentFileName)
	if err != nil {
		return err
	}
	defer file.Close()
	if err := mi.Write(file); err != nil {
		return err
	}
	file.Sync()
	return nil
}
func CreateTorrentFileFromInfo(root string, info *metainfo.Info, mi *metainfo.MetaInfo) (err error) {
	mi, err = CreateMetaInfo(info, mi)
	if err != nil {
		return err
	}
	return CreateTorrentFromMetaInfo(root, info, mi)
}

<<<<<<< HEAD
func AddTorrentFiles(dirs datadir.Dirs, torrentClient *torrent.Client) error {
	files, err := AllTorrentSpecs(dirs)
	if err != nil {
		return err
	}
	for _, ts := range files {
		_, err := addTorrentFile(ts, torrentClient)
		if err != nil {
			return err
		}
	}
	return nil
}

func AllTorrentPaths(dirs datadir.Dirs) ([]string, error) {
	files, err := dir2.ListFiles(dirs.Snap, ".torrent")
=======
func allTorrentFiles(snapDir string) (res []*torrent.TorrentSpec, err error) {
	res, err = torrentInDir(snapDir)
>>>>>>> dbdb486d
	if err != nil {
		return nil, err
	}
	l1, err := dir2.ListFiles(dirs.SnapIdx, ".torrent")
	if err != nil {
		return nil, err
	}
	l2, err := dir2.ListFiles(dirs.SnapHistory, ".torrent")
	if err != nil {
		return nil, err
	}
	l3, err := dir2.ListFiles(dirs.SnapDomain, ".torrent")
	if err != nil {
		return nil, err
	}
	files = append(append(append(files, l1...), l2...), l3...)
	return files, nil
}

func AllTorrentSpecs(dirs datadir.Dirs) (res []*torrent.TorrentSpec, err error) {
	files, err := AllTorrentPaths(dirs)
	if err != nil {
		return nil, err
	}
	for _, fPath := range files {
		a, err := loadTorrent(fPath)
		if err != nil {
			return nil, err
		}
		res = append(res, a)
	}
	return res, nil
}

func loadTorrent(torrentFilePath string) (*torrent.TorrentSpec, error) {
	mi, err := metainfo.LoadFromFile(torrentFilePath)
	if err != nil {
		return nil, fmt.Errorf("LoadFromFile: %w, file=%s", err, torrentFilePath)
	}
	mi.AnnounceList = Trackers
	return torrent.TorrentSpecFromMetaInfoErr(mi)
}
func saveTorrent(torrentFilePath string, info *metainfo.MetaInfo) error {
	f, err := os.Create(torrentFilePath)
	if err != nil {
		return err
	}
	defer f.Close()
	if err = info.Write(f); err != nil {
		return err
	}
	if err = f.Sync(); err != nil {
		return err
	}
	return nil
}

// addTorrentFile - adding .torrent file to torrentClient (and checking their hashes), if .torrent file
// added first time - pieces verification process will start (disk IO heavy) - Progress
// kept in `piece completion storage` (surviving reboot). Once it done - no disk IO needed again.
// Don't need call torrent.VerifyData manually
func addTorrentFile(ts *torrent.TorrentSpec, torrentClient *torrent.Client) (*torrent.Torrent, error) {
	if _, ok := torrentClient.Torrent(ts.InfoHash); !ok { // can set ChunkSize only for new torrents
		ts.ChunkSize = downloadercfg.DefaultNetworkChunkSize
	} else {
		ts.ChunkSize = 0
	}

	ts.DisallowDataDownload = true
	t, _, err := torrentClient.AddTorrentSpec(ts)
	if err != nil {
		return nil, fmt.Errorf("addTorrentFile %s: %w", ts.DisplayName, err)
	}

	t.DisallowDataDownload()
	t.AllowDataUpload()
	return t, nil
}

func savePeerID(db kv.RwDB, peerID torrent.PeerID) error {
	return db.Update(context.Background(), func(tx kv.RwTx) error {
		return tx.Put(kv.BittorrentInfo, []byte(kv.BittorrentPeerID), peerID[:])
	})
}

func readPeerID(db kv.RoDB) (peerID []byte, err error) {
	if err = db.View(context.Background(), func(tx kv.Tx) error {
		peerIDFromDB, err := tx.GetOne(kv.BittorrentInfo, []byte(kv.BittorrentPeerID))
		if err != nil {
			return fmt.Errorf("get peer id: %w", err)
		}
		peerID = common2.Copy(peerIDFromDB)
		return nil
	}); err != nil {
		return nil, err
	}
	return peerID, nil
}

// Deprecated: use `filepath.IsLocal` after drop go1.19 support
func IsLocal(path string) bool {
	return isLocal(path)
}<|MERGE_RESOLUTION|>--- conflicted
+++ resolved
@@ -90,21 +90,6 @@
 
 var historyFileRegex = regexp.MustCompile("^([[:lower:]]+).([0-9]+)-([0-9]+).(.*)$")
 
-<<<<<<< HEAD
-=======
-func seedableHistorySnapshots(dir string) ([]string, error) {
-	l, err := seedableSnapshotsBySubDir(dir, "history")
-	if err != nil {
-		return nil, err
-	}
-	l2, err := seedableSnapshotsBySubDir(dir, "warm")
-	if err != nil {
-		return nil, err
-	}
-	return append(l, l2...), nil
-}
-
->>>>>>> dbdb486d
 func seedableSnapshotsBySubDir(dir, subDir string) ([]string, error) {
 	historyDir := filepath.Join(dir, subDir)
 	dir2.MustExist(historyDir)
@@ -272,27 +257,8 @@
 	return CreateTorrentFromMetaInfo(root, info, mi)
 }
 
-<<<<<<< HEAD
-func AddTorrentFiles(dirs datadir.Dirs, torrentClient *torrent.Client) error {
-	files, err := AllTorrentSpecs(dirs)
-	if err != nil {
-		return err
-	}
-	for _, ts := range files {
-		_, err := addTorrentFile(ts, torrentClient)
-		if err != nil {
-			return err
-		}
-	}
-	return nil
-}
-
 func AllTorrentPaths(dirs datadir.Dirs) ([]string, error) {
 	files, err := dir2.ListFiles(dirs.Snap, ".torrent")
-=======
-func allTorrentFiles(snapDir string) (res []*torrent.TorrentSpec, err error) {
-	res, err = torrentInDir(snapDir)
->>>>>>> dbdb486d
 	if err != nil {
 		return nil, err
 	}
