--- conflicted
+++ resolved
@@ -44,7 +44,6 @@
 	torrentFiles *TorrentFiles
 }
 
-<<<<<<< HEAD
 func NewWebSeeds(seeds []*url.URL, verbosity log.Lvl, logger log.Logger) *WebSeeds {
 	return &WebSeeds{
 		seeds:     seeds,
@@ -290,10 +289,6 @@
 		return
 	}
 	listsOfFiles := d.constructListsOfFiles(ctx, d.seeds, files)
-=======
-func (d *WebSeeds) Discover(ctx context.Context, urls []*url.URL, files []string, rootDir string) {
-	listsOfFiles := d.constructListsOfFiles(ctx, urls, files)
->>>>>>> 0904daa5
 	torrentMap := d.makeTorrentUrls(listsOfFiles)
 	webSeedMap := d.downloadTorrentFilesFromProviders(ctx, rootDir, torrentMap)
 	d.makeWebSeedUrls(listsOfFiles, webSeedMap)
