/*
   Copyright 2021 Erigon contributors

   Licensed under the Apache License, Version 2.0 (the "License");
   you may not use this file except in compliance with the License.
   You may obtain a copy of the License at

       http://www.apache.org/licenses/LICENSE-2.0

   Unless required by applicable law or agreed to in writing, software
   distributed under the License is distributed on an "AS IS" BASIS,
   WITHOUT WARRANTIES OR CONDITIONS OF ANY KIND, either express or implied.
   See the License for the specific language governing permissions and
   limitations under the License.
*/

package downloader

import (
	"context"
	"errors"
	"fmt"
	"net/url"
	"os"
	"path/filepath"
	"runtime"
	"strings"
	"sync"
	"sync/atomic"
	"time"

	"github.com/anacrolix/torrent"
	"github.com/anacrolix/torrent/metainfo"
	"github.com/anacrolix/torrent/storage"
	"github.com/c2h5oh/datasize"
	"github.com/ledgerwatch/erigon-lib/common"
	"github.com/ledgerwatch/erigon-lib/common/datadir"
	"github.com/ledgerwatch/erigon-lib/common/dbg"
	"github.com/ledgerwatch/erigon-lib/common/dir"
	"github.com/ledgerwatch/erigon-lib/diagnostics"
	"github.com/ledgerwatch/erigon-lib/downloader/downloadercfg"
	"github.com/ledgerwatch/erigon-lib/downloader/snaptype"
	"github.com/ledgerwatch/erigon-lib/kv"
	"github.com/ledgerwatch/erigon-lib/kv/mdbx"
	"github.com/ledgerwatch/log/v3"
	"golang.org/x/exp/slices"
	"golang.org/x/sync/errgroup"
	"golang.org/x/sync/semaphore"
)

// Downloader - component which downloading historical files. Can use BitTorrent, or other protocols
type Downloader struct {
	db                kv.RwDB
	pieceCompletionDB storage.PieceCompletion
	torrentClient     *torrent.Client

	cfg *downloadercfg.Cfg

	statsLock *sync.RWMutex
	stats     AggStats

	folder storage.ClientImplCloser

	ctx          context.Context
	stopMainLoop context.CancelFunc
	wg           sync.WaitGroup

	webseeds  *WebSeeds
	logger    log.Logger
	verbosity log.Lvl
}

type AggStats struct {
	MetadataReady, FilesTotal int32
	PeersUnique               int32
	ConnectionsTotal          uint64

	Completed bool
	Progress  float32

	BytesCompleted, BytesTotal     uint64
	DroppedCompleted, DroppedTotal uint64

	BytesDownload, BytesUpload uint64
	UploadRate, DownloadRate   uint64
}

func New(ctx context.Context, cfg *downloadercfg.Cfg, dirs datadir.Dirs, logger log.Logger, verbosity log.Lvl, discover bool) (*Downloader, error) {
	db, c, m, torrentClient, err := openClient(ctx, cfg.Dirs.Downloader, cfg.Dirs.Snap, cfg.ClientConfig)
	if err != nil {
		return nil, fmt.Errorf("openClient: %w", err)
	}

	peerID, err := readPeerID(db)
	if err != nil {
		return nil, fmt.Errorf("get peer id: %w", err)
	}
	cfg.ClientConfig.PeerID = string(peerID)
	if len(peerID) == 0 {
		if err = savePeerID(db, torrentClient.PeerID()); err != nil {
			return nil, fmt.Errorf("save peer id: %w", err)
		}
	}

	d := &Downloader{
		cfg:               cfg,
		db:                db,
		pieceCompletionDB: c,
		folder:            m,
		torrentClient:     torrentClient,
		statsLock:         &sync.RWMutex{},
		webseeds:          &WebSeeds{logger: logger, verbosity: verbosity, downloadTorrentFile: cfg.DownloadTorrentFilesFromWebseed, torrentsWhitelist: cfg.ExpectedTorrentFilesHashes},
		logger:            logger,
		verbosity:         verbosity,
	}
	d.ctx, d.stopMainLoop = context.WithCancel(ctx)

	if err := d.BuildTorrentFilesIfNeed(d.ctx); err != nil {
		return nil, err
	}
	if err := d.addTorrentFilesFromDisk(false); err != nil {
		return nil, err
	}

	// CornerCase: no peers -> no anoncments to trackers -> no magnetlink resolution (but magnetlink has filename)
	// means we can start adding weebseeds without waiting for `<-t.GotInfo()`
	d.wg.Add(1)

	go func() {
		defer d.wg.Done()
		if !discover {
			return
		}
		d.webseeds.Discover(d.ctx, d.cfg.WebSeedS3Tokens, d.cfg.WebSeedUrls, d.cfg.WebSeedFiles, d.cfg.Dirs.Snap)
		// webseeds.Discover may create new .torrent files on disk
		if err := d.addTorrentFilesFromDisk(true); err != nil && !errors.Is(err, context.Canceled) {
			d.logger.Warn("[snapshots] addTorrentFilesFromDisk", "err", err)
		}
	}()
	return d, nil
}

const prohibitNewDownloadsFileName = "prohibit_new_downloads.lock"

// Erigon "download once" - means restart/upgrade/downgrade will not download files (and will be fast)
// After "download once" - Erigon will produce and seed new files
// Downloader will able: seed new files (already existing on FS), download uncomplete parts of existing files (if Verify found some bad parts)
func (d *Downloader) prohibitNewDownloads() error {
	fPath := filepath.Join(d.SnapDir(), prohibitNewDownloadsFileName)
	f, err := os.Create(fPath)
	if err != nil {
		return err
	}
	defer f.Close()
	if err := f.Sync(); err != nil {
		return err
	}
	return nil
}
func (d *Downloader) newDownloadsAreProhibited() bool {
	return dir.FileExist(filepath.Join(d.SnapDir(), prohibitNewDownloadsFileName))
}

func (d *Downloader) MainLoopInBackground(silent bool) {
	d.wg.Add(1)
	go func() {
		defer d.wg.Done()
		if err := d.mainLoop(silent); err != nil {
			if !errors.Is(err, context.Canceled) {
				d.logger.Warn("[snapshots]", "err", err)
			}
		}
	}()
}

func (d *Downloader) mainLoop(silent bool) error {
	var sem = semaphore.NewWeighted(int64(d.cfg.DownloadSlots))

	d.wg.Add(1)
	go func() {
		defer d.wg.Done()

		// Torrents that are already taken care of
		//// First loop drops torrents that were downloaded or are already complete
		//// This improves efficiency of download by reducing number of active torrent (empirical observation)
		//for torrents := d.torrentClient.Torrents(); len(torrents) > 0; torrents = d.torrentClient.Torrents() {
		//	select {
		//	case <-d.ctx.Done():
		//		return
		//	default:
		//	}
		//	for _, t := range torrents {
		//		if _, already := torrentMap[t.InfoHash()]; already {
		//			continue
		//		}
		//		select {
		//		case <-d.ctx.Done():
		//			return
		//		case <-t.GotInfo():
		//		}
		//		if t.Complete.Bool() {
		//			atomic.AddUint64(&d.stats.DroppedCompleted, uint64(t.BytesCompleted()))
		//			atomic.AddUint64(&d.stats.DroppedTotal, uint64(t.Length()))
		//			t.Drop()
		//			torrentMap[t.InfoHash()] = struct{}{}
		//			continue
		//		}
		//		if err := sem.Acquire(d.ctx, 1); err != nil {
		//			return
		//		}
		//		t.AllowDataDownload()
		//		t.DownloadAll()
		//		torrentMap[t.InfoHash()] = struct{}{}
		//		d.wg.Add(1)
		//		go func(t *torrent.Torrent) {
		//			defer d.wg.Done()
		//			defer sem.Release(1)
		//			select {
		//			case <-d.ctx.Done():
		//				return
		//			case <-t.Complete.On():
		//			}
		//			atomic.AddUint64(&d.stats.DroppedCompleted, uint64(t.BytesCompleted()))
		//			atomic.AddUint64(&d.stats.DroppedTotal, uint64(t.Length()))
		//			t.Drop()
		//		}(t)
		//	}
		//}
		//atomic.StoreUint64(&d.stats.DroppedCompleted, 0)
		//atomic.StoreUint64(&d.stats.DroppedTotal, 0)
		//d.addTorrentFilesFromDisk(false)
		for {
			torrents := d.torrentClient.Torrents()
			select {
			case <-d.ctx.Done():
				return
			default:
			}
			for _, t := range torrents {
				if t.Complete.Bool() {
					continue
				}
				if err := sem.Acquire(d.ctx, 1); err != nil {
					return
				}
				t.AllowDataDownload()
				select {
				case <-d.ctx.Done():
					return
				case <-t.GotInfo():
				}
				t.DownloadAll()
				d.wg.Add(1)
				go func(t *torrent.Torrent) {
					defer d.wg.Done()
					defer sem.Release(1)
					select {
					case <-d.ctx.Done():
						return
					case <-t.Complete.On():
					}
				}(t)
			}

			select {
			case <-d.ctx.Done():
				return
			case <-time.After(10 * time.Second):
			}
		}
	}()

	logEvery := time.NewTicker(20 * time.Second)
	defer logEvery.Stop()

	statInterval := 20 * time.Second
	statEvery := time.NewTicker(statInterval)
	defer statEvery.Stop()

	var m runtime.MemStats
	justCompleted := true
	for {
		select {
		case <-d.ctx.Done():
			return d.ctx.Err()
		case <-statEvery.C:
			d.ReCalcStats(statInterval)

		case <-logEvery.C:
			if silent {
				continue
			}

			stats := d.Stats()

			dbg.ReadMemStats(&m)
			if stats.Completed {
				if justCompleted {
					justCompleted = false
					// force fsync of db. to not loose results of downloading on power-off
					_ = d.db.Update(d.ctx, func(tx kv.RwTx) error { return nil })
				}

				d.logger.Info("[snapshots] Seeding",
					"up", common.ByteCount(stats.UploadRate)+"/s",
					"peers", stats.PeersUnique,
					"conns", stats.ConnectionsTotal,
					"files", stats.FilesTotal,
					"alloc", common.ByteCount(m.Alloc), "sys", common.ByteCount(m.Sys),
				)
				continue
			}

			d.logger.Info("[snapshots] Downloading",
				"progress", fmt.Sprintf("%.2f%% %s/%s", stats.Progress, common.ByteCount(stats.BytesCompleted), common.ByteCount(stats.BytesTotal)),
				"download", common.ByteCount(stats.DownloadRate)+"/s",
				"upload", common.ByteCount(stats.UploadRate)+"/s",
				"peers", stats.PeersUnique,
				"conns", stats.ConnectionsTotal,
				"files", stats.FilesTotal,
				"alloc", common.ByteCount(m.Alloc), "sys", common.ByteCount(m.Sys),
			)

			if stats.PeersUnique == 0 {
				ips := d.TorrentClient().BadPeerIPs()
				if len(ips) > 0 {
					d.logger.Info("[snapshots] Stats", "banned", ips)
				}
			}
		}
	}
}

func (d *Downloader) SnapDir() string { return d.cfg.Dirs.Snap }

func (d *Downloader) ReCalcStats(interval time.Duration) {
	//Call this methods outside of `statsLock` critical section, because they have own locks with contention
	torrents := d.torrentClient.Torrents()
	connStats := d.torrentClient.ConnStats()
	peers := make(map[torrent.PeerID]struct{}, 16)

	d.statsLock.Lock()
	defer d.statsLock.Unlock()
	prevStats, stats := d.stats, d.stats

	stats.Completed = true
	stats.BytesDownload = uint64(connStats.BytesReadUsefulIntendedData.Int64())
	stats.BytesUpload = uint64(connStats.BytesWrittenData.Int64())

	stats.BytesTotal, stats.BytesCompleted, stats.ConnectionsTotal, stats.MetadataReady = atomic.LoadUint64(&stats.DroppedTotal), atomic.LoadUint64(&stats.DroppedCompleted), 0, 0

	var zeroProgress []string
	var noMetadata []string

	for _, t := range torrents {
		select {
		case <-t.GotInfo():
			stats.MetadataReady++
			peersOfThisFile := t.PeerConns()
			weebseedPeersOfThisFile := t.WebseedPeerConns()
			for _, peer := range peersOfThisFile {
				stats.ConnectionsTotal++
				peers[peer.PeerID] = struct{}{}
			}
			stats.BytesCompleted += uint64(t.BytesCompleted())
			stats.BytesTotal += uint64(t.Length())

			progress := float32(float64(100) * (float64(t.BytesCompleted()) / float64(t.Length())))
			if progress == 0 {
				zeroProgress = append(zeroProgress, t.Name())
			}

			d.logger.Log(d.verbosity, "[snapshots] progress", "file", t.Name(), "progress", fmt.Sprintf("%.2f%%", progress), "peers", len(peersOfThisFile), "webseeds", len(weebseedPeersOfThisFile))
			isDiagEnabled := diagnostics.TypeOf(diagnostics.SegmentDownloadStatistics{}).Enabled()
<<<<<<< HEAD
			if d.verbosity < log.LvlInfo || isDiagEnabled {
				webseedRates, websRates := getWebseedsRatesForlogs(weebseedPeersOfThisFile)
				rates, peersRates := getPeersRatesForlogs(peersOfThisFile)
=======
			if d.verbosity >= log.LvlInfo || isDiagEnabled {

>>>>>>> 58dabdc6
				// more detailed statistic: download rate of each peer (for each file)
				if !t.Complete.Bool() && progress != 0 {
					d.logger.Info(fmt.Sprintf("[snapshots] webseed peers file=%s", t.Name()), webseedRates...)
					d.logger.Info(fmt.Sprintf("[snapshots] bittorrent peers file=%s", t.Name()), rates...)
				}

				if isDiagEnabled {
					diagnostics.Send(diagnostics.SegmentDownloadStatistics{
						Name:            t.Name(),
						TotalBytes:      uint64(t.Length()),
						DownloadedBytes: uint64(t.BytesCompleted()),
						WebseedsCount:   len(weebseedPeersOfThisFile),
						PeersCount:      len(peersOfThisFile),
						WebseedsRate:    websRates,
						PeersRate:       peersRates,
					})
				}
			}

		default:
			noMetadata = append(noMetadata, t.Name())
		}

		stats.Completed = stats.Completed && t.Complete.Bool()
	}

	if len(noMetadata) > 0 {
		amount := len(noMetadata)
		if len(noMetadata) > 5 {
			noMetadata = append(noMetadata[:5], "...")
		}
		d.logger.Log(d.verbosity, "[snapshots] no metadata yet", "files", amount, "list", strings.Join(noMetadata, ","))
	}
	if len(zeroProgress) > 0 {
		amount := len(zeroProgress)
		if len(zeroProgress) > 5 {
			zeroProgress = append(zeroProgress[:5], "...")
		}
		d.logger.Log(d.verbosity, "[snapshots] no progress yet", "files", amount, "list", strings.Join(zeroProgress, ","))
	}

	stats.DownloadRate = (stats.BytesDownload - prevStats.BytesDownload) / uint64(interval.Seconds())
	stats.UploadRate = (stats.BytesUpload - prevStats.BytesUpload) / uint64(interval.Seconds())

	if stats.BytesTotal == 0 {
		stats.Progress = 0
	} else {
		stats.Progress = float32(float64(100) * (float64(stats.BytesCompleted) / float64(stats.BytesTotal)))
		if int(stats.Progress) == 100 && !stats.Completed {
			stats.Progress = 99.99
		}
	}
	stats.PeersUnique = int32(len(peers))
	stats.FilesTotal = int32(len(torrents))

	d.stats = stats
}

func getWebseedsRatesForlogs(weebseedPeersOfThisFile []*torrent.Peer) ([]interface{}, uint64) {
	totalRate := uint64(0)
	averageRate := uint64(0)
	webseedRates := make([]interface{}, 0, len(weebseedPeersOfThisFile)*2)
	for _, peer := range weebseedPeersOfThisFile {
		urlS := strings.Trim(strings.TrimPrefix(peer.String(), "webseed peer for "), "\"")
		if urlObj, err := url.Parse(urlS); err == nil {
			if shortUrl, err := url.JoinPath(urlObj.Host, urlObj.Path); err == nil {
				rate := uint64(peer.DownloadRate())
				totalRate += rate
				webseedRates = append(webseedRates, shortUrl, fmt.Sprintf("%s/s", common.ByteCount(rate)))
			}
		}
	}

	lenght := uint64(len(weebseedPeersOfThisFile))
	if lenght > 0 {
		averageRate = totalRate / lenght
	}

	return webseedRates, averageRate
}

func getPeersRatesForlogs(peersOfThisFile []*torrent.PeerConn) ([]interface{}, uint64) {
	totalRate := uint64(0)
	averageRate := uint64(0)
	rates := make([]interface{}, 0, len(peersOfThisFile)*2)

	for _, peer := range peersOfThisFile {
		dr := uint64(peer.DownloadRate())
		rates = append(rates, peer.PeerClientName.Load(), fmt.Sprintf("%s/s", common.ByteCount(dr)))
		totalRate += dr
	}

	lenght := uint64(len(peersOfThisFile))
	if lenght > 0 {
		averageRate = totalRate / uint64(len(peersOfThisFile))
	}

	return rates, averageRate
}

func VerifyFile(ctx context.Context, t *torrent.Torrent, completePieces *atomic.Uint64) error {
	select {
	case <-ctx.Done():
		return ctx.Err()
	case <-t.GotInfo():
	}

	g := &errgroup.Group{}
	for i := 0; i < t.NumPieces(); i++ {
		i := i
		g.Go(func() error {
			select {
			case <-ctx.Done():
				return ctx.Err()
			default:
			}

			t.Piece(i).VerifyData()
			completePieces.Add(1)
			return nil
		})
		//<-t.Complete.On()
	}
	return g.Wait()
}

func (d *Downloader) VerifyData(ctx context.Context, onlyFiles []string) error {
	total := 0
	_torrents := d.torrentClient.Torrents()
	torrents := make([]*torrent.Torrent, 0, len(_torrents))
	for _, t := range torrents {
		select {
		case <-t.GotInfo():
			if len(onlyFiles) > 0 && !slices.Contains(onlyFiles, t.Name()) {
				continue
			}
			torrents = append(torrents, t)
			total += t.NumPieces()
		case <-ctx.Done():
			return ctx.Err()
		}
	}

	completedPieces := &atomic.Uint64{}

	{
		d.logger.Info("[snapshots] Verify start")
		defer d.logger.Info("[snapshots] Verify done")
		logEvery := time.NewTicker(20 * time.Second)
		defer logEvery.Stop()
		d.wg.Add(1)
		go func() {
			defer d.wg.Done()
			for {
				select {
				case <-ctx.Done():
					return
				case <-logEvery.C:
					d.logger.Info("[snapshots] Verify", "progress", fmt.Sprintf("%.2f%%", 100*float64(completedPieces.Load())/float64(total)))
				}
			}
		}()
	}

	g, ctx := errgroup.WithContext(ctx)
	// torrent lib internally limiting amount of hashers per file
	// set limit here just to make load predictable, not to control Disk/CPU consumption
	g.SetLimit(runtime.GOMAXPROCS(-1) * 4)

	for _, t := range torrents {
		t := t
		g.Go(func() error {
			return VerifyFile(ctx, t, completedPieces)
		})
	}

	if err := g.Wait(); err != nil {
		return err
	}
	// force fsync of db. to not loose results of validation on power-off
	return d.db.Update(context.Background(), func(tx kv.RwTx) error { return nil })
}

// AddNewSeedableFile decides what we do depending on wether we have the .seg file or the .torrent file
// have .torrent no .seg => get .seg file from .torrent
// have .seg no .torrent => get .torrent from .seg
func (d *Downloader) AddNewSeedableFile(ctx context.Context, name string) error {
	ff, ok := snaptype.ParseFileName("", name)
	if ok {
		if !ff.Seedable() {
			return nil
		}
	} else {
		if !e3seedable(name) {
			return nil
		}
	}

	// if we don't have the torrent file we build it if we have the .seg file
	torrentFilePath, err := BuildTorrentIfNeed(ctx, name, d.SnapDir())
	if err != nil {
		return fmt.Errorf("AddNewSeedableFile: %w", err)
	}
	ts, err := loadTorrent(torrentFilePath)
	if err != nil {
		return fmt.Errorf("AddNewSeedableFile: %w", err)
	}
	err = addTorrentFile(ctx, ts, d.torrentClient, d.webseeds)
	if err != nil {
		return fmt.Errorf("addTorrentFile: %w", err)
	}
	return nil
}

func (d *Downloader) alreadyHaveThisName(name string) bool {
	for _, t := range d.torrentClient.Torrents() {
		select {
		case <-t.GotInfo():
			if t.Name() == name {
				return true
			}
		default:
		}
	}
	return false
}

func (d *Downloader) AddMagnetLink(ctx context.Context, infoHash metainfo.Hash, name string) error {
	// Paranoic Mode on: if same file changed infoHash - skip it
	// Example:
	//  - Erigon generated file X with hash H1. User upgraded Erigon. New version has preverified file X with hash H2. Must ignore H2 (don't send to Downloader)
	if d.alreadyHaveThisName(name) {
		return nil
	}
	if d.newDownloadsAreProhibited() {
		return nil
	}

	mi := &metainfo.MetaInfo{AnnounceList: Trackers}
	magnet := mi.Magnet(&infoHash, &metainfo.Info{Name: name})
	spec, err := torrent.TorrentSpecFromMagnetUri(magnet.String())
	if err != nil {
		return err
	}
	spec.DisallowDataDownload = true
	t, _, err := d.torrentClient.AddTorrentSpec(spec)
	if err != nil {
		return err
	}
	d.wg.Add(1)
	go func(t *torrent.Torrent) {
		defer d.wg.Done()
		select {
		case <-ctx.Done():
			return
		case <-t.GotInfo():
		}

		mi := t.Metainfo()
		if err := CreateTorrentFileIfNotExists(d.SnapDir(), t.Info(), &mi); err != nil {
			d.logger.Warn("[snapshots] create torrent file", "err", err)
			return
		}
		urls, ok := d.webseeds.ByFileName(t.Name())
		if ok {
			t.AddWebSeeds(urls)
		}
	}(t)
	//log.Debug("[downloader] downloaded both seg and torrent files", "hash", infoHash)
	return nil
}

func seedableFiles(dirs datadir.Dirs) ([]string, error) {
	files, err := seedableSegmentFiles(dirs.Snap)
	if err != nil {
		return nil, fmt.Errorf("seedableSegmentFiles: %w", err)
	}
	l, err := seedableSnapshotsBySubDir(dirs.Snap, "history")
	if err != nil {
		return nil, err
	}
	l2, err := seedableSnapshotsBySubDir(dirs.Snap, "warm")
	if err != nil {
		return nil, err
	}
	files = append(append(files, l...), l2...)
	return files, nil
}
func (d *Downloader) addTorrentFilesFromDisk(quiet bool) error {
	logEvery := time.NewTicker(20 * time.Second)
	defer logEvery.Stop()

	files, err := AllTorrentSpecs(d.cfg.Dirs)
	if err != nil {
		return err
	}
	for i, ts := range files {
		err := addTorrentFile(d.ctx, ts, d.torrentClient, d.webseeds)
		if err != nil {
			return err
		}
		select {
		case <-logEvery.C:
			if !quiet {
				log.Info("[snapshots] Adding .torrent files", "progress", fmt.Sprintf("%d/%d", i, len(files)))
			}
		default:
		}
	}
	return nil
}
func (d *Downloader) BuildTorrentFilesIfNeed(ctx context.Context) error {
	return BuildTorrentFilesIfNeed(ctx, d.cfg.Dirs)
}
func (d *Downloader) Stats() AggStats {
	d.statsLock.RLock()
	defer d.statsLock.RUnlock()
	return d.stats
}

func (d *Downloader) Close() {
	d.stopMainLoop()
	d.wg.Wait()
	d.torrentClient.Close()
	if err := d.folder.Close(); err != nil {
		d.logger.Warn("[snapshots] folder.close", "err", err)
	}
	if err := d.pieceCompletionDB.Close(); err != nil {
		d.logger.Warn("[snapshots] pieceCompletionDB.close", "err", err)
	}
	d.db.Close()
}

func (d *Downloader) PeerID() []byte {
	peerID := d.torrentClient.PeerID()
	return peerID[:]
}

func (d *Downloader) StopSeeding(hash metainfo.Hash) error {
	t, ok := d.torrentClient.Torrent(hash)
	if !ok {
		return nil
	}
	ch := t.Closed()
	t.Drop()
	<-ch
	return nil
}

func (d *Downloader) TorrentClient() *torrent.Client { return d.torrentClient }

func openClient(ctx context.Context, dbDir, snapDir string, cfg *torrent.ClientConfig) (db kv.RwDB, c storage.PieceCompletion, m storage.ClientImplCloser, torrentClient *torrent.Client, err error) {
	db, err = mdbx.NewMDBX(log.New()).
		Label(kv.DownloaderDB).
		WithTableCfg(func(defaultBuckets kv.TableCfg) kv.TableCfg { return kv.DownloaderTablesCfg }).
		GrowthStep(16 * datasize.MB).
		MapSize(16 * datasize.GB).
		PageSize(uint64(8 * datasize.KB)).
		Path(dbDir).
		Open(ctx)
	if err != nil {
		return nil, nil, nil, nil, fmt.Errorf("torrentcfg.openClient: %w", err)
	}
	c, err = NewMdbxPieceCompletion(db)
	if err != nil {
		return nil, nil, nil, nil, fmt.Errorf("torrentcfg.NewMdbxPieceCompletion: %w", err)
	}
	m = storage.NewMMapWithCompletion(snapDir, c)
	cfg.DefaultStorage = m

	torrentClient, err = torrent.NewClient(cfg)
	if err != nil {
		return nil, nil, nil, nil, fmt.Errorf("torrent.NewClient: %w", err)
	}

	return db, c, m, torrentClient, nil
}<|MERGE_RESOLUTION|>--- conflicted
+++ resolved
@@ -372,14 +372,9 @@
 
 			d.logger.Log(d.verbosity, "[snapshots] progress", "file", t.Name(), "progress", fmt.Sprintf("%.2f%%", progress), "peers", len(peersOfThisFile), "webseeds", len(weebseedPeersOfThisFile))
 			isDiagEnabled := diagnostics.TypeOf(diagnostics.SegmentDownloadStatistics{}).Enabled()
-<<<<<<< HEAD
-			if d.verbosity < log.LvlInfo || isDiagEnabled {
+			if d.verbosity >= log.LvlInfo || isDiagEnabled {
 				webseedRates, websRates := getWebseedsRatesForlogs(weebseedPeersOfThisFile)
 				rates, peersRates := getPeersRatesForlogs(peersOfThisFile)
-=======
-			if d.verbosity >= log.LvlInfo || isDiagEnabled {
-
->>>>>>> 58dabdc6
 				// more detailed statistic: download rate of each peer (for each file)
 				if !t.Complete.Bool() && progress != 0 {
 					d.logger.Info(fmt.Sprintf("[snapshots] webseed peers file=%s", t.Name()), webseedRates...)
