/*
   Copyright 2021 Erigon contributors

   Licensed under the Apache License, Version 2.0 (the "License");
   you may not use this file except in compliance with the License.
   You may obtain a copy of the License at

       http://www.apache.org/licenses/LICENSE-2.0

   Unless required by applicable law or agreed to in writing, software
   distributed under the License is distributed on an "AS IS" BASIS,
   WITHOUT WARRANTIES OR CONDITIONS OF ANY KIND, either express or implied.
   See the License for the specific language governing permissions and
   limitations under the License.
*/

package downloader

import (
	"context"
	"errors"
	"fmt"
	"net/url"
	"os"
	"path/filepath"
	"runtime"
	"strings"
	"sync"
	"sync/atomic"
	"time"

	"github.com/anacrolix/torrent"
	"github.com/anacrolix/torrent/metainfo"
	"github.com/anacrolix/torrent/storage"
	"github.com/c2h5oh/datasize"
	"github.com/ledgerwatch/log/v3"
	"golang.org/x/exp/slices"
	"golang.org/x/sync/errgroup"
	"golang.org/x/sync/semaphore"

	"github.com/ledgerwatch/erigon-lib/common"
	"github.com/ledgerwatch/erigon-lib/common/datadir"
	"github.com/ledgerwatch/erigon-lib/common/dbg"
	"github.com/ledgerwatch/erigon-lib/common/dir"
	"github.com/ledgerwatch/erigon-lib/diagnostics"
	"github.com/ledgerwatch/erigon-lib/downloader/downloadercfg"
	"github.com/ledgerwatch/erigon-lib/downloader/snaptype"
	"github.com/ledgerwatch/erigon-lib/kv"
	"github.com/ledgerwatch/erigon-lib/kv/mdbx"
)

// Downloader - component which downloading historical files. Can use BitTorrent, or other protocols
type Downloader struct {
	db                kv.RwDB
	pieceCompletionDB storage.PieceCompletion
	torrentClient     *torrent.Client

	cfg *downloadercfg.Cfg

	statsLock *sync.RWMutex
	stats     AggStats

	folder storage.ClientImplCloser

	ctx          context.Context
	stopMainLoop context.CancelFunc
	wg           sync.WaitGroup

	webseeds  *WebSeeds
	logger    log.Logger
	verbosity log.Lvl

	torrentFiles *TorrentFiles
}

type AggStats struct {
	MetadataReady, FilesTotal int32
	PeersUnique               int32
	ConnectionsTotal          uint64

	Completed bool
	Progress  float32

	BytesCompleted, BytesTotal     uint64
	DroppedCompleted, DroppedTotal uint64

	BytesDownload, BytesUpload uint64
	UploadRate, DownloadRate   uint64
}

func New(ctx context.Context, cfg *downloadercfg.Cfg, dirs datadir.Dirs, logger log.Logger, verbosity log.Lvl, discover bool) (*Downloader, error) {
	db, c, m, torrentClient, err := openClient(ctx, cfg.Dirs.Downloader, cfg.Dirs.Snap, cfg.ClientConfig)
	if err != nil {
		return nil, fmt.Errorf("openClient: %w", err)
	}

	peerID, err := readPeerID(db)
	if err != nil {
		return nil, fmt.Errorf("get peer id: %w", err)
	}
	cfg.ClientConfig.PeerID = string(peerID)
	if len(peerID) == 0 {
		if err = savePeerID(db, torrentClient.PeerID()); err != nil {
			return nil, fmt.Errorf("save peer id: %w", err)
		}
	}

	d := &Downloader{
		cfg:               cfg,
		db:                db,
		pieceCompletionDB: c,
		folder:            m,
		torrentClient:     torrentClient,
		statsLock:         &sync.RWMutex{},
		webseeds:          &WebSeeds{logger: logger, verbosity: verbosity, downloadTorrentFile: cfg.DownloadTorrentFilesFromWebseed, torrentsWhitelist: cfg.ExpectedTorrentFilesHashes},
		logger:            logger,
		verbosity:         verbosity,
		torrentFiles:      &TorrentFiles{dir: cfg.Dirs.Snap},
	}
	d.webseeds.torrentFiles = d.torrentFiles
	d.ctx, d.stopMainLoop = context.WithCancel(ctx)

	if cfg.AddTorrentsFromDisk {
		if err := d.BuildTorrentFilesIfNeed(d.ctx); err != nil {
			return nil, err
		}
		if err := d.addTorrentFilesFromDisk(false); err != nil {
			return nil, err
		}
	}

	// CornerCase: no peers -> no anoncments to trackers -> no magnetlink resolution (but magnetlink has filename)
	// means we can start adding weebseeds without waiting for `<-t.GotInfo()`
	d.wg.Add(1)

	go func() {
		defer d.wg.Done()
		if !discover {
			return
		}
		d.webseeds.Discover(d.ctx, d.cfg.WebSeedS3Tokens, d.cfg.WebSeedUrls, d.cfg.WebSeedFiles, d.cfg.Dirs.Snap)
		// webseeds.Discover may create new .torrent files on disk
		if err := d.addTorrentFilesFromDisk(true); err != nil && !errors.Is(err, context.Canceled) {
			d.logger.Warn("[snapshots] addTorrentFilesFromDisk", "err", err)
		}
	}()
	return d, nil
}

const ProhibitNewDownloadsFileName = "prohibit_new_downloads.lock"

// Erigon "download once" - means restart/upgrade/downgrade will not download files (and will be fast)
// After "download once" - Erigon will produce and seed new files
// Downloader will able: seed new files (already existing on FS), download uncomplete parts of existing files (if Verify found some bad parts)
func (d *Downloader) prohibitNewDownloads() error {
	fPath := filepath.Join(d.SnapDir(), ProhibitNewDownloadsFileName)
	f, err := os.Create(fPath)
	if err != nil {
		return err
	}
	defer f.Close()
	if err := f.Sync(); err != nil {
		return err
	}
	return nil
}
func (d *Downloader) newDownloadsAreProhibited() bool {
	return dir.FileExist(filepath.Join(d.SnapDir(), ProhibitNewDownloadsFileName))
}

func (d *Downloader) MainLoopInBackground(silent bool) {
	d.wg.Add(1)
	go func() {
		defer d.wg.Done()
		if err := d.mainLoop(silent); err != nil {
			if !errors.Is(err, context.Canceled) {
				d.logger.Warn("[snapshots]", "err", err)
			}
		}
	}()
}

func (d *Downloader) mainLoop(silent bool) error {
	var sem = semaphore.NewWeighted(int64(d.cfg.DownloadSlots))

	d.wg.Add(1)
	go func() {
		defer d.wg.Done()

		// Torrents that are already taken care of
		//// First loop drops torrents that were downloaded or are already complete
		//// This improves efficiency of download by reducing number of active torrent (empirical observation)
		//for torrents := d.torrentClient.Torrents(); len(torrents) > 0; torrents = d.torrentClient.Torrents() {
		//	select {
		//	case <-d.ctx.Done():
		//		return
		//	default:
		//	}
		//	for _, t := range torrents {
		//		if _, already := torrentMap[t.InfoHash()]; already {
		//			continue
		//		}
		//		select {
		//		case <-d.ctx.Done():
		//			return
		//		case <-t.GotInfo():
		//		}
		//		if t.Complete.Bool() {
		//			atomic.AddUint64(&d.stats.DroppedCompleted, uint64(t.BytesCompleted()))
		//			atomic.AddUint64(&d.stats.DroppedTotal, uint64(t.Length()))
		//			t.Drop()
		//			torrentMap[t.InfoHash()] = struct{}{}
		//			continue
		//		}
		//		if err := sem.Acquire(d.ctx, 1); err != nil {
		//			return
		//		}
		//		t.AllowDataDownload()
		//		t.DownloadAll()
		//		torrentMap[t.InfoHash()] = struct{}{}
		//		d.wg.Add(1)
		//		go func(t *torrent.Torrent) {
		//			defer d.wg.Done()
		//			defer sem.Release(1)
		//			select {
		//			case <-d.ctx.Done():
		//				return
		//			case <-t.Complete.On():
		//			}
		//			atomic.AddUint64(&d.stats.DroppedCompleted, uint64(t.BytesCompleted()))
		//			atomic.AddUint64(&d.stats.DroppedTotal, uint64(t.Length()))
		//			t.Drop()
		//		}(t)
		//	}
		//}
		//atomic.StoreUint64(&d.stats.DroppedCompleted, 0)
		//atomic.StoreUint64(&d.stats.DroppedTotal, 0)
		//d.addTorrentFilesFromDisk(false)
		for {
			torrents := d.torrentClient.Torrents()
			select {
			case <-d.ctx.Done():
				return
			default:
			}
			for _, t := range torrents {
				if t.Complete.Bool() {
					continue
				}
				if err := sem.Acquire(d.ctx, 1); err != nil {
					return
				}
				t.AllowDataDownload()
				select {
				case <-d.ctx.Done():
					return
				case <-t.GotInfo():
				}
				t.DownloadAll()
				d.wg.Add(1)
				go func(t *torrent.Torrent) {
					defer d.wg.Done()
					defer sem.Release(1)
					select {
					case <-d.ctx.Done():
						return
					case <-t.Complete.On():
					}
				}(t)
			}

			select {
			case <-d.ctx.Done():
				return
			case <-time.After(10 * time.Second):
			}
		}
	}()

	logEvery := time.NewTicker(20 * time.Second)
	defer logEvery.Stop()

	statInterval := 20 * time.Second
	statEvery := time.NewTicker(statInterval)
	defer statEvery.Stop()

	var m runtime.MemStats
	justCompleted := true
	for {
		select {
		case <-d.ctx.Done():
			return d.ctx.Err()
		case <-statEvery.C:
			d.ReCalcStats(statInterval)

		case <-logEvery.C:
			if silent {
				continue
			}

			stats := d.Stats()

			dbg.ReadMemStats(&m)
			if stats.Completed {
				if justCompleted {
					justCompleted = false
					// force fsync of db. to not loose results of downloading on power-off
					_ = d.db.Update(d.ctx, func(tx kv.RwTx) error { return nil })
				}

				d.logger.Info("[snapshots] Seeding",
					"up", common.ByteCount(stats.UploadRate)+"/s",
					"peers", stats.PeersUnique,
					"conns", stats.ConnectionsTotal,
					"files", stats.FilesTotal,
					"alloc", common.ByteCount(m.Alloc), "sys", common.ByteCount(m.Sys),
				)
				continue
			}

			d.logger.Info("[snapshots] Downloading",
				"progress", fmt.Sprintf("%.2f%% %s/%s", stats.Progress, common.ByteCount(stats.BytesCompleted), common.ByteCount(stats.BytesTotal)),
				"download", common.ByteCount(stats.DownloadRate)+"/s",
				"upload", common.ByteCount(stats.UploadRate)+"/s",
				"peers", stats.PeersUnique,
				"conns", stats.ConnectionsTotal,
				"files", stats.FilesTotal,
				"alloc", common.ByteCount(m.Alloc), "sys", common.ByteCount(m.Sys),
			)

			if stats.PeersUnique == 0 {
				ips := d.TorrentClient().BadPeerIPs()
				if len(ips) > 0 {
					d.logger.Info("[snapshots] Stats", "banned", ips)
				}
			}
		}
	}
}

func (d *Downloader) SnapDir() string { return d.cfg.Dirs.Snap }

func (d *Downloader) ReCalcStats(interval time.Duration) {
	d.statsLock.Lock()
	defer d.statsLock.Unlock()
	//Call this methods outside of `statsLock` critical section, because they have own locks with contention
	torrents := d.torrentClient.Torrents()
	connStats := d.torrentClient.ConnStats()
	peers := make(map[torrent.PeerID]struct{}, 16)

	prevStats, stats := d.stats, d.stats

	stats.Completed = true
	stats.BytesDownload = uint64(connStats.BytesReadUsefulIntendedData.Int64())
	stats.BytesUpload = uint64(connStats.BytesWrittenData.Int64())

	stats.BytesTotal, stats.BytesCompleted, stats.ConnectionsTotal, stats.MetadataReady = atomic.LoadUint64(&stats.DroppedTotal), atomic.LoadUint64(&stats.DroppedCompleted), 0, 0

	var zeroProgress []string
	var noMetadata []string

	for _, t := range torrents {
		select {
		case <-t.GotInfo():
			stats.MetadataReady++

			// call methods once - to reduce internal mutex contention
			peersOfThisFile := t.PeerConns()
			weebseedPeersOfThisFile := t.WebseedPeerConns()
			bytesCompleted := t.BytesCompleted()
			tLen := t.Length()
			torrentName := t.Name()

			for _, peer := range peersOfThisFile {
				stats.ConnectionsTotal++
				peers[peer.PeerID] = struct{}{}
			}
			stats.BytesCompleted += uint64(bytesCompleted)
			stats.BytesTotal += uint64(tLen)

			progress := float32(float64(100) * (float64(bytesCompleted) / float64(tLen)))
			if progress == 0 {
				zeroProgress = append(zeroProgress, torrentName)
			}

			webseedRates, websRates := getWebseedsRatesForlogs(weebseedPeersOfThisFile, torrentName)
			rates, peersRates := getPeersRatesForlogs(peersOfThisFile, torrentName)
			// more detailed statistic: download rate of each peer (for each file)
			if !t.Complete.Bool() && progress != 0 {
				d.logger.Log(d.verbosity, "[snapshots] progress", "file", torrentName, "progress", fmt.Sprintf("%.2f%%", progress), "peers", len(peersOfThisFile), "webseeds", len(weebseedPeersOfThisFile))
				d.logger.Log(d.verbosity, "[snapshots] webseed peers", webseedRates...)
				d.logger.Log(d.verbosity, "[snapshots] bittorrent peers", rates...)
			}

			isDiagEnabled := diagnostics.TypeOf(diagnostics.SegmentDownloadStatistics{}).Enabled()
			if isDiagEnabled {
				diagnostics.Send(diagnostics.SegmentDownloadStatistics{
					Name:            torrentName,
					TotalBytes:      uint64(tLen),
					DownloadedBytes: uint64(bytesCompleted),
					WebseedsCount:   len(weebseedPeersOfThisFile),
					PeersCount:      len(peersOfThisFile),
					WebseedsRate:    websRates,
					PeersRate:       peersRates,
				})
			}

		default:
			noMetadata = append(noMetadata, t.Name())
		}

		stats.Completed = stats.Completed && t.Complete.Bool()
	}

	if len(noMetadata) > 0 {
		amount := len(noMetadata)
		if len(noMetadata) > 5 {
			noMetadata = append(noMetadata[:5], "...")
		}
		d.logger.Log(d.verbosity, "[snapshots] no metadata yet", "files", amount, "list", strings.Join(noMetadata, ","))
	}
	if len(zeroProgress) > 0 {
		amount := len(zeroProgress)
		if len(zeroProgress) > 5 {
			zeroProgress = append(zeroProgress[:5], "...")
		}
		d.logger.Log(d.verbosity, "[snapshots] no progress yet", "files", amount, "list", strings.Join(zeroProgress, ","))
	}

	stats.DownloadRate = (stats.BytesDownload - prevStats.BytesDownload) / uint64(interval.Seconds())
	stats.UploadRate = (stats.BytesUpload - prevStats.BytesUpload) / uint64(interval.Seconds())

	if stats.BytesTotal == 0 {
		stats.Progress = 0
	} else {
		stats.Progress = float32(float64(100) * (float64(stats.BytesCompleted) / float64(stats.BytesTotal)))
		if int(stats.Progress) == 100 && !stats.Completed {
			stats.Progress = 99.99
		}
	}
	stats.PeersUnique = int32(len(peers))
	stats.FilesTotal = int32(len(torrents))

	d.stats = stats
}

func getWebseedsRatesForlogs(weebseedPeersOfThisFile []*torrent.Peer, fName string) ([]interface{}, uint64) {
	totalRate := uint64(0)
	averageRate := uint64(0)
	webseedRates := make([]interface{}, 0, len(weebseedPeersOfThisFile)*2)
	webseedRates = append(webseedRates, "file", fName)
	for _, peer := range weebseedPeersOfThisFile {
		urlS := strings.Trim(strings.TrimPrefix(peer.String(), "webseed peer for "), "\"")
		if urlObj, err := url.Parse(urlS); err == nil {
			if shortUrl, err := url.JoinPath(urlObj.Host, urlObj.Path); err == nil {
				rate := uint64(peer.DownloadRate())
				totalRate += rate
				webseedRates = append(webseedRates, shortUrl, fmt.Sprintf("%s/s", common.ByteCount(rate)))
			}
		}
	}

	lenght := uint64(len(weebseedPeersOfThisFile))
	if lenght > 0 {
		averageRate = totalRate / lenght
	}

	return webseedRates, averageRate
}

func getPeersRatesForlogs(peersOfThisFile []*torrent.PeerConn, fName string) ([]interface{}, uint64) {
	totalRate := uint64(0)
	averageRate := uint64(0)
	rates := make([]interface{}, 0, len(peersOfThisFile)*2)
	rates = append(rates, "file", fName)

	for _, peer := range peersOfThisFile {
		dr := uint64(peer.DownloadRate())
		rates = append(rates, peer.PeerClientName.Load(), fmt.Sprintf("%s/s", common.ByteCount(dr)))
		totalRate += dr
	}

	lenght := uint64(len(peersOfThisFile))
	if lenght > 0 {
		averageRate = totalRate / uint64(len(peersOfThisFile))
	}

	return rates, averageRate
}

func (d *Downloader) VerifyData(ctx context.Context, whiteList []string, failFast bool) error {
	total := 0
	allTorrents := d.torrentClient.Torrents()
	toVerify := make([]*torrent.Torrent, 0, len(allTorrents))
	for _, t := range allTorrents {
		select {
		case <-t.GotInfo():
<<<<<<< HEAD
			fmt.Printf("[dbg] verify: %d\n", len(onlyFiles))
			if len(onlyFiles) > 0 && !slices.Contains(onlyFiles, t.Name()) {
				continue
			}
			torrents = append(torrents, t)
			total += t.NumPieces()
=======
>>>>>>> 2033de00
		case <-ctx.Done():
			return ctx.Err()
		}

		if len(whiteList) > 0 {
			name := t.Name()
			exactOrPartialMatch := slices.ContainsFunc(whiteList, func(s string) bool {
				return name == s || strings.HasSuffix(name, s) || strings.HasPrefix(name, s)
			})
			if !exactOrPartialMatch {
				continue
			}
		}
		toVerify = append(toVerify, t)
		total += t.NumPieces()
	}
	d.logger.Info("[snapshots] Verify start")
	defer d.logger.Info("[snapshots] Verify done", "files", len(toVerify), "whiteList", whiteList)

	completedPieces := &atomic.Uint64{}

	{
		logEvery := time.NewTicker(20 * time.Second)
		defer logEvery.Stop()
		d.wg.Add(1)
		go func() {
			defer d.wg.Done()
			for {
				select {
				case <-ctx.Done():
					return
				case <-logEvery.C:
					d.logger.Info("[snapshots] Verify", "progress", fmt.Sprintf("%.2f%%", 100*float64(completedPieces.Load())/float64(total)))
				}
			}
		}()
	}

	g, ctx := errgroup.WithContext(ctx)
	// torrent lib internally limiting amount of hashers per file
	// set limit here just to make load predictable, not to control Disk/CPU consumption
	g.SetLimit(runtime.GOMAXPROCS(-1) * 4)
	for _, t := range toVerify {
		t := t
		g.Go(func() error {
			if failFast {
				return VerifyFileFailFast(ctx, t, d.SnapDir(), completedPieces)
			}
			return ScheduleVerifyFile(ctx, t, completedPieces)
		})
	}

	if err := g.Wait(); err != nil {
		return err
	}
	// force fsync of db. to not loose results of validation on power-off
	return d.db.Update(context.Background(), func(tx kv.RwTx) error { return nil })
}

// AddNewSeedableFile decides what we do depending on wether we have the .seg file or the .torrent file
// have .torrent no .seg => get .seg file from .torrent
// have .seg no .torrent => get .torrent from .seg
func (d *Downloader) AddNewSeedableFile(ctx context.Context, name string) error {
	ff, ok := snaptype.ParseFileName("", name)
	if ok {
		if !ff.Seedable() {
			return nil
		}
	} else {
		if !e3seedable(name) {
			return nil
		}
	}

	// if we don't have the torrent file we build it if we have the .seg file
	err := BuildTorrentIfNeed(ctx, name, d.SnapDir(), d.torrentFiles)
	if err != nil {
		return fmt.Errorf("AddNewSeedableFile: %w", err)
	}
	ts, err := d.torrentFiles.LoadByName(name)
	if err != nil {
		return fmt.Errorf("AddNewSeedableFile: %w", err)
	}
	_, _, err = addTorrentFile(ctx, ts, d.torrentClient, d.webseeds)
	if err != nil {
		return fmt.Errorf("addTorrentFile: %w", err)
	}
	return nil
}

func (d *Downloader) alreadyHaveThisName(name string) bool {
	for _, t := range d.torrentClient.Torrents() {
		select {
		case <-t.GotInfo():
			if t.Name() == name {
				return true
			}
		default:
		}
	}
	return false
}

func (d *Downloader) AddMagnetLink(ctx context.Context, infoHash metainfo.Hash, name string) error {
	// Paranoic Mode on: if same file changed infoHash - skip it
	// Example:
	//  - Erigon generated file X with hash H1. User upgraded Erigon. New version has preverified file X with hash H2. Must ignore H2 (don't send to Downloader)
	if d.alreadyHaveThisName(name) || !IsSnapNameAllowed(name) {
		d.logger.Log(d.verbosity, "[snapshots] AddMagnetLink: skip alreadyHaveThisName", "name", name)
		return nil
	}
	if d.newDownloadsAreProhibited() {
		d.logger.Log(d.verbosity, "[snapshots] AddMagnetLink: skip newDownloadsAreProhibited", "name", name)
		return nil
	}

	mi := &metainfo.MetaInfo{AnnounceList: Trackers}
	magnet := mi.Magnet(&infoHash, &metainfo.Info{Name: name})
	spec, err := torrent.TorrentSpecFromMagnetUri(magnet.String())
	if err != nil {
		return err
	}
	t, ok, err := addTorrentFile(ctx, spec, d.torrentClient, d.webseeds)
	if err != nil {
		return err
	}
	if !ok {
		d.logger.Log(d.verbosity, "[snapshots] AddMagnetLink: skip already have", "name", name)
		return nil
	}
	d.logger.Log(d.verbosity, "[snapshots] AddMagnetLink", "name", name)

	d.wg.Add(1)
	go func(t *torrent.Torrent) {
		defer d.wg.Done()
		select {
		case <-ctx.Done():
			return
		case <-t.GotInfo():
		}

		mi := t.Metainfo()
		if err := CreateTorrentFileIfNotExists(d.SnapDir(), t.Info(), &mi, d.torrentFiles); err != nil {
			d.logger.Warn("[snapshots] create torrent file", "err", err)
			return
		}
		urls, ok := d.webseeds.ByFileName(t.Name())
		if ok {
			t.AddWebSeeds(urls)
		}
	}(t)
	//log.Debug("[downloader] downloaded both seg and torrent files", "hash", infoHash)
	return nil
}

func seedableFiles(dirs datadir.Dirs) ([]string, error) {
	files, err := seedableSegmentFiles(dirs.Snap)
	if err != nil {
		return nil, fmt.Errorf("seedableSegmentFiles: %w", err)
	}
	l1, err := seedableSnapshotsBySubDir(dirs.Snap, "idx")
	if err != nil {
		return nil, err
	}
	l2, err := seedableSnapshotsBySubDir(dirs.Snap, "history")
	if err != nil {
		return nil, err
	}
	l3, err := seedableSnapshotsBySubDir(dirs.Snap, "domain")
	if err != nil {
		return nil, err
	}
	files = append(append(append(files, l1...), l2...), l3...)
	return files, nil
}
func (d *Downloader) addTorrentFilesFromDisk(quiet bool) error {
	logEvery := time.NewTicker(20 * time.Second)
	defer logEvery.Stop()

	files, err := AllTorrentSpecs(d.cfg.Dirs, d.torrentFiles)
	if err != nil {
		return err
	}
	for i, ts := range files {
		_, _, err := addTorrentFile(d.ctx, ts, d.torrentClient, d.webseeds)
		if err != nil {
			return err
		}
		select {
		case <-logEvery.C:
			if !quiet {
				log.Info("[snapshots] Adding .torrent files", "progress", fmt.Sprintf("%d/%d", i, len(files)))
			}
		default:
		}
	}
	return nil
}
func (d *Downloader) BuildTorrentFilesIfNeed(ctx context.Context) error {
	return BuildTorrentFilesIfNeed(ctx, d.cfg.Dirs, d.torrentFiles)
}
func (d *Downloader) Stats() AggStats {
	d.statsLock.RLock()
	defer d.statsLock.RUnlock()
	return d.stats
}

func (d *Downloader) Close() {
	d.stopMainLoop()
	d.wg.Wait()
	d.torrentClient.Close()
	if err := d.folder.Close(); err != nil {
		d.logger.Warn("[snapshots] folder.close", "err", err)
	}
	if err := d.pieceCompletionDB.Close(); err != nil {
		d.logger.Warn("[snapshots] pieceCompletionDB.close", "err", err)
	}
	d.db.Close()
}

func (d *Downloader) PeerID() []byte {
	peerID := d.torrentClient.PeerID()
	return peerID[:]
}

func (d *Downloader) StopSeeding(hash metainfo.Hash) error {
	t, ok := d.torrentClient.Torrent(hash)
	if !ok {
		return nil
	}
	ch := t.Closed()
	t.Drop()
	<-ch
	return nil
}

func (d *Downloader) TorrentClient() *torrent.Client { return d.torrentClient }

func openClient(ctx context.Context, dbDir, snapDir string, cfg *torrent.ClientConfig) (db kv.RwDB, c storage.PieceCompletion, m storage.ClientImplCloser, torrentClient *torrent.Client, err error) {
	db, err = mdbx.NewMDBX(log.New()).
		Label(kv.DownloaderDB).
		WithTableCfg(func(defaultBuckets kv.TableCfg) kv.TableCfg { return kv.DownloaderTablesCfg }).
		GrowthStep(16 * datasize.MB).
		MapSize(16 * datasize.GB).
		PageSize(uint64(8 * datasize.KB)).
		Path(dbDir).
		Open(ctx)
	if err != nil {
		return nil, nil, nil, nil, fmt.Errorf("torrentcfg.openClient: %w", err)
	}
	c, err = NewMdbxPieceCompletion(db)
	if err != nil {
		return nil, nil, nil, nil, fmt.Errorf("torrentcfg.NewMdbxPieceCompletion: %w", err)
	}
	m = storage.NewMMapWithCompletion(snapDir, c)
	cfg.DefaultStorage = m

	torrentClient, err = torrent.NewClient(cfg)
	if err != nil {
		return nil, nil, nil, nil, fmt.Errorf("torrent.NewClient: %w", err)
	}

	return db, c, m, torrentClient, nil
}<|MERGE_RESOLUTION|>--- conflicted
+++ resolved
@@ -495,15 +495,6 @@
 	for _, t := range allTorrents {
 		select {
 		case <-t.GotInfo():
-<<<<<<< HEAD
-			fmt.Printf("[dbg] verify: %d\n", len(onlyFiles))
-			if len(onlyFiles) > 0 && !slices.Contains(onlyFiles, t.Name()) {
-				continue
-			}
-			torrents = append(torrents, t)
-			total += t.NumPieces()
-=======
->>>>>>> 2033de00
 		case <-ctx.Done():
 			return ctx.Err()
 		}
@@ -513,6 +504,7 @@
 			exactOrPartialMatch := slices.ContainsFunc(whiteList, func(s string) bool {
 				return name == s || strings.HasSuffix(name, s) || strings.HasPrefix(name, s)
 			})
+			fmt.Printf("[dbg] verify: %d\n", len(onlyFiles))
 			if !exactOrPartialMatch {
 				continue
 			}
