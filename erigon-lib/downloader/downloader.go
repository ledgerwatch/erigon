--- conflicted
+++ resolved
@@ -44,10 +44,6 @@
 	"github.com/c2h5oh/datasize"
 	dir2 "github.com/ledgerwatch/erigon-lib/common/dir"
 	"github.com/ledgerwatch/log/v3"
-<<<<<<< HEAD
-	"github.com/tidwall/btree"
-=======
->>>>>>> 66149c51
 	"golang.org/x/sync/errgroup"
 	"golang.org/x/sync/semaphore"
 	"golang.org/x/time/rate"
@@ -1570,7 +1566,6 @@
 	}
 	for len(pendingStateFiles) > 0 && pendingStateFiles[0].Info() != nil {
 		available = append(available, pendingStateFiles[0])
-<<<<<<< HEAD
 
 		if len(available) == slots {
 			return available
@@ -1579,16 +1574,6 @@
 		pendingStateFiles = pendingStateFiles[1:]
 	}
 
-=======
-
-		if len(available) == slots {
-			return available
-		}
-
-		pendingStateFiles = pendingStateFiles[1:]
-	}
-
->>>>>>> 66149c51
 	if len(pending) == 0 && len(pendingStateFiles) == 0 {
 		return available
 	}
