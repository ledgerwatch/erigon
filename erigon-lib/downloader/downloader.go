/*
   Copyright 2021 Erigon contributors

   Licensed under the Apache License, Version 2.0 (the "License");
   you may not use this file except in compliance with the License.
   You may obtain a copy of the License at

       http://www.apache.org/licenses/LICENSE-2.0

   Unless required by applicable law or agreed to in writing, software
   distributed under the License is distributed on an "AS IS" BASIS,
   WITHOUT WARRANTIES OR CONDITIONS OF ANY KIND, either express or implied.
   See the License for the specific language governing permissions and
   limitations under the License.
*/

package downloader

import (
	"context"
	"encoding/hex"
	"encoding/json"
	"errors"
	"fmt"
	"io"
	"net/url"
	"runtime"
	"strings"
	"sync"
	"sync/atomic"
	"time"

	"github.com/anacrolix/torrent"
	"github.com/anacrolix/torrent/metainfo"
	"github.com/anacrolix/torrent/storage"
	"github.com/c2h5oh/datasize"
	"github.com/ledgerwatch/log/v3"
	"github.com/tidwall/btree"
	"golang.org/x/exp/slices"
	"golang.org/x/sync/errgroup"
	"golang.org/x/sync/semaphore"

	"github.com/ledgerwatch/erigon-lib/chain/snapcfg"
	"github.com/ledgerwatch/erigon-lib/common"
	"github.com/ledgerwatch/erigon-lib/common/datadir"
	"github.com/ledgerwatch/erigon-lib/common/dbg"
	"github.com/ledgerwatch/erigon-lib/diagnostics"
	"github.com/ledgerwatch/erigon-lib/downloader/downloadercfg"
	"github.com/ledgerwatch/erigon-lib/downloader/snaptype"
	"github.com/ledgerwatch/erigon-lib/kv"
	"github.com/ledgerwatch/erigon-lib/kv/mdbx"
)

// Downloader - component which downloading historical files. Can use BitTorrent, or other protocols
type Downloader struct {
	db                kv.RwDB
	pieceCompletionDB storage.PieceCompletion
	torrentClient     *torrent.Client

	cfg *downloadercfg.Cfg

	statsLock *sync.RWMutex
	stats     AggStats

	folder storage.ClientImplCloser

	ctx          context.Context
	stopMainLoop context.CancelFunc
	wg           sync.WaitGroup

	webseeds  *WebSeeds
	logger    log.Logger
	verbosity log.Lvl

	torrentFiles *TorrentFiles
	snapshotLock *snapshotLock
}

type AggStats struct {
	MetadataReady, FilesTotal int32
	PeersUnique               int32
	ConnectionsTotal          uint64

	Completed bool
	Progress  float32

	BytesCompleted, BytesTotal     uint64
	DroppedCompleted, DroppedTotal uint64

	BytesDownload, BytesUpload uint64
	UploadRate, DownloadRate   uint64
}

func New(ctx context.Context, cfg *downloadercfg.Cfg, dirs datadir.Dirs, logger log.Logger, verbosity log.Lvl, discover bool) (*Downloader, error) {
	db, c, m, torrentClient, err := openClient(ctx, cfg.Dirs.Downloader, cfg.Dirs.Snap, cfg.ClientConfig)
	if err != nil {
		return nil, fmt.Errorf("openClient: %w", err)
	}

	peerID, err := readPeerID(db)
	if err != nil {
		return nil, fmt.Errorf("get peer id: %w", err)
	}
	cfg.ClientConfig.PeerID = string(peerID)
	if len(peerID) == 0 {
		if err = savePeerID(db, torrentClient.PeerID()); err != nil {
			return nil, fmt.Errorf("save peer id: %w", err)
		}
	}

	lock, err := getSnapshotLock(ctx, cfg, db, logger)

	if err != nil {
		return nil, fmt.Errorf("can't initialize snapshot lock: %w", err)
	}

	d := &Downloader{
		cfg:               cfg,
		db:                db,
		pieceCompletionDB: c,
		folder:            m,
		torrentClient:     torrentClient,
		statsLock:         &sync.RWMutex{},
		webseeds:          &WebSeeds{logger: logger, verbosity: verbosity, downloadTorrentFile: cfg.DownloadTorrentFilesFromWebseed, torrentsWhitelist: lock.Downloads},
		logger:            logger,
		verbosity:         verbosity,
		torrentFiles:      &TorrentFiles{dir: cfg.Dirs.Snap},
		snapshotLock:      lock,
	}

	d.webseeds.torrentFiles = d.torrentFiles
	d.ctx, d.stopMainLoop = context.WithCancel(ctx)

	if cfg.AddTorrentsFromDisk {
		if err := d.addPreConfiguredHashes(ctx, lock.Downloads); err != nil {
			return nil, err
		}

		if err := d.BuildTorrentFilesIfNeed(d.ctx, lock.Downloads); err != nil {
			return nil, err
		}

		if err := d.addTorrentFilesFromDisk(false); err != nil {
			return nil, err
		}
	}

	// CornerCase: no peers -> no anoncments to trackers -> no magnetlink resolution (but magnetlink has filename)
	// means we can start adding weebseeds without waiting for `<-t.GotInfo()`
	d.wg.Add(1)

	go func() {
		defer d.wg.Done()
		if !discover {
			return
		}
		d.webseeds.Discover(d.ctx, d.cfg.WebSeedS3Tokens, d.cfg.WebSeedUrls, d.cfg.WebSeedFiles, d.cfg.Dirs.Snap, lock.Downloads)
		// webseeds.Discover may create new .torrent files on disk
		if err := d.addTorrentFilesFromDisk(true); err != nil && !errors.Is(err, context.Canceled) {
			d.logger.Warn("[snapshots] addTorrentFilesFromDisk", "err", err)
		}
	}()
	return d, nil
}

<<<<<<< HEAD
const ProhibitNewDownloadsFileName = "prohibit_new_downloads.lock"
const SnapshotsLockFileName = "snapshot-lock.json"

type snapshotLock struct {
	Chain     string              `json:"chain"`
	Downloads snapcfg.Preverified `json:"downloads"`
}

func getSnapshotLock(ctx context.Context, cfg *downloadercfg.Cfg, db kv.RoDB, logger log.Logger) (*snapshotLock, error) {
	snapDir := cfg.Dirs.Snap

	lockPath := filepath.Join(snapDir, SnapshotsLockFileName)

	file, err := os.Open(lockPath)

	if err != nil {
		if !errors.Is(err, os.ErrNotExist) {
			return nil, err
		}
	}

	var data []byte

	if file != nil {
		defer file.Close()

		data, err = io.ReadAll(file)

		if err != nil {
			return nil, err
		}
	}

	if file == nil || len(data) == 0 {
		f, err := os.Create(lockPath)
		if err != nil {
			return nil, err
		}
		defer f.Close()

		lock, err := initSnapshotLock(ctx, cfg, db, logger)

		if err != nil {
			return nil, err
		}

		data, err := json.Marshal(lock)

		if err != nil {
			return nil, err
		}

		_, err = f.Write(data)

		if err != nil {
			return nil, err
		}

		if err := f.Sync(); err != nil {
			return nil, err
		}

		return lock, nil
	}

	var lock snapshotLock

	if err = json.Unmarshal(data, &lock); err != nil {
		return nil, err
	}

	if lock.Chain != cfg.ChainName {
		return nil, fmt.Errorf("unexpected chain name:%q expecting: %q", lock.Chain, cfg.ChainName)
	}

	return &lock, nil
}

func initSnapshotLock(ctx context.Context, cfg *downloadercfg.Cfg, db kv.RoDB, logger log.Logger) (*snapshotLock, error) {
	lock := &snapshotLock{
		Chain: cfg.ChainName,
	}

	files, err := seedableFiles(cfg.Dirs)

	if err != nil {
		return nil, err
	}

	snapCfg := cfg.SnapshotConfig

	if snapCfg == nil {
		snapCfg = snapcfg.KnownCfg(cfg.ChainName)
	}

	if len(files) == 0 {
		lock.Downloads = snapCfg.Preverified
	}

	// if files exist on disk we assume that the lock file has been removed
	// or was never present so compare them against the known config to
	// recreate the lock file
	//
	// if the file is above the ExpectBlocks in the snapCfg we ignore it
	// if the file is the same version of the known file we:
	//   check if its mid upload
	//     - in which case we compare the hash in the db to the known hash
	//       - if they are different we delete the local file and include the
	//         know file in the hash which will force a re-upload
	//   otherwise
	//      - if the file has a different hash to the known file we include
	//        the files hash in the upload to preserve the local copy
	// if the file is a different version - we see if the version for the
	// file is available in know config - and if so we follow the procedure
	// above, but we use the matching version from the known config.  If there
	// is no matching version just use the one discovered for the file

	versionedCfg := map[snaptype.Version]*snapcfg.Cfg{}

	snapDir := cfg.Dirs.Snap

	var downloadMap btree.Map[string, snapcfg.PreverifiedItem]
	var downloadsMutex sync.Mutex

	g, ctx := errgroup.WithContext(ctx)
	g.SetLimit(runtime.GOMAXPROCS(-1) * 4)
	var i atomic.Int32

	logEvery := time.NewTicker(20 * time.Second)
	defer logEvery.Stop()

	for _, file := range files {
		file := file

		g.Go(func() error {
			i.Add(1)

			if fileInfo, ok := snaptype.ParseFileName(snapDir, file); ok {
				if fileInfo.From > snapCfg.ExpectBlocks {
					return nil
				}

				if preverified, ok := snapCfg.Preverified.Get(fileInfo.Name()); ok {
					hashBytes, err := localHashBytes(ctx, fileInfo, db, logger)

					if err != nil {
						return err
					}

					downloadsMutex.Lock()
					defer downloadsMutex.Unlock()

					if hash := hex.EncodeToString(hashBytes); preverified.Hash == hash {
						downloadMap.Set(fileInfo.Name(), preverified)
					} else {
						logger.Warn("[downloader] local file hash does not match known", "file", fileInfo.Name(), "local", hash, "known", preverified.Hash)
						// TODO: check if it has an index - if not use the known hash and delete the file
						downloadMap.Set(fileInfo.Name(), snapcfg.PreverifiedItem{Name: fileInfo.Name(), Hash: hash})
					}
				} else {
					versioned, ok := versionedCfg[fileInfo.Version]

					if !ok {
						versioned = snapcfg.VersionedCfg(cfg.ChainName, fileInfo.Version, fileInfo.Version)
						versionedCfg[fileInfo.Version] = versioned
					}

					hashBytes, err := localHashBytes(ctx, fileInfo, db, logger)

					if err != nil {
						return err
					}

					downloadsMutex.Lock()
					defer downloadsMutex.Unlock()

					if preverified, ok := versioned.Preverified.Get(fileInfo.Name()); ok {
						if hash := hex.EncodeToString(hashBytes); preverified.Hash == hash {
							downloadMap.Set(preverified.Name, preverified)
						} else {
							logger.Warn("[downloader] local file hash does not match known", "file", fileInfo.Name(), "local", hash, "known", preverified.Hash)
							// TODO: check if it has an index - if not use the known hash and delete the file
							downloadMap.Set(fileInfo.Name(), snapcfg.PreverifiedItem{Name: fileInfo.Name(), Hash: hash})
						}
					} else {
						downloadMap.Set(fileInfo.Name(), snapcfg.PreverifiedItem{Name: fileInfo.Name(), Hash: hex.EncodeToString(hashBytes)})
					}
				}
			}

			return nil
		})
	}

	func() {
		for int(i.Load()) < len(files) {
			select {
			case <-ctx.Done():
				return // g.Wait() will return right error
			case <-logEvery.C:
				if int(i.Load()) == len(files) {
					return
				}
				log.Info("[snapshots] Initiating snapshot-lock", "progress", fmt.Sprintf("%d/%d", i.Load(), len(files)))
			}
		}
	}()

	if err := g.Wait(); err != nil {
		return nil, err
	}

	var missingItems []snapcfg.PreverifiedItem
	var downloads snapcfg.Preverified

	downloadMap.Scan(func(key string, value snapcfg.PreverifiedItem) bool {
		downloads = append(downloads, value)
		return true
	})

	maxDownloadBlock, _ := downloads.MaxBlock(0)

	for _, item := range snapCfg.Preverified {
		if maxDownloadBlock > 0 {
			if fileInfo, ok := snaptype.ParseFileName(snapDir, item.Name); ok {
				if fileInfo.From > maxDownloadBlock {
					missingItems = append(missingItems, item)
				}
			}
		} else {
			if !downloads.Contains(item.Name, true) {
				missingItems = append(missingItems, item)
			}
		}
	}

	lock.Downloads = snapcfg.Merge(downloads, missingItems)

	return lock, nil
}

func localHashBytes(ctx context.Context, fileInfo snaptype.FileInfo, db kv.RoDB, logger log.Logger) ([]byte, error) {
	var hashBytes []byte

	if db != nil {
		err := db.View(ctx, func(tx kv.Tx) (err error) {
			infoBytes, err := tx.GetOne(kv.BittorrentInfo, []byte(fileInfo.Name()))

			if err != nil {
				return err
			}

			if len(infoBytes) == 20 {
				hashBytes = infoBytes
				return nil
			}

			var info torrentInfo

			if err = json.Unmarshal(infoBytes, &info); err == nil {
				hashBytes = info.Hash
			}

			return nil
		})

		if err != nil {
			return nil, err
		}
	}

	if len(hashBytes) != 0 {
		return hashBytes, nil
	}

	meta, err := metainfo.LoadFromFile(fileInfo.Path + ".torrent")

	if err == nil {
		if spec, err := torrent.TorrentSpecFromMetaInfoErr(meta); err == nil {
			return spec.InfoHash.Bytes(), nil
		}
	}

	info := &metainfo.Info{PieceLength: downloadercfg.DefaultPieceSize, Name: fileInfo.Name()}

	if err := info.BuildFromFilePath(fileInfo.Path); err != nil {
		return nil, fmt.Errorf("can't get local hash for %s: %w", fileInfo.Name(), err)
	}

	meta, err = CreateMetaInfo(info, nil)

	if err != nil {
		return nil, fmt.Errorf("can't get local hash for %s: %w", fileInfo.Name(), err)
	}

	spec, err := torrent.TorrentSpecFromMetaInfoErr(meta)

	if err != nil {
		return nil, fmt.Errorf("can't get local hash for %s: %w", fileInfo.Name(), err)
	}

	return spec.InfoHash.Bytes(), nil
}

// Erigon "download once" - means restart/upgrade/downgrade will not download files (and will be fast)
// After "download once" - Erigon will produce and seed new files
// Downloader will able: seed new files (already existing on FS), download uncomplete parts of existing files (if Verify found some bad parts)
func (d *Downloader) prohibitNewDownloads() error {
	lockPath := filepath.Join(d.SnapDir(), SnapshotsLockFileName)
	l, err := os.Open(lockPath)

	if err == nil {
		l.Close()
		return fmt.Errorf("lockfile exists")
	}

	fPath := filepath.Join(d.SnapDir(), ProhibitNewDownloadsFileName)

	l, err = os.Open(fPath)

	if err == nil {
		l.Close()
		return fmt.Errorf("prohibit lock exists")
	}

	return nil
}

// Add pre-configured
func (d *Downloader) addPreConfiguredHashes(ctx context.Context, snapshots snapcfg.Preverified) error {
	for _, it := range snapshots {
		if err := d.addMagnetLink(ctx, snaptype.Hex2InfoHash(it.Hash), it.Name, true); err != nil {
			return err
		}
	}
	return nil
}

func (d *Downloader) newDownloadsAreProhibited() bool {
	return dir.FileExist(filepath.Join(d.SnapDir(), ProhibitNewDownloadsFileName)) ||
		dir.FileExist(filepath.Join(d.SnapDir(), SnapshotsLockFileName))
}

=======
>>>>>>> ef50335b
func (d *Downloader) MainLoopInBackground(silent bool) {
	d.wg.Add(1)
	go func() {
		defer d.wg.Done()
		if err := d.mainLoop(silent); err != nil {
			if !errors.Is(err, context.Canceled) {
				d.logger.Warn("[snapshots]", "err", err)
			}
		}
	}()
}

func (d *Downloader) mainLoop(silent bool) error {
	var sem = semaphore.NewWeighted(int64(d.cfg.DownloadSlots))

	d.wg.Add(1)
	go func() {
		defer d.wg.Done()

		// Torrents that are already taken care of
		//// First loop drops torrents that were downloaded or are already complete
		//// This improves efficiency of download by reducing number of active torrent (empirical observation)
		//for torrents := d.torrentClient.Torrents(); len(torrents) > 0; torrents = d.torrentClient.Torrents() {
		//	select {
		//	case <-d.ctx.Done():
		//		return
		//	default:
		//	}
		//	for _, t := range torrents {
		//		if _, already := torrentMap[t.InfoHash()]; already {
		//			continue
		//		}
		//		select {
		//		case <-d.ctx.Done():
		//			return
		//		case <-t.GotInfo():
		//		}
		//		if t.Complete.Bool() {
		//			atomic.AddUint64(&d.stats.DroppedCompleted, uint64(t.BytesCompleted()))
		//			atomic.AddUint64(&d.stats.DroppedTotal, uint64(t.Length()))
		//			t.Drop()
		//			torrentMap[t.InfoHash()] = struct{}{}
		//			continue
		//		}
		//		if err := sem.Acquire(d.ctx, 1); err != nil {
		//			return
		//		}
		//		t.AllowDataDownload()
		//		t.DownloadAll()
		//		torrentMap[t.InfoHash()] = struct{}{}
		//		d.wg.Add(1)
		//		go func(t *torrent.Torrent) {
		//			defer d.wg.Done()
		//			defer sem.Release(1)
		//			select {
		//			case <-d.ctx.Done():
		//				return
		//			case <-t.Complete.On():
		//			}
		//			atomic.AddUint64(&d.stats.DroppedCompleted, uint64(t.BytesCompleted()))
		//			atomic.AddUint64(&d.stats.DroppedTotal, uint64(t.Length()))
		//			t.Drop()
		//		}(t)
		//	}
		//}
		//atomic.StoreUint64(&d.stats.DroppedCompleted, 0)
		//atomic.StoreUint64(&d.stats.DroppedTotal, 0)
		//d.addTorrentFilesFromDisk(false)
		for {
			torrents := d.torrentClient.Torrents()
			select {
			case <-d.ctx.Done():
				return
			default:
			}
			for _, t := range torrents {
				if t.Complete.Bool() {
					select {
					case <-d.ctx.Done():
						return
					case <-t.GotInfo():
					}

					if err := d.db.Update(d.ctx,
						torrentInfoUpdater(t.Info().Name, nil, t.Info(), t.Complete.Bool())); err != nil {
						d.logger.Warn("Failed to update file info", "file", t.Info().Name, "err", err)
					}

					continue
				}

				if err := sem.Acquire(d.ctx, 1); err != nil {
					return
				}
				t.AllowDataDownload()
				select {
				case <-d.ctx.Done():
					return
				case <-t.GotInfo():
				}
				t.DownloadAll()
				d.wg.Add(1)
				go func(t *torrent.Torrent) {
					defer d.wg.Done()
					defer sem.Release(1)
					select {
					case <-d.ctx.Done():
						return
					case <-t.Complete.On():
					}
				}(t)
			}

			select {
			case <-d.ctx.Done():
				return
			case <-time.After(10 * time.Second):
			}
		}
	}()

	logEvery := time.NewTicker(20 * time.Second)
	defer logEvery.Stop()

	statInterval := 20 * time.Second
	statEvery := time.NewTicker(statInterval)
	defer statEvery.Stop()

	var m runtime.MemStats
	justCompleted := true
	for {
		select {
		case <-d.ctx.Done():
			return d.ctx.Err()
		case <-statEvery.C:
			d.ReCalcStats(statInterval)

		case <-logEvery.C:
			if silent {
				continue
			}

			stats := d.Stats()

			dbg.ReadMemStats(&m)
			if stats.Completed {
				if justCompleted {
					justCompleted = false
					// force fsync of db. to not loose results of downloading on power-off
					_ = d.db.Update(d.ctx, func(tx kv.RwTx) error { return nil })
				}

				d.logger.Info("[snapshots] Seeding",
					"up", common.ByteCount(stats.UploadRate)+"/s",
					"peers", stats.PeersUnique,
					"conns", stats.ConnectionsTotal,
					"files", stats.FilesTotal,
					"alloc", common.ByteCount(m.Alloc), "sys", common.ByteCount(m.Sys),
				)
				continue
			}

			d.logger.Info("[snapshots] Downloading",
				"progress", fmt.Sprintf("%.2f%% %s/%s", stats.Progress, common.ByteCount(stats.BytesCompleted), common.ByteCount(stats.BytesTotal)),
				"download", common.ByteCount(stats.DownloadRate)+"/s",
				"upload", common.ByteCount(stats.UploadRate)+"/s",
				"peers", stats.PeersUnique,
				"conns", stats.ConnectionsTotal,
				"files", stats.FilesTotal,
				"alloc", common.ByteCount(m.Alloc), "sys", common.ByteCount(m.Sys),
			)

			if stats.PeersUnique == 0 {
				ips := d.TorrentClient().BadPeerIPs()
				if len(ips) > 0 {
					d.logger.Info("[snapshots] Stats", "banned", ips)
				}
			}
		}
	}
}

func (d *Downloader) SnapDir() string { return d.cfg.Dirs.Snap }

func (d *Downloader) ReCalcStats(interval time.Duration) {
	d.statsLock.Lock()
	defer d.statsLock.Unlock()
	//Call this methods outside of `statsLock` critical section, because they have own locks with contention
	torrents := d.torrentClient.Torrents()
	connStats := d.torrentClient.ConnStats()
	peers := make(map[torrent.PeerID]struct{}, 16)

	prevStats, stats := d.stats, d.stats

	stats.Completed = true
	stats.BytesDownload = uint64(connStats.BytesReadUsefulIntendedData.Int64())
	stats.BytesUpload = uint64(connStats.BytesWrittenData.Int64())

	stats.BytesTotal, stats.BytesCompleted, stats.ConnectionsTotal, stats.MetadataReady = atomic.LoadUint64(&stats.DroppedTotal), atomic.LoadUint64(&stats.DroppedCompleted), 0, 0

	var zeroProgress []string
	var noMetadata []string

	for _, t := range torrents {
		torrentComplete := t.Complete.Bool()

		select {
		case <-t.GotInfo():
			stats.MetadataReady++

			// call methods once - to reduce internal mutex contention
			peersOfThisFile := t.PeerConns()
			weebseedPeersOfThisFile := t.WebseedPeerConns()
			bytesCompleted := t.BytesCompleted()
			tLen := t.Length()
			torrentName := t.Name()

			for _, peer := range peersOfThisFile {
				stats.ConnectionsTotal++
				peers[peer.PeerID] = struct{}{}
			}
			stats.BytesCompleted += uint64(bytesCompleted)
			stats.BytesTotal += uint64(tLen)

			progress := float32(float64(100) * (float64(bytesCompleted) / float64(tLen)))
			if progress == 0 {
				zeroProgress = append(zeroProgress, torrentName)
			}

			webseedRates, websRates := getWebseedsRatesForlogs(weebseedPeersOfThisFile, torrentName)
			rates, peersRates := getPeersRatesForlogs(peersOfThisFile, torrentName)
			// more detailed statistic: download rate of each peer (for each file)
			if !t.Complete.Bool() && progress != 0 {
				d.logger.Log(d.verbosity, "[snapshots] progress", "file", torrentName, "progress", fmt.Sprintf("%.2f%%", progress), "peers", len(peersOfThisFile), "webseeds", len(weebseedPeersOfThisFile))
				d.logger.Log(d.verbosity, "[snapshots] webseed peers", webseedRates...)
				d.logger.Log(d.verbosity, "[snapshots] bittorrent peers", rates...)
			}

			isDiagEnabled := diagnostics.TypeOf(diagnostics.SegmentDownloadStatistics{}).Enabled()
			if isDiagEnabled {
				diagnostics.Send(diagnostics.SegmentDownloadStatistics{
					Name:            torrentName,
					TotalBytes:      uint64(tLen),
					DownloadedBytes: uint64(bytesCompleted),
					WebseedsCount:   len(weebseedPeersOfThisFile),
					PeersCount:      len(peersOfThisFile),
					WebseedsRate:    websRates,
					PeersRate:       peersRates,
				})
			}

		default:
			noMetadata = append(noMetadata, t.Name())

			var info torrentInfo

			d.db.View(d.ctx, func(tx kv.Tx) (err error) {
				infoBytes, err := tx.GetOne(kv.BittorrentInfo, []byte(t.Name()))

				if err != nil {
					return err
				}

				if err = json.Unmarshal(infoBytes, &info); err != nil {
					return err
				}

				return nil
			})

			if info.Completed != nil && info.Completed.Before(time.Now()) {
				if info.Length != nil {
					if fi, err := os.Stat(filepath.Join(d.SnapDir(), t.Name())); err == nil {
						torrentComplete = fi.Size() == *info.Length
						stats.BytesCompleted += uint64(*info.Length)
						stats.BytesTotal += uint64(*info.Length)
					}
				}
			}
		}

		stats.Completed = stats.Completed && torrentComplete
	}

	if len(noMetadata) > 0 {
		amount := len(noMetadata)
		if len(noMetadata) > 5 {
			noMetadata = append(noMetadata[:5], "...")
		}
		d.logger.Log(d.verbosity, "[snapshots] no metadata yet", "files", amount, "list", strings.Join(noMetadata, ","))
	}
	if len(zeroProgress) > 0 {
		amount := len(zeroProgress)
		if len(zeroProgress) > 5 {
			zeroProgress = append(zeroProgress[:5], "...")
		}
		d.logger.Log(d.verbosity, "[snapshots] no progress yet", "files", amount, "list", strings.Join(zeroProgress, ","))
	}

	stats.DownloadRate = (stats.BytesDownload - prevStats.BytesDownload) / uint64(interval.Seconds())
	stats.UploadRate = (stats.BytesUpload - prevStats.BytesUpload) / uint64(interval.Seconds())

	if stats.BytesTotal == 0 {
		stats.Progress = 0
	} else {
		stats.Progress = float32(float64(100) * (float64(stats.BytesCompleted) / float64(stats.BytesTotal)))
		if int(stats.Progress) == 100 && !stats.Completed {
			stats.Progress = 99.99
		}
	}
	stats.PeersUnique = int32(len(peers))
	stats.FilesTotal = int32(len(torrents))

	d.stats = stats
}

func getWebseedsRatesForlogs(weebseedPeersOfThisFile []*torrent.Peer, fName string) ([]interface{}, uint64) {
	totalRate := uint64(0)
	averageRate := uint64(0)
	webseedRates := make([]interface{}, 0, len(weebseedPeersOfThisFile)*2)
	webseedRates = append(webseedRates, "file", fName)
	for _, peer := range weebseedPeersOfThisFile {
		urlS := strings.Trim(strings.TrimPrefix(peer.String(), "webseed peer for "), "\"")
		if urlObj, err := url.Parse(urlS); err == nil {
			if shortUrl, err := url.JoinPath(urlObj.Host, urlObj.Path); err == nil {
				rate := uint64(peer.DownloadRate())
				totalRate += rate
				webseedRates = append(webseedRates, shortUrl, fmt.Sprintf("%s/s", common.ByteCount(rate)))
			}
		}
	}

	lenght := uint64(len(weebseedPeersOfThisFile))
	if lenght > 0 {
		averageRate = totalRate / lenght
	}

	return webseedRates, averageRate
}

func getPeersRatesForlogs(peersOfThisFile []*torrent.PeerConn, fName string) ([]interface{}, uint64) {
	totalRate := uint64(0)
	averageRate := uint64(0)
	rates := make([]interface{}, 0, len(peersOfThisFile)*2)
	rates = append(rates, "file", fName)

	for _, peer := range peersOfThisFile {
		dr := uint64(peer.DownloadRate())
		rates = append(rates, peer.PeerClientName.Load(), fmt.Sprintf("%s/s", common.ByteCount(dr)))
		totalRate += dr
	}

	lenght := uint64(len(peersOfThisFile))
	if lenght > 0 {
		averageRate = totalRate / uint64(len(peersOfThisFile))
	}

	return rates, averageRate
}

func (d *Downloader) VerifyData(ctx context.Context, whiteList []string, failFast bool) error {
	total := 0
	allTorrents := d.torrentClient.Torrents()
	toVerify := make([]*torrent.Torrent, 0, len(allTorrents))
	for _, t := range allTorrents {
		select {
		case <-t.GotInfo():
		case <-ctx.Done():
			return ctx.Err()
		}

		if len(whiteList) > 0 {
			name := t.Name()
			exactOrPartialMatch := slices.ContainsFunc(whiteList, func(s string) bool {
				return name == s || strings.HasSuffix(name, s) || strings.HasPrefix(name, s)
			})
			if !exactOrPartialMatch {
				continue
			}
		}
		toVerify = append(toVerify, t)
		total += t.NumPieces()
	}
	d.logger.Info("[snapshots] Verify start")
	defer d.logger.Info("[snapshots] Verify done", "files", len(toVerify), "whiteList", whiteList)

	completedPieces := &atomic.Uint64{}

	{
		logEvery := time.NewTicker(20 * time.Second)
		defer logEvery.Stop()
		d.wg.Add(1)
		go func() {
			defer d.wg.Done()
			for {
				select {
				case <-ctx.Done():
					return
				case <-logEvery.C:
					d.logger.Info("[snapshots] Verify", "progress", fmt.Sprintf("%.2f%%", 100*float64(completedPieces.Load())/float64(total)))
				}
			}
		}()
	}

	g, ctx := errgroup.WithContext(ctx)
	// torrent lib internally limiting amount of hashers per file
	// set limit here just to make load predictable, not to control Disk/CPU consumption
	g.SetLimit(runtime.GOMAXPROCS(-1) * 4)
	for _, t := range toVerify {
		t := t
		g.Go(func() error {
			if failFast {
				return VerifyFileFailFast(ctx, t, d.SnapDir(), completedPieces)
			}
			return ScheduleVerifyFile(ctx, t, completedPieces)
		})
	}

	if err := g.Wait(); err != nil {
		return err
	}
	// force fsync of db. to not loose results of validation on power-off
	return d.db.Update(context.Background(), func(tx kv.RwTx) error { return nil })
}

// AddNewSeedableFile decides what we do depending on wether we have the .seg file or the .torrent file
// have .torrent no .seg => get .seg file from .torrent
// have .seg no .torrent => get .torrent from .seg
func (d *Downloader) AddNewSeedableFile(ctx context.Context, name string) error {
	ff, ok := snaptype.ParseFileName("", name)
	if ok {
		if !ff.Seedable() {
			return nil
		}
	} else {
		if !e3seedable(name) {
			return nil
		}
	}

	// if we don't have the torrent file we build it if we have the .seg file
	err := BuildTorrentIfNeed(ctx, name, d.SnapDir(), d.torrentFiles)
	if err != nil {
		return fmt.Errorf("AddNewSeedableFile: %w", err)
	}
	ts, err := d.torrentFiles.LoadByName(name)
	if err != nil {
		return fmt.Errorf("AddNewSeedableFile: %w", err)
	}
	_, _, err = addTorrentFile(ctx, ts, d.torrentClient, d.db, d.webseeds)
	if err != nil {
		return fmt.Errorf("addTorrentFile: %w", err)
	}
	return nil
}

func (d *Downloader) alreadyHaveThisName(name string) bool {
	for _, t := range d.torrentClient.Torrents() {
		select {
		case <-t.GotInfo():
			if t.Name() == name {
				return true
			}
		default:
		}
	}
	return false
}

func (d *Downloader) AddMagnetLink(ctx context.Context, infoHash metainfo.Hash, name string) error {
	return d.addMagnetLink(ctx, infoHash, name, false)
}

func (d *Downloader) addMagnetLink(ctx context.Context, infoHash metainfo.Hash, name string, force bool) error {
	// Paranoic Mode on: if same file changed infoHash - skip it
	// Example:
	//  - Erigon generated file X with hash H1. User upgraded Erigon. New version has preverified file X with hash H2. Must ignore H2 (don't send to Downloader)
	if d.alreadyHaveThisName(name) {
		return nil
	}
<<<<<<< HEAD

	if !force && d.newDownloadsAreProhibited() {
=======
	if d.torrentFiles.newDownloadsAreProhibited() {
>>>>>>> ef50335b
		return nil
	}

	mi := &metainfo.MetaInfo{AnnounceList: Trackers}
	magnet := mi.Magnet(&infoHash, &metainfo.Info{Name: name})
	spec, err := torrent.TorrentSpecFromMagnetUri(magnet.String())
	if err != nil {
		return err
	}
	t, ok, err := addTorrentFile(ctx, spec, d.torrentClient, d.db, d.webseeds)
	if err != nil {
		return err
	}
	if !ok {
		return nil
	}
	d.wg.Add(1)
	go func(t *torrent.Torrent) {
		defer d.wg.Done()
		select {
		case <-ctx.Done():
			return
		case <-t.GotInfo():
		}

		if !d.snapshotLock.Downloads.Contains(name) {
			mi := t.Metainfo()
			if err := CreateTorrentFileIfNotExists(d.SnapDir(), t.Info(), &mi, d.torrentFiles); err != nil {
				d.logger.Warn("[snapshots] create torrent file", "err", err)
				return
			}
		}

		urls, ok := d.webseeds.ByFileName(t.Name())
		if ok {
			t.AddWebSeeds(urls)
		}
	}(t)
	//log.Debug("[downloader] downloaded both seg and torrent files", "hash", infoHash)
	return nil
}

func seedableFiles(dirs datadir.Dirs) ([]string, error) {
	files, err := seedableSegmentFiles(dirs.Snap)
	if err != nil {
		return nil, fmt.Errorf("seedableSegmentFiles: %w", err)
	}
	l1, err := seedableSnapshotsBySubDir(dirs.Snap, "idx")
	if err != nil {
		return nil, err
	}
	l2, err := seedableSnapshotsBySubDir(dirs.Snap, "history")
	if err != nil {
		return nil, err
	}
	l3, err := seedableSnapshotsBySubDir(dirs.Snap, "domain")
	if err != nil {
		return nil, err
	}
	files = append(append(append(files, l1...), l2...), l3...)
	return files, nil
}
func (d *Downloader) addTorrentFilesFromDisk(quiet bool) error {
	logEvery := time.NewTicker(20 * time.Second)
	defer logEvery.Stop()

	files, err := AllTorrentSpecs(d.cfg.Dirs, d.torrentFiles)
	if err != nil {
		return err
	}
	for i, ts := range files {
		_, _, err := addTorrentFile(d.ctx, ts, d.torrentClient, d.db, d.webseeds)
		if err != nil {
			return err
		}
		select {
		case <-logEvery.C:
			if !quiet {
				log.Info("[snapshots] Adding .torrent files", "progress", fmt.Sprintf("%d/%d", i, len(files)))
			}
		default:
		}
	}
	return nil
}
func (d *Downloader) BuildTorrentFilesIfNeed(ctx context.Context, ignore snapcfg.Preverified) error {
	return BuildTorrentFilesIfNeed(ctx, d.cfg.Dirs, d.torrentFiles, ignore)
}
func (d *Downloader) Stats() AggStats {
	d.statsLock.RLock()
	defer d.statsLock.RUnlock()
	return d.stats
}

func (d *Downloader) Close() {
	d.stopMainLoop()
	d.wg.Wait()
	d.torrentClient.Close()
	if err := d.folder.Close(); err != nil {
		d.logger.Warn("[snapshots] folder.close", "err", err)
	}
	if err := d.pieceCompletionDB.Close(); err != nil {
		d.logger.Warn("[snapshots] pieceCompletionDB.close", "err", err)
	}
	d.db.Close()
}

func (d *Downloader) PeerID() []byte {
	peerID := d.torrentClient.PeerID()
	return peerID[:]
}

func (d *Downloader) StopSeeding(hash metainfo.Hash) error {
	t, ok := d.torrentClient.Torrent(hash)
	if !ok {
		return nil
	}
	ch := t.Closed()
	t.Drop()
	<-ch
	return nil
}

func (d *Downloader) TorrentClient() *torrent.Client { return d.torrentClient }

func openClient(ctx context.Context, dbDir, snapDir string, cfg *torrent.ClientConfig) (db kv.RwDB, c storage.PieceCompletion, m storage.ClientImplCloser, torrentClient *torrent.Client, err error) {
	db, err = mdbx.NewMDBX(log.New()).
		Label(kv.DownloaderDB).
		WithTableCfg(func(defaultBuckets kv.TableCfg) kv.TableCfg { return kv.DownloaderTablesCfg }).
		GrowthStep(16 * datasize.MB).
		MapSize(16 * datasize.GB).
		PageSize(uint64(8 * datasize.KB)).
		Path(dbDir).
		Open(ctx)
	if err != nil {
		return nil, nil, nil, nil, fmt.Errorf("torrentcfg.openClient: %w", err)
	}
	c, err = NewMdbxPieceCompletion(db)
	if err != nil {
		return nil, nil, nil, nil, fmt.Errorf("torrentcfg.NewMdbxPieceCompletion: %w", err)
	}
	m = storage.NewMMapWithCompletion(snapDir, c)
	cfg.DefaultStorage = m

	torrentClient, err = torrent.NewClient(cfg)
	if err != nil {
		return nil, nil, nil, nil, fmt.Errorf("torrent.NewClient: %w", err)
	}

	return db, c, m, torrentClient, nil
}<|MERGE_RESOLUTION|>--- conflicted
+++ resolved
@@ -24,6 +24,8 @@
 	"fmt"
 	"io"
 	"net/url"
+	"os"
+	"path/filepath"
 	"runtime"
 	"strings"
 	"sync"
@@ -163,8 +165,6 @@
 	return d, nil
 }
 
-<<<<<<< HEAD
-const ProhibitNewDownloadsFileName = "prohibit_new_downloads.lock"
 const SnapshotsLockFileName = "snapshot-lock.json"
 
 type snapshotLock struct {
@@ -502,13 +502,6 @@
 	return nil
 }
 
-func (d *Downloader) newDownloadsAreProhibited() bool {
-	return dir.FileExist(filepath.Join(d.SnapDir(), ProhibitNewDownloadsFileName)) ||
-		dir.FileExist(filepath.Join(d.SnapDir(), SnapshotsLockFileName))
-}
-
-=======
->>>>>>> ef50335b
 func (d *Downloader) MainLoopInBackground(silent bool) {
 	d.wg.Add(1)
 	go func() {
@@ -990,12 +983,8 @@
 	if d.alreadyHaveThisName(name) {
 		return nil
 	}
-<<<<<<< HEAD
-
-	if !force && d.newDownloadsAreProhibited() {
-=======
-	if d.torrentFiles.newDownloadsAreProhibited() {
->>>>>>> ef50335b
+
+	if !force && d.torrentFiles.newDownloadsAreProhibited() {
 		return nil
 	}
 
