/*
   Copyright 2021 Erigon contributors

   Licensed under the Apache License, Version 2.0 (the "License");
   you may not use this file except in compliance with the License.
   You may obtain a copy of the License at

       http://www.apache.org/licenses/LICENSE-2.0

   Unless required by applicable law or agreed to in writing, software
   distributed under the License is distributed on an "AS IS" BASIS,
   WITHOUT WARRANTIES OR CONDITIONS OF ANY KIND, either express or implied.
   See the License for the specific language governing permissions and
   limitations under the License.
*/

package downloader

import (
	"bytes"
	"context"
	"encoding/hex"
	"encoding/json"
	"errors"
	"fmt"
	"math/rand"
	"net/http"
	"net/url"
	"os"
	"path"
	"path/filepath"
	"reflect"
	"runtime"
	"slices"
	"strings"
	"sync"
	"sync/atomic"
	"time"

	"github.com/anacrolix/torrent"
	"github.com/anacrolix/torrent/metainfo"
	"github.com/anacrolix/torrent/storage"
	"github.com/anacrolix/torrent/types/infohash"
	"github.com/c2h5oh/datasize"
	dir2 "github.com/ledgerwatch/erigon-lib/common/dir"
	"github.com/ledgerwatch/log/v3"
	"github.com/tidwall/btree"
	"golang.org/x/sync/errgroup"
	"golang.org/x/sync/semaphore"
	"golang.org/x/time/rate"

	"github.com/ledgerwatch/erigon-lib/chain/snapcfg"
	"github.com/ledgerwatch/erigon-lib/common"
	"github.com/ledgerwatch/erigon-lib/common/datadir"
	"github.com/ledgerwatch/erigon-lib/common/dbg"
	"github.com/ledgerwatch/erigon-lib/common/dir"
	"github.com/ledgerwatch/erigon-lib/diagnostics"
	"github.com/ledgerwatch/erigon-lib/downloader/downloadercfg"
	"github.com/ledgerwatch/erigon-lib/downloader/snaptype"
	"github.com/ledgerwatch/erigon-lib/kv"
	"github.com/ledgerwatch/erigon-lib/kv/mdbx"
)

// Downloader - component which downloading historical files. Can use BitTorrent, or other protocols
type Downloader struct {
	db                  kv.RwDB
	pieceCompletionDB   storage.PieceCompletion
	torrentClient       *torrent.Client
	webDownloadClient   *RCloneClient
	webDownloadSessions map[string]*RCloneSession

	cfg *downloadercfg.Cfg

	lock  *sync.RWMutex
	stats AggStats

	folder storage.ClientImplCloser

	ctx          context.Context
	stopMainLoop context.CancelFunc
	wg           sync.WaitGroup

	webseeds         *WebSeeds
	webseedsDiscover bool

	logger    log.Logger
	verbosity log.Lvl

	torrentFiles    *TorrentFiles
	snapshotLock    *snapshotLock
	webDownloadInfo map[string]webDownloadInfo
	downloading     map[string]struct{}
	downloadLimit   *rate.Limit
}

type webDownloadInfo struct {
	url     *url.URL
	length  int64
	torrent *torrent.Torrent
}

type AggStats struct {
	MetadataReady, FilesTotal int32
	LastMetadataUpdate        *time.Time
	PeersUnique               int32
	ConnectionsTotal          uint64
	Downloading               int32

	Completed bool
	Progress  float32

	BytesCompleted, BytesTotal     uint64
	DroppedCompleted, DroppedTotal uint64

	BytesDownload, BytesUpload uint64
	UploadRate, DownloadRate   uint64
}

func New(ctx context.Context, cfg *downloadercfg.Cfg, dirs datadir.Dirs, logger log.Logger, verbosity log.Lvl, discover bool) (*Downloader, error) {
	db, c, m, torrentClient, err := openClient(ctx, cfg.Dirs.Downloader, cfg.Dirs.Snap, cfg.ClientConfig)
	if err != nil {
		return nil, fmt.Errorf("openClient: %w", err)
	}

	peerID, err := readPeerID(db)
	if err != nil {
		return nil, fmt.Errorf("get peer id: %w", err)
	}
	cfg.ClientConfig.PeerID = string(peerID)
	if len(peerID) == 0 {
		if err = savePeerID(db, torrentClient.PeerID()); err != nil {
			return nil, fmt.Errorf("save peer id: %w", err)
		}
	}

	lock, err := getSnapshotLock(ctx, cfg, db, logger)

	if err != nil {
		return nil, fmt.Errorf("can't initialize snapshot lock: %w", err)
	}

	d := &Downloader{
		cfg:                 cfg,
		db:                  db,
		pieceCompletionDB:   c,
		folder:              m,
		torrentClient:       torrentClient,
		lock:                &sync.RWMutex{},
		webseeds:            &WebSeeds{logger: logger, verbosity: verbosity, downloadTorrentFile: cfg.DownloadTorrentFilesFromWebseed, torrentsWhitelist: lock.Downloads},
		logger:              logger,
		verbosity:           verbosity,
		torrentFiles:        &TorrentFiles{dir: cfg.Dirs.Snap},
		snapshotLock:        lock,
		webDownloadInfo:     map[string]webDownloadInfo{},
		webDownloadSessions: map[string]*RCloneSession{},
		downloading:         map[string]struct{}{},
		webseedsDiscover:    discover,
	}

	if cfg.ClientConfig.DownloadRateLimiter != nil {
		downloadLimit := cfg.ClientConfig.DownloadRateLimiter.Limit()
		d.downloadLimit = &downloadLimit
	}

	d.webseeds.torrentFiles = d.torrentFiles
	d.ctx, d.stopMainLoop = context.WithCancel(ctx)

	if cfg.AddTorrentsFromDisk {
		var downloadMismatches []string

		for _, download := range lock.Downloads {
			if info, err := d.torrentInfo(download.Name); err == nil {
				if info.Completed != nil {
					if hash := hex.EncodeToString(info.Hash); download.Hash != hash {
						fileInfo, _, ok := snaptype.ParseFileName(d.SnapDir(), download.Name)
						if !ok {
							continue
						}

						// this is lazy as it can be expensive for large files
						fileHashBytes, err := fileHashBytes(d.ctx, fileInfo)
						fmt.Printf("[dbg] fileHashBytes: %s, %s, %x\n", err, fileInfo.Name(), fileHashBytes)
						if errors.Is(err, os.ErrNotExist) {
							hashBytes, _ := hex.DecodeString(download.Hash)
							if err := d.db.Update(d.ctx, torrentInfoReset(download.Name, hashBytes, 0)); err != nil {
								d.logger.Debug("[snapshots] Can't update torrent info", "file", download.Name, "hash", download.Hash, "err", err)
							}
							continue
						}

						fileHash := hex.EncodeToString(fileHashBytes)

						if fileHash != download.Hash && fileHash != hash {
							d.logger.Error("[snapshots] download db mismatch", "file", download.Name, "lock", download.Hash, "db", hash, "disk", fileHash, "downloaded", *info.Completed)
							downloadMismatches = append(downloadMismatches, download.Name)
						} else {
							d.logger.Warn("[snapshots] lock hash does not match completed download", "file", download.Name, "lock", hash, "download", download.Hash, "downloaded", *info.Completed)
						}
					}
				}
			}
		}

		if len(downloadMismatches) > 0 {
			return nil, fmt.Errorf("downloaded files have mismatched hashes: %s", strings.Join(downloadMismatches, ","))
		}

		//TODO: why do we need it if we have `addTorrentFilesFromDisk`? what if they are conflict?
		//TODO: why it's before `BuildTorrentFilesIfNeed`? what if they are conflict?
		//TODO: even if hash is saved in "snapshots-lock.json" - it still must preserve `prohibit_new_downloads.lock` and don't download new files ("user restart" must be fast, "erigon3 has .kv files which never-ending merge and delete small files")
		//for _, it := range lock.Downloads {
		//	if err := d.AddMagnetLink(ctx, snaptype.Hex2InfoHash(it.Hash), it.Name); err != nil {
		//		return nil, err
		//	}
		//}

		if err := d.BuildTorrentFilesIfNeed(d.ctx, lock.Chain, lock.Downloads); err != nil {
			return nil, err
		}

		if err := d.addTorrentFilesFromDisk(false); err != nil {
			return nil, err
		}
	}

	return d, nil
}

const SnapshotsLockFileName = "snapshot-lock.json"

type snapshotLock struct {
	Chain     string              `json:"chain"`
	Downloads snapcfg.Preverified `json:"downloads"`
}

func getSnapshotLock(ctx context.Context, cfg *downloadercfg.Cfg, db kv.RoDB, logger log.Logger) (*snapshotLock, error) {
<<<<<<< HEAD
	//TODO: snapshots-lock.json is not compatible with E3 .kv files - because they are not immutable (merging to infinity)
	return initSnapshotLock(ctx, cfg, db, logger)
	/*
			if !cfg.SnapshotLock {
				return initSnapshotLock(ctx, cfg, db, logger)
			}

			snapDir := cfg.Dirs.Snap

			lockPath := filepath.Join(snapDir, SnapshotsLockFileName)

			file, err := os.Open(lockPath)
			if err != nil {
				if !errors.Is(err, os.ErrNotExist) {
					return nil, err
				}
			}

			var data []byte

			if file != nil {
				defer file.Close()

				data, err = io.ReadAll(file)

				if err != nil {
					return nil, err
				}
			}

			if file == nil || len(data) == 0 {
				f, err := os.Create(lockPath)
				if err != nil {
					return nil, err
				}
				defer f.Close()

				lock, err := initSnapshotLock(ctx, cfg, db, logger)

				if err != nil {
					return nil, err
				}

				data, err := json.Marshal(lock)

				if err != nil {
					return nil, err
				}

				_, err = f.Write(data)

				if err != nil {
					return nil, err
				}

				if err := f.Sync(); err != nil {
					return nil, err
				}

				return lock, nil
			}

			var lock snapshotLock

			if err = json.Unmarshal(data, &lock); err != nil {
				return nil, err
			}

			if lock.Chain != cfg.ChainName {
				return nil, fmt.Errorf("unexpected chain name:%q expecting: %q", lock.Chain, cfg.ChainName)
			}

			prevHashes := map[string]string{}
=======
	//TODO: snapshots-lock.json must be created after 1-st download done
	//TODO: snapshots-lock.json is not compatible with E3 .kv files - because they are not immutable (merging to infinity)
	return initSnapshotLock(ctx, cfg, db, logger)
	/*
		if !cfg.SnapshotLock {
			return initSnapshotLock(ctx, cfg, db, logger)
		}

		snapDir := cfg.Dirs.Snap

		lockPath := filepath.Join(snapDir, SnapshotsLockFileName)

		file, err := os.Open(lockPath)
		if err != nil {
			if !errors.Is(err, os.ErrNotExist) {
				return nil, err
			}
		}

		var data []byte

		if file != nil {
			defer file.Close()

			data, err = io.ReadAll(file)

			if err != nil {
				return nil, err
			}
		}

		if file == nil || len(data) == 0 {
			f, err := os.Create(lockPath)
			if err != nil {
				return nil, err
			}
			defer f.Close()

			lock, err := initSnapshotLock(ctx, cfg, db, logger)

			if err != nil {
				return nil, err
			}

			data, err := json.Marshal(lock)

			if err != nil {
				return nil, err
			}

			_, err = f.Write(data)

			if err != nil {
				return nil, err
			}

			if err := f.Sync(); err != nil {
				return nil, err
			}

			return lock, nil
		}

		var lock snapshotLock

		if err = json.Unmarshal(data, &lock); err != nil {
			return nil, err
		}

		if lock.Chain != cfg.ChainName {
			return nil, fmt.Errorf("unexpected chain name:%q expecting: %q", lock.Chain, cfg.ChainName)
		}

		prevHashes := map[string]string{}
>>>>>>> 8e5608d2
		prevNames := map[string]string{}

		for _, current := range lock.Downloads {
			if prev, ok := prevHashes[current.Hash]; ok {
				if prev != current.Name {
					return nil, fmt.Errorf("invalid snapshot_lock: %s duplicated at: %s and %s", current.Hash, current.Name, prev)
				}
			}

			if prev, ok := prevNames[current.Name]; ok {
				if prev != current.Hash {
					return nil, fmt.Errorf("invalid snapshot_lock: %s duplicated at: %s and %s", current.Name, current.Hash, prev)
				}
			}

			prevHashes[current.Name] = current.Hash
			prevNames[current.Hash] = current.Name
<<<<<<< HEAD
		}return &lock, nil
=======
		}
		return &lock, nil
>>>>>>> 8e5608d2
	*/
}

func initSnapshotLock(ctx context.Context, cfg *downloadercfg.Cfg, db kv.RoDB, logger log.Logger) (*snapshotLock, error) {
	lock := &snapshotLock{
		Chain: cfg.ChainName,
	}

	files, err := seedableFiles(cfg.Dirs, cfg.ChainName)
	if err != nil {
		return nil, err
	}

	snapCfg := cfg.SnapshotConfig

	if snapCfg == nil {
		snapCfg = snapcfg.KnownCfg(cfg.ChainName)
	}
	//if len(files) == 0 {
	lock.Downloads = snapCfg.Preverified
	//}

	// if files exist on disk we assume that the lock file has been removed
	// or was never present so compare them against the known config to
	// recreate the lock file
	//
	// if the file is above the ExpectBlocks in the snapCfg we ignore it
	// if the file is the same version of the known file we:
	//   check if its mid upload
	//     - in which case we compare the hash in the db to the known hash
	//       - if they are different we delete the local file and include the
	//         know file in the hash which will force a re-upload
	//   otherwise
	//      - if the file has a different hash to the known file we include
	//        the files hash in the upload to preserve the local copy
	// if the file is a different version - we see if the version for the
	// file is available in know config - and if so we follow the procedure
	// above, but we use the matching version from the known config.  If there
	// is no matching version just use the one discovered for the file

	versionedCfg := map[snaptype.Version]*snapcfg.Cfg{}
	versionedCfgLock := sync.Mutex{}

	snapDir := cfg.Dirs.Snap

	var downloadMap btree.Map[string, snapcfg.PreverifiedItem]
	var downloadsMutex sync.Mutex

	g, ctx := errgroup.WithContext(ctx)
	g.SetLimit(runtime.GOMAXPROCS(-1) * 4)
	var i atomic.Int32

	logEvery := time.NewTicker(20 * time.Second)
	defer logEvery.Stop()

	for _, file := range files {
		file := file

		g.Go(func() error {
			i.Add(1)

			fileInfo, isStateFile, ok := snaptype.ParseFileName(snapDir, file)

			if !ok {
				return nil
			}

			if isStateFile {
				if preverified, ok := snapCfg.Preverified.Get(file); ok {
					downloadsMutex.Lock()
					defer downloadsMutex.Unlock()
					downloadMap.Set(file, preverified)
				}
				return nil //TODO: we don't create
			}

			if fileInfo.From > snapCfg.ExpectBlocks {
				return nil
			}

			if preverified, ok := snapCfg.Preverified.Get(fileInfo.Name()); ok {
				hashBytes, err := localHashBytes(ctx, fileInfo, db)

				if err != nil {
					return fmt.Errorf("localHashBytes: %w", err)
				}

				downloadsMutex.Lock()
				defer downloadsMutex.Unlock()

				if hash := hex.EncodeToString(hashBytes); preverified.Hash == hash {
					downloadMap.Set(fileInfo.Name(), preverified)
				} else {
					logger.Warn("[downloader] local file hash does not match known", "file", fileInfo.Name(), "local", hash, "known", preverified.Hash)
					// TODO: check if it has an index - if not use the known hash and delete the file
					downloadMap.Set(fileInfo.Name(), snapcfg.PreverifiedItem{Name: fileInfo.Name(), Hash: hash})
				}
			} else {
				versioned := func() *snapcfg.Cfg {
					versionedCfgLock.Lock()
					defer versionedCfgLock.Unlock()

					versioned, ok := versionedCfg[fileInfo.Version]

					if !ok {
						versioned = snapcfg.VersionedCfg(cfg.ChainName, fileInfo.Version, fileInfo.Version)
						versionedCfg[fileInfo.Version] = versioned
					}

					return versioned
				}()

				hashBytes, err := localHashBytes(ctx, fileInfo, db)

				if err != nil {
					return fmt.Errorf("localHashBytes: %w", err)
				}

				downloadsMutex.Lock()
				defer downloadsMutex.Unlock()

				if preverified, ok := versioned.Preverified.Get(fileInfo.Name()); ok {
					if hash := hex.EncodeToString(hashBytes); preverified.Hash == hash {
						downloadMap.Set(preverified.Name, preverified)
					} else {
						logger.Warn("[downloader] local file hash does not match known", "file", fileInfo.Name(), "local", hash, "known", preverified.Hash)
						// TODO: check if it has an index - if not use the known hash and delete the file
						downloadMap.Set(fileInfo.Name(), snapcfg.PreverifiedItem{Name: fileInfo.Name(), Hash: hash})
					}
				} else {
					versioned := func() *snapcfg.Cfg {
						versionedCfgLock.Lock()
						defer versionedCfgLock.Unlock()

						versioned, ok := versionedCfg[fileInfo.Version]

						if !ok {
							versioned = snapcfg.VersionedCfg(cfg.ChainName, fileInfo.Version, fileInfo.Version)
							versionedCfg[fileInfo.Version] = versioned
						}

						return versioned
					}()

					hashBytes, err := localHashBytes(ctx, fileInfo, db)

					if err != nil {
						return err
					}

					if preverified, ok := versioned.Preverified.Get(fileInfo.Name()); ok {
						if hash := hex.EncodeToString(hashBytes); preverified.Hash == hash {
							downloadMap.Set(preverified.Name, preverified)
						} else {
							logger.Warn("[downloader] local file hash does not match known", "file", fileInfo.Name(), "local", hash, "known", preverified.Hash)
							// TODO: check if it has an index - if not use the known hash and delete the file
							downloadMap.Set(fileInfo.Name(), snapcfg.PreverifiedItem{Name: fileInfo.Name(), Hash: hash})
						}
					} else {
						downloadMap.Set(fileInfo.Name(), snapcfg.PreverifiedItem{Name: fileInfo.Name(), Hash: hex.EncodeToString(hashBytes)})
					}
				}
			}

			return nil
		})
	}

	func() {
		for int(i.Load()) < len(files) {
			select {
			case <-ctx.Done():
				return // g.Wait() will return right error
			case <-logEvery.C:
				if int(i.Load()) == len(files) {
					return
				}
				log.Info("[snapshots] Initiating snapshot-lock", "progress", fmt.Sprintf("%d/%d", i.Load(), len(files)))
			}
		}
	}()

	if err := g.Wait(); err != nil {
		return nil, err
	}

	var missingItems []snapcfg.PreverifiedItem
	var downloads snapcfg.Preverified

	downloadMap.Scan(func(key string, value snapcfg.PreverifiedItem) bool {
		downloads = append(downloads, value)
		return true
	})

	for _, item := range snapCfg.Preverified {
		_, _, ok := snaptype.ParseFileName(snapDir, item.Name)
		if !ok {
			continue
		}

		if !downloads.Contains(item.Name, true) {
			missingItems = append(missingItems, item)
		}
	}

	lock.Downloads = snapcfg.Merge(downloads, missingItems)
	return lock, nil
}

func localHashBytes(ctx context.Context, fileInfo snaptype.FileInfo, db kv.RoDB) ([]byte, error) {
	var hashBytes []byte

	if db != nil {
		err := db.View(ctx, func(tx kv.Tx) (err error) {
			infoBytes, err := tx.GetOne(kv.BittorrentInfo, []byte(fileInfo.Name()))

			if err != nil {
				return err
			}

			if len(infoBytes) == 20 {
				hashBytes = infoBytes
				return nil
			}

			var info torrentInfo

			if err = json.Unmarshal(infoBytes, &info); err == nil {
				hashBytes = info.Hash
			}

			return nil
		})

		if err != nil {
			return nil, err
		}
	}

	if len(hashBytes) != 0 {
		return hashBytes, nil
	}

	meta, err := metainfo.LoadFromFile(fileInfo.Path + ".torrent")

	if err == nil {
		if spec, err := torrent.TorrentSpecFromMetaInfoErr(meta); err == nil {
			return spec.InfoHash.Bytes(), nil
		}
	}

	return fileHashBytes(ctx, fileInfo)
}

func fileHashBytes(ctx context.Context, fileInfo snaptype.FileInfo) ([]byte, error) {
	info := &metainfo.Info{PieceLength: downloadercfg.DefaultPieceSize, Name: fileInfo.Name()}

	if err := info.BuildFromFilePath(fileInfo.Path); err != nil {
		return nil, fmt.Errorf("can't get local hash for %s: %w", fileInfo.Name(), err)
	}

	meta, err := CreateMetaInfo(info, nil)

	if err != nil {
		return nil, fmt.Errorf("can't get local hash for %s: %w", fileInfo.Name(), err)
	}

	spec, err := torrent.TorrentSpecFromMetaInfoErr(meta)

	if err != nil {
		return nil, fmt.Errorf("can't get local hash for %s: %w", fileInfo.Name(), err)
	}

	return spec.InfoHash.Bytes(), nil
}

func (d *Downloader) MainLoopInBackground(silent bool) {
	d.wg.Add(1)
	go func() {
		defer d.wg.Done()
		if err := d.mainLoop(silent); err != nil {
			if !errors.Is(err, context.Canceled) {
				d.logger.Warn("[snapshots]", "err", err)
			}
		}
	}()
}

type downloadStatus struct {
	name     string
	length   int64
	infoHash infohash.T
	spec     *torrent.TorrentSpec
	err      error
}

type seedHash struct {
	url      *url.URL
	hash     *infohash.T
	reported bool
}

func (d *Downloader) mainLoop(silent bool) error {
	if d.webseedsDiscover {
		// CornerCase: no peers -> no anoncments to trackers -> no magnetlink resolution (but magnetlink has filename)
		// means we can start adding weebseeds without waiting for `<-t.GotInfo()`
		d.wg.Add(1)
		go func() {
			defer d.wg.Done()
			d.webseeds.Discover(d.ctx, d.cfg.WebSeedUrls, d.cfg.WebSeedFiles, d.cfg.Dirs.Snap)
			// webseeds.Discover may create new .torrent files on disk
			if err := d.addTorrentFilesFromDisk(true); err != nil && !errors.Is(err, context.Canceled) {
				d.logger.Warn("[snapshots] addTorrentFilesFromDisk", "err", err)
			}
		}()
	}

	var sem = semaphore.NewWeighted(int64(d.cfg.DownloadSlots))

	d.webDownloadClient, _ = NewRCloneClient(d.logger)

	d.wg.Add(1)
	go func() {
		defer d.wg.Done()

		complete := map[string]struct{}{}
		checking := map[string]struct{}{}
		failed := map[string]struct{}{}
		downloadComplete := make(chan downloadStatus, 100)
		seedHashMismatches := map[infohash.T][]*seedHash{}

		// set limit here to make load predictable, not to control Disk/CPU consumption
		// will impact start times depending on the amount of non complete files - should
		// be low unless the download db is deleted - in which case all files may be checked
		checkGroup, _ := errgroup.WithContext(d.ctx)
		checkGroup.SetLimit(runtime.GOMAXPROCS(-1) * 4)

		for {
			torrents := d.torrentClient.Torrents()

			var pending []*torrent.Torrent

			for _, t := range torrents {
				if _, ok := complete[t.Name()]; ok {
					continue
				}

				if _, ok := failed[t.Name()]; ok {
					continue
				}

				if isComplete, length, completionTime := d.checkComplete(t.Name()); isComplete && completionTime != nil {
					if _, ok := checking[t.Name()]; !ok {
						fileInfo, _, ok := snaptype.ParseFileName(d.SnapDir(), t.Name())
						if !ok {
							continue
						}

						stat, err := os.Stat(fileInfo.Path)

						if err != nil {
							downloadComplete <- downloadStatus{
								name: fileInfo.Name(),
								err:  err,
							}
						}

						if completionTime != nil {
							if !stat.ModTime().Equal(*completionTime) {
								checking[t.Name()] = struct{}{}

								go func(fileInfo snaptype.FileInfo, infoHash infohash.T, length int64, completionTime time.Time) {
									checkGroup.Go(func() error {
										fileHashBytes, _ := fileHashBytes(d.ctx, fileInfo)

										if bytes.Equal(infoHash.Bytes(), fileHashBytes) {
											downloadComplete <- downloadStatus{
												name:     fileInfo.Name(),
												length:   length,
												infoHash: infoHash,
											}
										} else {
											downloadComplete <- downloadStatus{
												name: fileInfo.Name(),
												err:  fmt.Errorf("hash check failed"),
											}

											d.logger.Warn("[snapshots] Torrent hash does not match file", "file", fileInfo.Name(), "torrent-hash", infoHash, "file-hash", hex.EncodeToString(fileHashBytes))
										}

										return nil
									})
								}(fileInfo, t.InfoHash(), length, *completionTime)

							} else {
								complete[t.Name()] = struct{}{}
								continue
							}
						}
					}
				}
				d.lock.RLock()
				_, downloading := d.downloading[t.Name()]
				d.lock.RUnlock()

				if downloading && t.Complete.Bool() {
					select {
					case <-d.ctx.Done():
						return
					case <-t.GotInfo():
					}

					var completionTime *time.Time
					fileInfo, _, ok := snaptype.ParseFileName(d.SnapDir(), t.Name())
					if !ok {
						continue
					}

					info, err := d.torrentInfo(t.Name())

					if err == nil {
						completionTime = info.Completed
					}

					if completionTime == nil {
						now := time.Now()
						completionTime = &now
					}

					if statInfo, _ := os.Stat(fileInfo.Path); statInfo != nil {
						if !statInfo.ModTime().Equal(*completionTime) {
							os.Chtimes(fileInfo.Path, time.Time{}, *completionTime)
						}

						if statInfo, _ := os.Stat(fileInfo.Path); statInfo != nil {
							// round completion time to os granularity
							modTime := statInfo.ModTime()
							completionTime = &modTime
						}
					}

					if err := d.db.Update(d.ctx,
						torrentInfoUpdater(t.Info().Name, nil, t.Info().Length, completionTime)); err != nil {
						d.logger.Warn("Failed to update file info", "file", t.Info().Name, "err", err)
					}

					d.lock.Lock()
					delete(d.downloading, t.Name())
					d.lock.Unlock()
					complete[t.Name()] = struct{}{}
					continue
				}

				if downloading {
					continue
				}

				pending = append(pending, t)
			}

			select {
			case <-d.ctx.Done():
				return
			case status := <-downloadComplete:
				d.lock.Lock()
				delete(d.downloading, status.name)
				d.lock.Unlock()

				delete(checking, status.name)

				if status.spec != nil {
					_, _, err := d.torrentClient.AddTorrentSpec(status.spec)

					if err != nil {
						d.logger.Warn("Can't re-add spec after download", "file", status.name, "err", err)
					}

				}

				if status.err == nil {
					var completionTime *time.Time
					fileInfo, _, ok := snaptype.ParseFileName(d.SnapDir(), status.name)
					if !ok {
						continue
					}

					if info, err := d.torrentInfo(status.name); err == nil {
						completionTime = info.Completed
					}

					if completionTime == nil {
						now := time.Now()
						completionTime = &now
					}

					if statInfo, _ := os.Stat(fileInfo.Path); statInfo != nil {
						if !statInfo.ModTime().Equal(*completionTime) {
							os.Chtimes(fileInfo.Path, time.Time{}, *completionTime)
						}

						if statInfo, _ := os.Stat(fileInfo.Path); statInfo != nil {
							// round completion time to os granularity
							modTime := statInfo.ModTime()
							completionTime = &modTime
						}
					}

					if err := d.db.Update(d.ctx,
						torrentInfoUpdater(status.name, status.infoHash.Bytes(), status.length, completionTime)); err != nil {
						d.logger.Warn("Failed to update file info", "file", status.name, "err", err)
					}

					complete[status.name] = struct{}{}
					continue
				} else {
					delete(complete, status.name)
				}

			default:
			}

			d.lock.RLock()
			webDownloadInfoLen := len(d.webDownloadInfo)
			d.lock.RUnlock()

			if len(pending)+webDownloadInfoLen == 0 {
				select {
				case <-d.ctx.Done():
					return
				case <-time.After(10 * time.Second):
					continue
				}
			}

			d.lock.RLock()
			downloadingLen := len(d.downloading)
			d.stats.Downloading = int32(downloadingLen)
			d.lock.RUnlock()

			available := availableTorrents(d.ctx, pending, d.cfg.DownloadSlots-downloadingLen)

			d.lock.RLock()
			for _, webDownload := range d.webDownloadInfo {
				_, downloading := d.downloading[webDownload.torrent.Name()]

				if downloading {
					continue
				}

				addDownload := true

				for _, t := range available {
					if t.Name() == webDownload.torrent.Name() {
						addDownload = false
						break
					}
				}

				if addDownload {
					if len(available) < d.cfg.DownloadSlots-downloadingLen {
						available = append(available, webDownload.torrent)
					}
				} else {
					wi, isStateFile, ok := snaptype.ParseFileName(d.SnapDir(), webDownload.torrent.Name())
					if !ok {
						continue
					}
					if isStateFile {
						continue
					}

					for i, t := range available {
						ai, isStateFile, ok := snaptype.ParseFileName(d.SnapDir(), t.Name())
						if !ok {
							continue
						}
						if isStateFile {
							available[i] = webDownload.torrent
							continue
						}

						if ai.CompareTo(wi) > 0 {
							available[i] = webDownload.torrent
							break
						}
					}
				}
			}
			d.lock.RUnlock()

			for _, t := range available {

				torrentInfo, _ := d.torrentInfo(t.Name())
				fileInfo, _, ok := snaptype.ParseFileName(d.SnapDir(), t.Name())
				if !ok {
					continue
				}

				if torrentInfo != nil && torrentInfo.Completed != nil {
					if bytes.Equal(t.InfoHash().Bytes(), torrentInfo.Hash) {
						if _, err := os.Stat(filepath.Join(d.SnapDir(), t.Name())); err == nil {
							localHash, complete := localHashCompletionCheck(d.ctx, t, fileInfo, downloadComplete)

							if complete {
								d.logger.Debug("[snapshots] Download already complete", "file", t.Name(), "hash", t.InfoHash())
								continue
							}

							failed[t.Name()] = struct{}{}
							d.logger.Debug("[snapshots] NonCanonical hash", "file", t.Name(), "got", hex.EncodeToString(localHash), "expected", t.InfoHash(), "downloaded", *torrentInfo.Completed)
							continue

						} else {
							if err := d.db.Update(d.ctx, torrentInfoReset(t.Name(), t.InfoHash().Bytes(), 0)); err != nil {
								d.logger.Debug("[snapshots] Can't reset torrent info", "file", t.Name(), "hash", t.InfoHash(), "err", err)
							}
						}
					} else {
						if err := d.db.Update(d.ctx, torrentInfoReset(t.Name(), t.InfoHash().Bytes(), 0)); err != nil {
							d.logger.Debug("[snapshots] Can't update torrent info", "file", t.Name(), "hash", t.InfoHash(), "err", err)
						}

						if _, complete := localHashCompletionCheck(d.ctx, t, fileInfo, downloadComplete); complete {
							d.logger.Debug("[snapshots] Download already complete", "file", t.Name(), "hash", t.InfoHash())
							continue
						}
					}
				} else {
					if _, complete := localHashCompletionCheck(d.ctx, t, fileInfo, downloadComplete); complete {
						d.logger.Debug("[snapshots] Download already complete", "file", t.Name(), "hash", t.InfoHash())
						continue
					}
				}

				switch {
				case len(t.PeerConns()) > 0:
					d.logger.Debug("[snapshots] Downloading from torrent", "file", t.Name(), "peers", len(t.PeerConns()))
					d.torrentDownload(t, downloadComplete, sem)
				case len(t.WebseedPeerConns()) > 0:
					if d.webDownloadClient != nil {
						var peerUrls []*url.URL

						for _, peer := range t.WebseedPeerConns() {
							if peerUrl, err := webPeerUrl(peer); err == nil {
								peerUrls = append(peerUrls, peerUrl)
							}
						}

						d.logger.Debug("[snapshots] Downloading from webseed", "file", t.Name(), "webpeers", len(t.WebseedPeerConns()))
						session, err := d.webDownload(peerUrls, t, nil, downloadComplete, sem)

						if err != nil {
							d.logger.Warn("Can't complete web download", "file", t.Info().Name, "err", err)

							if session == nil {
								d.torrentDownload(t, downloadComplete, sem)
							}
							continue
						}

					} else {
						d.logger.Debug("[snapshots] Downloading from torrent", "file", t.Name(), "peers", len(t.PeerConns()), "webpeers", len(t.WebseedPeerConns()))
						d.torrentDownload(t, downloadComplete, sem)
					}
				default:
					if d.webDownloadClient != nil {
						d.lock.RLock()
						webDownload, ok := d.webDownloadInfo[t.Name()]
						d.lock.RUnlock()

						if !ok {
							var mismatches []*seedHash
							var err error

							webDownload, mismatches, err = d.getWebDownloadInfo(t)

							if err != nil {
								if len(mismatches) > 0 {
									seedHashMismatches[t.InfoHash()] = append(seedHashMismatches[t.InfoHash()], mismatches...)
									logSeedHashMismatches(t.InfoHash(), t.Name(), seedHashMismatches, d.logger)
								}

								d.logger.Warn("Can't complete web download", "file", t.Info().Name, "err", err)
								continue
							}
						}

						root, _ := path.Split(webDownload.url.String())
						peerUrl, err := url.Parse(root)

						if err != nil {
							d.logger.Warn("Can't complete web download", "file", t.Info().Name, "err", err)
							continue
						}

						d.lock.Lock()
						delete(d.webDownloadInfo, t.Name())
						d.lock.Unlock()

						d.logger.Debug("[snapshots] Downloading from web", "file", t.Name(), "webpeers", len(t.WebseedPeerConns()))
						d.webDownload([]*url.URL{peerUrl}, t, &webDownload, downloadComplete, sem)
						continue
					}

				}
			}

			d.lock.Lock()
			lastMetadatUpdate := d.stats.LastMetadataUpdate
			d.lock.Unlock()

			if lastMetadatUpdate != nil &&
				((len(available) == 0 && time.Since(*lastMetadatUpdate) > 30*time.Second) ||
					time.Since(*lastMetadatUpdate) > 5*time.Minute) {

				for _, t := range d.torrentClient.Torrents() {
					if t.Info() == nil {
						if isComplete, _, _ := d.checkComplete(t.Name()); isComplete {
							continue
						}

						d.lock.RLock()
						_, ok := d.webDownloadInfo[t.Name()]
						d.lock.RUnlock()

						if !ok {
							if _, ok := seedHashMismatches[t.InfoHash()]; ok {
								continue
							}

							info, mismatches, err := d.getWebDownloadInfo(t)

							seedHashMismatches[t.InfoHash()] = append(seedHashMismatches[t.InfoHash()], mismatches...)

							if err != nil {
								if len(mismatches) > 0 {
									logSeedHashMismatches(t.InfoHash(), t.Name(), seedHashMismatches, d.logger)
								}
								continue
							}

							d.lock.Lock()
							d.webDownloadInfo[t.Name()] = info
							d.lock.Unlock()
						}
					} else {
						d.lock.Lock()
						delete(d.webDownloadInfo, t.Name())
						d.lock.Unlock()
					}
				}
			}
		}
	}()

	logEvery := time.NewTicker(20 * time.Second)
	defer logEvery.Stop()

	statInterval := 20 * time.Second
	statEvery := time.NewTicker(statInterval)
	defer statEvery.Stop()

	var m runtime.MemStats
	justCompleted := true
	for {
		select {
		case <-d.ctx.Done():
			return d.ctx.Err()
		case <-statEvery.C:
			d.ReCalcStats(statInterval)

		case <-logEvery.C:
			if silent {
				continue
			}

			stats := d.Stats()

			dbg.ReadMemStats(&m)
			if stats.Completed {
				if justCompleted {
					justCompleted = false
					// force fsync of db. to not loose results of downloading on power-off
					_ = d.db.Update(d.ctx, func(tx kv.RwTx) error { return nil })
				}

				d.logger.Info("[snapshots] Seeding",
					"up", common.ByteCount(stats.UploadRate)+"/s",
					"peers", stats.PeersUnique,
					"conns", stats.ConnectionsTotal,
					"files", stats.FilesTotal,
					"alloc", common.ByteCount(m.Alloc), "sys", common.ByteCount(m.Sys),
				)
				continue
			}

			d.logger.Info("[snapshots] Downloading",
				"progress", fmt.Sprintf("%.2f%% %s/%s", stats.Progress, common.ByteCount(stats.BytesCompleted), common.ByteCount(stats.BytesTotal)),
				"downloading", stats.Downloading,
				"download", common.ByteCount(stats.DownloadRate)+"/s",
				"upload", common.ByteCount(stats.UploadRate)+"/s",
				"peers", stats.PeersUnique,
				"conns", stats.ConnectionsTotal,
				"files", stats.FilesTotal,
				"alloc", common.ByteCount(m.Alloc), "sys", common.ByteCount(m.Sys),
			)

			if stats.PeersUnique == 0 {
				ips := d.TorrentClient().BadPeerIPs()
				if len(ips) > 0 {
					d.logger.Info("[snapshots] Stats", "banned", ips)
				}
			}
		}
	}
}

func localHashCompletionCheck(ctx context.Context, t *torrent.Torrent, fileInfo snaptype.FileInfo, statusChan chan downloadStatus) ([]byte, bool) {
	localHash, err := fileHashBytes(ctx, fileInfo)

	if err == nil {
		if bytes.Equal(t.InfoHash().Bytes(), localHash) {
			statusChan <- downloadStatus{
				name:     t.Name(),
				length:   t.Length(),
				infoHash: t.InfoHash(),
				spec:     nil,
				err:      nil,
			}

			return localHash, true
		}
	}

	return localHash, false
}

func logSeedHashMismatches(torrentHash infohash.T, name string, seedHashMismatches map[infohash.T][]*seedHash, logger log.Logger) {
	var nohash []*seedHash
	var mismatch []*seedHash

	for _, entry := range seedHashMismatches[torrentHash] {
		if !entry.reported {
			if entry.hash == nil {
				nohash = append(nohash, entry)
			} else {
				mismatch = append(mismatch, entry)
			}

			entry.reported = true
		}
	}

	if len(nohash) > 0 {
		var webseeds string
		for _, entry := range nohash {
			if len(webseeds) > 0 {
				webseeds += ", "
			}

			webseeds += strings.TrimSuffix(entry.url.String(), "/")
		}

		logger.Warn("No webseed entry for torrent", "name", name, "hash", torrentHash.HexString(), "webseeds", webseeds)
	}

	if len(mismatch) > 0 {
		var webseeds string
		for _, entry := range mismatch {
			if len(webseeds) > 0 {
				webseeds += ", "
			}

			webseeds += strings.TrimSuffix(entry.url.String(), "/") + "#" + entry.hash.HexString()
		}

		logger.Warn("Webseed hash mismatch for torrent", "name", name, "hash", torrentHash.HexString(), "webseeds", webseeds)
	}
}

func (d *Downloader) checkComplete(name string) (bool, int64, *time.Time) {
	if info, err := d.torrentInfo(name); err == nil {
		if info.Completed != nil && info.Completed.Before(time.Now()) {
			if info.Length != nil {
				if fi, err := os.Stat(filepath.Join(d.SnapDir(), name)); err == nil {
					return fi.Size() == *info.Length && fi.ModTime().Equal(*info.Completed), *info.Length, info.Completed
				}
			}
		}
	}

	return false, 0, nil
}

func (d *Downloader) getWebDownloadInfo(t *torrent.Torrent) (webDownloadInfo, []*seedHash, error) {
	torrentHash := t.InfoHash()

	d.lock.RLock()
	info, ok := d.webDownloadInfo[t.Name()]
	d.lock.RUnlock()

	if ok {
		return info, nil, nil
	}

	seedHashMismatches := make([]*seedHash, 0, len(d.cfg.WebSeedUrls))

	for _, webseed := range d.cfg.WebSeedUrls {
		downloadUrl := webseed.JoinPath(t.Name())

		if headRequest, err := http.NewRequestWithContext(d.ctx, "HEAD", downloadUrl.String(), nil); err == nil {
			headResponse, err := http.DefaultClient.Do(headRequest)

			if err != nil {
				continue
			}

			headResponse.Body.Close()

			if headResponse.StatusCode == http.StatusOK {
				if meta, err := getWebpeerTorrentInfo(d.ctx, downloadUrl); err == nil {
					if bytes.Equal(torrentHash.Bytes(), meta.HashInfoBytes().Bytes()) {
						// TODO check the torrent's hash matches this hash
						return webDownloadInfo{
							url:     downloadUrl,
							length:  headResponse.ContentLength,
							torrent: t,
						}, seedHashMismatches, nil
					} else {
						hash := meta.HashInfoBytes()
						seedHashMismatches = append(seedHashMismatches, &seedHash{url: webseed, hash: &hash})
						continue
					}
				}
			}
		}

		seedHashMismatches = append(seedHashMismatches, &seedHash{url: webseed})
	}

	return webDownloadInfo{}, seedHashMismatches, fmt.Errorf("can't find download info")
}

func getWebpeerTorrentInfo(ctx context.Context, downloadUrl *url.URL) (*metainfo.MetaInfo, error) {
	torrentRequest, err := http.NewRequestWithContext(ctx, "GET", downloadUrl.String()+".torrent", nil)

	if err != nil {
		return nil, err
	}

	torrentResponse, err := http.DefaultClient.Do(torrentRequest)

	if err != nil {
		return nil, err
	}

	defer torrentResponse.Body.Close()

	if torrentResponse.StatusCode != http.StatusOK {
		return nil, fmt.Errorf("can't get webpeer torrent unexpected http response: %s", torrentResponse.Status)
	}

	return metainfo.Load(torrentResponse.Body)
}

func (d *Downloader) torrentDownload(t *torrent.Torrent, statusChan chan downloadStatus, sem *semaphore.Weighted) {
	d.lock.Lock()
	d.downloading[t.Name()] = struct{}{}
	d.lock.Unlock()

	if err := sem.Acquire(d.ctx, 1); err != nil {
		d.logger.Warn("Failed to acquire download semaphore", "err", err)
		return
	}

	d.wg.Add(1)

	go func(t *torrent.Torrent) {
		defer d.wg.Done()
		defer sem.Release(1)

		t.AllowDataDownload()

		select {
		case <-d.ctx.Done():
			return
		case <-t.GotInfo():
		}

		t.DownloadAll()

		idleCount := 0
		var lastRead int64

		for {
			select {
			case <-d.ctx.Done():
				return
			case <-t.Complete.On():
				return
			case <-time.After(10 * time.Second):
				bytesRead := t.Stats().BytesReadData

				if lastRead-bytesRead.Int64() == 0 {
					idleCount++
				} else {
					lastRead = bytesRead.Int64()
					idleCount = 0
				}

				if idleCount > 6 {
					t.DisallowDataDownload()
					return
				}
			}
		}
	}(t)
}

func (d *Downloader) webDownload(peerUrls []*url.URL, t *torrent.Torrent, i *webDownloadInfo, statusChan chan downloadStatus, sem *semaphore.Weighted) (*RCloneSession, error) {
	peerUrl, err := selectDownloadPeer(d.ctx, peerUrls, t)

	if err != nil {
		return nil, err
	}

	peerUrl = strings.TrimSuffix(peerUrl, "/")

	session, ok := d.webDownloadSessions[peerUrl]

	if !ok {
		var err error
		session, err = d.webDownloadClient.NewSession(d.ctx, d.SnapDir(), peerUrl)

		if err != nil {
			return nil, err
		}

		d.webDownloadSessions[peerUrl] = session
	}

	name := t.Name()
	mi := t.Metainfo()
	infoHash := t.InfoHash()

	var length int64

	if i != nil {
		length = i.length
	} else {
		length = t.Length()
	}

	magnet := mi.Magnet(&infoHash, &metainfo.Info{Name: name})
	spec, err := torrent.TorrentSpecFromMagnetUri(magnet.String())

	if err != nil {
		return session, fmt.Errorf("can't get torrent spec for %s from info: %w", t.Info().Name, err)
	}

	spec.ChunkSize = downloadercfg.DefaultNetworkChunkSize
	spec.DisallowDataDownload = true

	info, _, _ := snaptype.ParseFileName(d.SnapDir(), name)

	d.lock.Lock()
	t.Drop()
	d.downloading[name] = struct{}{}
	d.lock.Unlock()

	d.wg.Add(1)

	if err := sem.Acquire(d.ctx, 1); err != nil {
		d.logger.Warn("Failed to acquire download semaphore", "err", err)
		return nil, err
	}

	go func() {
		defer d.wg.Done()
		defer sem.Release(1)

		if dir.FileExist(info.Path) {
			if err := os.Remove(info.Path); err != nil {
				d.logger.Warn("Couldn't remove previous file before download", "file", name, "path", info.Path, "err", err)
			}
		}

		if d.downloadLimit != nil {
			limit := float64(*d.downloadLimit) / float64(d.cfg.DownloadSlots)

			func() {
				d.lock.Lock()
				defer d.lock.Unlock()

				torrentLimit := d.cfg.ClientConfig.DownloadRateLimiter.Limit()
				rcloneLimit := d.webDownloadClient.GetBwLimit()

				d.cfg.ClientConfig.DownloadRateLimiter.SetLimit(torrentLimit - rate.Limit(limit))
				d.webDownloadClient.SetBwLimit(d.ctx, rcloneLimit+rate.Limit(limit))
			}()

			defer func() {
				d.lock.Lock()
				defer d.lock.Unlock()

				torrentLimit := d.cfg.ClientConfig.DownloadRateLimiter.Limit()
				rcloneLimit := d.webDownloadClient.GetBwLimit()

				d.cfg.ClientConfig.DownloadRateLimiter.SetLimit(torrentLimit + rate.Limit(limit))
				d.webDownloadClient.SetBwLimit(d.ctx, rcloneLimit-rate.Limit(limit))
			}()
		}

		err := session.Download(d.ctx, name)

		if err != nil {
			d.logger.Error("Web download failed", "file", name, "err", err)
		}

		localHash, err := fileHashBytes(d.ctx, info)

		if err == nil {
			if !bytes.Equal(infoHash.Bytes(), localHash) {
				err = fmt.Errorf("hash mismatch: expected: 0x%x, got: 0x%x", infoHash.Bytes(), localHash)

				d.logger.Error("Web download failed", "file", name, "url", peerUrl, "err", err)

				if ferr := os.Remove(info.Path); ferr != nil {
					d.logger.Warn("Couldn't remove invalid file", "file", name, "path", info.Path, "err", ferr)
				}
			}
		} else {
			d.logger.Error("Web download failed", "file", name, "url", peerUrl, "err", err)
		}

		statusChan <- downloadStatus{
			name:     name,
			length:   length,
			infoHash: infoHash,
			spec:     spec,
			err:      err,
		}
	}()

	return session, nil
}

func selectDownloadPeer(ctx context.Context, peerUrls []*url.URL, t *torrent.Torrent) (string, error) {
	switch len(peerUrls) {
	case 0:
		return "", fmt.Errorf("no download peers")

	case 1:
		downloadUrl := peerUrls[0].JoinPath(t.Name())
		peerInfo, err := getWebpeerTorrentInfo(ctx, downloadUrl)

		if err == nil && bytes.Equal(peerInfo.HashInfoBytes().Bytes(), t.InfoHash().Bytes()) {
			return peerUrls[0].String(), nil
		}

	default:
		peerIndex := rand.Intn(len(peerUrls))
		peerUrl := peerUrls[peerIndex]
		downloadUrl := peerUrl.JoinPath(t.Name())
		peerInfo, err := getWebpeerTorrentInfo(ctx, downloadUrl)

		if err == nil && bytes.Equal(peerInfo.HashInfoBytes().Bytes(), t.InfoHash().Bytes()) {
			return peerUrl.String(), nil
		}

		for i := range peerUrls {
			if i == peerIndex {
				continue
			}
			peerInfo, err := getWebpeerTorrentInfo(ctx, downloadUrl)

			if err == nil && bytes.Equal(peerInfo.HashInfoBytes().Bytes(), t.InfoHash().Bytes()) {
				return peerUrl.String(), nil
			}
		}
	}

	return "", fmt.Errorf("can't find download peer")
}

func availableTorrents(ctx context.Context, pending []*torrent.Torrent, slots int) []*torrent.Torrent {
	if slots == 0 {
		select {
		case <-ctx.Done():
			return nil
		case <-time.After(10 * time.Second):
			return nil
		}
	}

	var pendingStateFiles []*torrent.Torrent
	var pendingBlocksFiles []*torrent.Torrent

	for _, t := range pending {
		_, isStateFile, ok := snaptype.ParseFileName("", t.Name())
		if !ok {
			continue
		}
		if isStateFile {
			pendingStateFiles = append(pendingStateFiles, t)
		} else {
			pendingBlocksFiles = append(pendingBlocksFiles, t)
		}
	}
	pending = pendingBlocksFiles

	//app=caplin stage=ForkChoice err="execution Client RPC failed to retrieve ForkChoiceUpdate response, err: updateForkChoice: [1/12 Snapshots] can't build missed indices: v1-000000-000500-transactions.seg: can't open v1-000000-000500-transactions.seg for indexing: no such device"

	slices.SortFunc(pending, func(i, j *torrent.Torrent) int {
		in, _, ok1 := snaptype.ParseFileName("", i.Name())
		jn, _, ok2 := snaptype.ParseFileName("", j.Name())
		if ok1 && ok2 {
			return in.CompareTo(jn)
		}
		return strings.Compare(i.Name(), j.Name())
	})

	var available []*torrent.Torrent

	for len(pending) > 0 && pending[0].Info() != nil {
		available = append(available, pending[0])

		if len(available) == slots {
			return available
		}

		pending = pending[1:]
	}
	for len(pendingStateFiles) > 0 && pendingStateFiles[0].Info() != nil {
		available = append(available, pendingStateFiles[0])

		if len(available) == slots {
			return available
		}

		pendingStateFiles = pendingStateFiles[1:]
	}

	if len(pending) == 0 && len(pendingStateFiles) == 0 {
		return available
	}

	cases := make([]reflect.SelectCase, 0, len(pending)+2)

	for _, t := range pending {
		cases = append(cases, reflect.SelectCase{
			Dir:  reflect.SelectRecv,
			Chan: reflect.ValueOf(t.GotInfo()),
		})
	}

	if len(cases) == 0 {
		return nil
	}

	cases = append(cases, reflect.SelectCase{
		Dir:  reflect.SelectRecv,
		Chan: reflect.ValueOf(ctx.Done()),
	},
		reflect.SelectCase{
			Dir:  reflect.SelectRecv,
			Chan: reflect.ValueOf(time.After(10 * time.Second)),
		})

	for {
		selected, _, _ := reflect.Select(cases)

		switch selected {
		case len(cases) - 2:
			return nil
		case len(cases) - 1:
			return available
		default:
			available = append(available, pending[selected])

			if len(available) == slots {
				return available
			}

			pending = append(pending[:selected], pending[selected+1:]...)
			cases = append(cases[:selected], cases[selected+1:]...)
		}
	}
}

func (d *Downloader) SnapDir() string { return d.cfg.Dirs.Snap }

func (d *Downloader) torrentInfo(name string) (*torrentInfo, error) {
	var info torrentInfo

	err := d.db.View(d.ctx, func(tx kv.Tx) (err error) {
		infoBytes, err := tx.GetOne(kv.BittorrentInfo, []byte(name))

		if err != nil {
			return err
		}

		if err = json.Unmarshal(infoBytes, &info); err != nil {
			return err
		}

		return nil
	})

	if err != nil {
		return nil, err
	}

	return &info, nil
}

func (d *Downloader) ReCalcStats(interval time.Duration) {
	d.lock.Lock()
	defer d.lock.Unlock()
	//Call this methods outside of `lock` critical section, because they have own locks with contention
	torrents := d.torrentClient.Torrents()
	connStats := d.torrentClient.ConnStats()
	peers := make(map[torrent.PeerID]struct{}, 16)

	prevStats, stats := d.stats, d.stats

	stats.Completed = true
	stats.BytesDownload = uint64(connStats.BytesReadUsefulIntendedData.Int64())
	stats.BytesUpload = uint64(connStats.BytesWrittenData.Int64())

	lastMetadataReady := stats.MetadataReady

	stats.BytesTotal, stats.BytesCompleted, stats.ConnectionsTotal, stats.MetadataReady =
		atomic.LoadUint64(&stats.DroppedTotal), atomic.LoadUint64(&stats.DroppedCompleted), 0, 0

	var zeroProgress []string
	var noMetadata []string

	isDiagEnabled := diagnostics.TypeOf(diagnostics.SnapshoFilesList{}).Enabled()
	if isDiagEnabled {
		filesList := make([]string, 0, len(torrents))
		for _, t := range torrents {
			filesList = append(filesList, t.Name())
		}
		diagnostics.Send(diagnostics.SnapshoFilesList{Files: filesList})
	}

	downloading := map[string]struct{}{}

	for file := range d.downloading {
		downloading[file] = struct{}{}
	}

	var dbInfo int
	var dbComplete int
	var tComplete int
	var torrentInfo int

	for _, t := range torrents {
		select {
		case <-t.GotInfo():
		default: // if some torrents have no metadata, we are for-sure uncomplete
			stats.Completed = false
			continue
		}

		var torrentComplete bool
		torrentName := t.Name()

		if _, ok := downloading[torrentName]; ok {
			torrentComplete = t.Complete.Bool()
		}

		var progress float32

		torrentInfo++
		stats.MetadataReady++

		// call methods once - to reduce internal mutex contention
		peersOfThisFile := t.PeerConns()
		weebseedPeersOfThisFile := t.WebseedPeerConns()

		bytesRead := t.Stats().BytesReadData
		tLen := t.Length()

		var bytesCompleted int64

		if torrentComplete {
			tComplete++
			bytesCompleted = t.Length()
		} else {
			bytesCompleted = bytesRead.Int64()
		}

		delete(downloading, torrentName)

		for _, peer := range peersOfThisFile {
			stats.ConnectionsTotal++
			peers[peer.PeerID] = struct{}{}
		}

		stats.BytesCompleted += uint64(bytesCompleted)
		stats.BytesTotal += uint64(tLen)

		progress = float32(float64(100) * (float64(bytesCompleted) / float64(tLen)))

		webseedRates, webseeds := getWebseedsRatesForlogs(weebseedPeersOfThisFile, torrentName, t.Complete.Bool())
		rates, peers := getPeersRatesForlogs(peersOfThisFile, torrentName)
		// more detailed statistic: download rate of each peer (for each file)
		if !torrentComplete && progress != 0 {
			d.logger.Log(d.verbosity, "[snapshots] progress", "file", torrentName, "progress", fmt.Sprintf("%.2f%%", progress), "peers", len(peersOfThisFile), "webseeds", len(weebseedPeersOfThisFile))
			d.logger.Log(d.verbosity, "[snapshots] webseed peers", webseedRates...)
			d.logger.Log(d.verbosity, "[snapshots] bittorrent peers", rates...)
		}

		diagnostics.Send(diagnostics.SegmentDownloadStatistics{
			Name:            torrentName,
			TotalBytes:      uint64(tLen),
			DownloadedBytes: uint64(bytesCompleted),
			Webseeds:        webseeds,
			Peers:           peers,
		})

		if !torrentComplete {
			if info, err := d.torrentInfo(torrentName); err == nil {
				updateStats := t.Info() == nil

				if updateStats {
					dbInfo++
				}

				if info.Completed != nil && info.Completed.Before(time.Now()) {
					if info.Length != nil {
						if updateStats {
							stats.MetadataReady++
							stats.BytesTotal += uint64(*info.Length)
						}

						if fi, err := os.Stat(filepath.Join(d.SnapDir(), t.Name())); err == nil {
							if torrentComplete = (fi.Size() == *info.Length); torrentComplete {
								infoRead := t.Stats().BytesReadData
								if updateStats || infoRead.Int64() == 0 {
									stats.BytesCompleted += uint64(*info.Length)
								}
								dbComplete++
								progress = float32(100)
							}
						}
					}
				}
			} else if _, ok := d.webDownloadInfo[torrentName]; ok {
				stats.MetadataReady++
			} else {
				noMetadata = append(noMetadata, torrentName)
			}

			if progress == 0 {
				zeroProgress = append(zeroProgress, torrentName)
			}
		}

		stats.Completed = stats.Completed && torrentComplete
	}

	var webTransfers int32

	if d.webDownloadClient != nil {
		webStats, _ := d.webDownloadClient.Stats(d.ctx)

		if webStats != nil {
			if len(webStats.Transferring) != 0 && stats.Completed {
				stats.Completed = false
			}

			for _, transfer := range webStats.Transferring {
				stats.MetadataReady++
				webTransfers++

				bytesCompleted := transfer.Bytes
				tLen := transfer.Size
				transferName := transfer.Name

				delete(downloading, transferName)

				if bytesCompleted > tLen {
					bytesCompleted = tLen
				}

				stats.BytesCompleted += bytesCompleted
				stats.BytesTotal += tLen

				stats.BytesDownload += bytesCompleted

				if transfer.Percentage == 0 {
					zeroProgress = append(zeroProgress, transferName)
				}

				var seeds []diagnostics.SegmentPeer
				var webseedRates []interface{}
				if peerUrl, err := url.Parse(transfer.Group); err == nil {
					rate := uint64(transfer.SpeedAvg)
					seeds = []diagnostics.SegmentPeer{
						{
							Url:          peerUrl.Host,
							DownloadRate: rate,
						}}

					if shortUrl, err := url.JoinPath(peerUrl.Host, peerUrl.Path); err == nil {
						webseedRates = []interface{}{strings.TrimSuffix(shortUrl, "/"), fmt.Sprintf("%s/s", common.ByteCount(rate))}
					}
				}

				// more detailed statistic: download rate of each peer (for each file)
				if transfer.Percentage != 0 {
					d.logger.Log(d.verbosity, "[snapshots] progress", "file", transferName, "progress", fmt.Sprintf("%.2f%%", float32(transfer.Percentage)), "webseeds", 1)
					d.logger.Log(d.verbosity, "[snapshots] web peers", webseedRates...)
				}

				diagnostics.Send(diagnostics.SegmentDownloadStatistics{
					Name:            transferName,
					TotalBytes:      tLen,
					DownloadedBytes: bytesCompleted,
					Webseeds:        seeds,
				})
			}
		}
	}

	if len(downloading) > 0 {
		webTransfers += int32(len(downloading))
		stats.Completed = false
	}

	d.logger.Debug("[snapshots] info", "len", len(torrents), "webTransfers", webTransfers, "torrent", torrentInfo, "db", dbInfo, "t-complete", tComplete, "db-complete", dbComplete)

	if lastMetadataReady != stats.MetadataReady {
		now := time.Now()
		stats.LastMetadataUpdate = &now
	}

	if len(noMetadata) > 0 {
		amount := len(noMetadata)
		if len(noMetadata) > 5 {
			noMetadata = append(noMetadata[:5], "...")
		}
		d.logger.Info("[snapshots] no metadata yet", "files", amount, "list", strings.Join(noMetadata, ","))
	}

	if len(zeroProgress) > 0 {
		amount := len(zeroProgress)
		if len(zeroProgress) > 5 {
			zeroProgress = append(zeroProgress[:5], "...")
		}
		d.logger.Info("[snapshots] no progress yet", "files", amount, "list", strings.Join(zeroProgress, ","))
	}

	if len(d.downloading) > 0 {
		amount := len(d.downloading)

		files := make([]string, 0, len(downloading))

		for file := range d.downloading {
			files = append(files, file)
		}

		d.logger.Log(d.verbosity, "[snapshots] downloading", "files", amount, "list", strings.Join(files, ","))
	}

	if stats.BytesDownload > prevStats.BytesDownload {
		stats.DownloadRate = (stats.BytesDownload - prevStats.BytesDownload) / uint64(interval.Seconds())
	} else {
		stats.DownloadRate = prevStats.DownloadRate / 2
	}

	if stats.BytesUpload > prevStats.BytesUpload {
		stats.UploadRate = (stats.BytesUpload - prevStats.BytesUpload) / uint64(interval.Seconds())
	} else {
		stats.UploadRate = prevStats.UploadRate / 2
	}

	if stats.BytesTotal == 0 {
		stats.Progress = 0
	} else {
		stats.Progress = float32(float64(100) * (float64(stats.BytesCompleted) / float64(stats.BytesTotal)))
		if int(stats.Progress) == 100 && !stats.Completed {
			stats.Progress = 99.9
		}
	}

	stats.PeersUnique = int32(len(peers))
	stats.FilesTotal = int32(len(torrents)) + webTransfers

	d.stats = stats
}

func getWebseedsRatesForlogs(weebseedPeersOfThisFile []*torrent.Peer, fName string, finished bool) ([]interface{}, []diagnostics.SegmentPeer) {
	seeds := make([]diagnostics.SegmentPeer, 0, len(weebseedPeersOfThisFile))
	webseedRates := make([]interface{}, 0, len(weebseedPeersOfThisFile)*2)
	webseedRates = append(webseedRates, "file", fName)
	for _, peer := range weebseedPeersOfThisFile {
		if peerUrl, err := webPeerUrl(peer); err == nil {
			if shortUrl, err := url.JoinPath(peerUrl.Host, peerUrl.Path); err == nil {
				rate := uint64(peer.DownloadRate())
				if !finished {
					seed := diagnostics.SegmentPeer{
						Url:          peerUrl.Host,
						DownloadRate: rate,
					}
					seeds = append(seeds, seed)
				}
				webseedRates = append(webseedRates, strings.TrimSuffix(shortUrl, "/"), fmt.Sprintf("%s/s", common.ByteCount(rate)))
			}
		}
	}

	return webseedRates, seeds
}

func webPeerUrl(peer *torrent.Peer) (*url.URL, error) {
	root, _ := path.Split(strings.Trim(strings.TrimPrefix(peer.String(), "webseed peer for "), "\""))
	return url.Parse(root)
}

func getPeersRatesForlogs(peersOfThisFile []*torrent.PeerConn, fName string) ([]interface{}, []diagnostics.SegmentPeer) {
	peers := make([]diagnostics.SegmentPeer, 0, len(peersOfThisFile))
	rates := make([]interface{}, 0, len(peersOfThisFile)*2)
	rates = append(rates, "file", fName)

	for _, peer := range peersOfThisFile {
		dr := uint64(peer.DownloadRate())
		url := fmt.Sprintf("%v", peer.PeerClientName.Load())

		segPeer := diagnostics.SegmentPeer{
			Url:          url,
			DownloadRate: dr,
		}
		peers = append(peers, segPeer)
		rates = append(rates, peer.PeerClientName.Load(), fmt.Sprintf("%s/s", common.ByteCount(dr)))
	}

	return rates, peers
}

func (d *Downloader) VerifyData(ctx context.Context, whiteList []string, failFast bool) error {
	total := 0
	allTorrents := d.torrentClient.Torrents()
	toVerify := make([]*torrent.Torrent, 0, len(allTorrents))
	for _, t := range allTorrents {
		select {
		case <-ctx.Done():
			return ctx.Err()
		case <-t.GotInfo(): //files to verify already have .torrent on disk. means must have `Info()` already
		default: // skip other files
			continue
		}

		if !dir2.FileExist(filepath.Join(d.SnapDir(), t.Name())) {
			continue
		}

		if len(whiteList) > 0 {
			name := t.Name()
			exactOrPartialMatch := slices.ContainsFunc(whiteList, func(s string) bool {
				return name == s || strings.HasSuffix(name, s) || strings.HasPrefix(name, s)
			})
			if !exactOrPartialMatch {
				continue
			}
		}
		toVerify = append(toVerify, t)
		total += t.NumPieces()
	}
	d.logger.Info("[snapshots] Verify start")
	defer d.logger.Info("[snapshots] Verify done", "files", len(toVerify), "whiteList", whiteList)

	completedPieces, completedFiles := &atomic.Uint64{}, &atomic.Uint64{}

	{
		logEvery := time.NewTicker(20 * time.Second)
		defer logEvery.Stop()
		d.wg.Add(1)
		go func() {
			defer d.wg.Done()
			for {
				select {
				case <-ctx.Done():
					return
				case <-logEvery.C:
					d.logger.Info("[snapshots] Verify",
						"progress", fmt.Sprintf("%.2f%%", 100*float64(completedPieces.Load())/float64(total)),
						"files", fmt.Sprintf("%d/%d", completedFiles.Load(), len(toVerify)),
						"sz_gb", downloadercfg.DefaultPieceSize*completedPieces.Load()/1024/1024/1024,
					)
				}
			}
		}()
	}

	g, ctx := errgroup.WithContext(ctx)
	// torrent lib internally limiting amount of hashers per file
	// set limit here just to make load predictable, not to control Disk/CPU consumption
	g.SetLimit(runtime.GOMAXPROCS(-1) * 4)
	for _, t := range toVerify {
		t := t
		g.Go(func() error {
			defer completedFiles.Add(1)
			if failFast {
				return VerifyFileFailFast(ctx, t, d.SnapDir(), completedPieces)
			}
			return ScheduleVerifyFile(ctx, t, completedPieces)
		})
	}

	if err := g.Wait(); err != nil {
		return err
	}
	// force fsync of db. to not loose results of validation on power-off
	return d.db.Update(context.Background(), func(tx kv.RwTx) error { return nil })
}

// AddNewSeedableFile decides what we do depending on wether we have the .seg file or the .torrent file
// have .torrent no .seg => get .seg file from .torrent
// have .seg no .torrent => get .torrent from .seg
func (d *Downloader) AddNewSeedableFile(ctx context.Context, name string) error {
	ff, isStateFile, ok := snaptype.ParseFileName("", name)
	if ok {
		if isStateFile {
			if !snaptype.E3Seedable(name) {
				return nil
			}
		} else {
			if !d.cfg.SnapshotConfig.Seedable(ff) {
				return nil
			}
		}
	}

	// if we don't have the torrent file we build it if we have the .seg file
	err := BuildTorrentIfNeed(ctx, name, d.SnapDir(), d.torrentFiles)
	if err != nil {
		return fmt.Errorf("AddNewSeedableFile: %w", err)
	}
	ts, err := d.torrentFiles.LoadByName(name)
	if err != nil {
		return fmt.Errorf("AddNewSeedableFile: %w", err)
	}
	_, _, err = addTorrentFile(ctx, ts, d.torrentClient, d.db, d.webseeds)
	if err != nil {
		return fmt.Errorf("addTorrentFile: %w", err)
	}
	return nil
}

func (d *Downloader) alreadyHaveThisName(name string) bool {
	for _, t := range d.torrentClient.Torrents() {
		if t.Info() != nil {
			if t.Name() == name {
				return true
			}
		}
	}
	return false
}

func (d *Downloader) AddMagnetLink(ctx context.Context, infoHash metainfo.Hash, name string) error {
	// Paranoic Mode on: if same file changed infoHash - skip it
	// Example:
	//  - Erigon generated file X with hash H1. User upgraded Erigon. New version has preverified file X with hash H2. Must ignore H2 (don't send to Downloader)
	if d.alreadyHaveThisName(name) || !IsSnapNameAllowed(name) {
		return nil
	}

	if d.torrentFiles.newDownloadsAreProhibited() && !d.torrentFiles.Exists(name) {
		return nil
	}

	mi := &metainfo.MetaInfo{AnnounceList: Trackers}
	magnet := mi.Magnet(&infoHash, &metainfo.Info{Name: name})
	spec, err := torrent.TorrentSpecFromMagnetUri(magnet.String())

	if err != nil {
		return err
	}

	t, ok, err := addTorrentFile(ctx, spec, d.torrentClient, d.db, d.webseeds)

	if err != nil {
		return err
	}
	if !ok {
		return nil
	}
	d.wg.Add(1)
	go func(t *torrent.Torrent) {
		defer d.wg.Done()
		select {
		case <-ctx.Done():
			return
		case <-t.GotInfo():
		}

		if !d.snapshotLock.Downloads.Contains(name) {
			mi := t.Metainfo()
			if err := CreateTorrentFileIfNotExists(d.SnapDir(), t.Info(), &mi, d.torrentFiles); err != nil {
				d.logger.Warn("[snapshots] create torrent file", "err", err)
				return
			}
		}

		urls, ok := d.webseeds.ByFileName(t.Name())
		if ok {
			t.AddWebSeeds(urls)
		}
	}(t)
	//log.Debug("[downloader] downloaded both seg and torrent files", "hash", infoHash)
	return nil
}

func seedableFiles(dirs datadir.Dirs, chainName string) ([]string, error) {
	files, err := seedableSegmentFiles(dirs.Snap, chainName)
	if err != nil {
		return nil, fmt.Errorf("seedableSegmentFiles: %w", err)
	}
	l1, err := seedableStateFilesBySubDir(dirs.Snap, "idx")
	if err != nil {
		return nil, err
	}
	l2, err := seedableStateFilesBySubDir(dirs.Snap, "history")
	if err != nil {
		return nil, err
	}
	l3, err := seedableStateFilesBySubDir(dirs.Snap, "domain")
	if err != nil {
		return nil, err
	}
	files = append(append(append(files, l1...), l2...), l3...)
	return files, nil
}

func (d *Downloader) addTorrentFilesFromDisk(quiet bool) error {
	logEvery := time.NewTicker(20 * time.Second)
	defer logEvery.Stop()

	files, err := AllTorrentSpecs(d.cfg.Dirs, d.torrentFiles)
	if err != nil {
		return err
	}
	for i, ts := range files {
		d.lock.RLock()
		_, downloading := d.downloading[ts.DisplayName]
		d.lock.RUnlock()

		if downloading {
			continue
		}

		if info, err := d.torrentInfo(ts.DisplayName); err == nil {
			if info.Completed != nil {
				_, serr := os.Stat(filepath.Join(d.SnapDir(), info.Name))
				if serr != nil {
					if err := d.db.Update(d.ctx, func(tx kv.RwTx) error {
						return tx.Delete(kv.BittorrentInfo, []byte(info.Name))
					}); err != nil {
						log.Error("[snapshots] Failed to delete db entry after stat error", "file", info.Name, "err", err, "stat-err", serr)
					}
				}
			}
		}

		if whitelisted, ok := d.webseeds.torrentsWhitelist.Get(ts.DisplayName); ok {
			if ts.InfoHash.HexString() != whitelisted.Hash {
				continue
			}
		}
		_, _, err := addTorrentFile(d.ctx, ts, d.torrentClient, d.db, d.webseeds)

		if err != nil {
			return err
		}
		select {
		case <-logEvery.C:
			if !quiet {
				log.Info("[snapshots] Adding .torrent files", "progress", fmt.Sprintf("%d/%d", i, len(files)))
			}
		default:
		}
	}
	return nil
}
func (d *Downloader) BuildTorrentFilesIfNeed(ctx context.Context, chain string, ignore snapcfg.Preverified) error {
	return BuildTorrentFilesIfNeed(ctx, d.cfg.Dirs, d.torrentFiles, chain, ignore)
}
func (d *Downloader) Stats() AggStats {
	d.lock.RLock()
	defer d.lock.RUnlock()
	return d.stats
}

func (d *Downloader) Close() {
	d.logger.Debug("[snapshots] stopping downloader")
	d.stopMainLoop()
	d.wg.Wait()
	d.logger.Debug("[snapshots] closing torrents")
	d.torrentClient.Close()
	if err := d.folder.Close(); err != nil {
		d.logger.Warn("[snapshots] folder.close", "err", err)
	}
	if err := d.pieceCompletionDB.Close(); err != nil {
		d.logger.Warn("[snapshots] pieceCompletionDB.close", "err", err)
	}
	d.logger.Debug("[snapshots] closing db")
	d.db.Close()
	d.logger.Debug("[snapshots] downloader stopped")
}

func (d *Downloader) PeerID() []byte {
	peerID := d.torrentClient.PeerID()
	return peerID[:]
}

func (d *Downloader) StopSeeding(hash metainfo.Hash) error {
	t, ok := d.torrentClient.Torrent(hash)
	if !ok {
		return nil
	}
	ch := t.Closed()
	t.Drop()
	<-ch
	return nil
}

func (d *Downloader) TorrentClient() *torrent.Client { return d.torrentClient }

func openClient(ctx context.Context, dbDir, snapDir string, cfg *torrent.ClientConfig) (db kv.RwDB, c storage.PieceCompletion, m storage.ClientImplCloser, torrentClient *torrent.Client, err error) {
	db, err = mdbx.NewMDBX(log.New()).
		Label(kv.DownloaderDB).
		WithTableCfg(func(defaultBuckets kv.TableCfg) kv.TableCfg { return kv.DownloaderTablesCfg }).
		GrowthStep(16 * datasize.MB).
		MapSize(16 * datasize.GB).
		PageSize(uint64(8 * datasize.KB)).
		Path(dbDir).
		Open(ctx)
	if err != nil {
		return nil, nil, nil, nil, fmt.Errorf("torrentcfg.openClient: %w", err)
	}
	c, err = NewMdbxPieceCompletion(db)
	if err != nil {
		return nil, nil, nil, nil, fmt.Errorf("torrentcfg.NewMdbxPieceCompletion: %w", err)
	}
	m = storage.NewMMapWithCompletion(snapDir, c)
	cfg.DefaultStorage = m

	torrentClient, err = torrent.NewClient(cfg)
	if err != nil {
		return nil, nil, nil, nil, fmt.Errorf("torrent.NewClient: %w", err)
	}

	return db, c, m, torrentClient, nil
}<|MERGE_RESOLUTION|>--- conflicted
+++ resolved
@@ -234,81 +234,6 @@
 }
 
 func getSnapshotLock(ctx context.Context, cfg *downloadercfg.Cfg, db kv.RoDB, logger log.Logger) (*snapshotLock, error) {
-<<<<<<< HEAD
-	//TODO: snapshots-lock.json is not compatible with E3 .kv files - because they are not immutable (merging to infinity)
-	return initSnapshotLock(ctx, cfg, db, logger)
-	/*
-			if !cfg.SnapshotLock {
-				return initSnapshotLock(ctx, cfg, db, logger)
-			}
-
-			snapDir := cfg.Dirs.Snap
-
-			lockPath := filepath.Join(snapDir, SnapshotsLockFileName)
-
-			file, err := os.Open(lockPath)
-			if err != nil {
-				if !errors.Is(err, os.ErrNotExist) {
-					return nil, err
-				}
-			}
-
-			var data []byte
-
-			if file != nil {
-				defer file.Close()
-
-				data, err = io.ReadAll(file)
-
-				if err != nil {
-					return nil, err
-				}
-			}
-
-			if file == nil || len(data) == 0 {
-				f, err := os.Create(lockPath)
-				if err != nil {
-					return nil, err
-				}
-				defer f.Close()
-
-				lock, err := initSnapshotLock(ctx, cfg, db, logger)
-
-				if err != nil {
-					return nil, err
-				}
-
-				data, err := json.Marshal(lock)
-
-				if err != nil {
-					return nil, err
-				}
-
-				_, err = f.Write(data)
-
-				if err != nil {
-					return nil, err
-				}
-
-				if err := f.Sync(); err != nil {
-					return nil, err
-				}
-
-				return lock, nil
-			}
-
-			var lock snapshotLock
-
-			if err = json.Unmarshal(data, &lock); err != nil {
-				return nil, err
-			}
-
-			if lock.Chain != cfg.ChainName {
-				return nil, fmt.Errorf("unexpected chain name:%q expecting: %q", lock.Chain, cfg.ChainName)
-			}
-
-			prevHashes := map[string]string{}
-=======
 	//TODO: snapshots-lock.json must be created after 1-st download done
 	//TODO: snapshots-lock.json is not compatible with E3 .kv files - because they are not immutable (merging to infinity)
 	return initSnapshotLock(ctx, cfg, db, logger)
@@ -317,73 +242,72 @@
 			return initSnapshotLock(ctx, cfg, db, logger)
 		}
 
-		snapDir := cfg.Dirs.Snap
-
-		lockPath := filepath.Join(snapDir, SnapshotsLockFileName)
-
-		file, err := os.Open(lockPath)
-		if err != nil {
-			if !errors.Is(err, os.ErrNotExist) {
+			snapDir := cfg.Dirs.Snap
+
+			lockPath := filepath.Join(snapDir, SnapshotsLockFileName)
+
+			file, err := os.Open(lockPath)
+			if err != nil {
+				if !errors.Is(err, os.ErrNotExist) {
+					return nil, err
+				}
+			}
+
+			var data []byte
+
+			if file != nil {
+				defer file.Close()
+
+				data, err = io.ReadAll(file)
+
+				if err != nil {
+					return nil, err
+				}
+			}
+
+			if file == nil || len(data) == 0 {
+				f, err := os.Create(lockPath)
+				if err != nil {
+					return nil, err
+				}
+				defer f.Close()
+
+				lock, err := initSnapshotLock(ctx, cfg, db, logger)
+
+				if err != nil {
+					return nil, err
+				}
+
+				data, err := json.Marshal(lock)
+
+				if err != nil {
+					return nil, err
+				}
+
+				_, err = f.Write(data)
+
+				if err != nil {
+					return nil, err
+				}
+
+				if err := f.Sync(); err != nil {
+					return nil, err
+				}
+
+				return lock, nil
+			}
+
+			var lock snapshotLock
+
+			if err = json.Unmarshal(data, &lock); err != nil {
 				return nil, err
 			}
-		}
-
-		var data []byte
-
-		if file != nil {
-			defer file.Close()
-
-			data, err = io.ReadAll(file)
-
-			if err != nil {
-				return nil, err
-			}
-		}
-
-		if file == nil || len(data) == 0 {
-			f, err := os.Create(lockPath)
-			if err != nil {
-				return nil, err
-			}
-			defer f.Close()
-
-			lock, err := initSnapshotLock(ctx, cfg, db, logger)
-
-			if err != nil {
-				return nil, err
-			}
-
-			data, err := json.Marshal(lock)
-
-			if err != nil {
-				return nil, err
-			}
-
-			_, err = f.Write(data)
-
-			if err != nil {
-				return nil, err
-			}
-
-			if err := f.Sync(); err != nil {
-				return nil, err
-			}
-
-			return lock, nil
-		}
-
-		var lock snapshotLock
-
-		if err = json.Unmarshal(data, &lock); err != nil {
-			return nil, err
-		}
-
-		if lock.Chain != cfg.ChainName {
-			return nil, fmt.Errorf("unexpected chain name:%q expecting: %q", lock.Chain, cfg.ChainName)
-		}
-
-		prevHashes := map[string]string{}
->>>>>>> 8e5608d2
+
+			if lock.Chain != cfg.ChainName {
+				return nil, fmt.Errorf("unexpected chain name:%q expecting: %q", lock.Chain, cfg.ChainName)
+			}
+
+			prevHashes := map[string]string{}
 		prevNames := map[string]string{}
 
 		for _, current := range lock.Downloads {
@@ -401,12 +325,7 @@
 
 			prevHashes[current.Name] = current.Hash
 			prevNames[current.Hash] = current.Name
-<<<<<<< HEAD
 		}return &lock, nil
-=======
-		}
-		return &lock, nil
->>>>>>> 8e5608d2
 	*/
 }
 
