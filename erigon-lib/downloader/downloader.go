--- conflicted
+++ resolved
@@ -1682,9 +1682,6 @@
 	var torrentInfo int
 
 	for _, t := range torrents {
-<<<<<<< HEAD
-		var torrentComplete bool
-=======
 		select {
 		case <-t.GotInfo():
 		default: // if some torrents have no metadata, we are for-sure uncomplete
@@ -1692,7 +1689,6 @@
 			continue
 		}
 
->>>>>>> 48522037
 		torrentName := t.Name()
 
 		var torrentComplete bool
