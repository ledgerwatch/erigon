/*
   Copyright 2021 Erigon contributors

   Licensed under the Apache License, Version 2.0 (the "License");
   you may not use this file except in compliance with the License.
   You may obtain a copy of the License at

       http://www.apache.org/licenses/LICENSE-2.0

   Unless required by applicable law or agreed to in writing, software
   distributed under the License is distributed on an "AS IS" BASIS,
   WITHOUT WARRANTIES OR CONDITIONS OF ANY KIND, either express or implied.
   See the License for the specific language governing permissions and
   limitations under the License.
*/

package downloader

import (
	"bytes"
	"context"
	"encoding/hex"
	"encoding/json"
	"errors"
	"fmt"
	"math/rand"
	"net/http"
	"net/url"
	"os"
	"path"
	"path/filepath"
	"reflect"
	"runtime"
	"slices"
	"strings"
	"sync"
	"sync/atomic"
	"time"

	"github.com/anacrolix/torrent"
	"github.com/anacrolix/torrent/metainfo"
	"github.com/anacrolix/torrent/storage"
	"github.com/anacrolix/torrent/types/infohash"
	"github.com/c2h5oh/datasize"
	dir2 "github.com/ledgerwatch/erigon-lib/common/dir"
	"github.com/ledgerwatch/log/v3"
	"github.com/tidwall/btree"
	"golang.org/x/sync/errgroup"
	"golang.org/x/sync/semaphore"
	"golang.org/x/time/rate"

	"github.com/ledgerwatch/erigon-lib/chain/snapcfg"
	"github.com/ledgerwatch/erigon-lib/common"
	"github.com/ledgerwatch/erigon-lib/common/datadir"
	"github.com/ledgerwatch/erigon-lib/common/dbg"
	"github.com/ledgerwatch/erigon-lib/common/dir"
	"github.com/ledgerwatch/erigon-lib/diagnostics"
	"github.com/ledgerwatch/erigon-lib/downloader/downloadercfg"
	"github.com/ledgerwatch/erigon-lib/downloader/snaptype"
	"github.com/ledgerwatch/erigon-lib/kv"
	"github.com/ledgerwatch/erigon-lib/kv/mdbx"
)

// Downloader - component which downloading historical files. Can use BitTorrent, or other protocols
type Downloader struct {
	db                  kv.RwDB
	pieceCompletionDB   storage.PieceCompletion
	torrentClient       *torrent.Client
	webDownloadClient   *RCloneClient
	webDownloadSessions map[string]*RCloneSession

	cfg *downloadercfg.Cfg

	lock  *sync.RWMutex
	stats AggStats

	folder storage.ClientImplCloser

	ctx          context.Context
	stopMainLoop context.CancelFunc
	wg           sync.WaitGroup

	webseeds         *WebSeeds
	webseedsDiscover bool

	logger    log.Logger
	verbosity log.Lvl

	torrentFiles    *TorrentFiles
	snapshotLock    *snapshotLock
	webDownloadInfo map[string]webDownloadInfo
	downloading     map[string]struct{}
	downloadLimit   *rate.Limit
}

type webDownloadInfo struct {
	url     *url.URL
	length  int64
	torrent *torrent.Torrent
}

type AggStats struct {
	MetadataReady, FilesTotal int32
	LastMetadataUpdate        *time.Time
	PeersUnique               int32
	ConnectionsTotal          uint64
	Downloading               int32

	Completed bool
	Progress  float32

	BytesCompleted, BytesTotal     uint64
	DroppedCompleted, DroppedTotal uint64

	BytesDownload, BytesUpload uint64
	UploadRate, DownloadRate   uint64
	LocalFileHashes            int
	LocalFileHashTime          time.Duration
}

func New(ctx context.Context, cfg *downloadercfg.Cfg, dirs datadir.Dirs, logger log.Logger, verbosity log.Lvl, discover bool) (*Downloader, error) {
	db, c, m, torrentClient, err := openClient(ctx, cfg.Dirs.Downloader, cfg.Dirs.Snap, cfg.ClientConfig)
	if err != nil {
		return nil, fmt.Errorf("openClient: %w", err)
	}

	peerID, err := readPeerID(db)
	if err != nil {
		return nil, fmt.Errorf("get peer id: %w", err)
	}
	cfg.ClientConfig.PeerID = string(peerID)
	if len(peerID) == 0 {
		if err = savePeerID(db, torrentClient.PeerID()); err != nil {
			return nil, fmt.Errorf("save peer id: %w", err)
		}
	}

	mutex := &sync.RWMutex{}
	var stats AggStats

	lock, err := getSnapshotLock(ctx, cfg, db, &stats, mutex, logger)

	if err != nil {
		return nil, fmt.Errorf("can't initialize snapshot lock: %w", err)
	}

	d := &Downloader{
		cfg:                 cfg,
		db:                  db,
		pieceCompletionDB:   c,
		folder:              m,
		torrentClient:       torrentClient,
		lock:                mutex,
		stats:               stats,
		webseeds:            &WebSeeds{logger: logger, verbosity: verbosity, downloadTorrentFile: cfg.DownloadTorrentFilesFromWebseed, torrentsWhitelist: lock.Downloads},
		logger:              logger,
		verbosity:           verbosity,
		torrentFiles:        &TorrentFiles{dir: cfg.Dirs.Snap},
		snapshotLock:        lock,
		webDownloadInfo:     map[string]webDownloadInfo{},
		webDownloadSessions: map[string]*RCloneSession{},
		downloading:         map[string]struct{}{},
		webseedsDiscover:    discover,
	}

	if cfg.ClientConfig.DownloadRateLimiter != nil {
		downloadLimit := cfg.ClientConfig.DownloadRateLimiter.Limit()
		d.downloadLimit = &downloadLimit
	}

	d.webseeds.torrentFiles = d.torrentFiles
	d.ctx, d.stopMainLoop = context.WithCancel(ctx)

	if cfg.AddTorrentsFromDisk {
		var downloadMismatches []string

		for _, download := range lock.Downloads {
			if info, err := d.torrentInfo(download.Name); err == nil {
				if info.Completed != nil {
					if hash := hex.EncodeToString(info.Hash); download.Hash != hash {
						fileInfo, _, ok := snaptype.ParseFileName(d.SnapDir(), download.Name)
						if !ok {
							continue
						}

						// this is lazy as it can be expensive for large files
						fileHashBytes, err := fileHashBytes(d.ctx, fileInfo, &d.stats, d.lock)

						if errors.Is(err, os.ErrNotExist) {
							hashBytes, _ := hex.DecodeString(download.Hash)
							if err := d.db.Update(d.ctx, torrentInfoReset(download.Name, hashBytes, 0)); err != nil {
								d.logger.Debug("[snapshots] Can't update torrent info", "file", download.Name, "hash", download.Hash, "err", err)
							}
							continue
						}

						fileHash := hex.EncodeToString(fileHashBytes)

						if fileHash != download.Hash && fileHash != hash {
							d.logger.Error("[snapshots] download db mismatch", "file", download.Name, "lock", download.Hash, "db", hash, "disk", fileHash, "downloaded", *info.Completed)
							downloadMismatches = append(downloadMismatches, download.Name)
						} else {
							d.logger.Warn("[snapshots] lock hash does not match completed download", "file", download.Name, "lock", hash, "download", download.Hash, "downloaded", *info.Completed)
						}
					}
				}
			}
		}

		if len(downloadMismatches) > 0 {
			return nil, fmt.Errorf("downloaded files have mismatched hashes: %s", strings.Join(downloadMismatches, ","))
		}

		//TODO: why do we need it if we have `addTorrentFilesFromDisk`? what if they are conflict?
		//TODO: why it's before `BuildTorrentFilesIfNeed`? what if they are conflict?
		//TODO: even if hash is saved in "snapshots-lock.json" - it still must preserve `prohibit_new_downloads.lock` and don't download new files ("user restart" must be fast, "erigon3 has .kv files which never-ending merge and delete small files")
		//for _, it := range lock.Downloads {
		//	if err := d.AddMagnetLink(ctx, snaptype.Hex2InfoHash(it.Hash), it.Name); err != nil {
		//		return nil, err
		//	}
		//}

		if err := d.BuildTorrentFilesIfNeed(d.ctx, lock.Chain, lock.Downloads); err != nil {
			return nil, err
		}

		if err := d.addTorrentFilesFromDisk(false); err != nil {
			return nil, err
		}
	}

	return d, nil
}

const SnapshotsLockFileName = "snapshot-lock.json"

type snapshotLock struct {
	Chain     string              `json:"chain"`
	Downloads snapcfg.Preverified `json:"downloads"`
}

func getSnapshotLock(ctx context.Context, cfg *downloadercfg.Cfg, db kv.RoDB, stats *AggStats, statsLock *sync.RWMutex, logger log.Logger) (*snapshotLock, error) {
	//TODO: snapshots-lock.json must be created after 1-st download done
	//TODO: snapshots-lock.json is not compatible with E3 .kv files - because they are not immutable (merging to infinity)
	return initSnapshotLock(ctx, cfg, db, stats, statsLock, logger)
	/*
		if !cfg.SnapshotLock {
			return initSnapshotLock(ctx, cfg, db, logger)
		}

			snapDir := cfg.Dirs.Snap

			lockPath := filepath.Join(snapDir, SnapshotsLockFileName)

			file, err := os.Open(lockPath)
			if err != nil {
				if !errors.Is(err, os.ErrNotExist) {
					return nil, err
				}
			}

			var data []byte

			if file != nil {
				defer file.Close()

				data, err = io.ReadAll(file)

				if err != nil {
					return nil, err
				}
			}

			if file == nil || len(data) == 0 {
				f, err := os.Create(lockPath)
				if err != nil {
					return nil, err
				}
				defer f.Close()

				lock, err := initSnapshotLock(ctx, cfg, db, logger)

				if err != nil {
					return nil, err
				}

				data, err := json.Marshal(lock)

				if err != nil {
					return nil, err
				}

				_, err = f.Write(data)

				if err != nil {
					return nil, err
				}

				if err := f.Sync(); err != nil {
					return nil, err
				}

				return lock, nil
			}

			var lock snapshotLock

			if err = json.Unmarshal(data, &lock); err != nil {
				return nil, err
			}

			if lock.Chain != cfg.ChainName {
				return nil, fmt.Errorf("unexpected chain name:%q expecting: %q", lock.Chain, cfg.ChainName)
			}

			prevHashes := map[string]string{}
		prevNames := map[string]string{}

		for _, current := range lock.Downloads {
			if prev, ok := prevHashes[current.Hash]; ok {
				if prev != current.Name {
					return nil, fmt.Errorf("invalid snapshot_lock: %s duplicated at: %s and %s", current.Hash, current.Name, prev)
				}
			}

			if prev, ok := prevNames[current.Name]; ok {
				if prev != current.Hash {
					return nil, fmt.Errorf("invalid snapshot_lock: %s duplicated at: %s and %s", current.Name, current.Hash, prev)
				}
			}

			prevHashes[current.Name] = current.Hash
			prevNames[current.Hash] = current.Name
		}return &lock, nil
	*/
}

func initSnapshotLock(ctx context.Context, cfg *downloadercfg.Cfg, db kv.RoDB, stats *AggStats, statsLock *sync.RWMutex, logger log.Logger) (*snapshotLock, error) {
	lock := &snapshotLock{
		Chain: cfg.ChainName,
	}

	files, err := seedableFiles(cfg.Dirs, cfg.ChainName)
	if err != nil {
		return nil, err
	}

	snapCfg := cfg.SnapshotConfig

	if snapCfg == nil {
		snapCfg = snapcfg.KnownCfg(cfg.ChainName)
	}
	//if len(files) == 0 {
	lock.Downloads = snapCfg.Preverified
	//}

	// if files exist on disk we assume that the lock file has been removed
	// or was never present so compare them against the known config to
	// recreate the lock file
	//
	// if the file is above the ExpectBlocks in the snapCfg we ignore it
	// if the file is the same version of the known file we:
	//   check if its mid upload
	//     - in which case we compare the hash in the db to the known hash
	//       - if they are different we delete the local file and include the
	//         know file in the hash which will force a re-upload
	//   otherwise
	//      - if the file has a different hash to the known file we include
	//        the files hash in the upload to preserve the local copy
	// if the file is a different version - we see if the version for the
	// file is available in know config - and if so we follow the procedure
	// above, but we use the matching version from the known config.  If there
	// is no matching version just use the one discovered for the file

	versionedCfg := map[snaptype.Version]*snapcfg.Cfg{}
	versionedCfgLock := sync.Mutex{}

	snapDir := cfg.Dirs.Snap

	var downloadMap btree.Map[string, snapcfg.PreverifiedItem]
	var downloadsMutex sync.Mutex

	g, ctx := errgroup.WithContext(ctx)
	g.SetLimit(runtime.GOMAXPROCS(-1) * 4)
	var i atomic.Int32

	logEvery := time.NewTicker(20 * time.Second)
	defer logEvery.Stop()

	for _, file := range files {
		file := file

		g.Go(func() error {
			i.Add(1)

			fileInfo, isStateFile, ok := snaptype.ParseFileName(snapDir, file)

			if !ok {
				return nil
			}

			if isStateFile {
				if preverified, ok := snapCfg.Preverified.Get(file); ok {
					downloadsMutex.Lock()
					defer downloadsMutex.Unlock()
					downloadMap.Set(file, preverified)
				}
				return nil //TODO: we don't create
			}

			if fileInfo.From > snapCfg.ExpectBlocks {
				return nil
			}

			if preverified, ok := snapCfg.Preverified.Get(fileInfo.Name()); ok {
				hashBytes, err := localHashBytes(ctx, fileInfo, db, stats, statsLock)

				if err != nil {
					return fmt.Errorf("localHashBytes: %w", err)
				}

				downloadsMutex.Lock()
				defer downloadsMutex.Unlock()

				if hash := hex.EncodeToString(hashBytes); preverified.Hash == hash {
					downloadMap.Set(fileInfo.Name(), preverified)
				} else {
					logger.Warn("[downloader] local file hash does not match known", "file", fileInfo.Name(), "local", hash, "known", preverified.Hash)
					// TODO: check if it has an index - if not use the known hash and delete the file
					downloadMap.Set(fileInfo.Name(), snapcfg.PreverifiedItem{Name: fileInfo.Name(), Hash: hash})
				}
			} else {
				versioned := func() *snapcfg.Cfg {
					versionedCfgLock.Lock()
					defer versionedCfgLock.Unlock()

					versioned, ok := versionedCfg[fileInfo.Version]

					if !ok {
						versioned = snapcfg.VersionedCfg(cfg.ChainName, fileInfo.Version, fileInfo.Version)
						versionedCfg[fileInfo.Version] = versioned
					}

					return versioned
				}()

				hashBytes, err := localHashBytes(ctx, fileInfo, db, stats, statsLock)

				if err != nil {
					return fmt.Errorf("localHashBytes: %w", err)
				}

				downloadsMutex.Lock()
				defer downloadsMutex.Unlock()

				if preverified, ok := versioned.Preverified.Get(fileInfo.Name()); ok {
					if hash := hex.EncodeToString(hashBytes); preverified.Hash == hash {
						downloadMap.Set(preverified.Name, preverified)
					} else {
						logger.Warn("[downloader] local file hash does not match known", "file", fileInfo.Name(), "local", hash, "known", preverified.Hash)
						// TODO: check if it has an index - if not use the known hash and delete the file
						downloadMap.Set(fileInfo.Name(), snapcfg.PreverifiedItem{Name: fileInfo.Name(), Hash: hash})
					}
				} else {
					versioned := func() *snapcfg.Cfg {
						versionedCfgLock.Lock()
						defer versionedCfgLock.Unlock()

						versioned, ok := versionedCfg[fileInfo.Version]

						if !ok {
							versioned = snapcfg.VersionedCfg(cfg.ChainName, fileInfo.Version, fileInfo.Version)
							versionedCfg[fileInfo.Version] = versioned
						}

						return versioned
					}()

					hashBytes, err := localHashBytes(ctx, fileInfo, db, stats, statsLock)

					if err != nil {
						return err
					}

					if preverified, ok := versioned.Preverified.Get(fileInfo.Name()); ok {
						if hash := hex.EncodeToString(hashBytes); preverified.Hash == hash {
							downloadMap.Set(preverified.Name, preverified)
						} else {
							logger.Warn("[downloader] local file hash does not match known", "file", fileInfo.Name(), "local", hash, "known", preverified.Hash)
							// TODO: check if it has an index - if not use the known hash and delete the file
							downloadMap.Set(fileInfo.Name(), snapcfg.PreverifiedItem{Name: fileInfo.Name(), Hash: hash})
						}
					} else {
						downloadMap.Set(fileInfo.Name(), snapcfg.PreverifiedItem{Name: fileInfo.Name(), Hash: hex.EncodeToString(hashBytes)})
					}
				}
			}

			return nil
		})
	}

	func() {
		for int(i.Load()) < len(files) {
			select {
			case <-ctx.Done():
				return // g.Wait() will return right error
			case <-logEvery.C:
				if int(i.Load()) == len(files) {
					return
				}
				log.Info("[snapshots] Initiating snapshot-lock", "progress", fmt.Sprintf("%d/%d", i.Load(), len(files)))
			}
		}
	}()

	if err := g.Wait(); err != nil {
		return nil, err
	}

	var missingItems []snapcfg.PreverifiedItem
	var downloads snapcfg.Preverified

	downloadMap.Scan(func(key string, value snapcfg.PreverifiedItem) bool {
		downloads = append(downloads, value)
		return true
	})

	for _, item := range snapCfg.Preverified {
		_, _, ok := snaptype.ParseFileName(snapDir, item.Name)
		if !ok {
			continue
		}

		if !downloads.Contains(item.Name, true) {
			missingItems = append(missingItems, item)
		}
	}

	lock.Downloads = snapcfg.Merge(downloads, missingItems)
	return lock, nil
}

func localHashBytes(ctx context.Context, fileInfo snaptype.FileInfo, db kv.RoDB, stats *AggStats, statsLock *sync.RWMutex) ([]byte, error) {
	var hashBytes []byte

	if db != nil {
		err := db.View(ctx, func(tx kv.Tx) (err error) {
			infoBytes, err := tx.GetOne(kv.BittorrentInfo, []byte(fileInfo.Name()))

			if err != nil {
				return err
			}

			if len(infoBytes) == 20 {
				hashBytes = infoBytes
				return nil
			}

			var info torrentInfo

			if err = json.Unmarshal(infoBytes, &info); err == nil {
				hashBytes = info.Hash
			}

			return nil
		})

		if err != nil {
			return nil, err
		}
	}

	if len(hashBytes) != 0 {
		return hashBytes, nil
	}

	meta, err := metainfo.LoadFromFile(fileInfo.Path + ".torrent")

	if err == nil {
		if spec, err := torrent.TorrentSpecFromMetaInfoErr(meta); err == nil {
			return spec.InfoHash.Bytes(), nil
		}
	}

	return fileHashBytes(ctx, fileInfo, stats, statsLock)
}

func fileHashBytes(ctx context.Context, fileInfo snaptype.FileInfo, stats *AggStats, statsLock *sync.RWMutex) ([]byte, error) {

	if !dir.FileExist(fileInfo.Path) {
		return nil, os.ErrNotExist
	}

	defer func(t time.Time) {
		statsLock.Lock()
		defer statsLock.Unlock()
		stats.LocalFileHashes++
		stats.LocalFileHashTime += time.Since(t)
	}(time.Now())

	info := &metainfo.Info{PieceLength: downloadercfg.DefaultPieceSize, Name: fileInfo.Name()}

	if err := info.BuildFromFilePath(fileInfo.Path); err != nil {
		return nil, fmt.Errorf("can't get local hash for %s: %w", fileInfo.Name(), err)
	}

	meta, err := CreateMetaInfo(info, nil)

	if err != nil {
		return nil, fmt.Errorf("can't get local hash for %s: %w", fileInfo.Name(), err)
	}

	spec, err := torrent.TorrentSpecFromMetaInfoErr(meta)

	if err != nil {
		return nil, fmt.Errorf("can't get local hash for %s: %w", fileInfo.Name(), err)
	}

	return spec.InfoHash.Bytes(), nil
}

func (d *Downloader) MainLoopInBackground(silent bool) {
	d.wg.Add(1)
	go func() {
		defer d.wg.Done()
		if err := d.mainLoop(silent); err != nil {
			if !errors.Is(err, context.Canceled) {
				d.logger.Warn("[snapshots]", "err", err)
			}
		}
	}()
}

type downloadStatus struct {
	name     string
	length   int64
	infoHash infohash.T
	spec     *torrent.TorrentSpec
	err      error
}

type seedHash struct {
	url      *url.URL
	hash     *infohash.T
	reported bool
}

func (d *Downloader) mainLoop(silent bool) error {
	if d.webseedsDiscover {
		// CornerCase: no peers -> no anoncments to trackers -> no magnetlink resolution (but magnetlink has filename)
		// means we can start adding weebseeds without waiting for `<-t.GotInfo()`
		d.wg.Add(1)
		go func() {
			defer d.wg.Done()
			d.webseeds.Discover(d.ctx, d.cfg.WebSeedUrls, d.cfg.WebSeedFiles, d.cfg.Dirs.Snap)
			// webseeds.Discover may create new .torrent files on disk
			if err := d.addTorrentFilesFromDisk(true); err != nil && !errors.Is(err, context.Canceled) {
				d.logger.Warn("[snapshots] addTorrentFilesFromDisk", "err", err)
			}
		}()
	}

	var sem = semaphore.NewWeighted(int64(d.cfg.DownloadSlots))

	//TODO: feature is not ready yet
	//d.webDownloadClient, _ = NewRCloneClient(d.logger)
	d.webDownloadClient = nil

	d.wg.Add(1)
	go func() {
		defer d.wg.Done()

		complete := map[string]struct{}{}
		checking := map[string]struct{}{}
		failed := map[string]struct{}{}
		waiting := map[string]struct{}{}

		downloadComplete := make(chan downloadStatus, 100)
		seedHashMismatches := map[infohash.T][]*seedHash{}

		// set limit here to make load predictable, not to control Disk/CPU consumption
		// will impact start times depending on the amount of non complete files - should
		// be low unless the download db is deleted - in which case all files may be checked
		checkGroup, _ := errgroup.WithContext(d.ctx)
		checkGroup.SetLimit(runtime.GOMAXPROCS(-1) * 4)

		for {
			torrents := d.torrentClient.Torrents()

			var pending []*torrent.Torrent

			for _, t := range torrents {
				if _, ok := complete[t.Name()]; ok {
					continue
				}

				if isComplete, length, completionTime := d.checkComplete(t.Name()); isComplete && completionTime != nil {
					if _, ok := checking[t.Name()]; !ok {
						fileInfo, _, ok := snaptype.ParseFileName(d.SnapDir(), t.Name())
						if !ok {
							continue
						}

						stat, err := os.Stat(fileInfo.Path)

						if err != nil {
							downloadComplete <- downloadStatus{
								name: fileInfo.Name(),
								err:  err,
							}
						}

						if completionTime != nil {
							if !stat.ModTime().Equal(*completionTime) {
								checking[t.Name()] = struct{}{}

								go func(fileInfo snaptype.FileInfo, infoHash infohash.T, length int64, completionTime time.Time) {
									checkGroup.Go(func() error {
										fileHashBytes, _ := fileHashBytes(d.ctx, fileInfo, &d.stats, d.lock)

										if bytes.Equal(infoHash.Bytes(), fileHashBytes) {
											downloadComplete <- downloadStatus{
												name:     fileInfo.Name(),
												length:   length,
												infoHash: infoHash,
											}
										} else {
											downloadComplete <- downloadStatus{
												name: fileInfo.Name(),
												err:  fmt.Errorf("hash check failed"),
											}

											d.logger.Warn("[snapshots] Torrent hash does not match file", "file", fileInfo.Name(), "torrent-hash", infoHash, "file-hash", hex.EncodeToString(fileHashBytes))
										}

										return nil
									})
								}(fileInfo, t.InfoHash(), length, *completionTime)

							} else {
								complete[t.Name()] = struct{}{}
								continue
							}
						}
					}
				} else {
					delete(failed, t.Name())
				}

				if _, ok := failed[t.Name()]; ok {
					continue
				}
				d.lock.RLock()
				_, downloading := d.downloading[t.Name()]
				d.lock.RUnlock()

				if downloading && t.Complete.Bool() {
					select {
					case <-d.ctx.Done():
						return
					case <-t.GotInfo():
					}

					var completionTime *time.Time
					fileInfo, _, ok := snaptype.ParseFileName(d.SnapDir(), t.Name())
					if !ok {
						continue
					}

					info, err := d.torrentInfo(t.Name())

					if err == nil {
						completionTime = info.Completed
					}

					if completionTime == nil {
						now := time.Now()
						completionTime = &now
					}

					if statInfo, _ := os.Stat(fileInfo.Path); statInfo != nil {
						if !statInfo.ModTime().Equal(*completionTime) {
							os.Chtimes(fileInfo.Path, time.Time{}, *completionTime)
						}

						if statInfo, _ := os.Stat(fileInfo.Path); statInfo != nil {
							// round completion time to os granularity
							modTime := statInfo.ModTime()
							completionTime = &modTime
						}
					}

					if err := d.db.Update(d.ctx,
						torrentInfoUpdater(t.Info().Name, nil, t.Info().Length, completionTime)); err != nil {
						d.logger.Warn("Failed to update file info", "file", t.Info().Name, "err", err)
					}

					d.lock.Lock()
					delete(d.downloading, t.Name())
					d.lock.Unlock()
					complete[t.Name()] = struct{}{}
					continue
				}

				if downloading {
					continue
				}

				pending = append(pending, t)
			}

			select {
			case <-d.ctx.Done():
				return
			case status := <-downloadComplete:
				d.lock.Lock()
				delete(d.downloading, status.name)
				d.lock.Unlock()

				delete(checking, status.name)

				if status.spec != nil {
					_, _, err := d.torrentClient.AddTorrentSpec(status.spec)

					if err != nil {
						d.logger.Warn("Can't re-add spec after download", "file", status.name, "err", err)
					}

				}

				if status.err == nil {
					var completionTime *time.Time
					fileInfo, _, ok := snaptype.ParseFileName(d.SnapDir(), status.name)
					if !ok {
						continue
					}

					if info, err := d.torrentInfo(status.name); err == nil {
						completionTime = info.Completed
					}

					if completionTime == nil {
						now := time.Now()
						completionTime = &now
					}

					if statInfo, _ := os.Stat(fileInfo.Path); statInfo != nil {
						if !statInfo.ModTime().Equal(*completionTime) {
							os.Chtimes(fileInfo.Path, time.Time{}, *completionTime)
						}

						if statInfo, _ := os.Stat(fileInfo.Path); statInfo != nil {
							// round completion time to os granularity
							modTime := statInfo.ModTime()
							completionTime = &modTime
						}
					}

					if err := d.db.Update(d.ctx,
						torrentInfoUpdater(status.name, status.infoHash.Bytes(), status.length, completionTime)); err != nil {
						d.logger.Warn("Failed to update file info", "file", status.name, "err", err)
					}

					complete[status.name] = struct{}{}
					continue
				} else {
					delete(complete, status.name)
				}

			default:
			}

			d.lock.RLock()
			webDownloadInfoLen := len(d.webDownloadInfo)
			d.lock.RUnlock()

			if len(pending)+webDownloadInfoLen == 0 {
				select {
				case <-d.ctx.Done():
					return
				case <-time.After(10 * time.Second):
					continue
				}
			}

			d.lock.RLock()
			downloadingLen := len(d.downloading)
			d.stats.Downloading = int32(downloadingLen)
			d.lock.RUnlock()

			available := availableTorrents(d.ctx, pending, d.cfg.DownloadSlots-downloadingLen)

			d.lock.RLock()
			for _, webDownload := range d.webDownloadInfo {
				_, downloading := d.downloading[webDownload.torrent.Name()]

				if downloading {
					continue
				}

				addDownload := true

				for _, t := range available {
					if t.Name() == webDownload.torrent.Name() {
						addDownload = false
						break
					}
				}

				if addDownload {
					if len(available) < d.cfg.DownloadSlots-downloadingLen {
						available = append(available, webDownload.torrent)
					}
				} else {
					wi, isStateFile, ok := snaptype.ParseFileName(d.SnapDir(), webDownload.torrent.Name())
					if !ok {
						continue
					}
					if isStateFile {
						continue
					}

					for i, t := range available {
						ai, isStateFile, ok := snaptype.ParseFileName(d.SnapDir(), t.Name())
						if !ok {
							continue
						}
						if isStateFile {
							available[i] = webDownload.torrent
							continue
						}

						if ai.CompareTo(wi) > 0 {
							available[i] = webDownload.torrent
							break
						}
					}
				}
			}
			d.lock.RUnlock()

			for _, t := range available {

				torrentInfo, _ := d.torrentInfo(t.Name())
				fileInfo, _, ok := snaptype.ParseFileName(d.SnapDir(), t.Name())
				if !ok {
					continue
				}

<<<<<<< HEAD
				if torrentInfo != nil && torrentInfo.Completed != nil {
					if bytes.Equal(t.InfoHash().Bytes(), torrentInfo.Hash) {
						if dir.FileExist(filepath.Join(d.SnapDir(), t.Name())) {
							/* TODO: this method is too heavy for Main loop: "re-read file again and again" will impact sync performance
							localHash, complete := localHashCompletionCheck(d.ctx, t, fileInfo, downloadComplete)
=======
				if torrentInfo != nil {
					if torrentInfo.Completed != nil {
						if bytes.Equal(t.InfoHash().Bytes(), torrentInfo.Hash) {
							if fi, err := os.Stat(filepath.Join(d.SnapDir(), t.Name())); err == nil && fi.ModTime().Equal(*torrentInfo.Completed) {
								localHash, complete := localHashCompletionCheck(d.ctx, t, fileInfo, downloadComplete, &d.stats, d.lock)
>>>>>>> 647a7db5

								if complete {
									d.logger.Debug("[snapshots] Download already complete", "file", t.Name(), "hash", t.InfoHash())
									continue
								}

								failed[t.Name()] = struct{}{}
								d.logger.Debug("[snapshots] NonCanonical hash", "file", t.Name(), "got", hex.EncodeToString(localHash), "expected", t.InfoHash(), "downloaded", *torrentInfo.Completed)
								continue
							} else {
								if err := d.db.Update(d.ctx, torrentInfoReset(t.Name(), t.InfoHash().Bytes(), 0)); err != nil {
									d.logger.Debug("[snapshots] Can't reset torrent info", "file", t.Name(), "hash", t.InfoHash(), "err", err)
								}
							}
<<<<<<< HEAD

							failed[t.Name()] = struct{}{}
							d.logger.Debug("[snapshots] NonCanonical hash", "file", t.Name(), "got", hex.EncodeToString(localHash), "expected", t.InfoHash(), "downloaded", *torrentInfo.Completed)
							*/

							continue

=======
>>>>>>> 647a7db5
						} else {
							if err := d.db.Update(d.ctx, torrentInfoReset(t.Name(), t.InfoHash().Bytes(), 0)); err != nil {
								d.logger.Debug("[snapshots] Can't update torrent info", "file", t.Name(), "hash", t.InfoHash(), "err", err)
							}

							if _, complete := localHashCompletionCheck(d.ctx, t, fileInfo, downloadComplete, &d.stats, d.lock); complete {
								d.logger.Debug("[snapshots] Download already complete", "file", t.Name(), "hash", t.InfoHash())
								continue
							}
						}
					}
				} else {
					if _, ok := waiting[t.Name()]; !ok {
						if _, complete := localHashCompletionCheck(d.ctx, t, fileInfo, downloadComplete, &d.stats, d.lock); complete {
							d.logger.Debug("[snapshots] Download already complete", "file", t.Name(), "hash", t.InfoHash())
							continue
						}

						waiting[t.Name()] = struct{}{}
					}
				}

				switch {
				case len(t.PeerConns()) > 0:
					d.logger.Debug("[snapshots] Downloading from torrent", "file", t.Name(), "peers", len(t.PeerConns()))
					delete(waiting, t.Name())
					d.torrentDownload(t, downloadComplete, sem)
				case len(t.WebseedPeerConns()) > 0:
					if d.webDownloadClient != nil {
						var peerUrls []*url.URL

						for _, peer := range t.WebseedPeerConns() {
							if peerUrl, err := webPeerUrl(peer); err == nil {
								peerUrls = append(peerUrls, peerUrl)
							}
						}

						d.logger.Debug("[snapshots] Downloading from webseed", "file", t.Name(), "webpeers", len(t.WebseedPeerConns()))
						delete(waiting, t.Name())
						session, err := d.webDownload(peerUrls, t, nil, downloadComplete, sem)

						if err != nil {
							d.logger.Warn("Can't complete web download", "file", t.Info().Name, "err", err)

							if session == nil {
								delete(waiting, t.Name())
								d.torrentDownload(t, downloadComplete, sem)
							}
							continue
						}

					} else {
						d.logger.Debug("[snapshots] Downloading from torrent", "file", t.Name(), "peers", len(t.PeerConns()), "webpeers", len(t.WebseedPeerConns()))
						delete(waiting, t.Name())
						d.torrentDownload(t, downloadComplete, sem)
					}
				default:
					if d.webDownloadClient != nil {
						d.lock.RLock()
						webDownload, ok := d.webDownloadInfo[t.Name()]
						d.lock.RUnlock()

						if !ok {
							var mismatches []*seedHash
							var err error

							webDownload, mismatches, err = d.getWebDownloadInfo(t)

							if err != nil {
								if len(mismatches) > 0 {
									seedHashMismatches[t.InfoHash()] = append(seedHashMismatches[t.InfoHash()], mismatches...)
									logSeedHashMismatches(t.InfoHash(), t.Name(), seedHashMismatches, d.logger)
								}

								d.logger.Warn("Can't complete web download", "file", t.Info().Name, "err", err)
								continue
							}
						}

						root, _ := path.Split(webDownload.url.String())
						peerUrl, err := url.Parse(root)

						if err != nil {
							d.logger.Warn("Can't complete web download", "file", t.Info().Name, "err", err)
							continue
						}

						d.lock.Lock()
						delete(d.webDownloadInfo, t.Name())
						d.lock.Unlock()

						d.logger.Debug("[snapshots] Downloading from web", "file", t.Name(), "webpeers", len(t.WebseedPeerConns()))
						delete(waiting, t.Name())
						d.webDownload([]*url.URL{peerUrl}, t, &webDownload, downloadComplete, sem)
						continue
					}

				}
			}

			d.lock.Lock()
			lastMetadatUpdate := d.stats.LastMetadataUpdate
			d.lock.Unlock()

			if lastMetadatUpdate != nil &&
				((len(available) == 0 && time.Since(*lastMetadatUpdate) > 30*time.Second) ||
					time.Since(*lastMetadatUpdate) > 5*time.Minute) {

				for _, t := range d.torrentClient.Torrents() {
					if t.Info() == nil {
						if isComplete, _, _ := d.checkComplete(t.Name()); isComplete {
							continue
						}

						d.lock.RLock()
						_, ok := d.webDownloadInfo[t.Name()]
						d.lock.RUnlock()

						if !ok {
							if _, ok := seedHashMismatches[t.InfoHash()]; ok {
								continue
							}

							info, mismatches, err := d.getWebDownloadInfo(t)

							seedHashMismatches[t.InfoHash()] = append(seedHashMismatches[t.InfoHash()], mismatches...)

							if err != nil {
								if len(mismatches) > 0 {
									logSeedHashMismatches(t.InfoHash(), t.Name(), seedHashMismatches, d.logger)
								}
								continue
							}

							d.lock.Lock()
							d.webDownloadInfo[t.Name()] = info
							d.lock.Unlock()
						}
					} else {
						d.lock.Lock()
						delete(d.webDownloadInfo, t.Name())
						d.lock.Unlock()
					}
				}
			}
		}
	}()

	logEvery := time.NewTicker(20 * time.Second)
	defer logEvery.Stop()

	statInterval := 20 * time.Second
	statEvery := time.NewTicker(statInterval)
	defer statEvery.Stop()

	var m runtime.MemStats
	justCompleted := true
	for {
		select {
		case <-d.ctx.Done():
			return d.ctx.Err()
		case <-statEvery.C:
			d.ReCalcStats(statInterval)

		case <-logEvery.C:
			if silent {
				continue
			}

			stats := d.Stats()

			dbg.ReadMemStats(&m)
			if stats.Completed {
				if justCompleted {
					justCompleted = false
					// force fsync of db. to not loose results of downloading on power-off
					_ = d.db.Update(d.ctx, func(tx kv.RwTx) error { return nil })
				}

				d.logger.Info("[snapshots] Seeding",
					"up", common.ByteCount(stats.UploadRate)+"/s",
					"peers", stats.PeersUnique,
					"conns", stats.ConnectionsTotal,
					"files", stats.FilesTotal,
					"alloc", common.ByteCount(m.Alloc), "sys", common.ByteCount(m.Sys),
				)
				continue
			}

			d.logger.Info("[snapshots] Downloading",
				"progress", fmt.Sprintf("%.2f%% %s/%s", stats.Progress, common.ByteCount(stats.BytesCompleted), common.ByteCount(stats.BytesTotal)),
				"downloading", stats.Downloading,
				"download", common.ByteCount(stats.DownloadRate)+"/s",
				"upload", common.ByteCount(stats.UploadRate)+"/s",
				"peers", stats.PeersUnique,
				"conns", stats.ConnectionsTotal,
				"files", stats.FilesTotal,
				"alloc", common.ByteCount(m.Alloc), "sys", common.ByteCount(m.Sys),
			)

			if stats.PeersUnique == 0 {
				ips := d.TorrentClient().BadPeerIPs()
				if len(ips) > 0 {
					d.logger.Info("[snapshots] Stats", "banned", ips)
				}
			}
		}
	}
}

func localHashCompletionCheck(ctx context.Context, t *torrent.Torrent, fileInfo snaptype.FileInfo, statusChan chan downloadStatus, stats *AggStats, statsLock *sync.RWMutex) ([]byte, bool) {
	localHash, err := fileHashBytes(ctx, fileInfo, stats, statsLock)

	if err == nil {
		if bytes.Equal(t.InfoHash().Bytes(), localHash) {
			statusChan <- downloadStatus{
				name:     t.Name(),
				length:   t.Length(),
				infoHash: t.InfoHash(),
				spec:     nil,
				err:      nil,
			}

			return localHash, true
		}
	}

	return localHash, false
}

func logSeedHashMismatches(torrentHash infohash.T, name string, seedHashMismatches map[infohash.T][]*seedHash, logger log.Logger) {
	var nohash []*seedHash
	var mismatch []*seedHash

	for _, entry := range seedHashMismatches[torrentHash] {
		if !entry.reported {
			if entry.hash == nil {
				nohash = append(nohash, entry)
			} else {
				mismatch = append(mismatch, entry)
			}

			entry.reported = true
		}
	}

	if len(nohash) > 0 {
		var webseeds string
		for _, entry := range nohash {
			if len(webseeds) > 0 {
				webseeds += ", "
			}

			webseeds += strings.TrimSuffix(entry.url.String(), "/")
		}

		logger.Warn("No webseed entry for torrent", "name", name, "hash", torrentHash.HexString(), "webseeds", webseeds)
	}

	if len(mismatch) > 0 {
		var webseeds string
		for _, entry := range mismatch {
			if len(webseeds) > 0 {
				webseeds += ", "
			}

			webseeds += strings.TrimSuffix(entry.url.String(), "/") + "#" + entry.hash.HexString()
		}

		logger.Warn("Webseed hash mismatch for torrent", "name", name, "hash", torrentHash.HexString(), "webseeds", webseeds)
	}
}

func (d *Downloader) checkComplete(name string) (bool, int64, *time.Time) {
	if info, err := d.torrentInfo(name); err == nil {
		if info.Completed != nil && info.Completed.Before(time.Now()) {
			if info.Length != nil {
				if fi, err := os.Stat(filepath.Join(d.SnapDir(), name)); err == nil {
					return fi.Size() == *info.Length && fi.ModTime().Equal(*info.Completed), *info.Length, info.Completed
				}
			}
		}
	}

	return false, 0, nil
}

func (d *Downloader) getWebDownloadInfo(t *torrent.Torrent) (webDownloadInfo, []*seedHash, error) {
	torrentHash := t.InfoHash()

	d.lock.RLock()
	info, ok := d.webDownloadInfo[t.Name()]
	d.lock.RUnlock()

	if ok {
		return info, nil, nil
	}

	seedHashMismatches := make([]*seedHash, 0, len(d.cfg.WebSeedUrls))

	for _, webseed := range d.cfg.WebSeedUrls {
		downloadUrl := webseed.JoinPath(t.Name())

		if headRequest, err := http.NewRequestWithContext(d.ctx, "HEAD", downloadUrl.String(), nil); err == nil {
			headResponse, err := http.DefaultClient.Do(headRequest)

			if err != nil {
				continue
			}

			headResponse.Body.Close()

			if headResponse.StatusCode == http.StatusOK {
				if meta, err := getWebpeerTorrentInfo(d.ctx, downloadUrl); err == nil {
					if bytes.Equal(torrentHash.Bytes(), meta.HashInfoBytes().Bytes()) {
						// TODO check the torrent's hash matches this hash
						return webDownloadInfo{
							url:     downloadUrl,
							length:  headResponse.ContentLength,
							torrent: t,
						}, seedHashMismatches, nil
					} else {
						hash := meta.HashInfoBytes()
						seedHashMismatches = append(seedHashMismatches, &seedHash{url: webseed, hash: &hash})
						continue
					}
				}
			}
		}

		seedHashMismatches = append(seedHashMismatches, &seedHash{url: webseed})
	}

	return webDownloadInfo{}, seedHashMismatches, fmt.Errorf("can't find download info")
}

func getWebpeerTorrentInfo(ctx context.Context, downloadUrl *url.URL) (*metainfo.MetaInfo, error) {
	torrentRequest, err := http.NewRequestWithContext(ctx, "GET", downloadUrl.String()+".torrent", nil)

	if err != nil {
		return nil, err
	}

	torrentResponse, err := http.DefaultClient.Do(torrentRequest)

	if err != nil {
		return nil, err
	}

	defer torrentResponse.Body.Close()

	if torrentResponse.StatusCode != http.StatusOK {
		return nil, fmt.Errorf("can't get webpeer torrent unexpected http response: %s", torrentResponse.Status)
	}

	return metainfo.Load(torrentResponse.Body)
}

func (d *Downloader) torrentDownload(t *torrent.Torrent, statusChan chan downloadStatus, sem *semaphore.Weighted) {
	d.lock.Lock()
	d.downloading[t.Name()] = struct{}{}
	d.lock.Unlock()

	if err := sem.Acquire(d.ctx, 1); err != nil {
		d.logger.Warn("Failed to acquire download semaphore", "err", err)
		return
	}

	d.wg.Add(1)

	go func(t *torrent.Torrent) {
		defer d.wg.Done()
		defer sem.Release(1)

		t.AllowDataDownload()

		select {
		case <-d.ctx.Done():
			return
		case <-t.GotInfo():
		}

		t.DownloadAll()

		idleCount := 0
		var lastRead int64

		for {
			select {
			case <-d.ctx.Done():
				return
			case <-t.Complete.On():
				return
			case <-time.After(10 * time.Second):
				bytesRead := t.Stats().BytesReadData

				if lastRead-bytesRead.Int64() == 0 {
					idleCount++
				} else {
					lastRead = bytesRead.Int64()
					idleCount = 0
				}

				if idleCount > 6 {
					t.DisallowDataDownload()
					return
				}
			}
		}
	}(t)
}

func (d *Downloader) webDownload(peerUrls []*url.URL, t *torrent.Torrent, i *webDownloadInfo, statusChan chan downloadStatus, sem *semaphore.Weighted) (*RCloneSession, error) {
	peerUrl, err := selectDownloadPeer(d.ctx, peerUrls, t)

	if err != nil {
		return nil, err
	}

	peerUrl = strings.TrimSuffix(peerUrl, "/")

	session, ok := d.webDownloadSessions[peerUrl]

	if !ok {
		var err error
		session, err = d.webDownloadClient.NewSession(d.ctx, d.SnapDir(), peerUrl)

		if err != nil {
			return nil, err
		}

		d.webDownloadSessions[peerUrl] = session
	}

	name := t.Name()
	mi := t.Metainfo()
	infoHash := t.InfoHash()

	var length int64

	if i != nil {
		length = i.length
	} else {
		length = t.Length()
	}

	magnet := mi.Magnet(&infoHash, &metainfo.Info{Name: name})
	spec, err := torrent.TorrentSpecFromMagnetUri(magnet.String())

	if err != nil {
		return session, fmt.Errorf("can't get torrent spec for %s from info: %w", t.Info().Name, err)
	}

	spec.ChunkSize = downloadercfg.DefaultNetworkChunkSize
	spec.DisallowDataDownload = true

	info, _, _ := snaptype.ParseFileName(d.SnapDir(), name)

	d.lock.Lock()
	t.Drop()
	d.downloading[name] = struct{}{}
	d.lock.Unlock()

	d.wg.Add(1)

	if err := sem.Acquire(d.ctx, 1); err != nil {
		d.logger.Warn("Failed to acquire download semaphore", "err", err)
		return nil, err
	}

	go func() {
		defer d.wg.Done()
		defer sem.Release(1)

		if dir.FileExist(info.Path) {
			if err := os.Remove(info.Path); err != nil {
				d.logger.Warn("Couldn't remove previous file before download", "file", name, "path", info.Path, "err", err)
			}
		}

		if d.downloadLimit != nil {
			limit := float64(*d.downloadLimit) / float64(d.cfg.DownloadSlots)

			func() {
				d.lock.Lock()
				defer d.lock.Unlock()

				torrentLimit := d.cfg.ClientConfig.DownloadRateLimiter.Limit()
				rcloneLimit := d.webDownloadClient.GetBwLimit()

				d.cfg.ClientConfig.DownloadRateLimiter.SetLimit(torrentLimit - rate.Limit(limit))
				d.webDownloadClient.SetBwLimit(d.ctx, rcloneLimit+rate.Limit(limit))
			}()

			defer func() {
				d.lock.Lock()
				defer d.lock.Unlock()

				torrentLimit := d.cfg.ClientConfig.DownloadRateLimiter.Limit()
				rcloneLimit := d.webDownloadClient.GetBwLimit()

				d.cfg.ClientConfig.DownloadRateLimiter.SetLimit(torrentLimit + rate.Limit(limit))
				d.webDownloadClient.SetBwLimit(d.ctx, rcloneLimit-rate.Limit(limit))
			}()
		}

		err := session.Download(d.ctx, name)

		if err != nil {
			d.logger.Error("Web download failed", "file", name, "err", err)
		}

		localHash, err := fileHashBytes(d.ctx, info, &d.stats, d.lock)

		if err == nil {
			if !bytes.Equal(infoHash.Bytes(), localHash) {
				err = fmt.Errorf("hash mismatch: expected: 0x%x, got: 0x%x", infoHash.Bytes(), localHash)

				d.logger.Error("Web download failed", "file", name, "url", peerUrl, "err", err)

				if ferr := os.Remove(info.Path); ferr != nil {
					d.logger.Warn("Couldn't remove invalid file", "file", name, "path", info.Path, "err", ferr)
				}
			}
		} else {
			d.logger.Error("Web download failed", "file", name, "url", peerUrl, "err", err)
		}

		statusChan <- downloadStatus{
			name:     name,
			length:   length,
			infoHash: infoHash,
			spec:     spec,
			err:      err,
		}
	}()

	return session, nil
}

func selectDownloadPeer(ctx context.Context, peerUrls []*url.URL, t *torrent.Torrent) (string, error) {
	switch len(peerUrls) {
	case 0:
		return "", fmt.Errorf("no download peers")

	case 1:
		downloadUrl := peerUrls[0].JoinPath(t.Name())
		peerInfo, err := getWebpeerTorrentInfo(ctx, downloadUrl)

		if err == nil && bytes.Equal(peerInfo.HashInfoBytes().Bytes(), t.InfoHash().Bytes()) {
			return peerUrls[0].String(), nil
		}

	default:
		peerIndex := rand.Intn(len(peerUrls))
		peerUrl := peerUrls[peerIndex]
		downloadUrl := peerUrl.JoinPath(t.Name())
		peerInfo, err := getWebpeerTorrentInfo(ctx, downloadUrl)

		if err == nil && bytes.Equal(peerInfo.HashInfoBytes().Bytes(), t.InfoHash().Bytes()) {
			return peerUrl.String(), nil
		}

		for i := range peerUrls {
			if i == peerIndex {
				continue
			}
			peerInfo, err := getWebpeerTorrentInfo(ctx, downloadUrl)

			if err == nil && bytes.Equal(peerInfo.HashInfoBytes().Bytes(), t.InfoHash().Bytes()) {
				return peerUrl.String(), nil
			}
		}
	}

	return "", fmt.Errorf("can't find download peer")
}

func availableTorrents(ctx context.Context, pending []*torrent.Torrent, slots int) []*torrent.Torrent {
	if slots == 0 {
		select {
		case <-ctx.Done():
			return nil
		case <-time.After(10 * time.Second):
			return nil
		}
	}

	var pendingStateFiles []*torrent.Torrent
	var pendingBlocksFiles []*torrent.Torrent

	for _, t := range pending {
		_, isStateFile, ok := snaptype.ParseFileName("", t.Name())
		if !ok {
			continue
		}
		if isStateFile {
			pendingStateFiles = append(pendingStateFiles, t)
		} else {
			pendingBlocksFiles = append(pendingBlocksFiles, t)
		}
	}
	pending = pendingBlocksFiles

	slices.SortFunc(pending, func(i, j *torrent.Torrent) int {
		in, _, ok1 := snaptype.ParseFileName("", i.Name())
		jn, _, ok2 := snaptype.ParseFileName("", j.Name())
		if ok1 && ok2 {
			return in.CompareTo(jn)
		}
		return strings.Compare(i.Name(), j.Name())
	})

	var available []*torrent.Torrent

	for len(pending) > 0 && pending[0].Info() != nil {
		available = append(available, pending[0])

		if len(available) == slots {
			return available
		}

		pending = pending[1:]
	}
	for len(pendingStateFiles) > 0 && pendingStateFiles[0].Info() != nil {
		available = append(available, pendingStateFiles[0])

		if len(available) == slots {
			return available
		}

		pendingStateFiles = pendingStateFiles[1:]
	}

	if len(pending) == 0 && len(pendingStateFiles) == 0 {
		return available
	}

	cases := make([]reflect.SelectCase, 0, len(pending)+2)

	for _, t := range pending {
		cases = append(cases, reflect.SelectCase{
			Dir:  reflect.SelectRecv,
			Chan: reflect.ValueOf(t.GotInfo()),
		})
	}

	if len(cases) == 0 {
		return nil
	}

	cases = append(cases, reflect.SelectCase{
		Dir:  reflect.SelectRecv,
		Chan: reflect.ValueOf(ctx.Done()),
	},
		reflect.SelectCase{
			Dir:  reflect.SelectRecv,
			Chan: reflect.ValueOf(time.After(10 * time.Second)),
		})

	for {
		selected, _, _ := reflect.Select(cases)

		switch selected {
		case len(cases) - 2:
			return nil
		case len(cases) - 1:
			return available
		default:
			available = append(available, pending[selected])

			if len(available) == slots {
				return available
			}

			pending = append(pending[:selected], pending[selected+1:]...)
			cases = append(cases[:selected], cases[selected+1:]...)
		}
	}
}

func (d *Downloader) SnapDir() string { return d.cfg.Dirs.Snap }

func (d *Downloader) torrentInfo(name string) (*torrentInfo, error) {
	var info torrentInfo

	err := d.db.View(d.ctx, func(tx kv.Tx) (err error) {
		infoBytes, err := tx.GetOne(kv.BittorrentInfo, []byte(name))

		if err != nil {
			return err
		}

		if err = json.Unmarshal(infoBytes, &info); err != nil {
			return err
		}

		return nil
	})

	if err != nil {
		return nil, err
	}

	return &info, nil
}

func (d *Downloader) ReCalcStats(interval time.Duration) {
	d.lock.Lock()
	defer d.lock.Unlock()
	//Call this methods outside of `lock` critical section, because they have own locks with contention
	torrents := d.torrentClient.Torrents()
	connStats := d.torrentClient.ConnStats()
	peers := make(map[torrent.PeerID]struct{}, 16)

	prevStats, stats := d.stats, d.stats

	stats.Completed = true
	stats.BytesDownload = uint64(connStats.BytesReadUsefulIntendedData.Int64())
	stats.BytesUpload = uint64(connStats.BytesWrittenData.Int64())

	lastMetadataReady := stats.MetadataReady

	stats.BytesTotal, stats.BytesCompleted, stats.ConnectionsTotal, stats.MetadataReady =
		atomic.LoadUint64(&stats.DroppedTotal), atomic.LoadUint64(&stats.DroppedCompleted), 0, 0

	var zeroProgress []string
	var noMetadata []string

	isDiagEnabled := diagnostics.TypeOf(diagnostics.SnapshoFilesList{}).Enabled()
	if isDiagEnabled {
		filesList := make([]string, 0, len(torrents))
		for _, t := range torrents {
			filesList = append(filesList, t.Name())
		}
		diagnostics.Send(diagnostics.SnapshoFilesList{Files: filesList})
	}

	downloading := map[string]struct{}{}

	for file := range d.downloading {
		downloading[file] = struct{}{}
	}

	var dbInfo int
	var dbComplete int
	var tComplete int
	var torrentInfo int

	for _, t := range torrents {
		select {
		case <-t.GotInfo():
		default: // if some torrents have no metadata, we are for-sure uncomplete
			stats.Completed = false
			noMetadata = append(noMetadata, t.Name())
			continue
		}

		var torrentComplete bool
		torrentName := t.Name()

		if _, ok := downloading[torrentName]; ok {
			torrentComplete = t.Complete.Bool()
		}

		var progress float32

		torrentInfo++
		stats.MetadataReady++

		// call methods once - to reduce internal mutex contention
		peersOfThisFile := t.PeerConns()
		weebseedPeersOfThisFile := t.WebseedPeerConns()

		tLen := t.Length()

		var bytesCompleted int64

		if torrentComplete {
			tComplete++
			bytesCompleted = t.Length()
			delete(downloading, torrentName)
		} else {
			bytesRead := t.Stats().BytesReadData
			bytesCompleted = bytesRead.Int64()
		}

		for _, peer := range peersOfThisFile {
			stats.ConnectionsTotal++
			peers[peer.PeerID] = struct{}{}
		}

		webseedRates, webseeds := getWebseedsRatesForlogs(weebseedPeersOfThisFile, torrentName, t.Complete.Bool())
		rates, peers := getPeersRatesForlogs(peersOfThisFile, torrentName)

		if !torrentComplete {
			if info, err := d.torrentInfo(torrentName); err == nil {
				updateStats := t.Info() == nil

				if updateStats {
					dbInfo++
				}

				if info.Completed != nil && info.Completed.Before(time.Now()) {
					if info.Length != nil {
						if updateStats {
							stats.MetadataReady++
							stats.BytesTotal += uint64(*info.Length)
						}

						if fi, err := os.Stat(filepath.Join(d.SnapDir(), t.Name())); err == nil {
							if torrentComplete = (fi.Size() == *info.Length); torrentComplete {
								infoRead := t.Stats().BytesReadData
								if updateStats || infoRead.Int64() == 0 {
									stats.BytesCompleted += uint64(*info.Length)
								}
								dbComplete++
								progress = float32(100)
							}
						}
					}
				}
			} else if _, ok := d.webDownloadInfo[torrentName]; ok {
				stats.MetadataReady++
			} else {
				noMetadata = append(noMetadata, torrentName)
			}

			if progress == 0 {
				zeroProgress = append(zeroProgress, torrentName)
			}
		}

		// more detailed statistic: download rate of each peer (for each file)
		if !torrentComplete && progress != 0 {
			d.logger.Log(d.verbosity, "[snapshots] progress", "file", torrentName, "progress", fmt.Sprintf("%.2f%%", progress), "peers", len(peersOfThisFile), "webseeds", len(weebseedPeersOfThisFile))
			d.logger.Log(d.verbosity, "[snapshots] webseed peers", webseedRates...)
			d.logger.Log(d.verbosity, "[snapshots] bittorrent peers", rates...)
		}

		diagnostics.Send(diagnostics.SegmentDownloadStatistics{
			Name:            torrentName,
			TotalBytes:      uint64(tLen),
			DownloadedBytes: uint64(bytesCompleted),
			Webseeds:        webseeds,
			Peers:           peers,
		})

		stats.Completed = stats.Completed && torrentComplete
	}

	var webTransfers int32

	if d.webDownloadClient != nil {
		webStats, _ := d.webDownloadClient.Stats(d.ctx)

		if webStats != nil {
			if len(webStats.Transferring) != 0 && stats.Completed {
				stats.Completed = false
			}

			for _, transfer := range webStats.Transferring {
				stats.MetadataReady++
				webTransfers++

				bytesCompleted := transfer.Bytes
				tLen := transfer.Size
				transferName := transfer.Name

				delete(downloading, transferName)

				if bytesCompleted > tLen {
					bytesCompleted = tLen
				}

				stats.BytesCompleted += bytesCompleted
				stats.BytesTotal += tLen

				stats.BytesDownload += bytesCompleted

				if transfer.Percentage == 0 {
					zeroProgress = append(zeroProgress, transferName)
				}

				var seeds []diagnostics.SegmentPeer
				var webseedRates []interface{}
				if peerUrl, err := url.Parse(transfer.Group); err == nil {
					rate := uint64(transfer.SpeedAvg)
					seeds = []diagnostics.SegmentPeer{
						{
							Url:          peerUrl.Host,
							DownloadRate: rate,
						}}

					if shortUrl, err := url.JoinPath(peerUrl.Host, peerUrl.Path); err == nil {
						webseedRates = []interface{}{strings.TrimSuffix(shortUrl, "/"), fmt.Sprintf("%s/s", common.ByteCount(rate))}
					}
				}

				// more detailed statistic: download rate of each peer (for each file)
				if transfer.Percentage != 0 {
					d.logger.Log(d.verbosity, "[snapshots] progress", "file", transferName, "progress", fmt.Sprintf("%.2f%%", float32(transfer.Percentage)), "webseeds", 1)
					d.logger.Log(d.verbosity, "[snapshots] web peers", webseedRates...)
				}

				diagnostics.Send(diagnostics.SegmentDownloadStatistics{
					Name:            transferName,
					TotalBytes:      tLen,
					DownloadedBytes: bytesCompleted,
					Webseeds:        seeds,
				})
			}
		}
	}

	if len(downloading) > 0 {
		webTransfers += int32(len(downloading))
		stats.Completed = false
	}

	if !stats.Completed {
		d.logger.Debug("[snapshots] info", "len", len(torrents), "webTransfers", webTransfers, "torrent", torrentInfo, "db", dbInfo, "t-complete", tComplete, "db-complete", dbComplete, "localHashes", stats.LocalFileHashes, "localHashTime", stats.LocalFileHashTime)
	}

	if lastMetadataReady != stats.MetadataReady {
		now := time.Now()
		stats.LastMetadataUpdate = &now
	}

	if len(noMetadata) > 0 {
		amount := len(noMetadata)
		if len(noMetadata) > 5 {
			noMetadata = append(noMetadata[:5], "...")
		}
		d.logger.Info("[snapshots] no metadata yet", "files", amount, "list", strings.Join(noMetadata, ","))
	}

	if len(zeroProgress) > 0 {
		amount := len(zeroProgress)
		if len(zeroProgress) > 5 {
			zeroProgress = append(zeroProgress[:5], "...")
		}
		d.logger.Info("[snapshots] no progress yet", "files", amount, "list", strings.Join(zeroProgress, ","))
	}

	if len(d.downloading) > 0 {
		amount := len(d.downloading)

		files := make([]string, 0, len(downloading))

		for file := range d.downloading {
			files = append(files, file)
		}

		d.logger.Log(d.verbosity, "[snapshots] downloading", "files", amount, "list", strings.Join(files, ","))
	}

	if stats.BytesDownload > prevStats.BytesDownload {
		stats.DownloadRate = (stats.BytesDownload - prevStats.BytesDownload) / uint64(interval.Seconds())
	} else {
		stats.DownloadRate = prevStats.DownloadRate / 2
	}

	if stats.BytesUpload > prevStats.BytesUpload {
		stats.UploadRate = (stats.BytesUpload - prevStats.BytesUpload) / uint64(interval.Seconds())
	} else {
		stats.UploadRate = prevStats.UploadRate / 2
	}

	if stats.BytesTotal == 0 {
		stats.Progress = 0
	} else {
		stats.Progress = float32(float64(100) * (float64(stats.BytesCompleted) / float64(stats.BytesTotal)))
		if int(stats.Progress) == 100 && !stats.Completed {
			stats.Progress = 99.9
		}
	}

	stats.PeersUnique = int32(len(peers))
	stats.FilesTotal = int32(len(torrents)) + webTransfers

	d.stats = stats
}

func getWebseedsRatesForlogs(weebseedPeersOfThisFile []*torrent.Peer, fName string, finished bool) ([]interface{}, []diagnostics.SegmentPeer) {
	seeds := make([]diagnostics.SegmentPeer, 0, len(weebseedPeersOfThisFile))
	webseedRates := make([]interface{}, 0, len(weebseedPeersOfThisFile)*2)
	webseedRates = append(webseedRates, "file", fName)
	for _, peer := range weebseedPeersOfThisFile {
		if peerUrl, err := webPeerUrl(peer); err == nil {
			if shortUrl, err := url.JoinPath(peerUrl.Host, peerUrl.Path); err == nil {
				rate := uint64(peer.DownloadRate())
				if !finished {
					seed := diagnostics.SegmentPeer{
						Url:          peerUrl.Host,
						DownloadRate: rate,
					}
					seeds = append(seeds, seed)
				}
				webseedRates = append(webseedRates, strings.TrimSuffix(shortUrl, "/"), fmt.Sprintf("%s/s", common.ByteCount(rate)))
			}
		}
	}

	return webseedRates, seeds
}

func webPeerUrl(peer *torrent.Peer) (*url.URL, error) {
	root, _ := path.Split(strings.Trim(strings.TrimPrefix(peer.String(), "webseed peer for "), "\""))
	return url.Parse(root)
}

func getPeersRatesForlogs(peersOfThisFile []*torrent.PeerConn, fName string) ([]interface{}, []diagnostics.SegmentPeer) {
	peers := make([]diagnostics.SegmentPeer, 0, len(peersOfThisFile))
	rates := make([]interface{}, 0, len(peersOfThisFile)*2)
	rates = append(rates, "file", fName)

	for _, peer := range peersOfThisFile {
		dr := uint64(peer.DownloadRate())
		url := fmt.Sprintf("%v", peer.PeerClientName.Load())

		segPeer := diagnostics.SegmentPeer{
			Url:          url,
			DownloadRate: dr,
		}
		peers = append(peers, segPeer)
		rates = append(rates, peer.PeerClientName.Load(), fmt.Sprintf("%s/s", common.ByteCount(dr)))
	}

	return rates, peers
}

func (d *Downloader) VerifyData(ctx context.Context, whiteList []string, failFast bool) error {
	total := 0
	allTorrents := d.torrentClient.Torrents()
	toVerify := make([]*torrent.Torrent, 0, len(allTorrents))
	for _, t := range allTorrents {
		select {
		case <-ctx.Done():
			return ctx.Err()
		case <-t.GotInfo(): //files to verify already have .torrent on disk. means must have `Info()` already
		default: // skip other files
			continue
		}

		if !dir2.FileExist(filepath.Join(d.SnapDir(), t.Name())) {
			continue
		}

		if len(whiteList) > 0 {
			name := t.Name()
			exactOrPartialMatch := slices.ContainsFunc(whiteList, func(s string) bool {
				return name == s || strings.HasSuffix(name, s) || strings.HasPrefix(name, s)
			})
			if !exactOrPartialMatch {
				continue
			}
		}
		toVerify = append(toVerify, t)
		total += t.NumPieces()
	}
	d.logger.Info("[snapshots] Verify start")
	defer d.logger.Info("[snapshots] Verify done", "files", len(toVerify), "whiteList", whiteList)

	completedPieces, completedFiles := &atomic.Uint64{}, &atomic.Uint64{}

	{
		logEvery := time.NewTicker(20 * time.Second)
		defer logEvery.Stop()
		d.wg.Add(1)
		go func() {
			defer d.wg.Done()
			for {
				select {
				case <-ctx.Done():
					return
				case <-logEvery.C:
					d.logger.Info("[snapshots] Verify",
						"progress", fmt.Sprintf("%.2f%%", 100*float64(completedPieces.Load())/float64(total)),
						"files", fmt.Sprintf("%d/%d", completedFiles.Load(), len(toVerify)),
						"sz_gb", downloadercfg.DefaultPieceSize*completedPieces.Load()/1024/1024/1024,
					)
				}
			}
		}()
	}

	g, ctx := errgroup.WithContext(ctx)
	// torrent lib internally limiting amount of hashers per file
	// set limit here just to make load predictable, not to control Disk/CPU consumption
	g.SetLimit(runtime.GOMAXPROCS(-1) * 4)
	for _, t := range toVerify {
		t := t
		g.Go(func() error {
			defer completedFiles.Add(1)
			if failFast {
				return VerifyFileFailFast(ctx, t, d.SnapDir(), completedPieces)
			}

			err := ScheduleVerifyFile(ctx, t, completedPieces)

			if err != nil || !t.Complete.Bool() {
				if err := d.db.Update(ctx, torrentInfoReset(t.Name(), t.InfoHash().Bytes(), 0)); err != nil {
					return fmt.Errorf("verify data: %s: reset failed: %w", t.Name(), err)
				}
			}

			return err
		})
	}

	if err := g.Wait(); err != nil {
		return err
	}
	// force fsync of db. to not loose results of validation on power-off
	return d.db.Update(context.Background(), func(tx kv.RwTx) error { return nil })
}

// AddNewSeedableFile decides what we do depending on wether we have the .seg file or the .torrent file
// have .torrent no .seg => get .seg file from .torrent
// have .seg no .torrent => get .torrent from .seg
func (d *Downloader) AddNewSeedableFile(ctx context.Context, name string) error {
	ff, isStateFile, ok := snaptype.ParseFileName("", name)
	if ok {
		if isStateFile {
			if !snaptype.E3Seedable(name) {
				return nil
			}
		} else {
			if !d.cfg.SnapshotConfig.Seedable(ff) {
				return nil
			}
		}
	}

	// if we don't have the torrent file we build it if we have the .seg file
	err := BuildTorrentIfNeed(ctx, name, d.SnapDir(), d.torrentFiles)
	if err != nil {
		return fmt.Errorf("AddNewSeedableFile: %w", err)
	}
	ts, err := d.torrentFiles.LoadByName(name)
	if err != nil {
		return fmt.Errorf("AddNewSeedableFile: %w", err)
	}
	_, _, err = addTorrentFile(ctx, ts, d.torrentClient, d.db, d.webseeds)
	if err != nil {
		return fmt.Errorf("addTorrentFile: %w", err)
	}
	return nil
}

func (d *Downloader) alreadyHaveThisName(name string) bool {
	for _, t := range d.torrentClient.Torrents() {
		if t.Info() != nil {
			if t.Name() == name {
				return true
			}
		}
	}
	return false
}

func (d *Downloader) AddMagnetLink(ctx context.Context, infoHash metainfo.Hash, name string) error {
	// Paranoic Mode on: if same file changed infoHash - skip it
	// Example:
	//  - Erigon generated file X with hash H1. User upgraded Erigon. New version has preverified file X with hash H2. Must ignore H2 (don't send to Downloader)
	if d.alreadyHaveThisName(name) || !IsSnapNameAllowed(name) {
		return nil
	}

	if d.torrentFiles.newDownloadsAreProhibited() && !d.torrentFiles.Exists(name) {
		return nil
	}

	mi := &metainfo.MetaInfo{AnnounceList: Trackers}
	magnet := mi.Magnet(&infoHash, &metainfo.Info{Name: name})
	spec, err := torrent.TorrentSpecFromMagnetUri(magnet.String())

	if err != nil {
		return err
	}

	t, ok, err := addTorrentFile(ctx, spec, d.torrentClient, d.db, d.webseeds)

	if err != nil {
		return err
	}
	if !ok {
		return nil
	}
	d.wg.Add(1)
	go func(t *torrent.Torrent) {
		defer d.wg.Done()
		select {
		case <-ctx.Done():
			return
		case <-t.GotInfo():
		}

		if !d.snapshotLock.Downloads.Contains(name) {
			mi := t.Metainfo()
			if err := CreateTorrentFileIfNotExists(d.SnapDir(), t.Info(), &mi, d.torrentFiles); err != nil {
				d.logger.Warn("[snapshots] create torrent file", "err", err)
				return
			}
		}

		urls, ok := d.webseeds.ByFileName(t.Name())
		if ok {
			t.AddWebSeeds(urls)
		}
	}(t)
	//log.Debug("[downloader] downloaded both seg and torrent files", "hash", infoHash)
	return nil
}

func seedableFiles(dirs datadir.Dirs, chainName string) ([]string, error) {
	files, err := seedableSegmentFiles(dirs.Snap, chainName)
	if err != nil {
		return nil, fmt.Errorf("seedableSegmentFiles: %w", err)
	}
	l1, err := seedableStateFilesBySubDir(dirs.Snap, "idx")
	if err != nil {
		return nil, err
	}
	l2, err := seedableStateFilesBySubDir(dirs.Snap, "history")
	if err != nil {
		return nil, err
	}
	l3, err := seedableStateFilesBySubDir(dirs.Snap, "domain")
	if err != nil {
		return nil, err
	}
	files = append(append(append(files, l1...), l2...), l3...)
	return files, nil
}

const ParallelVerifyFiles = 4 // keep it small, to allow big `PieceHashersPerTorrent`. More `PieceHashersPerTorrent` - faster handling of big files.

func (d *Downloader) addTorrentFilesFromDisk(quiet bool) error {
	logEvery := time.NewTicker(20 * time.Second)
	defer logEvery.Stop()

	eg, ctx := errgroup.WithContext(d.ctx)
	eg.SetLimit(ParallelVerifyFiles)

	files, err := AllTorrentSpecs(d.cfg.Dirs, d.torrentFiles)
	if err != nil {
		return err
	}

	// reduce mutex contention inside torrentClient - by enabling in/out peers connection after addig all files
	for _, ts := range files {
		ts.Trackers = nil
		ts.DisallowDataDownload = true
	}
	defer func() {
		tl := d.torrentClient.Torrents()
		for _, t := range tl {
			t.AllowDataUpload()
			t.AddTrackers(Trackers)
		}
	}()

	for i, ts := range files {
<<<<<<< HEAD
		//TODO: why we depend on Stat? Did you mean `dir.FileExist()` ? How it can be false here?
		//TODO: What this code doing? Why delete something from db?
		//if info, err := d.torrentInfo(ts.DisplayName); err == nil {
		//	if info.Completed != nil {
		//		_, serr := os.Stat(filepath.Join(d.SnapDir(), info.Name))
		//		if serr != nil {
		//			if err := d.db.Update(d.ctx, func(tx kv.RwTx) error {
		//				return tx.Delete(kv.BittorrentInfo, []byte(info.Name))
		//			}); err != nil {
		//				log.Error("[snapshots] Failed to delete db entry after stat error", "file", info.Name, "err", err, "stat-err", serr)
		//			}
		//		}
		//	}
		//}

		_, _, err := addTorrentFile(d.ctx, ts, d.torrentClient, d.db, d.webseeds)
=======
		d.lock.RLock()
		_, downloading := d.downloading[ts.DisplayName]
		d.lock.RUnlock()

		if downloading {
			continue
		}

		// this check is performed here becuase t.MergeSpec in addTorrentFile will do a file
		// update in place when it opens its MemMap.  This is non destructive for the data
		// but casues an update to the file which changes its size to the torrent length which
		// invalidated the file length check
		if info, err := d.torrentInfo(ts.DisplayName); err == nil {
			if info.Completed != nil {
				fi, serr := os.Stat(filepath.Join(d.SnapDir(), info.Name))
				if serr != nil || fi.Size() != *info.Length || !fi.ModTime().Equal(*info.Completed) {
					if err := d.db.Update(d.ctx, torrentInfoReset(info.Name, info.Hash, *info.Length)); err != nil {
						if serr != nil {
							log.Error("[snapshots] Failed to reset db entry after stat error", "file", info.Name, "err", err, "stat-err", serr)
						} else {
							log.Error("[snapshots] Failed to reset db entry after stat mismatch", "file", info.Name, "err", err)
						}
					}
				}
			}
		}

		if whitelisted, ok := d.webseeds.torrentsWhitelist.Get(ts.DisplayName); ok {
			if ts.InfoHash.HexString() != whitelisted.Hash {
				continue
			}
		}
>>>>>>> 647a7db5

		ts := ts
		i := i
		eg.Go(func() error {
			_, _, err := addTorrentFile(ctx, ts, d.torrentClient, d.db, d.webseeds)
			if err != nil {
				return err
			}
			select {
			case <-logEvery.C:
				if !quiet {
					log.Info("[snapshots] Adding .torrent files", "progress", fmt.Sprintf("%d/%d", i, len(files)))
				}
			default:
			}
			return nil
		})
	}
	return eg.Wait()
}
func (d *Downloader) BuildTorrentFilesIfNeed(ctx context.Context, chain string, ignore snapcfg.Preverified) error {
	return BuildTorrentFilesIfNeed(ctx, d.cfg.Dirs, d.torrentFiles, chain, ignore)
}
func (d *Downloader) Stats() AggStats {
	d.lock.RLock()
	defer d.lock.RUnlock()
	return d.stats
}

func (d *Downloader) Close() {
	d.logger.Debug("[snapshots] stopping downloader")
	d.stopMainLoop()
	d.wg.Wait()
	d.logger.Debug("[snapshots] closing torrents")
	d.torrentClient.Close()
	if err := d.folder.Close(); err != nil {
		d.logger.Warn("[snapshots] folder.close", "err", err)
	}
	if err := d.pieceCompletionDB.Close(); err != nil {
		d.logger.Warn("[snapshots] pieceCompletionDB.close", "err", err)
	}
	d.logger.Debug("[snapshots] closing db")
	d.db.Close()
	d.logger.Debug("[snapshots] downloader stopped")
}

func (d *Downloader) PeerID() []byte {
	peerID := d.torrentClient.PeerID()
	return peerID[:]
}

func (d *Downloader) StopSeeding(hash metainfo.Hash) error {
	t, ok := d.torrentClient.Torrent(hash)
	if !ok {
		return nil
	}
	ch := t.Closed()
	t.Drop()
	<-ch
	return nil
}

func (d *Downloader) TorrentClient() *torrent.Client { return d.torrentClient }

func openClient(ctx context.Context, dbDir, snapDir string, cfg *torrent.ClientConfig) (db kv.RwDB, c storage.PieceCompletion, m storage.ClientImplCloser, torrentClient *torrent.Client, err error) {
	db, err = mdbx.NewMDBX(log.New()).
		Label(kv.DownloaderDB).
		WithTableCfg(func(defaultBuckets kv.TableCfg) kv.TableCfg { return kv.DownloaderTablesCfg }).
		GrowthStep(16 * datasize.MB).
		MapSize(16 * datasize.GB).
		PageSize(uint64(4 * datasize.KB)).
		WriteMap().
		LifoReclaim().
		RoTxsLimiter(semaphore.NewWeighted(9_000)).
		Path(dbDir).
		Open(ctx)
	if err != nil {
		return nil, nil, nil, nil, fmt.Errorf("torrentcfg.openClient: %w", err)
	}
	c, err = NewMdbxPieceCompletion(db)
	if err != nil {
		return nil, nil, nil, nil, fmt.Errorf("torrentcfg.NewMdbxPieceCompletion: %w", err)
	}
	m = storage.NewMMapWithCompletion(snapDir, c)
	cfg.DefaultStorage = m

	torrentClient, err = torrent.NewClient(cfg)
	if err != nil {
		return nil, nil, nil, nil, fmt.Errorf("torrent.NewClient: %w", err)
	}

	return db, c, m, torrentClient, nil
}<|MERGE_RESOLUTION|>--- conflicted
+++ resolved
@@ -948,19 +948,11 @@
 					continue
 				}
 
-<<<<<<< HEAD
-				if torrentInfo != nil && torrentInfo.Completed != nil {
-					if bytes.Equal(t.InfoHash().Bytes(), torrentInfo.Hash) {
-						if dir.FileExist(filepath.Join(d.SnapDir(), t.Name())) {
-							/* TODO: this method is too heavy for Main loop: "re-read file again and again" will impact sync performance
-							localHash, complete := localHashCompletionCheck(d.ctx, t, fileInfo, downloadComplete)
-=======
 				if torrentInfo != nil {
 					if torrentInfo.Completed != nil {
 						if bytes.Equal(t.InfoHash().Bytes(), torrentInfo.Hash) {
 							if fi, err := os.Stat(filepath.Join(d.SnapDir(), t.Name())); err == nil && fi.ModTime().Equal(*torrentInfo.Completed) {
 								localHash, complete := localHashCompletionCheck(d.ctx, t, fileInfo, downloadComplete, &d.stats, d.lock)
->>>>>>> 647a7db5
 
 								if complete {
 									d.logger.Debug("[snapshots] Download already complete", "file", t.Name(), "hash", t.InfoHash())
@@ -969,22 +961,14 @@
 
 								failed[t.Name()] = struct{}{}
 								d.logger.Debug("[snapshots] NonCanonical hash", "file", t.Name(), "got", hex.EncodeToString(localHash), "expected", t.InfoHash(), "downloaded", *torrentInfo.Completed)
+
 								continue
+
 							} else {
 								if err := d.db.Update(d.ctx, torrentInfoReset(t.Name(), t.InfoHash().Bytes(), 0)); err != nil {
 									d.logger.Debug("[snapshots] Can't reset torrent info", "file", t.Name(), "hash", t.InfoHash(), "err", err)
 								}
 							}
-<<<<<<< HEAD
-
-							failed[t.Name()] = struct{}{}
-							d.logger.Debug("[snapshots] NonCanonical hash", "file", t.Name(), "got", hex.EncodeToString(localHash), "expected", t.InfoHash(), "downloaded", *torrentInfo.Completed)
-							*/
-
-							continue
-
-=======
->>>>>>> 647a7db5
 						} else {
 							if err := d.db.Update(d.ctx, torrentInfoReset(t.Name(), t.InfoHash().Bytes(), 0)); err != nil {
 								d.logger.Debug("[snapshots] Can't update torrent info", "file", t.Name(), "hash", t.InfoHash(), "err", err)
@@ -2250,7 +2234,6 @@
 	}()
 
 	for i, ts := range files {
-<<<<<<< HEAD
 		//TODO: why we depend on Stat? Did you mean `dir.FileExist()` ? How it can be false here?
 		//TODO: What this code doing? Why delete something from db?
 		//if info, err := d.torrentInfo(ts.DisplayName); err == nil {
@@ -2266,16 +2249,6 @@
 		//	}
 		//}
 
-		_, _, err := addTorrentFile(d.ctx, ts, d.torrentClient, d.db, d.webseeds)
-=======
-		d.lock.RLock()
-		_, downloading := d.downloading[ts.DisplayName]
-		d.lock.RUnlock()
-
-		if downloading {
-			continue
-		}
-
 		// this check is performed here becuase t.MergeSpec in addTorrentFile will do a file
 		// update in place when it opens its MemMap.  This is non destructive for the data
 		// but casues an update to the file which changes its size to the torrent length which
@@ -2300,7 +2273,6 @@
 				continue
 			}
 		}
->>>>>>> 647a7db5
 
 		ts := ts
 		i := i
