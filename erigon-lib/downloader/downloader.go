--- conflicted
+++ resolved
@@ -156,11 +156,7 @@
 		if !discover {
 			return
 		}
-<<<<<<< HEAD
-		d.webseeds.Discover(d.ctx, d.cfg.WebSeedS3Tokens, d.cfg.WebSeedUrls, d.cfg.WebSeedFiles, d.cfg.Dirs.Snap, lock.Downloads)
-=======
-		d.webseeds.Discover(d.ctx, d.cfg.WebSeedUrls, d.cfg.WebSeedFiles, d.cfg.Dirs.Snap)
->>>>>>> 8e1203f1
+		d.webseeds.Discover(d.ctx, d.cfg.WebSeedUrls, d.cfg.WebSeedFiles, d.cfg.Dirs.Snap, lock.Downloads)
 		// webseeds.Discover may create new .torrent files on disk
 		if err := d.addTorrentFilesFromDisk(true); err != nil && !errors.Is(err, context.Canceled) {
 			d.logger.Warn("[snapshots] addTorrentFilesFromDisk", "err", err)
