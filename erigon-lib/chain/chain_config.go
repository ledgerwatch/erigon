--- conflicted
+++ resolved
@@ -90,6 +90,8 @@
 	fmt.Stringer
 	IsAgra(num uint64) bool
 	GetAgraBlock() *big.Int
+	IsNapoli(num uint64) bool
+	GetNapoliBlock() *big.Int
 }
 
 func (c *Config) String() string {
@@ -214,11 +216,9 @@
 	return (c != nil) && (c.Bor != nil) && c.Bor.IsAgra(num)
 }
 
+// Refer to https://forum.polygon.technology/t/pip-33-napoli-upgrade
 func (c *Config) IsNapoli(num uint64) bool {
-	if c == nil || c.Bor == nil {
-		return false
-	}
-	return isForked(c.Bor.NapoliBlock, num)
+	return (c != nil) && (c.Bor != nil) && c.Bor.IsNapoli(num)
 }
 
 // IsCancun returns whether time is either equal to the Cancun fork time or greater.
@@ -464,136 +464,6 @@
 	return "clique"
 }
 
-<<<<<<< HEAD
-// BorConfig is the consensus engine configs for Matic bor based sealing.
-type BorConfig struct {
-	Period                map[string]uint64 `json:"period"`                // Number of seconds between blocks to enforce
-	ProducerDelay         map[string]uint64 `json:"producerDelay"`         // Number of seconds delay between two producer interval
-	Sprint                map[string]uint64 `json:"sprint"`                // Epoch length to proposer
-	BackupMultiplier      map[string]uint64 `json:"backupMultiplier"`      // Backup multiplier to determine the wiggle time
-	ValidatorContract     string            `json:"validatorContract"`     // Validator set contract
-	StateReceiverContract string            `json:"stateReceiverContract"` // State receiver contract
-
-	OverrideStateSyncRecords map[string]int         `json:"overrideStateSyncRecords"` // override state records count
-	BlockAlloc               map[string]interface{} `json:"blockAlloc"`
-
-	JaipurBlock                *big.Int          `json:"jaipurBlock"`                // Jaipur switch block (nil = no fork, 0 = already on Jaipur)
-	DelhiBlock                 *big.Int          `json:"delhiBlock"`                 // Delhi switch block (nil = no fork, 0 = already on Delhi)
-	IndoreBlock                *big.Int          `json:"indoreBlock"`                // Indore switch block (nil = no fork, 0 = already on Indore)
-	AgraBlock                  *big.Int          `json:"agraBlock"`                  // Agra switch block (nil = no fork, 0 = already on Agra)
-	NapoliBlock                *big.Int          `json:"napoliBlock"`                // Napoli switch block (nil = no fork, 0 = already on Napoli)
-	StateSyncConfirmationDelay map[string]uint64 `json:"stateSyncConfirmationDelay"` // StateSync Confirmation Delay, in seconds, to calculate `to`
-
-	ParallelUniverseBlock *big.Int `json:"parallelUniverseBlock"` // TODO: update all occurrence, change name and finalize number (hardfork for block-stm related changes)
-
-	sprints sprints
-}
-
-// String implements the stringer interface, returning the consensus engine details.
-func (b *BorConfig) String() string {
-	return "bor"
-}
-
-func (c *BorConfig) CalculateProducerDelay(number uint64) uint64 {
-	return borKeyValueConfigHelper(c.ProducerDelay, number)
-}
-
-func (c *BorConfig) CalculateSprint(number uint64) uint64 {
-	if c.sprints == nil {
-		c.sprints = asSprints(c.Sprint)
-	}
-
-	for i := 0; i < len(c.sprints)-1; i++ {
-		if number >= c.sprints[i].from && number < c.sprints[i+1].from {
-			return c.sprints[i].size
-		}
-	}
-
-	return c.sprints[len(c.sprints)-1].size
-}
-
-func (c *BorConfig) CalculateSprintCount(from, to uint64) int {
-	switch {
-	case from > to:
-		return 0
-	case from < to:
-		to--
-	}
-
-	if c.sprints == nil {
-		c.sprints = asSprints(c.Sprint)
-	}
-
-	count := uint64(0)
-	startCalc := from
-
-	zeroth := func(boundary uint64, size uint64) uint64 {
-		if boundary%size == 0 {
-			return 1
-		}
-
-		return 0
-	}
-
-	for i := 0; i < len(c.sprints)-1; i++ {
-		if startCalc >= c.sprints[i].from && startCalc < c.sprints[i+1].from {
-			if to >= c.sprints[i].from && to < c.sprints[i+1].from {
-				if startCalc == to {
-					return int(count + zeroth(startCalc, c.sprints[i].size))
-				}
-				return int(count + zeroth(startCalc, c.sprints[i].size) + (to-startCalc)/c.sprints[i].size)
-			} else {
-				endCalc := c.sprints[i+1].from - 1
-				count += zeroth(startCalc, c.sprints[i].size) + (endCalc-startCalc)/c.sprints[i].size
-				startCalc = endCalc + 1
-			}
-		}
-	}
-
-	if startCalc == to {
-		return int(count + zeroth(startCalc, c.sprints[len(c.sprints)-1].size))
-	}
-
-	return int(count + zeroth(startCalc, c.sprints[len(c.sprints)-1].size) + (to-startCalc)/c.sprints[len(c.sprints)-1].size)
-}
-
-func (c *BorConfig) CalculateBackupMultiplier(number uint64) uint64 {
-	return borKeyValueConfigHelper(c.BackupMultiplier, number)
-}
-
-func (c *BorConfig) CalculatePeriod(number uint64) uint64 {
-	return borKeyValueConfigHelper(c.Period, number)
-}
-
-func (c *BorConfig) IsJaipur(number uint64) bool {
-	return isForked(c.JaipurBlock, number)
-}
-
-func (c *BorConfig) IsDelhi(number uint64) bool {
-	return isForked(c.DelhiBlock, number)
-}
-
-func (c *BorConfig) IsIndore(number uint64) bool {
-	return isForked(c.IndoreBlock, number)
-}
-
-// TODO: modify this function once the block number is finalized
-func (c *BorConfig) IsParallelUniverse(number uint64) bool {
-	if c.ParallelUniverseBlock != nil {
-		if c.ParallelUniverseBlock.Cmp(big.NewInt(0)) == 0 {
-			return false
-		}
-	}
-
-	return isForked(c.ParallelUniverseBlock, number)
-}
-
-func (c *BorConfig) CalculateStateSyncDelay(number uint64) uint64 {
-	return borKeyValueConfigHelper(c.StateSyncConfirmationDelay, number)
-}
-
-=======
->>>>>>> 8d4d4d80
 func borKeyValueConfigHelper[T uint64 | common.Address](field map[string]T, number uint64) T {
 	fieldUint := make(map[uint64]T)
 	for k, v := range field {
