package snapcfg

import (
	_ "embed"
	"path/filepath"
	"strconv"
	"strings"

	"github.com/ledgerwatch/erigon-lib/chain/networkname"
	snapshothashes "github.com/ledgerwatch/erigon-snapshot"
	"github.com/ledgerwatch/erigon-snapshot/webseed"
	"github.com/pelletier/go-toml/v2"
	"golang.org/x/exp/slices"
)

var (
	Mainnet = fromToml(snapshothashes.Mainnet)
	// Holesky    = fromToml(snapshothashes.Holesky)
	Sepolia    = fromToml(snapshothashes.Sepolia)
	Goerli     = fromToml(snapshothashes.Goerli)
	Mumbai     = fromToml(snapshothashes.Mumbai)
	Amoy       = fromToml(snapshothashes.Amoy)
	BorMainnet = fromToml(snapshothashes.BorMainnet)
	Gnosis     = fromToml(snapshothashes.Gnosis)
	Chiado     = fromToml(snapshothashes.Chiado)
)

type PreverifiedItem struct {
	Name string
	Hash string
}
type Preverified []PreverifiedItem
type preverified map[string]string

func fromToml(in []byte) (out Preverified) {
	var outMap preverified
	if err := toml.Unmarshal(in, &outMap); err != nil {
		panic(err)
	}
	return doSort(outMap)
}
func doSort(in preverified) Preverified {
	out := make(Preverified, 0, len(in))
	for k, v := range in {
		out = append(out, PreverifiedItem{k, v})
	}
	slices.SortFunc(out, func(i, j PreverifiedItem) int { return strings.Compare(i.Name, j.Name) })
	return out
}

var (
	isDefaultVersion bool  = true
	snapshotVersion  uint8 = 1
)

func SnapshotVersion(version uint8) {
	snapshotVersion = version
	isDefaultVersion = false
}

func newCfg(preverified Preverified, version uint8) *Cfg {

	if version == 0 {
		version = snapshotVersion

		var pv Preverified

		for _, p := range preverified {
			if v, _, ok := strings.Cut(p.Name, "-"); ok && strings.HasPrefix(v, "v") {
				if v, err := strconv.ParseUint(v[1:], 10, 8); err == nil && version == uint8(v) {
					pv = append(pv, p)
				}
			}
		}

		// don't do this check if the SnapshotVersion has been explicitly set
		if len(pv) == 0 && isDefaultVersion {
			version = maxVersion(preverified)

			for _, p := range preverified {
				if v, _, ok := strings.Cut(p.Name, "-"); ok && strings.HasPrefix(v, "v") {
					if v, err := strconv.ParseUint(v[1:], 10, 8); err == nil && version == uint8(v) {
						pv = append(pv, p)
					}
				}
			}
		}

		preverified = pv
	}

	maxBlockNum, version := cfgInfo(preverified, version)
	return &Cfg{ExpectBlocks: maxBlockNum, Preverified: preverified, Version: version}
}

func cfgInfo(preverified Preverified, defaultVersion uint8) (uint64, uint8) {
	max := uint64(0)
	version := defaultVersion

	for _, p := range preverified {
		_, fileName := filepath.Split(p.Name)
		ext := filepath.Ext(fileName)
		if ext != ".seg" {
			continue
		}
		onlyName := fileName[:len(fileName)-len(ext)]
		parts := strings.Split(onlyName, "-")
		if parts[3] != "headers" {
			continue
		}
		to, err := strconv.ParseUint(parts[2], 10, 64)
		if err != nil {
			panic(err)
		}
		if max < to {
			max = to
		}

		if vp := parts[0]; strings.HasPrefix(vp, "v") {
			if v, err := strconv.ParseUint(vp[1:], 10, 8); err == nil {
				version = uint8(v)
			}
		}
	}
	if max == 0 { // to prevent underflow
		return 0, version
	}
	return max*1_000 - 1, version
}

type Cfg struct {
	ExpectBlocks uint64
	Version      uint8
	Preverified  Preverified
}

var knownPreverified = map[string]Preverified{
	networkname.MainnetChainName: Mainnet,
	// networkname.HoleskyChainName:    HoleskyChainSnapshotCfg,
	networkname.SepoliaChainName:    Sepolia,
	networkname.GoerliChainName:     Goerli,
	networkname.MumbaiChainName:     Mumbai,
	networkname.AmoyChainName:       Amoy,
	networkname.BorMainnetChainName: BorMainnet,
	networkname.GnosisChainName:     Gnosis,
	networkname.ChiadoChainName:     Chiado,
}

// KnownCfg return list of preverified hashes for given network, but apply whiteList filter if it's not empty
<<<<<<< HEAD
func KnownCfg(networkName string, whiteList, whiteListHistory []string, version uint8) *Cfg {
	c, ok := knownPreverified[networkName]
=======
func KnownCfg(networkName string) *Cfg {
	c, ok := KnownCfgs[networkName]
>>>>>>> 2760eeb9
	if !ok {
		return newCfg(Preverified{}, version)
	}
<<<<<<< HEAD

	var result Preverified
	if len(whiteList) == 0 {
		result = c
	} else {
		wlMap := make(map[string]struct{}, len(whiteList))
		for _, fName := range whiteList {
			wlMap[fName] = struct{}{}
		}

		result = make(Preverified, 0, len(c))
		for _, p := range c {
			if _, ok := wlMap[p.Name]; !ok {
				continue
			}
			result = append(result, p)
		}
	}

	return newCfg(result, version)
}

func maxVersion(pv Preverified) uint8 {
	var max uint8

	for _, p := range pv {
		if v, _, ok := strings.Cut(p.Name, "-"); ok && strings.HasPrefix(v, "v") {
			if v, err := strconv.ParseUint(v[1:], 10, 8); err == nil {
				version := uint8(v)
				if max < version {
					max = version
				}
			}
		}
	}

	return max
=======
	return newCfg(c.Preverified)
>>>>>>> 2760eeb9
}

var KnownWebseeds = map[string][]string{
	networkname.MainnetChainName:    webseedsParse(webseed.Mainnet),
	networkname.SepoliaChainName:    webseedsParse(webseed.Sepolia),
	networkname.GoerliChainName:     webseedsParse(webseed.Goerli),
	networkname.MumbaiChainName:     webseedsParse(webseed.Mumbai),
	networkname.AmoyChainName:       webseedsParse(webseed.Amoy),
	networkname.BorMainnetChainName: webseedsParse(webseed.BorMainnet),
	networkname.GnosisChainName:     webseedsParse(webseed.Gnosis),
	networkname.ChiadoChainName:     webseedsParse(webseed.Chiado),
}

func webseedsParse(in []byte) (res []string) {
	a := map[string]string{}
	if err := toml.Unmarshal(in, &a); err != nil {
		panic(err)
	}
	for _, l := range a {
		res = append(res, l)
	}
	slices.Sort(res)
	return res
}<|MERGE_RESOLUTION|>--- conflicted
+++ resolved
@@ -147,37 +147,12 @@
 }
 
 // KnownCfg return list of preverified hashes for given network, but apply whiteList filter if it's not empty
-<<<<<<< HEAD
-func KnownCfg(networkName string, whiteList, whiteListHistory []string, version uint8) *Cfg {
+func KnownCfg(networkName string, version uint8) *Cfg {
 	c, ok := knownPreverified[networkName]
-=======
-func KnownCfg(networkName string) *Cfg {
-	c, ok := KnownCfgs[networkName]
->>>>>>> 2760eeb9
 	if !ok {
 		return newCfg(Preverified{}, version)
 	}
-<<<<<<< HEAD
-
-	var result Preverified
-	if len(whiteList) == 0 {
-		result = c
-	} else {
-		wlMap := make(map[string]struct{}, len(whiteList))
-		for _, fName := range whiteList {
-			wlMap[fName] = struct{}{}
-		}
-
-		result = make(Preverified, 0, len(c))
-		for _, p := range c {
-			if _, ok := wlMap[p.Name]; !ok {
-				continue
-			}
-			result = append(result, p)
-		}
-	}
-
-	return newCfg(result, version)
+	return newCfg(c, version)
 }
 
 func maxVersion(pv Preverified) uint8 {
@@ -195,9 +170,6 @@
 	}
 
 	return max
-=======
-	return newCfg(c.Preverified)
->>>>>>> 2760eeb9
 }
 
 var KnownWebseeds = map[string][]string{
