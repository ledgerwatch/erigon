// Copyright 2024 The Erigon Authors
// This file is part of Erigon.
//
// Erigon is free software: you can redistribute it and/or modify
// it under the terms of the GNU Lesser General Public License as published by
// the Free Software Foundation, either version 3 of the License, or
// (at your option) any later version.
//
// Erigon is distributed in the hope that it will be useful,
// but WITHOUT ANY WARRANTY; without even the implied warranty of
// MERCHANTABILITY or FITNESS FOR A PARTICULAR PURPOSE. See the
// GNU Lesser General Public License for more details.
//
// You should have received a copy of the GNU Lesser General Public License
// along with Erigon. If not, see <http://www.gnu.org/licenses/>.

package commitment

import (
	"bytes"
	"context"
	"encoding/binary"
	"errors"
	"fmt"
	"math/bits"
	"strings"

	"github.com/google/btree"
	"golang.org/x/crypto/sha3"

	"github.com/erigontech/erigon-lib/common"
	"github.com/erigontech/erigon-lib/common/cryptozerocopy"
	"github.com/erigontech/erigon-lib/log/v3"
	"github.com/erigontech/erigon-lib/metrics"
	"github.com/erigontech/erigon-lib/types"

	"github.com/erigontech/erigon-lib/common/length"
	"github.com/erigontech/erigon-lib/etl"
)

var (
	mxKeys                 = metrics.GetOrCreateCounter("domain_commitment_keys")
	mxBranchUpdatesApplied = metrics.GetOrCreateCounter("domain_commitment_updates_applied")
)

// Trie represents commitment variant.
type Trie interface {
	// RootHash produces root hash of the trie
	RootHash() (hash []byte, err error)

	// Makes trie more verbose
	SetTrace(bool)

	// Variant returns commitment trie variant
	Variant() TrieVariant

	// Reset Drops everything from the trie
	Reset()

	// Set context for state IO
	ResetContext(ctx PatriciaContext)

	ProcessTree(ctx context.Context, tree *Updates, logPrefix string) (rootHash []byte, err error)

	// Reads updates from storage
	ProcessKeys(ctx context.Context, pk [][]byte, logPrefix string) (rootHash []byte, err error)

	// Process already gathered updates
	ProcessUpdates(ctx context.Context, pk [][]byte, updates []Update) (rootHash []byte, err error)
}

type PatriciaContext interface {
	// GetBranch load branch node and fill up the cells
	// For each cell, it sets the cell type, clears the modified flag, fills the hash,
	// and for the extension, account, and leaf type, the `l` and `k`
	GetBranch(prefix []byte) ([]byte, uint64, error)
	// fetch account with given plain key
	GetAccount(plainKey []byte, cell *Cell) error
	// fetch storage with given plain key
	GetStorage(plainKey []byte, cell *Cell) error
	// store branch data
	PutBranch(prefix []byte, data []byte, prevData []byte, prevStep uint64) error
}

type TrieVariant string

const (
	// VariantHexPatriciaTrie used as default commitment approach
	VariantHexPatriciaTrie TrieVariant = "hex-patricia-hashed"
	// VariantBinPatriciaTrie - Experimental mode with binary key representation
	VariantBinPatriciaTrie TrieVariant = "bin-patricia-hashed"
)

<<<<<<< HEAD
func InitializeTrieAndUpdateTree(tv TrieVariant, mode Mode, tmpdir string) (Trie, *Updates) {
=======
func InitializeTrieAndUpdates(tv TrieVariant, mode Mode, tmpdir string) (Trie, *Updates) {
>>>>>>> ba32ef39
	switch tv {
	case VariantBinPatriciaTrie:
		trie := NewBinPatriciaHashed(length.Addr, nil, tmpdir)
		fn := func(key []byte) []byte { return hexToBin(key) }
		tree := NewUpdates(mode, tmpdir, fn)
		return trie, tree
	case VariantHexPatriciaTrie:
		fallthrough
	default:

		trie := NewHexPatriciaHashed(length.Addr, nil, tmpdir)
		tree := NewUpdates(mode, tmpdir, trie.hashAndNibblizeKey)
		return trie, tree
	}
}

type PartFlags uint8

const (
	HashedKeyPart    PartFlags = 1
	AccountPlainPart PartFlags = 2
	StoragePlainPart PartFlags = 4
	HashPart         PartFlags = 8
	AccLeafHashPart  PartFlags = 16
)

type BranchEncoder struct {
	buf       *bytes.Buffer
	bitmapBuf [binary.MaxVarintLen64]byte
	merger    *BranchMerger
	updates   *etl.Collector
	tmpdir    string
}

func NewBranchEncoder(sz uint64, tmpdir string) *BranchEncoder {
	be := &BranchEncoder{
		buf:    bytes.NewBuffer(make([]byte, sz)),
		tmpdir: tmpdir,
		merger: NewHexBranchMerger(sz / 2),
	}
	//be.initCollector()
	return be
}

func (be *BranchEncoder) initCollector() {
<<<<<<< HEAD
	be.updates = etl.NewCollector("commitment.BranchEncoder", be.tmpdir, etl.NewOldestEntryBuffer(etl.BufferOptimalSize/4), log.Root().New("branch-encoder"))
=======
	if be.updates != nil {
		be.updates.Close()
	}
	be.updates = etl.NewCollector("commitment.BranchEncoder", be.tmpdir, etl.NewOldestEntryBuffer(etl.BufferOptimalSize/2), log.Root().New("branch-encoder"))
>>>>>>> ba32ef39
	be.updates.LogLvl(log.LvlDebug)
	be.updates.SortAndFlushInBackground(true)
}

func (be *BranchEncoder) Load(pc PatriciaContext, args etl.TransformArgs) error {
	// do not collect them at least now. Write them at CollectUpdate into pc
	if be.updates == nil {
		return nil
	}

	if err := be.updates.Load(nil, "", func(prefix, update []byte, table etl.CurrentTableReader, next etl.LoadNextFunc) error {
		stateValue, stateStep, err := pc.GetBranch(prefix)
		if err != nil {
			return err
		}

		cp, cu := common.Copy(prefix), common.Copy(update) // has to copy :(
		if err = pc.PutBranch(cp, cu, stateValue, stateStep); err != nil {
			return err
		}
		mxBranchUpdatesApplied.Inc()
		return nil
	}, args); err != nil {
		return err
	}
	be.initCollector()
	return nil
}

func (be *BranchEncoder) CollectUpdate(
	ctx PatriciaContext,
	prefix []byte,
	bitmap, touchMap, afterMap uint16,
	readCell func(nibble int, skip bool) (*Cell, error),
) (lastNibble int, err error) {

	var update []byte
	update, lastNibble, err = be.EncodeBranch(bitmap, touchMap, afterMap, readCell)
	if err != nil {
		return 0, err
	}
	//fmt.Printf("collectBranchUpdate [%x:\n%s\n", prefix, BranchData(update).String())

	prev, prevStep, err := ctx.GetBranch(prefix)
	_ = prevStep
	if err != nil {
		return 0, err
	}
	if len(prev) > 0 {
		if bytes.Equal(prev, update) {
			return lastNibble, nil // do not write the same data for prefix
		}
		update, err = be.merger.Merge(prev, update)
		if err != nil {
			return 0, err
		}
	}
	//fmt.Printf("collectBranchUpdate [%x] -> [%x]\n", prefix, update)
	// has to copy :(
	if err = ctx.PutBranch(common.Copy(prefix), common.Copy(update), prev, prevStep); err != nil {
		return 0, err
	}
	mxBranchUpdatesApplied.Inc()
	return lastNibble, nil
}

// Encoded result should be copied before next call to EncodeBranch, underlying slice is reused
func (be *BranchEncoder) EncodeBranch(bitmap, touchMap, afterMap uint16, readCell func(nibble int, skip bool) (*Cell, error)) (BranchData, int, error) {
	be.buf.Reset()

	if err := binary.Write(be.buf, binary.BigEndian, touchMap); err != nil {
		return nil, 0, err
	}
	if err := binary.Write(be.buf, binary.BigEndian, afterMap); err != nil {
		return nil, 0, err
	}

	putUvarAndVal := func(size uint64, val []byte) error {
		n := binary.PutUvarint(be.bitmapBuf[:], size)
		wn, err := be.buf.Write(be.bitmapBuf[:n])
		if err != nil {
			return err
		}
		if n != wn {
			return errors.New("n != wn size")
		}
		wn, err = be.buf.Write(val)
		if err != nil {
			return err
		}
		if len(val) != wn {
			return errors.New("wn != value size")
		}
		return nil
	}

	var lastNibble int
	for bitset, j := afterMap, 0; bitset != 0; j++ {
		bit := bitset & -bitset
		nibble := bits.TrailingZeros16(bit)
		for i := lastNibble; i < nibble; i++ {
			if _, err := readCell(i, true /* skip */); err != nil {
				return nil, 0, err
			} // only writes 0x80 into hasher
		}
		lastNibble = nibble + 1

		cell, err := readCell(nibble, false)
		if err != nil {
			return nil, 0, err
		}

		if bitmap&bit != 0 {
			var fieldBits PartFlags
			if cell.extLen > 0 && cell.spl == 0 {
				fieldBits |= HashedKeyPart
			}
			if cell.apl > 0 {
				fieldBits |= AccountPlainPart
				if cell.lhLen > 0 {
					fieldBits |= AccLeafHashPart
				}
			}
			if cell.spl > 0 {
				fieldBits |= StoragePlainPart
			}
			if cell.hl > 0 {
				fieldBits |= HashPart
			}

			if err := be.buf.WriteByte(byte(fieldBits)); err != nil {
				return nil, 0, err
			}
			if fieldBits&HashedKeyPart != 0 {
				if err := putUvarAndVal(uint64(cell.extLen), cell.extension[:cell.extLen]); err != nil {
					return nil, 0, err
				}
			}
			if fieldBits&AccountPlainPart != 0 {
				if err := putUvarAndVal(uint64(cell.apl), cell.apk[:cell.apl]); err != nil {
					return nil, 0, err
				}
			}
			if fieldBits&StoragePlainPart != 0 {
				if err := putUvarAndVal(uint64(cell.spl), cell.spk[:cell.spl]); err != nil {
					return nil, 0, err
				}
			}
			if fieldBits&HashPart != 0 {
				if err := putUvarAndVal(uint64(cell.hl), cell.h[:cell.hl]); err != nil {
					return nil, 0, err
				}
			}
			if fieldBits&AccLeafHashPart != 0 {
				//fmt.Printf("LH encoded %x\n", cell.leafHash[:cell.lhLen])
				if err := putUvarAndVal(uint64(cell.lhLen), cell.leafHash[:cell.lhLen]); err != nil {
					return nil, 0, err
				}
			}
		}
		bitset ^= bit
	}
	//fmt.Printf("EncodeBranch [%x] size: %d\n", be.buf.Bytes(), be.buf.Len())
	return be.buf.Bytes(), lastNibble, nil
}

func RetrieveCellNoop(nibble int, skip bool) (*Cell, error) { return nil, nil }

type BranchData []byte

func (branchData BranchData) String() string {
	if len(branchData) == 0 {
		return ""
	}
	touchMap := binary.BigEndian.Uint16(branchData[0:])
	afterMap := binary.BigEndian.Uint16(branchData[2:])
	pos := 4
	var sb strings.Builder
	var cell Cell
	fmt.Fprintf(&sb, "touchMap %016b, afterMap %016b\n", touchMap, afterMap)
	for bitset, j := touchMap, 0; bitset != 0; j++ {
		bit := bitset & -bitset
		nibble := bits.TrailingZeros16(bit)
		fmt.Fprintf(&sb, "   %x => ", nibble)
		if afterMap&bit == 0 {
			sb.WriteString("{DELETED}\n")
		} else {
			fieldBits := PartFlags(branchData[pos])
			pos++
			var err error
			if pos, err = cell.fillFromFields(branchData, pos, fieldBits); err != nil {
				// This is used for test output, so ok to panic
				panic(err)
			}
			sb.WriteString("{")
			var comma string
			if cell.downHashedLen > 0 {
				fmt.Fprintf(&sb, "hashedKey=[%x]", cell.downHashedKey[:cell.downHashedLen])
				comma = ","
			}
			if cell.apl > 0 {
				fmt.Fprintf(&sb, "%saccountPlainKey=[%x]", comma, cell.apk[:cell.apl])
				comma = ","
			}
			if cell.spl > 0 {
				fmt.Fprintf(&sb, "%sstoragePlainKey=[%x]", comma, cell.spk[:cell.spl])
				comma = ","
			}
			if cell.hl > 0 {
				fmt.Fprintf(&sb, "%shash=[%x]", comma, cell.h[:cell.hl])
			}
			if cell.lhLen > 0 {
				fmt.Fprintf(&sb, "%sleafHash=[%x]", comma, cell.leafHash[:cell.lhLen])
			}
			sb.WriteString("}\n")
		}
		bitset ^= bit
	}
	return sb.String()
}

// if fn returns nil, the original key will be copied from branchData
func (branchData BranchData) ReplacePlainKeys(newData []byte, fn func(key []byte, isStorage bool) (newKey []byte, err error)) (BranchData, error) {
	if len(branchData) < 4 {
		return branchData, nil
	}

	var numBuf [binary.MaxVarintLen64]byte
	touchMap := binary.BigEndian.Uint16(branchData[0:])
	afterMap := binary.BigEndian.Uint16(branchData[2:])
	if touchMap&afterMap == 0 {
		return branchData, nil
	}
	pos := 4
	newData = append(newData[:0], branchData[:4]...)
	for bitset, j := touchMap&afterMap, 0; bitset != 0; j++ {
		bit := bitset & -bitset
		fieldBits := PartFlags(branchData[pos])
		newData = append(newData, byte(fieldBits))
		pos++
		if fieldBits&HashedKeyPart != 0 {
			l, n := binary.Uvarint(branchData[pos:])
			if n == 0 {
				return nil, errors.New("replacePlainKeys buffer too small for hashedKey len")
			} else if n < 0 {
				return nil, errors.New("replacePlainKeys value overflow for hashedKey len")
			}
			newData = append(newData, branchData[pos:pos+n]...)
			pos += n
			if len(branchData) < pos+int(l) {
				return nil, errors.New("replacePlainKeys buffer too small for hashedKey")
			}
			if l > 0 {
				newData = append(newData, branchData[pos:pos+int(l)]...)
				pos += int(l)
			}
		}
		if fieldBits&AccountPlainPart != 0 {
			l, n := binary.Uvarint(branchData[pos:])
			if n == 0 {
				return nil, errors.New("replacePlainKeys buffer too small for accountPlainKey len")
			} else if n < 0 {
				return nil, errors.New("replacePlainKeys value overflow for accountPlainKey len")
			}
			pos += n
			if len(branchData) < pos+int(l) {
				return nil, errors.New("replacePlainKeys buffer too small for accountPlainKey")
			}
			if l > 0 {
				pos += int(l)
			}
			newKey, err := fn(branchData[pos-int(l):pos], false)
			if err != nil {
				return nil, err
			}
			if newKey == nil {
				newData = append(newData, branchData[pos-int(l)-n:pos]...)
				if l != length.Addr {
					fmt.Printf("COPY %x LEN %d\n", []byte(branchData[pos-int(l):pos]), l)
				}
			} else {
				if len(newKey) > 8 && len(newKey) != length.Addr {
					fmt.Printf("SHORT %x LEN %d\n", newKey, len(newKey))
				}

				n = binary.PutUvarint(numBuf[:], uint64(len(newKey)))
				newData = append(newData, numBuf[:n]...)
				newData = append(newData, newKey...)
			}
		}
		if fieldBits&StoragePlainPart != 0 {
			l, n := binary.Uvarint(branchData[pos:])
			if n == 0 {
				return nil, errors.New("replacePlainKeys buffer too small for storagePlainKey len")
			} else if n < 0 {
				return nil, errors.New("replacePlainKeys value overflow for storagePlainKey len")
			}
			pos += n
			if len(branchData) < pos+int(l) {
				return nil, errors.New("replacePlainKeys buffer too small for storagePlainKey")
			}
			if l > 0 {
				pos += int(l)
			}
			newKey, err := fn(branchData[pos-int(l):pos], true)
			if err != nil {
				return nil, err
			}
			if newKey == nil {
				newData = append(newData, branchData[pos-int(l)-n:pos]...) // -n to include length
				if l != length.Addr+length.Hash {
					fmt.Printf("COPY %x LEN %d\n", []byte(branchData[pos-int(l):pos]), l)
				}
			} else {
				if len(newKey) > 8 && len(newKey) != length.Addr+length.Hash {
					fmt.Printf("SHORT %x LEN %d\n", newKey, len(newKey))
				}

				n = binary.PutUvarint(numBuf[:], uint64(len(newKey)))
				newData = append(newData, numBuf[:n]...)
				newData = append(newData, newKey...)
			}
		}
		if fieldBits&HashPart != 0 {
			l, n := binary.Uvarint(branchData[pos:])
			if n == 0 {
				return nil, errors.New("replacePlainKeys buffer too small for hash len")
			} else if n < 0 {
				return nil, errors.New("replacePlainKeys value overflow for hash len")
			}
			newData = append(newData, branchData[pos:pos+n]...)
			pos += n
			if len(branchData) < pos+int(l) {
				return nil, errors.New("replacePlainKeys buffer too small for hash")
			}
			if l > 0 {
				newData = append(newData, branchData[pos:pos+int(l)]...)
				pos += int(l)
			}
		}
		if fieldBits&AccLeafHashPart != 0 {
			l, n := binary.Uvarint(branchData[pos:])
			if n == 0 {
				return nil, fmt.Errorf("replacePlainKeys buffer too small for acLeaf hash len")
			} else if n < 0 {
				return nil, fmt.Errorf("replacePlainKeys value overflow for acLeafhash len")
			}
			newData = append(newData, branchData[pos:pos+n]...)
			pos += n
			if len(branchData) < pos+int(l) {
				return nil, fmt.Errorf("replacePlainKeys buffer too small for acLeafHash")
			}
			if l > 0 {
				newData = append(newData, branchData[pos:pos+int(l)]...)
				pos += int(l)
			}
		}

		bitset ^= bit
	}

	return newData, nil
}

// IsComplete determines whether given branch data is complete, meaning that all information about all the children is present
// Each of 16 children of a branch node have two attributes
// touch - whether this child has been modified or deleted in this branchData (corresponding bit in touchMap is set)
// after - whether after this branchData application, the child is present in the tree or not (corresponding bit in afterMap is set)
func (branchData BranchData) IsComplete() bool {
	touchMap := binary.BigEndian.Uint16(branchData[0:])
	afterMap := binary.BigEndian.Uint16(branchData[2:])
	return ^touchMap&afterMap == 0
}

// MergeHexBranches combines two branchData, number 2 coming after (and potentially shadowing) number 1
func (branchData BranchData) MergeHexBranches(branchData2 BranchData, newData []byte) (BranchData, error) {
	if branchData2 == nil {
		return branchData, nil
	}
	if branchData == nil {
		return branchData2, nil
	}

	touchMap1 := binary.BigEndian.Uint16(branchData[0:])
	afterMap1 := binary.BigEndian.Uint16(branchData[2:])
	bitmap1 := touchMap1 & afterMap1
	pos1 := 4
	touchMap2 := binary.BigEndian.Uint16(branchData2[0:])
	afterMap2 := binary.BigEndian.Uint16(branchData2[2:])
	bitmap2 := touchMap2 & afterMap2
	pos2 := 4
	var bitmapBuf [4]byte
	binary.BigEndian.PutUint16(bitmapBuf[0:], touchMap1|touchMap2)
	binary.BigEndian.PutUint16(bitmapBuf[2:], afterMap2)
	newData = append(newData[:0], bitmapBuf[:]...)
	for bitset, j := bitmap1|bitmap2, 0; bitset != 0; j++ {
		bit := bitset & -bitset
		if bitmap2&bit != 0 {
			// Add fields from branchData2
			fieldBits := PartFlags(branchData2[pos2])
			newData = append(newData, byte(fieldBits))
			pos2++
			for i := 0; i < bits.OnesCount8(byte(fieldBits)); i++ {
				l, n := binary.Uvarint(branchData2[pos2:])
				if n == 0 {
					return nil, errors.New("MergeHexBranches buffer2 too small for field")
				} else if n < 0 {
					return nil, errors.New("MergeHexBranches value2 overflow for field")
				}
				newData = append(newData, branchData2[pos2:pos2+n]...)
				pos2 += n
				if len(branchData2) < pos2+int(l) {
					return nil, errors.New("MergeHexBranches buffer2 too small for field")
				}
				if l > 0 {
					newData = append(newData, branchData2[pos2:pos2+int(l)]...)
					pos2 += int(l)
				}
			}
			// continue
		}
		if bitmap1&bit != 0 {
			add := (touchMap2&bit == 0) && (afterMap2&bit != 0) // Add fields from branchData1
			fieldBits := PartFlags(branchData[pos1])
			if add {
				newData = append(newData, byte(fieldBits))
			}
			pos1++
			for i := 0; i < bits.OnesCount8(byte(fieldBits)); i++ {
				l, n := binary.Uvarint(branchData[pos1:])
				if n == 0 {
					return nil, errors.New("MergeHexBranches buffer1 too small for field")
				} else if n < 0 {
					return nil, errors.New("MergeHexBranches value1 overflow for field")
				}
				if add {
					newData = append(newData, branchData[pos1:pos1+n]...)
				}
				pos1 += n
				if len(branchData) < pos1+int(l) {
					return nil, errors.New("MergeHexBranches buffer1 too small for field")
				}
				if l > 0 {
					if add {
						newData = append(newData, branchData[pos1:pos1+int(l)]...)
					}
					pos1 += int(l)
				}
			}
		}
		bitset ^= bit
	}
	return newData, nil
}

func (branchData BranchData) DecodeCells() (touchMap, afterMap uint16, row [16]*Cell, err error) {
	touchMap = binary.BigEndian.Uint16(branchData[0:])
	afterMap = binary.BigEndian.Uint16(branchData[2:])
	pos := 4
	for bitset, j := touchMap, 0; bitset != 0; j++ {
		bit := bitset & -bitset
		nibble := bits.TrailingZeros16(bit)
		if afterMap&bit != 0 {
			fieldBits := PartFlags(branchData[pos])
			pos++
			row[nibble] = new(Cell)

			if pos, err = row[nibble].fillFromFields(branchData, pos, fieldBits); err != nil {
				err = fmt.Errorf("failed to fill cell at nibble %x: %w", nibble, err)
				return
			}
		}
		bitset ^= bit
	}
	return
}

type BranchMerger struct {
	buf []byte
	num [4]byte
}

func NewHexBranchMerger(capacity uint64) *BranchMerger {
	return &BranchMerger{buf: make([]byte, capacity)}
}

// MergeHexBranches combines two branchData, number 2 coming after (and potentially shadowing) number 1
func (m *BranchMerger) Merge(branch1 BranchData, branch2 BranchData) (BranchData, error) {
	if len(branch2) == 0 {
		return branch1, nil
	}
	if len(branch1) == 0 {
		return branch2, nil
	}

	touchMap1 := binary.BigEndian.Uint16(branch1[0:])
	afterMap1 := binary.BigEndian.Uint16(branch1[2:])
	bitmap1 := touchMap1 & afterMap1
	pos1 := 4

	touchMap2 := binary.BigEndian.Uint16(branch2[0:])
	afterMap2 := binary.BigEndian.Uint16(branch2[2:])
	bitmap2 := touchMap2 & afterMap2
	pos2 := 4

	binary.BigEndian.PutUint16(m.num[0:], touchMap1|touchMap2)
	binary.BigEndian.PutUint16(m.num[2:], afterMap2)
	dataPos := 4

	m.buf = append(m.buf[:0], m.num[:]...)

	for bitset, j := bitmap1|bitmap2, 0; bitset != 0; j++ {
		bit := bitset & -bitset
		if bitmap2&bit != 0 {
			// Add fields from branch2
			fieldBits := PartFlags(branch2[pos2])
			m.buf = append(m.buf, byte(fieldBits))
			pos2++

			for i := 0; i < bits.OnesCount8(byte(fieldBits)); i++ {
				l, n := binary.Uvarint(branch2[pos2:])
				if n == 0 {
					return nil, errors.New("MergeHexBranches branch2 is too small: expected node info size")
				} else if n < 0 {
					return nil, errors.New("MergeHexBranches branch2: size overflow for length")
				}

				m.buf = append(m.buf, branch2[pos2:pos2+n]...)
				pos2 += n
				dataPos += n
				if len(branch2) < pos2+int(l) {
					return nil, fmt.Errorf("MergeHexBranches branch2 is too small: expected at least %d got %d bytes", pos2+int(l), len(branch2))
				}
				if l > 0 {
					m.buf = append(m.buf, branch2[pos2:pos2+int(l)]...)
					pos2 += int(l)
					dataPos += int(l)
				}
			}
		}
		if bitmap1&bit != 0 {
			add := (touchMap2&bit == 0) && (afterMap2&bit != 0) // Add fields from branchData1
			fieldBits := PartFlags(branch1[pos1])
			if add {
				m.buf = append(m.buf, byte(fieldBits))
			}
			pos1++
			for i := 0; i < bits.OnesCount8(byte(fieldBits)); i++ {
				l, n := binary.Uvarint(branch1[pos1:])
				if n == 0 {
					return nil, errors.New("MergeHexBranches branch1 is too small: expected node info size")
				} else if n < 0 {
					return nil, errors.New("MergeHexBranches branch1: size overflow for length")
				}

				if add {
					m.buf = append(m.buf, branch1[pos1:pos1+n]...)
				}
				pos1 += n
				if len(branch1) < pos1+int(l) {
					fmt.Printf("b1: %x %v\n", branch1, branch1)
					fmt.Printf("b2: %x\n", branch2)
					return nil, fmt.Errorf("MergeHexBranches branch1 is too small: expected at least %d got %d bytes", pos1+int(l), len(branch1))
				}
				if l > 0 {
					if add {
						m.buf = append(m.buf, branch1[pos1:pos1+int(l)]...)
					}
					pos1 += int(l)
				}
			}
		}
		bitset ^= bit
	}
	return m.buf, nil
}

func ParseTrieVariant(s string) TrieVariant {
	var trieVariant TrieVariant
	switch s {
	case "bin":
		trieVariant = VariantBinPatriciaTrie
	case "hex":
		fallthrough
	default:
		trieVariant = VariantHexPatriciaTrie
	}
	return trieVariant
}

type BranchStat struct {
	KeySize     uint64
	ValSize     uint64
	MinCellSize uint64
	MaxCellSize uint64
	CellCount   uint64
	APKSize     uint64
	SPKSize     uint64
	ExtSize     uint64
	HashSize    uint64
	APKCount    uint64
	SPKCount    uint64
	HashCount   uint64
	ExtCount    uint64
	TAMapsSize  uint64
	IsRoot      bool
}

// do not add stat of root node to other branch stat
func (bs *BranchStat) Collect(other *BranchStat) {
	if other == nil {
		return
	}

	bs.KeySize += other.KeySize
	bs.ValSize += other.ValSize
	bs.MinCellSize = min(bs.MinCellSize, other.MinCellSize)
	bs.MaxCellSize = max(bs.MaxCellSize, other.MaxCellSize)
	bs.CellCount += other.CellCount
	bs.APKSize += other.APKSize
	bs.SPKSize += other.SPKSize
	bs.ExtSize += other.ExtSize
	bs.HashSize += other.HashSize
	bs.APKCount += other.APKCount
	bs.SPKCount += other.SPKCount
	bs.HashCount += other.HashCount
	bs.ExtCount += other.ExtCount
}

func DecodeBranchAndCollectStat(key, branch []byte, tv TrieVariant) *BranchStat {
	stat := &BranchStat{}
	if len(key) == 0 {
		return nil
	}

	stat.KeySize = uint64(len(key))
	stat.ValSize = uint64(len(branch))
	stat.IsRoot = true

	// if key is not "state" then we are interested in the branch data
	if !bytes.Equal(key, []byte("state")) {
		stat.IsRoot = false

		tm, am, cells, err := BranchData(branch).DecodeCells()
		if err != nil {
			return nil
		}
		stat.TAMapsSize = uint64(2 + 2) // touchMap + afterMap
		stat.CellCount = uint64(bits.OnesCount16(tm & am))
		for _, c := range cells {
			if c == nil {
				continue
			}
			enc := uint64(len(c.Encode()))
			stat.MinCellSize = min(stat.MinCellSize, enc)
			stat.MaxCellSize = max(stat.MaxCellSize, enc)
			switch {
			case c.apl > 0:
				stat.APKSize += uint64(c.apl)
				stat.APKCount++
			case c.spl > 0:
				stat.SPKSize += uint64(c.spl)
				stat.SPKCount++
			case c.hl > 0:
				stat.HashSize += uint64(c.hl)
				stat.HashCount++
			default:
				panic("no plain key" + fmt.Sprintf("#+%v", c))
				//case c.extLen > 0:
			}
			if c.extLen > 0 {
				switch tv {
				case VariantBinPatriciaTrie:
					stat.ExtSize += uint64(c.extLen)
				case VariantHexPatriciaTrie:
					stat.ExtSize += uint64(c.extLen)
				}
				stat.ExtCount++
			}
		}
	}
	return stat
}

// Defines how to evaluate commitments
type Mode uint

const (
	ModeDisabled Mode = 0
	ModeDirect   Mode = 1
	ModeUpdate   Mode = 2
)

func (m Mode) String() string {
	switch m {
	case ModeDisabled:
		return "disabled"
	case ModeDirect:
		return "direct"
	case ModeUpdate:
		return "update"
	default:
		return "unknown"
	}
}

func ParseCommitmentMode(s string) Mode {
	var mode Mode
	switch s {
	case "off":
		mode = ModeDisabled
	case "update":
		mode = ModeUpdate
	default:
		mode = ModeDirect
	}
	return mode
}

type Updates struct {
	keccak cryptozerocopy.KeccakState
	hasher keyHasher
	keys   map[string]struct{}
	etl    *etl.Collector
	tree   *btree.BTreeG[*KeyUpdate]
	mode   Mode
	tmpdir string
}

type keyHasher func(key []byte) []byte

func keyHasherNoop(key []byte) []byte { return key }

func NewUpdates(m Mode, tmpdir string, hasher keyHasher) *Updates {
	t := &Updates{
		keccak: sha3.NewLegacyKeccak256().(cryptozerocopy.KeccakState),
		hasher: hasher,
		tmpdir: tmpdir,
		mode:   m,
	}
	if t.mode == ModeDirect {
		t.keys = make(map[string]struct{})
		t.initCollector()
	} else if t.mode == ModeUpdate {
		t.tree = btree.NewG[*KeyUpdate](64, keyUpdateLessFn)
	}
	return t
}

<<<<<<< HEAD
=======
func (t *Updates) Mode() Mode { return t.mode }

func (t *Updates) Size() (updates uint64) {
	switch t.mode {
	case ModeDirect:
		return uint64(len(t.keys))
	case ModeUpdate:
		return uint64(t.tree.Len())
	default:
		return 0
	}
}

>>>>>>> ba32ef39
func (t *Updates) initCollector() {
	if t.etl != nil {
		t.etl.Close()
		t.etl = nil
	}
<<<<<<< HEAD
	t.etl = etl.NewCollector("commitment", t.tmpdir, etl.NewSortableBuffer(etl.BufferOptimalSize/4), log.Root().New("update-tree"))
=======
	t.etl = etl.NewCollector("commitment", t.tmpdir, etl.NewSortableBuffer(etl.BufferOptimalSize/2), log.Root().New("update-tree"))
>>>>>>> ba32ef39
	t.etl.LogLvl(log.LvlDebug)
	t.etl.SortAndFlushInBackground(true)
}

// TouchPlainKey marks plainKey as updated and applies different fn for different key types
// (different behaviour for Code, Account and Storage key modifications).
func (t *Updates) TouchPlainKey(key, val []byte, fn func(c *KeyUpdate, val []byte)) {
	switch t.mode {
	case ModeUpdate:
		pivot, updated := &KeyUpdate{plainKey: key}, false

		t.tree.DescendLessOrEqual(pivot, func(item *KeyUpdate) bool {
			if bytes.Equal(item.plainKey, pivot.plainKey) {
				fn(item, val)
				updated = true
			}
			return false
		})
		if !updated {
			pivot.update.plainKey = pivot.plainKey
			pivot.update.hashedKey = t.hasher(pivot.plainKey)
			fn(pivot, val)
			t.tree.ReplaceOrInsert(pivot)
		}
	case ModeDirect:
		if _, ok := t.keys[string(key)]; !ok {
			if err := t.etl.Collect(t.hasher(key), key); err != nil {
				log.Warn("failed to collect updated key", "key", key, "err", err)
			}
			t.keys[string(key)] = struct{}{}
		}
<<<<<<< HEAD
	default:
	}
}

func (t *Updates) Size() (updates uint64) {
	switch t.mode {
	case ModeDirect:
		return uint64(len(t.keys))
	case ModeUpdate:
		return uint64(t.tree.Len())
=======
>>>>>>> ba32ef39
	default:
	}
}

func (t *Updates) TouchAccount(c *KeyUpdate, val []byte) {
	if len(val) == 0 {
		c.update.Flags = DeleteUpdate
		return
	}
	if c.update.Flags&DeleteUpdate != 0 {
		c.update.Flags ^= DeleteUpdate
	}
	nonce, balance, chash := types.DecodeAccountBytesV3(val)
	if c.update.Nonce != nonce {
		c.update.Nonce = nonce
		c.update.Flags |= NonceUpdate
	}
	if !c.update.Balance.Eq(balance) {
		c.update.Balance.Set(balance)
		c.update.Flags |= BalanceUpdate
	}
	if !bytes.Equal(chash, c.update.CodeHashOrStorage[:]) {
		if len(chash) == 0 {
			c.update.ValLength = length.Hash
			copy(c.update.CodeHashOrStorage[:], EmptyCodeHash)
		} else {
			copy(c.update.CodeHashOrStorage[:], chash)
			c.update.ValLength = length.Hash
			c.update.Flags |= CodeUpdate
		}
	}
}

func (t *Updates) TouchStorage(c *KeyUpdate, val []byte) {
	c.update.ValLength = len(val)
	if len(val) == 0 {
		c.update.Flags = DeleteUpdate
	} else {
		c.update.Flags |= StorageUpdate
		copy(c.update.CodeHashOrStorage[:], val)
	}
}

func (t *Updates) TouchCode(c *KeyUpdate, val []byte) {
	t.keccak.Reset()
	t.keccak.Write(val)
	t.keccak.Read(c.update.CodeHashOrStorage[:])
	if c.update.Flags == DeleteUpdate && len(val) == 0 {
		c.update.Flags = DeleteUpdate
		c.update.ValLength = 0
		return
	}
	c.update.ValLength = length.Hash
	if len(val) != 0 {
		c.update.Flags |= CodeUpdate
	}
}

func (t *Updates) Close() {
	if t.keys != nil {
		clear(t.keys)
	}
	if t.tree != nil {
		t.tree.Clear(true)
		t.tree = nil
	}
	if t.etl != nil {
		t.etl.Close()
	}
}

// HashSort sorts and applies fn to each key-value pair in the order of hashed keys.
func (t *Updates) HashSort(ctx context.Context, fn func(hk, pk []byte) error) error {
	switch t.mode {
	case ModeDirect:
		clear(t.keys)

		err := t.etl.Load(nil, "", func(k, v []byte, table etl.CurrentTableReader, next etl.LoadNextFunc) error {
			return fn(k, v)
		}, etl.TransformArgs{Quit: ctx.Done()})
		if err != nil {
			return err
		}

		t.initCollector()
	case ModeUpdate:
		t.tree.Ascend(func(item *KeyUpdate) bool {
			select {
			case <-ctx.Done():
				return false
			default:
			}

			if err := fn(item.update.hashedKey, item.plainKey); err != nil {
				return false
			}
			return true
		})
		t.tree.Clear(true)
	default:
		return nil
	}
	return nil
}

// Returns list of both plain and hashed keys. If .mode is ModeUpdate, updates also returned.
// No ordering guarantees is provided.
// TODO replace with Clear function. HashSort perfectly dumps all keys.
func (t *Updates) List(clear bool) ([][]byte, []Update) {
	switch t.mode {
	case ModeDirect:
		plainKeys := make([][]byte, 0, len(t.keys))
		err := t.HashSort(context.Background(), func(hk, pk []byte) error {
			plainKeys = append(plainKeys, common.Copy(pk))
			return nil
		})
		if err != nil {
			return nil, nil
		}
		return plainKeys, nil
	case ModeUpdate:
		plainKeys := make([][]byte, t.tree.Len())
		updates := make([]Update, t.tree.Len())
		i := 0
		t.tree.Ascend(func(item *KeyUpdate) bool {
			plainKeys[i], updates[i] = item.plainKey, item.update
			i++
			return true
		})
		if clear {
			t.tree.Clear(true)
		}
		return plainKeys, updates
	default:
		return nil, nil
	}
}

type KeyUpdate struct {
	plainKey []byte
	update   Update
}

func keyUpdateLessFn(i, j *KeyUpdate) bool {
	return bytes.Compare(i.plainKey, j.plainKey) < 0
}<|MERGE_RESOLUTION|>--- conflicted
+++ resolved
@@ -91,11 +91,7 @@
 	VariantBinPatriciaTrie TrieVariant = "bin-patricia-hashed"
 )
 
-<<<<<<< HEAD
-func InitializeTrieAndUpdateTree(tv TrieVariant, mode Mode, tmpdir string) (Trie, *Updates) {
-=======
 func InitializeTrieAndUpdates(tv TrieVariant, mode Mode, tmpdir string) (Trie, *Updates) {
->>>>>>> ba32ef39
 	switch tv {
 	case VariantBinPatriciaTrie:
 		trie := NewBinPatriciaHashed(length.Addr, nil, tmpdir)
@@ -141,14 +137,10 @@
 }
 
 func (be *BranchEncoder) initCollector() {
-<<<<<<< HEAD
-	be.updates = etl.NewCollector("commitment.BranchEncoder", be.tmpdir, etl.NewOldestEntryBuffer(etl.BufferOptimalSize/4), log.Root().New("branch-encoder"))
-=======
 	if be.updates != nil {
 		be.updates.Close()
 	}
 	be.updates = etl.NewCollector("commitment.BranchEncoder", be.tmpdir, etl.NewOldestEntryBuffer(etl.BufferOptimalSize/2), log.Root().New("branch-encoder"))
->>>>>>> ba32ef39
 	be.updates.LogLvl(log.LvlDebug)
 	be.updates.SortAndFlushInBackground(true)
 }
@@ -898,8 +890,6 @@
 	return t
 }
 
-<<<<<<< HEAD
-=======
 func (t *Updates) Mode() Mode { return t.mode }
 
 func (t *Updates) Size() (updates uint64) {
@@ -913,17 +903,12 @@
 	}
 }
 
->>>>>>> ba32ef39
 func (t *Updates) initCollector() {
 	if t.etl != nil {
 		t.etl.Close()
 		t.etl = nil
 	}
-<<<<<<< HEAD
-	t.etl = etl.NewCollector("commitment", t.tmpdir, etl.NewSortableBuffer(etl.BufferOptimalSize/4), log.Root().New("update-tree"))
-=======
 	t.etl = etl.NewCollector("commitment", t.tmpdir, etl.NewSortableBuffer(etl.BufferOptimalSize/2), log.Root().New("update-tree"))
->>>>>>> ba32ef39
 	t.etl.LogLvl(log.LvlDebug)
 	t.etl.SortAndFlushInBackground(true)
 }
@@ -955,19 +940,6 @@
 			}
 			t.keys[string(key)] = struct{}{}
 		}
-<<<<<<< HEAD
-	default:
-	}
-}
-
-func (t *Updates) Size() (updates uint64) {
-	switch t.mode {
-	case ModeDirect:
-		return uint64(len(t.keys))
-	case ModeUpdate:
-		return uint64(t.tree.Len())
-=======
->>>>>>> ba32ef39
 	default:
 	}
 }
