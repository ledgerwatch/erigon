--- conflicted
+++ resolved
@@ -54,22 +54,15 @@
 //	},
 // - if you need migrate multiple buckets - create separate migration for each bucket
 // - write test where apply migration twice
-<<<<<<< HEAD
 var migrations = map[ethdb.Label][]Migration{
 	ethdb.Chain: {
 		headerPrefixToSeparateBuckets,
 		removeCliqueBucket,
 		dbSchemaVersion,
+    rebuilCallTraceIndex,
 	},
 	ethdb.TxPool: {},
 	ethdb.Sentry: {},
-=======
-var migrations = []Migration{
-	headerPrefixToSeparateBuckets,
-	removeCliqueBucket,
-	dbSchemaVersion,
-	rebuilCallTraceIndex,
->>>>>>> 880fb830
 }
 
 type Migration struct {
