// Copyright 2017 The go-ethereum Authors
// This file is part of the go-ethereum library.
//
// The go-ethereum library is free software: you can redistribute it and/or modify
// it under the terms of the GNU Lesser General Public License as published by
// the Free Software Foundation, either version 3 of the License, or
// (at your option) any later version.
//
// The go-ethereum library is distributed in the hope that it will be useful,
// but WITHOUT ANY WARRANTY; without even the implied warranty of
// MERCHANTABILITY or FITNESS FOR A PARTICULAR PURPOSE. See the
// GNU Lesser General Public License for more details.
//
// You should have received a copy of the GNU Lesser General Public License
// along with the go-ethereum library. If not, see <http://www.gnu.org/licenses/>.

// Package ethconfig contains the configuration of the ETH and LES protocols.
package ethconfig

import (
	"math/big"
	"os"
	"os/user"
	"path/filepath"
	"runtime"
	"strings"
	"time"

	"github.com/c2h5oh/datasize"
	"github.com/ledgerwatch/erigon-lib/common/dir"
	"github.com/ledgerwatch/erigon/cmd/downloader/downloader/torrentcfg"
	"github.com/ledgerwatch/erigon/common"
	"github.com/ledgerwatch/erigon/consensus/ethash"
	"github.com/ledgerwatch/erigon/core"
	"github.com/ledgerwatch/erigon/eth/gasprice"
	"github.com/ledgerwatch/erigon/ethdb/prune"
	"github.com/ledgerwatch/erigon/params"
	"github.com/ledgerwatch/erigon/params/networkname"
)

// FullNodeGPO contains default gasprice oracle settings for full node.
var FullNodeGPO = gasprice.Config{
	Blocks:           20,
	Default:          big.NewInt(0),
	Percentile:       60,
	MaxHeaderHistory: 0,
	MaxBlockHistory:  0,
	MaxPrice:         gasprice.DefaultMaxPrice,
	IgnorePrice:      gasprice.DefaultIgnorePrice,
}

// LightClientGPO contains default gasprice oracle settings for light client.
var LightClientGPO = gasprice.Config{
	Blocks:           2,
	Percentile:       60,
	MaxHeaderHistory: 300,
	MaxBlockHistory:  5,
	MaxPrice:         gasprice.DefaultMaxPrice,
	IgnorePrice:      gasprice.DefaultIgnorePrice,
}

// Defaults contains default settings for use on the Ethereum main net.
var Defaults = Config{
	SyncMode: FullSync,
	Ethash: ethash.Config{
		CachesInMem:      2,
		CachesLockMmap:   false,
		DatasetsInMem:    1,
		DatasetsOnDisk:   2,
		DatasetsLockMmap: false,
	},
	NetworkID: 1,
	Prune:     prune.DefaultMode,
	Miner: params.MiningConfig{
		GasLimit: 30_000_000,
		GasPrice: big.NewInt(params.GWei),
		Recommit: 3 * time.Second,
	},
	TxPool:      core.DefaultTxPoolConfig,
	RPCGasCap:   50000000,
	GPO:         FullNodeGPO,
	RPCTxFeeCap: 1, // 1 ether

	BodyDownloadTimeoutSeconds: 30,

	ImportMode: false,
}

func init() {
	home := os.Getenv("HOME")
	if home == "" {
		if user, err := user.Current(); err == nil {
			home = user.HomeDir
		}
	}
	if runtime.GOOS == "darwin" {
		Defaults.Ethash.DatasetDir = filepath.Join(home, "Library", "erigon-ethash")
	} else if runtime.GOOS == "windows" {
		localappdata := os.Getenv("LOCALAPPDATA")
		if localappdata != "" {
			Defaults.Ethash.DatasetDir = filepath.Join(localappdata, "erigon-thash")
		} else {
			Defaults.Ethash.DatasetDir = filepath.Join(home, "AppData", "Local", "erigon-ethash")
		}
	} else {
		if xdgDataDir := os.Getenv("XDG_DATA_HOME"); xdgDataDir != "" {
			Defaults.Ethash.DatasetDir = filepath.Join(xdgDataDir, "erigon-ethash")
		}
		Defaults.Ethash.DatasetDir = filepath.Join(home, ".local/share/erigon-ethash")
	}
}

//go:generate gencodec -type Config -formats toml -out gen_config.go

type Snapshot struct {
	Enabled    bool
	KeepBlocks bool
}

func (s Snapshot) String() string {
	var out []string
	if s.Enabled {
		out = append(out, "--syncmode=snap")
	}
	if s.KeepBlocks {
		out = append(out, "--"+FlagSnapshotKeepBlocks+"=true")
	}
	return strings.Join(out, " ")
}

var (
	FlagSnapshot           = "snapshot"
	FlagSnapshotKeepBlocks = "snap.keepblocks"
)

func NewSnapshotCfg(enabled, keepBlocks bool) Snapshot {
	return Snapshot{Enabled: enabled, KeepBlocks: keepBlocks}
}

// Config contains configuration options for ETH protocol.
type Config struct {
	SyncModeCli string
	SyncMode    SyncMode

	// The genesis block, which is inserted if the database is empty.
	// If nil, the Ethereum main net block is used.
	Genesis *core.Genesis `toml:",omitempty"`

	// Protocol options
	NetworkID uint64 // Network ID to use for selecting peers to connect to

	// This can be set to list of enrtree:// URLs which will be queried for
	// for nodes to connect to.
	EthDiscoveryURLs []string

	P2PEnabled bool

	Prune     prune.Mode
	BatchSize datasize.ByteSize // Batch size for execution stage

	ImportMode bool

	BadBlockHash common.Hash // hash of the block marked as bad

	Snapshot Snapshot
	Torrent  *torrentcfg.Cfg

	SnapshotDir *dir.Rw

	BlockDownloaderWindow int

	// Address to connect to external snapshot downloader
	// empty if you want to use internal bittorrent snapshot downloader
	ExternalSnapshotDownloaderAddr string

	// Whitelist of required block number -> hash values to accept
	Whitelist map[uint64]common.Hash `toml:"-"`

	// Mining options
	Miner params.MiningConfig

	// Ethash options
	Ethash ethash.Config

	Clique params.ConsensusSnapshotConfig
	Aura   params.AuRaConfig
	Parlia params.ParliaConfig
	Bor    params.BorConfig

	// Transaction pool options
	TxPool core.TxPoolConfig

	// Gas Price Oracle options
	GPO gasprice.Config

	// RPCGasCap is the global gas cap for eth-call variants.
	RPCGasCap uint64 `toml:",omitempty"`

	// RPCTxFeeCap is the global transaction fee(price * gaslimit) cap for
	// send-transction variants. The unit is ether.
	RPCTxFeeCap float64 `toml:",omitempty"`

	StateStream                bool
	BodyDownloadTimeoutSeconds int // TODO change to duration

	// SyncLoopThrottle sets a minimum time between staged loop iterations
	SyncLoopThrottle time.Duration

	// Enable WatchTheBurn stage
	EnabledIssuance bool

	// URL to connect to Heimdall node
	HeimdallURL string

	// No heimdall service
	WithoutHeimdall bool
	// Ethstats service
	Ethstats string
}

<<<<<<< HEAD
func CreateConsensusEngine(chainConfig *params.ChainConfig, logger log.Logger, config interface{}, notify []string, noverify bool, HeimdallURL string, WithoutHeimdall bool, datadir string, snapshotBlocks uint64) consensus.Engine {
	var eng consensus.Engine

	switch consensusCfg := config.(type) {
	case *ethash.Config:
		switch consensusCfg.PowMode {
		case ethash.ModeFake:
			log.Warn("Ethash used in fake mode")
			eng = ethash.NewFaker()
		case ethash.ModeTest:
			log.Warn("Ethash used in test mode")
			eng = ethash.NewTester(nil, noverify)
		case ethash.ModeShared:
			log.Warn("Ethash used in shared mode")
			eng = ethash.NewShared()
		default:
			eng = ethash.New(ethash.Config{
				CachesInMem:      consensusCfg.CachesInMem,
				CachesLockMmap:   consensusCfg.CachesLockMmap,
				DatasetDir:       consensusCfg.DatasetDir,
				DatasetsInMem:    consensusCfg.DatasetsInMem,
				DatasetsOnDisk:   consensusCfg.DatasetsOnDisk,
				DatasetsLockMmap: consensusCfg.DatasetsLockMmap,
			}, notify, noverify)
		}
	case *params.ConsensusSnapshotConfig:
		if chainConfig.Clique != nil {
			eng = clique.New(chainConfig, consensusCfg, db.OpenDatabase(consensusCfg.DBPath, logger, consensusCfg.InMemory))
		}
	case *params.AuRaConfig:
		if chainConfig.Aura != nil {
			var err error
			eng, err = aura.NewAuRa(chainConfig.Aura, db.OpenDatabase(consensusCfg.DBPath, logger, consensusCfg.InMemory), chainConfig.Aura.Etherbase, consensusconfig.GetConfigByChain(chainConfig.ChainName))
			if err != nil {
				panic(err)
			}
		}
	case *params.ParliaConfig:
		if chainConfig.Parlia != nil {
			eng = parlia.New(chainConfig, db.OpenDatabase(consensusCfg.DBPath, logger, consensusCfg.InMemory), snapshotBlocks)
		}
	case *params.BorConfig:
		if chainConfig.Bor != nil {
			borDbPath := filepath.Join(datadir, "bor") // bor consensus path: datadir/bor
			eng = bor.New(chainConfig, db.OpenDatabase(borDbPath, logger, false), HeimdallURL, WithoutHeimdall)
		}
	}

	if eng == nil {
		panic("unknown config" + spew.Sdump(config))
	}

	if chainConfig.TerminalTotalDifficulty == nil {
		return eng
	} else {
		return serenity.New(eng) // the Merge
	}
}

=======
>>>>>>> 4b3eb0ff
type SyncMode string

const (
	FullSync SyncMode = "full"
	SnapSync SyncMode = "snap"
)

func SyncModeByChainName(chain, syncCliFlag string) SyncMode {
	if syncCliFlag == "full" {
		return FullSync
	} else if syncCliFlag == "snap" {
		return SnapSync
	}
	switch chain {
	case networkname.MainnetChainName, networkname.BSCChainName, networkname.GoerliChainName:
		return SnapSync
	default:
		return FullSync
	}
}<|MERGE_RESOLUTION|>--- conflicted
+++ resolved
@@ -218,68 +218,6 @@
 	Ethstats string
 }
 
-<<<<<<< HEAD
-func CreateConsensusEngine(chainConfig *params.ChainConfig, logger log.Logger, config interface{}, notify []string, noverify bool, HeimdallURL string, WithoutHeimdall bool, datadir string, snapshotBlocks uint64) consensus.Engine {
-	var eng consensus.Engine
-
-	switch consensusCfg := config.(type) {
-	case *ethash.Config:
-		switch consensusCfg.PowMode {
-		case ethash.ModeFake:
-			log.Warn("Ethash used in fake mode")
-			eng = ethash.NewFaker()
-		case ethash.ModeTest:
-			log.Warn("Ethash used in test mode")
-			eng = ethash.NewTester(nil, noverify)
-		case ethash.ModeShared:
-			log.Warn("Ethash used in shared mode")
-			eng = ethash.NewShared()
-		default:
-			eng = ethash.New(ethash.Config{
-				CachesInMem:      consensusCfg.CachesInMem,
-				CachesLockMmap:   consensusCfg.CachesLockMmap,
-				DatasetDir:       consensusCfg.DatasetDir,
-				DatasetsInMem:    consensusCfg.DatasetsInMem,
-				DatasetsOnDisk:   consensusCfg.DatasetsOnDisk,
-				DatasetsLockMmap: consensusCfg.DatasetsLockMmap,
-			}, notify, noverify)
-		}
-	case *params.ConsensusSnapshotConfig:
-		if chainConfig.Clique != nil {
-			eng = clique.New(chainConfig, consensusCfg, db.OpenDatabase(consensusCfg.DBPath, logger, consensusCfg.InMemory))
-		}
-	case *params.AuRaConfig:
-		if chainConfig.Aura != nil {
-			var err error
-			eng, err = aura.NewAuRa(chainConfig.Aura, db.OpenDatabase(consensusCfg.DBPath, logger, consensusCfg.InMemory), chainConfig.Aura.Etherbase, consensusconfig.GetConfigByChain(chainConfig.ChainName))
-			if err != nil {
-				panic(err)
-			}
-		}
-	case *params.ParliaConfig:
-		if chainConfig.Parlia != nil {
-			eng = parlia.New(chainConfig, db.OpenDatabase(consensusCfg.DBPath, logger, consensusCfg.InMemory), snapshotBlocks)
-		}
-	case *params.BorConfig:
-		if chainConfig.Bor != nil {
-			borDbPath := filepath.Join(datadir, "bor") // bor consensus path: datadir/bor
-			eng = bor.New(chainConfig, db.OpenDatabase(borDbPath, logger, false), HeimdallURL, WithoutHeimdall)
-		}
-	}
-
-	if eng == nil {
-		panic("unknown config" + spew.Sdump(config))
-	}
-
-	if chainConfig.TerminalTotalDifficulty == nil {
-		return eng
-	} else {
-		return serenity.New(eng) // the Merge
-	}
-}
-
-=======
->>>>>>> 4b3eb0ff
 type SyncMode string
 
 const (
