package ethconsensusconfig

import (
	"path/filepath"

	"github.com/ledgerwatch/erigon-lib/chain"
	"github.com/ledgerwatch/erigon-lib/kv"

	"github.com/davecgh/go-spew/spew"
	"github.com/ledgerwatch/log/v3"

	"github.com/ledgerwatch/erigon/consensus"
	"github.com/ledgerwatch/erigon/consensus/aura"
	"github.com/ledgerwatch/erigon/consensus/aura/consensusconfig"
	"github.com/ledgerwatch/erigon/consensus/bor"
	"github.com/ledgerwatch/erigon/consensus/bor/contract"
	"github.com/ledgerwatch/erigon/consensus/bor/heimdall"
	"github.com/ledgerwatch/erigon/consensus/bor/heimdall/span"
	"github.com/ledgerwatch/erigon/consensus/bor/heimdallgrpc"
	"github.com/ledgerwatch/erigon/consensus/clique"
	"github.com/ledgerwatch/erigon/consensus/db"
	"github.com/ledgerwatch/erigon/consensus/ethash"
	"github.com/ledgerwatch/erigon/consensus/parlia"
	"github.com/ledgerwatch/erigon/consensus/serenity"
	"github.com/ledgerwatch/erigon/params"
	"github.com/ledgerwatch/erigon/turbo/snapshotsync"
)

<<<<<<< HEAD
func CreateConsensusEngine(chainConfig *params.ChainConfig, logger log.Logger, config interface{}, notify []string, noverify bool, HeimdallgRPCAddress string, HeimdallURL string, WithoutHeimdall bool, datadir string, snapshots *snapshotsync.RoSnapshots, readonly bool, chainDb ...kv.RwDB) consensus.Engine {
=======
func CreateConsensusEngine(chainConfig *chain.Config, logger log.Logger, config interface{}, notify []string, noverify bool, HeimdallURL string, WithoutHeimdall bool, datadir string, snapshots *snapshotsync.RoSnapshots, readonly bool, chainDb ...kv.RwDB) consensus.Engine {
>>>>>>> 6338bacc
	var eng consensus.Engine

	switch consensusCfg := config.(type) {
	case *ethash.Config:
		switch consensusCfg.PowMode {
		case ethash.ModeFake:
			log.Warn("Ethash used in fake mode")
			eng = ethash.NewFaker()
		case ethash.ModeTest:
			log.Warn("Ethash used in test mode")
			eng = ethash.NewTester(nil, noverify)
		case ethash.ModeShared:
			log.Warn("Ethash used in shared mode")
			eng = ethash.NewShared()
		default:
			eng = ethash.New(ethash.Config{
				CachesInMem:      consensusCfg.CachesInMem,
				CachesLockMmap:   consensusCfg.CachesLockMmap,
				DatasetDir:       consensusCfg.DatasetDir,
				DatasetsInMem:    consensusCfg.DatasetsInMem,
				DatasetsOnDisk:   consensusCfg.DatasetsOnDisk,
				DatasetsLockMmap: consensusCfg.DatasetsLockMmap,
			}, notify, noverify)
		}
	case *params.ConsensusSnapshotConfig:
		if chainConfig.Clique != nil {
			if consensusCfg.DBPath == "" {
				consensusCfg.DBPath = filepath.Join(datadir, "clique", "db")
			}
			eng = clique.New(chainConfig, consensusCfg, db.OpenDatabase(consensusCfg.DBPath, logger, consensusCfg.InMemory, readonly))
		}
	case *chain.AuRaConfig:
		if chainConfig.Aura != nil {
			if consensusCfg.DBPath == "" {
				consensusCfg.DBPath = filepath.Join(datadir, "aura")
			}
			var err error
			eng, err = aura.NewAuRa(chainConfig.Aura, db.OpenDatabase(consensusCfg.DBPath, logger, consensusCfg.InMemory, readonly), chainConfig.Aura.Etherbase, consensusconfig.GetConfigByChain(chainConfig.ChainName))
			if err != nil {
				panic(err)
			}
		}
	case *chain.ParliaConfig:
		if chainConfig.Parlia != nil {
			if consensusCfg.DBPath == "" {
				consensusCfg.DBPath = filepath.Join(datadir, "parlia")
			}
			eng = parlia.New(chainConfig, db.OpenDatabase(consensusCfg.DBPath, logger, consensusCfg.InMemory, readonly), snapshots, chainDb[0])
		}
<<<<<<< HEAD
	case *params.BorConfig:
		genesisContractsClient := contract.NewGenesisContractsClient(chainConfig, chainConfig.Bor.ValidatorContract, chainConfig.Bor.StateReceiverContract)
		spanner := span.NewChainSpanner(contract.ValidatorSet(), chainConfig)
		borDbPath := filepath.Join(datadir, "bor") // bor consensus path: datadir/bor
		db := db.OpenDatabase(borDbPath, logger, false, readonly)

=======
	case *chain.BorConfig:
>>>>>>> 6338bacc
		if chainConfig.Bor != nil {

			var heimdallClient bor.IHeimdallClient
			if WithoutHeimdall {
				return bor.New(chainConfig, db, spanner, nil, genesisContractsClient)
			} else {
				if HeimdallgRPCAddress != "" {
					heimdallClient = heimdallgrpc.NewHeimdallGRPCClient(HeimdallgRPCAddress)
				} else {
					heimdallClient = heimdall.NewHeimdallClient(HeimdallURL)
				}
				eng = bor.New(chainConfig, db, spanner, heimdallClient, genesisContractsClient)
			}
		}
	}

	if eng == nil {
		panic("unknown config" + spew.Sdump(config))
	}

	if chainConfig.TerminalTotalDifficulty == nil {
		return eng
	} else {
		return serenity.New(eng) // the Merge
	}
}<|MERGE_RESOLUTION|>--- conflicted
+++ resolved
@@ -26,11 +26,7 @@
 	"github.com/ledgerwatch/erigon/turbo/snapshotsync"
 )
 
-<<<<<<< HEAD
-func CreateConsensusEngine(chainConfig *params.ChainConfig, logger log.Logger, config interface{}, notify []string, noverify bool, HeimdallgRPCAddress string, HeimdallURL string, WithoutHeimdall bool, datadir string, snapshots *snapshotsync.RoSnapshots, readonly bool, chainDb ...kv.RwDB) consensus.Engine {
-=======
-func CreateConsensusEngine(chainConfig *chain.Config, logger log.Logger, config interface{}, notify []string, noverify bool, HeimdallURL string, WithoutHeimdall bool, datadir string, snapshots *snapshotsync.RoSnapshots, readonly bool, chainDb ...kv.RwDB) consensus.Engine {
->>>>>>> 6338bacc
+func CreateConsensusEngine(chainConfig *chain.Config, logger log.Logger, config interface{}, notify []string, noverify bool, HeimdallgRPCAddress string, HeimdallURL string, WithoutHeimdall bool, datadir string, snapshots *snapshotsync.RoSnapshots, readonly bool, chainDb ...kv.RwDB) consensus.Engine {
 	var eng consensus.Engine
 
 	switch consensusCfg := config.(type) {
@@ -80,16 +76,12 @@
 			}
 			eng = parlia.New(chainConfig, db.OpenDatabase(consensusCfg.DBPath, logger, consensusCfg.InMemory, readonly), snapshots, chainDb[0])
 		}
-<<<<<<< HEAD
-	case *params.BorConfig:
+	case *chain.BorConfig:
 		genesisContractsClient := contract.NewGenesisContractsClient(chainConfig, chainConfig.Bor.ValidatorContract, chainConfig.Bor.StateReceiverContract)
 		spanner := span.NewChainSpanner(contract.ValidatorSet(), chainConfig)
 		borDbPath := filepath.Join(datadir, "bor") // bor consensus path: datadir/bor
 		db := db.OpenDatabase(borDbPath, logger, false, readonly)
 
-=======
-	case *chain.BorConfig:
->>>>>>> 6338bacc
 		if chainConfig.Bor != nil {
 
 			var heimdallClient bor.IHeimdallClient
