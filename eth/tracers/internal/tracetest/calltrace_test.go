// Copyright 2021 The go-ethereum Authors
// This file is part of the go-ethereum library.
//
// The go-ethereum library is free software: you can redistribute it and/or modify
// it under the terms of the GNU Lesser General Public License as published by
// the Free Software Foundation, either version 3 of the License, or
// (at your option) any later version.
//
// The go-ethereum library is distributed in the hope that it will be useful,
// but WITHOUT ANY WARRANTY; without even the implied warranty of
// MERCHANTABILITY or FITNESS FOR A PARTICULAR PURPOSE. See the
// GNU Lesser General Public License for more details.
//
// You should have received a copy of the GNU Lesser General Public License
// along with the go-ethereum library. If not, see <http://www.gnu.org/licenses/>.

package tracetest

import (
	"bytes"
	"encoding/json"
	"math/big"
	"os"
	"path/filepath"
	"strings"
	"testing"

	"github.com/holiman/uint256"
	"github.com/ledgerwatch/erigon-lib/chain"
	libcommon "github.com/ledgerwatch/erigon-lib/common"
	"github.com/ledgerwatch/erigon-lib/kv/memdb"

	"github.com/ledgerwatch/erigon/common"
	"github.com/ledgerwatch/erigon/common/hexutil"
	"github.com/ledgerwatch/erigon/common/math"
	"github.com/ledgerwatch/erigon/core"
	"github.com/ledgerwatch/erigon/core/types"
	"github.com/ledgerwatch/erigon/core/vm"
	"github.com/ledgerwatch/erigon/core/vm/evmtypes"
	"github.com/ledgerwatch/erigon/crypto"
	"github.com/ledgerwatch/erigon/eth/tracers"
	"github.com/ledgerwatch/erigon/params"
	"github.com/ledgerwatch/erigon/rlp"
	"github.com/ledgerwatch/erigon/tests"

	// Force-load native and js packages, to trigger registration
	_ "github.com/ledgerwatch/erigon/eth/tracers/js"
	_ "github.com/ledgerwatch/erigon/eth/tracers/native"
)

type callContext struct {
	Number     math.HexOrDecimal64   `json:"number"`
	Difficulty *math.HexOrDecimal256 `json:"difficulty"`
	Time       math.HexOrDecimal64   `json:"timestamp"`
	GasLimit   math.HexOrDecimal64   `json:"gasLimit"`
	Miner      libcommon.Address     `json:"miner"`
}

// callLog is the result of LOG opCode
type callLog struct {
	Address libcommon.Address `json:"address"`
	Topics  []libcommon.Hash  `json:"topics"`
	Data    hexutil.Bytes     `json:"data"`
}

// callTrace is the result of a callTracer run.
type callTrace struct {
	From     libcommon.Address `json:"from"`
	Gas      *hexutil.Uint64   `json:"gas"`
	GasUsed  *hexutil.Uint64   `json:"gasUsed"`
	To       libcommon.Address `json:"to,omitempty"`
	Input    hexutil.Bytes     `json:"input"`
	Output   hexutil.Bytes     `json:"output,omitempty"`
	Error    string            `json:"error,omitempty"`
	Revertal string            `json:"revertReason,omitempty"`
	Calls    []callTrace       `json:"calls,omitempty"`
	Logs     []callLog         `json:"logs,omitempty"`
	Value    *hexutil.Big      `json:"value,omitempty"`
	// Gencodec adds overridden fields at the end
	Type string `json:"type"`
}

// callTracerTest defines a single test to check the call tracer against.
type callTracerTest struct {
	Genesis      *core.Genesis   `json:"genesis"`
	Context      *callContext    `json:"context"`
	Input        string          `json:"input"`
	TracerConfig json.RawMessage `json:"tracerConfig"`
	Result       *callTrace      `json:"result"`
}

// Iterates over all the input-output datasets in the tracer test harness and
// runs the JavaScript tracers against them.
func TestCallTracerLegacy(t *testing.T) {
	testCallTracer("callTracerLegacy", "call_tracer_legacy", t)
}

func TestCallTracerNative(t *testing.T) {
	testCallTracer("callTracer", "call_tracer", t)
}

func TestCallTracerNativeWithLog(t *testing.T) {
	testCallTracer("callTracer", "call_tracer_withLog", t)
}

func testCallTracer(tracerName string, dirPath string, t *testing.T) {
	isLegacy := strings.HasSuffix(dirPath, "_legacy")
	files, err := os.ReadDir(filepath.Join("testdata", dirPath))
	if err != nil {
		t.Fatalf("failed to retrieve tracer test suite: %v", err)
	}
	for _, file := range files {
		if !strings.HasSuffix(file.Name(), ".json") {
			continue
		}
		file := file // capture range variable
		t.Run(camel(strings.TrimSuffix(file.Name(), ".json")), func(t *testing.T) {
			t.Parallel()

			var (
				test = new(callTracerTest)
			)
			// Call tracer test found, read if from disk
			if blob, err := os.ReadFile(filepath.Join("testdata", dirPath, file.Name())); err != nil {
				t.Fatalf("failed to read testcase: %v", err)
			} else if err := json.Unmarshal(blob, test); err != nil {
				t.Fatalf("failed to parse testcase: %v", err)
			}
			tx, err := types.UnmarshalTransactionFromBinary(common.FromHex(test.Input))
			if err != nil {
				t.Fatalf("failed to parse testcase input: %v", err)
			}
			// Configure a blockchain with the given prestate
			var (
				signer    = types.MakeSigner(test.Genesis.Config, uint64(test.Context.Number), new(big.Int).SetUint64(uint64(test.Context.Time)))
				origin, _ = signer.Sender(tx)
				txContext = evmtypes.TxContext{
					Origin:   origin,
					GasPrice: tx.GetPrice(),
				}
				context = evmtypes.BlockContext{
					CanTransfer: core.CanTransfer,
					Transfer:    core.Transfer,
					Coinbase:    test.Context.Miner,
					BlockNumber: uint64(test.Context.Number),
					Time:        uint64(test.Context.Time),
					Difficulty:  (*big.Int)(test.Context.Difficulty),
					GasLimit:    uint64(test.Context.GasLimit),
				}
				_, dbTx    = memdb.NewTestTx(t)
				rules      = test.Genesis.Config.Rules(context.BlockNumber, new(big.Int).SetUint64(context.Time))
				statedb, _ = tests.MakePreState(rules, dbTx, test.Genesis.Alloc, uint64(test.Context.Number))
			)
			if test.Genesis.BaseFee != nil {
				context.BaseFee, _ = uint256.FromBig(test.Genesis.BaseFee)
			}
			tracer, err := tracers.New(tracerName, new(tracers.Context), test.TracerConfig)
			if err != nil {
				t.Fatalf("failed to create call tracer: %v", err)
			}
			evm := vm.NewEVM(context, txContext, statedb, test.Genesis.Config, vm.Config{Debug: true, Tracer: tracer})
			msg, err := tx.AsMessage(*signer, test.Genesis.BaseFee, rules)
			if err != nil {
				t.Fatalf("failed to prepare transaction for tracing: %v", err)
			}
			vmRet, err := core.ApplyMessage(evm, msg, new(core.GasPool).AddGas(tx.GetGas()).AddDataGas(tx.DataGas().Uint64()), true /* refunds */, false /* gasBailout */)
			if err != nil {
				t.Fatalf("failed to execute transaction: %v", err)
			}
			// Retrieve the trace result and compare against the expected.
			res, err := tracer.GetResult()
			if err != nil {
				t.Fatalf("failed to retrieve trace result: %v", err)
			}
			// The legacy javascript calltracer marshals json in js, which
			// is not deterministic (as opposed to the golang json encoder).
			if isLegacy {
				// This is a tweak to make it deterministic. Can be removed when
				// we remove the legacy tracer.
				var x callTrace
				json.Unmarshal(res, &x)
				res, _ = json.Marshal(x)
			}
			want, err := json.Marshal(test.Result)
			if err != nil {
				t.Fatalf("failed to marshal test: %v", err)
			}
			if string(want) != string(res) {
				t.Fatalf("trace mismatch\n have: %v\n want: %v\n", string(res), string(want))
			}
			// Sanity check: compare top call's gas used against vm result
			type simpleResult struct {
				GasUsed hexutil.Uint64
			}
			var topCall simpleResult
			if err := json.Unmarshal(res, &topCall); err != nil {
				t.Fatalf("failed to unmarshal top calls gasUsed: %v", err)
			}
			if uint64(topCall.GasUsed) != vmRet.UsedGas {
				t.Fatalf("top call has invalid gasUsed. have: %d want: %d", topCall.GasUsed, vmRet.UsedGas)
			}
		})
	}
}

func BenchmarkTracers(b *testing.B) {
	files, err := os.ReadDir(filepath.Join("testdata", "call_tracer"))
	if err != nil {
		b.Fatalf("failed to retrieve tracer test suite: %v", err)
	}
	for _, file := range files {
		if !strings.HasSuffix(file.Name(), ".json") {
			continue
		}
		file := file // capture range variable
		b.Run(camel(strings.TrimSuffix(file.Name(), ".json")), func(b *testing.B) {
			blob, err := os.ReadFile(filepath.Join("testdata", "call_tracer", file.Name()))
			if err != nil {
				b.Fatalf("failed to read testcase: %v", err)
			}
			test := new(callTracerTest)
			if err := json.Unmarshal(blob, test); err != nil {
				b.Fatalf("failed to parse testcase: %v", err)
			}
			benchTracer("callTracer", test, b)
		})
	}
}

func benchTracer(tracerName string, test *callTracerTest, b *testing.B) {
	// Configure a blockchain with the given prestate
	tx, err := types.DecodeTransaction(rlp.NewStream(bytes.NewReader(common.FromHex(test.Input)), 0))
	if err != nil {
		b.Fatalf("failed to parse testcase input: %v", err)
	}
<<<<<<< HEAD
	signer := types.MakeSigner(test.Genesis.Config, uint64(test.Context.Number), new(big.Int))
	rules := &params.Rules{}
=======
	signer := types.MakeSigner(test.Genesis.Config, uint64(test.Context.Number))
	rules := &chain.Rules{}
>>>>>>> 57b1bdd5
	msg, err := tx.AsMessage(*signer, nil, rules)
	if err != nil {
		b.Fatalf("failed to prepare transaction for tracing: %v", err)
	}
	origin, _ := signer.Sender(tx)
	txContext := evmtypes.TxContext{
		Origin:   origin,
		GasPrice: tx.GetPrice(),
	}
	context := evmtypes.BlockContext{
		CanTransfer: core.CanTransfer,
		Transfer:    core.Transfer,
		Coinbase:    test.Context.Miner,
		BlockNumber: uint64(test.Context.Number),
		Time:        uint64(test.Context.Time),
		Difficulty:  (*big.Int)(test.Context.Difficulty),
		GasLimit:    uint64(test.Context.GasLimit),
	}
	_, dbTx := memdb.NewTestTx(b)
	statedb, _ := tests.MakePreState(rules, dbTx, test.Genesis.Alloc, uint64(test.Context.Number))

	b.ReportAllocs()
	b.ResetTimer()
	for i := 0; i < b.N; i++ {
		tracer, err := tracers.New(tracerName, new(tracers.Context), nil)
		if err != nil {
			b.Fatalf("failed to create call tracer: %v", err)
		}
		evm := vm.NewEVM(context, txContext, statedb, test.Genesis.Config, vm.Config{Debug: true, Tracer: tracer})
		snap := statedb.Snapshot()
		st := core.NewStateTransition(evm, msg, new(core.GasPool).AddGas(tx.GetGas()).AddDataGas(tx.DataGas().Uint64()))
		if _, err = st.TransitionDb(true /* refunds */, false /* gasBailout */); err != nil {
			b.Fatalf("failed to execute transaction: %v", err)
		}
		if _, err = tracer.GetResult(); err != nil {
			b.Fatal(err)
		}
		statedb.RevertToSnapshot(snap)
	}
}

// TestZeroValueToNotExitCall tests the calltracer(s) on the following:
// Tx to A, A calls B with zero value. B does not already exist.
// Expected: that enter/exit is invoked and the inner call is shown in the result
func TestZeroValueToNotExitCall(t *testing.T) {
	var to = libcommon.HexToAddress("0x00000000000000000000000000000000deadbeef")
	privkey, err := crypto.HexToECDSA("0000000000000000deadbeef00000000000000000000000000000000deadbeef")
	if err != nil {
		t.Fatalf("err %v", err)
	}
	signer := types.LatestSigner(params.MainnetChainConfig)
	tx, err := types.SignNewTx(privkey, *signer, &types.LegacyTx{
		GasPrice: uint256.NewInt(0),
		CommonTx: types.CommonTx{
			Gas: 50000,
			To:  &to,
		},
	})
	if err != nil {
		t.Fatalf("err %v", err)
	}
	origin, _ := signer.Sender(tx)
	txContext := evmtypes.TxContext{
		Origin:   origin,
		GasPrice: uint256.NewInt(1),
	}
	context := evmtypes.BlockContext{
		CanTransfer: core.CanTransfer,
		Transfer:    core.Transfer,
		Coinbase:    libcommon.Address{},
		BlockNumber: 8000000,
		Time:        5,
		Difficulty:  big.NewInt(0x30000),
		GasLimit:    uint64(6000000),
	}
	var code = []byte{
		byte(vm.PUSH1), 0x0, byte(vm.DUP1), byte(vm.DUP1), byte(vm.DUP1), // in and outs zero
		byte(vm.DUP1), byte(vm.PUSH1), 0xff, byte(vm.GAS), // value=0,address=0xff, gas=GAS
		byte(vm.CALL),
	}
	var alloc = core.GenesisAlloc{
		to: core.GenesisAccount{
			Nonce: 1,
			Code:  code,
		},
		origin: core.GenesisAccount{
			Nonce:   0,
			Balance: big.NewInt(500000000000000),
		},
	}
	rules := params.MainnetChainConfig.Rules(context.BlockNumber, new(big.Int).SetUint64(context.Time))
	_, dbTx := memdb.NewTestTx(t)
	statedb, _ := tests.MakePreState(rules, dbTx, alloc, context.BlockNumber)
	// Create the tracer, the EVM environment and run it
	tracer, err := tracers.New("callTracer", nil, nil)
	if err != nil {
		t.Fatalf("failed to create call tracer: %v", err)
	}
	evm := vm.NewEVM(context, txContext, statedb, params.MainnetChainConfig, vm.Config{Debug: true, Tracer: tracer})
	msg, err := tx.AsMessage(*signer, nil, rules)
	if err != nil {
		t.Fatalf("failed to prepare transaction for tracing: %v", err)
	}
	st := core.NewStateTransition(evm, msg, new(core.GasPool).AddGas(tx.GetGas()).AddDataGas(tx.DataGas().Uint64()))
	if _, err = st.TransitionDb(true /* refunds */, false /* gasBailout */); err != nil {
		t.Fatalf("failed to execute transaction: %v", err)
	}
	// Retrieve the trace result and compare against the etalon
	res, err := tracer.GetResult()
	if err != nil {
		t.Fatalf("failed to retrieve trace result: %v", err)
	}
	wantStr := `{"from":"0x682a80a6f560eec50d54e63cbeda1c324c5f8d1b","gas":"0x7148","gasUsed":"0x54d8","to":"0x00000000000000000000000000000000deadbeef","input":"0x","calls":[{"from":"0x00000000000000000000000000000000deadbeef","gas":"0x6cbf","gasUsed":"0x0","to":"0x00000000000000000000000000000000000000ff","input":"0x","value":"0x0","type":"CALL"}],"value":"0x0","type":"CALL"}`
	if string(res) != wantStr {
		t.Fatalf("trace mismatch\n have: %v\n want: %v\n", string(res), wantStr)
	}
}<|MERGE_RESOLUTION|>--- conflicted
+++ resolved
@@ -132,7 +132,7 @@
 			}
 			// Configure a blockchain with the given prestate
 			var (
-				signer    = types.MakeSigner(test.Genesis.Config, uint64(test.Context.Number), new(big.Int).SetUint64(uint64(test.Context.Time)))
+				signer    = types.MakeSigner(test.Genesis.Config, uint64(test.Context.Number), uint64(test.Context.Time))
 				origin, _ = signer.Sender(tx)
 				txContext = evmtypes.TxContext{
 					Origin:   origin,
@@ -148,7 +148,7 @@
 					GasLimit:    uint64(test.Context.GasLimit),
 				}
 				_, dbTx    = memdb.NewTestTx(t)
-				rules      = test.Genesis.Config.Rules(context.BlockNumber, new(big.Int).SetUint64(context.Time))
+				rules      = test.Genesis.Config.Rules(context.BlockNumber, context.Time)
 				statedb, _ = tests.MakePreState(rules, dbTx, test.Genesis.Alloc, uint64(test.Context.Number))
 			)
 			if test.Genesis.BaseFee != nil {
@@ -233,13 +233,8 @@
 	if err != nil {
 		b.Fatalf("failed to parse testcase input: %v", err)
 	}
-<<<<<<< HEAD
-	signer := types.MakeSigner(test.Genesis.Config, uint64(test.Context.Number), new(big.Int))
-	rules := &params.Rules{}
-=======
-	signer := types.MakeSigner(test.Genesis.Config, uint64(test.Context.Number))
+	signer := types.MakeSigner(test.Genesis.Config, uint64(test.Context.Number), uint64(test.Context.Time))
 	rules := &chain.Rules{}
->>>>>>> 57b1bdd5
 	msg, err := tx.AsMessage(*signer, nil, rules)
 	if err != nil {
 		b.Fatalf("failed to prepare transaction for tracing: %v", err)
@@ -330,7 +325,7 @@
 			Balance: big.NewInt(500000000000000),
 		},
 	}
-	rules := params.MainnetChainConfig.Rules(context.BlockNumber, new(big.Int).SetUint64(context.Time))
+	rules := params.MainnetChainConfig.Rules(context.BlockNumber, context.Time)
 	_, dbTx := memdb.NewTestTx(t)
 	statedb, _ := tests.MakePreState(rules, dbTx, alloc, context.BlockNumber)
 	// Create the tracer, the EVM environment and run it
