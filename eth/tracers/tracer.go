// Copyright 2017 The go-ethereum Authors
// This file is part of the go-ethereum library.
//
// The go-ethereum library is free software: you can redistribute it and/or modify
// it under the terms of the GNU Lesser General Public License as published by
// the Free Software Foundation, either version 3 of the License, or
// (at your option) any later version.
//
// The go-ethereum library is distributed in the hope that it will be useful,
// but WITHOUT ANY WARRANTY; without even the implied warranty of
// MERCHANTABILITY or FITNESS FOR A PARTICULAR PURPOSE. See the
// GNU Lesser General Public License for more details.
//
// You should have received a copy of the GNU Lesser General Public License
// along with the go-ethereum library. If not, see <http://www.gnu.org/licenses/>.

package tracers

import (
	"encoding/json"
	"errors"
	"fmt"
	"math/big"
	"sync/atomic"
	"time"
	"unsafe"

	"github.com/holiman/uint256"
	"gopkg.in/olebedev/go-duktape.v3"

	"github.com/ledgerwatch/erigon/common"
	"github.com/ledgerwatch/erigon/common/hexutil"
	"github.com/ledgerwatch/erigon/core"
	"github.com/ledgerwatch/erigon/core/vm"
	"github.com/ledgerwatch/erigon/core/vm/stack"
	"github.com/ledgerwatch/erigon/crypto"
	"github.com/ledgerwatch/log/v3"
)

// bigIntegerJS is the minified version of https://github.com/peterolson/BigInteger.js.
const bigIntegerJS = `var bigInt=function(undefined){"use strict";var BASE=1e7,LOG_BASE=7,MAX_INT=9007199254740992,MAX_INT_ARR=smallToArray(MAX_INT),LOG_MAX_INT=Math.log(MAX_INT);function Integer(v,radix){if(typeof v==="undefined")return Integer[0];if(typeof radix!=="undefined")return+radix===10?parseValue(v):parseBase(v,radix);return parseValue(v)}function BigInteger(value,sign){this.value=value;this.sign=sign;this.isSmall=false}BigInteger.prototype=Object.create(Integer.prototype);function SmallInteger(value){this.value=value;this.sign=value<0;this.isSmall=true}SmallInteger.prototype=Object.create(Integer.prototype);function isPrecise(n){return-MAX_INT<n&&n<MAX_INT}function smallToArray(n){if(n<1e7)return[n];if(n<1e14)return[n%1e7,Math.floor(n/1e7)];return[n%1e7,Math.floor(n/1e7)%1e7,Math.floor(n/1e14)]}function arrayToSmall(arr){trim(arr);var length=arr.length;if(length<4&&compareAbs(arr,MAX_INT_ARR)<0){switch(length){case 0:return 0;case 1:return arr[0];case 2:return arr[0]+arr[1]*BASE;default:return arr[0]+(arr[1]+arr[2]*BASE)*BASE}}return arr}function trim(v){var i=v.length;while(v[--i]===0);v.length=i+1}function createArray(length){var x=new Array(length);var i=-1;while(++i<length){x[i]=0}return x}function truncate(n){if(n>0)return Math.floor(n);return Math.ceil(n)}function add(a,b){var l_a=a.length,l_b=b.length,r=new Array(l_a),carry=0,base=BASE,sum,i;for(i=0;i<l_b;i++){sum=a[i]+b[i]+carry;carry=sum>=base?1:0;r[i]=sum-carry*base}while(i<l_a){sum=a[i]+carry;carry=sum===base?1:0;r[i++]=sum-carry*base}if(carry>0)r.push(carry);return r}function addAny(a,b){if(a.length>=b.length)return add(a,b);return add(b,a)}function addSmall(a,carry){var l=a.length,r=new Array(l),base=BASE,sum,i;for(i=0;i<l;i++){sum=a[i]-base+carry;carry=Math.floor(sum/base);r[i]=sum-carry*base;carry+=1}while(carry>0){r[i++]=carry%base;carry=Math.floor(carry/base)}return r}BigInteger.prototype.add=function(v){var n=parseValue(v);if(this.sign!==n.sign){return this.subtract(n.negate())}var a=this.value,b=n.value;if(n.isSmall){return new BigInteger(addSmall(a,Math.abs(b)),this.sign)}return new BigInteger(addAny(a,b),this.sign)};BigInteger.prototype.plus=BigInteger.prototype.add;SmallInteger.prototype.add=function(v){var n=parseValue(v);var a=this.value;if(a<0!==n.sign){return this.subtract(n.negate())}var b=n.value;if(n.isSmall){if(isPrecise(a+b))return new SmallInteger(a+b);b=smallToArray(Math.abs(b))}return new BigInteger(addSmall(b,Math.abs(a)),a<0)};SmallInteger.prototype.plus=SmallInteger.prototype.add;function subtract(a,b){var a_l=a.length,b_l=b.length,r=new Array(a_l),borrow=0,base=BASE,i,difference;for(i=0;i<b_l;i++){difference=a[i]-borrow-b[i];if(difference<0){difference+=base;borrow=1}else borrow=0;r[i]=difference}for(i=b_l;i<a_l;i++){difference=a[i]-borrow;if(difference<0)difference+=base;else{r[i++]=difference;break}r[i]=difference}for(;i<a_l;i++){r[i]=a[i]}trim(r);return r}function subtractAny(a,b,sign){var value;if(compareAbs(a,b)>=0){value=subtract(a,b)}else{value=subtract(b,a);sign=!sign}value=arrayToSmall(value);if(typeof value==="number"){if(sign)value=-value;return new SmallInteger(value)}return new BigInteger(value,sign)}function subtractSmall(a,b,sign){var l=a.length,r=new Array(l),carry=-b,base=BASE,i,difference;for(i=0;i<l;i++){difference=a[i]+carry;carry=Math.floor(difference/base);difference%=base;r[i]=difference<0?difference+base:difference}r=arrayToSmall(r);if(typeof r==="number"){if(sign)r=-r;return new SmallInteger(r)}return new BigInteger(r,sign)}BigInteger.prototype.subtract=function(v){var n=parseValue(v);if(this.sign!==n.sign){return this.add(n.negate())}var a=this.value,b=n.value;if(n.isSmall)return subtractSmall(a,Math.abs(b),this.sign);return subtractAny(a,b,this.sign)};BigInteger.prototype.minus=BigInteger.prototype.subtract;SmallInteger.prototype.subtract=function(v){var n=parseValue(v);var a=this.value;if(a<0!==n.sign){return this.add(n.negate())}var b=n.value;if(n.isSmall){return new SmallInteger(a-b)}return subtractSmall(b,Math.abs(a),a>=0)};SmallInteger.prototype.minus=SmallInteger.prototype.subtract;BigInteger.prototype.negate=function(){return new BigInteger(this.value,!this.sign)};SmallInteger.prototype.negate=function(){var sign=this.sign;var small=new SmallInteger(-this.value);small.sign=!sign;return small};BigInteger.prototype.abs=function(){return new BigInteger(this.value,false)};SmallInteger.prototype.abs=function(){return new SmallInteger(Math.abs(this.value))};function multiplyLong(a,b){var a_l=a.length,b_l=b.length,l=a_l+b_l,r=createArray(l),base=BASE,product,carry,i,a_i,b_j;for(i=0;i<a_l;++i){a_i=a[i];for(var j=0;j<b_l;++j){b_j=b[j];product=a_i*b_j+r[i+j];carry=Math.floor(product/base);r[i+j]=product-carry*base;r[i+j+1]+=carry}}trim(r);return r}function multiplySmall(a,b){var l=a.length,r=new Array(l),base=BASE,carry=0,product,i;for(i=0;i<l;i++){product=a[i]*b+carry;carry=Math.floor(product/base);r[i]=product-carry*base}while(carry>0){r[i++]=carry%base;carry=Math.floor(carry/base)}return r}function shiftLeft(x,n){var r=[];while(n-- >0)r.push(0);return r.concat(x)}function multiplyKaratsuba(x,y){var n=Math.max(x.length,y.length);if(n<=30)return multiplyLong(x,y);n=Math.ceil(n/2);var b=x.slice(n),a=x.slice(0,n),d=y.slice(n),c=y.slice(0,n);var ac=multiplyKaratsuba(a,c),bd=multiplyKaratsuba(b,d),abcd=multiplyKaratsuba(addAny(a,b),addAny(c,d));var product=addAny(addAny(ac,shiftLeft(subtract(subtract(abcd,ac),bd),n)),shiftLeft(bd,2*n));trim(product);return product}function useKaratsuba(l1,l2){return-.012*l1-.012*l2+15e-6*l1*l2>0}BigInteger.prototype.multiply=function(v){var n=parseValue(v),a=this.value,b=n.value,sign=this.sign!==n.sign,abs;if(n.isSmall){if(b===0)return Integer[0];if(b===1)return this;if(b===-1)return this.negate();abs=Math.abs(b);if(abs<BASE){return new BigInteger(multiplySmall(a,abs),sign)}b=smallToArray(abs)}if(useKaratsuba(a.length,b.length))return new BigInteger(multiplyKaratsuba(a,b),sign);return new BigInteger(multiplyLong(a,b),sign)};BigInteger.prototype.times=BigInteger.prototype.multiply;function multiplySmallAndArray(a,b,sign){if(a<BASE){return new BigInteger(multiplySmall(b,a),sign)}return new BigInteger(multiplyLong(b,smallToArray(a)),sign)}SmallInteger.prototype._multiplyBySmall=function(a){if(isPrecise(a.value*this.value)){return new SmallInteger(a.value*this.value)}return multiplySmallAndArray(Math.abs(a.value),smallToArray(Math.abs(this.value)),this.sign!==a.sign)};BigInteger.prototype._multiplyBySmall=function(a){if(a.value===0)return Integer[0];if(a.value===1)return this;if(a.value===-1)return this.negate();return multiplySmallAndArray(Math.abs(a.value),this.value,this.sign!==a.sign)};SmallInteger.prototype.multiply=function(v){return parseValue(v)._multiplyBySmall(this)};SmallInteger.prototype.times=SmallInteger.prototype.multiply;function square(a){var l=a.length,r=createArray(l+l),base=BASE,product,carry,i,a_i,a_j;for(i=0;i<l;i++){a_i=a[i];for(var j=0;j<l;j++){a_j=a[j];product=a_i*a_j+r[i+j];carry=Math.floor(product/base);r[i+j]=product-carry*base;r[i+j+1]+=carry}}trim(r);return r}BigInteger.prototype.square=function(){return new BigInteger(square(this.value),false)};SmallInteger.prototype.square=function(){var value=this.value*this.value;if(isPrecise(value))return new SmallInteger(value);return new BigInteger(square(smallToArray(Math.abs(this.value))),false)};function divMod1(a,b){var a_l=a.length,b_l=b.length,base=BASE,result=createArray(b.length),divisorMostSignificantDigit=b[b_l-1],lambda=Math.ceil(base/(2*divisorMostSignificantDigit)),remainder=multiplySmall(a,lambda),divisor=multiplySmall(b,lambda),quotientDigit,shift,carry,borrow,i,l,q;if(remainder.length<=a_l)remainder.push(0);divisor.push(0);divisorMostSignificantDigit=divisor[b_l-1];for(shift=a_l-b_l;shift>=0;shift--){quotientDigit=base-1;if(remainder[shift+b_l]!==divisorMostSignificantDigit){quotientDigit=Math.floor((remainder[shift+b_l]*base+remainder[shift+b_l-1])/divisorMostSignificantDigit)}carry=0;borrow=0;l=divisor.length;for(i=0;i<l;i++){carry+=quotientDigit*divisor[i];q=Math.floor(carry/base);borrow+=remainder[shift+i]-(carry-q*base);carry=q;if(borrow<0){remainder[shift+i]=borrow+base;borrow=-1}else{remainder[shift+i]=borrow;borrow=0}}while(borrow!==0){quotientDigit-=1;carry=0;for(i=0;i<l;i++){carry+=remainder[shift+i]-base+divisor[i];if(carry<0){remainder[shift+i]=carry+base;carry=0}else{remainder[shift+i]=carry;carry=1}}borrow+=carry}result[shift]=quotientDigit}remainder=divModSmall(remainder,lambda)[0];return[arrayToSmall(result),arrayToSmall(remainder)]}function divMod2(a,b){var a_l=a.length,b_l=b.length,result=[],part=[],base=BASE,guess,xlen,highx,highy,check;while(a_l){part.unshift(a[--a_l]);trim(part);if(compareAbs(part,b)<0){result.push(0);continue}xlen=part.length;highx=part[xlen-1]*base+part[xlen-2];highy=b[b_l-1]*base+b[b_l-2];if(xlen>b_l){highx=(highx+1)*base}guess=Math.ceil(highx/highy);do{check=multiplySmall(b,guess);if(compareAbs(check,part)<=0)break;guess--}while(guess);result.push(guess);part=subtract(part,check)}result.reverse();return[arrayToSmall(result),arrayToSmall(part)]}function divModSmall(value,lambda){var length=value.length,quotient=createArray(length),base=BASE,i,q,remainder,divisor;remainder=0;for(i=length-1;i>=0;--i){divisor=remainder*base+value[i];q=truncate(divisor/lambda);remainder=divisor-q*lambda;quotient[i]=q|0}return[quotient,remainder|0]}function divModAny(self,v){var value,n=parseValue(v);var a=self.value,b=n.value;var quotient;if(b===0)throw new Error("Cannot divide by zero");if(self.isSmall){if(n.isSmall){return[new SmallInteger(truncate(a/b)),new SmallInteger(a%b)]}return[Integer[0],self]}if(n.isSmall){if(b===1)return[self,Integer[0]];if(b==-1)return[self.negate(),Integer[0]];var abs=Math.abs(b);if(abs<BASE){value=divModSmall(a,abs);quotient=arrayToSmall(value[0]);var remainder=value[1];if(self.sign)remainder=-remainder;if(typeof quotient==="number"){if(self.sign!==n.sign)quotient=-quotient;return[new SmallInteger(quotient),new SmallInteger(remainder)]}return[new BigInteger(quotient,self.sign!==n.sign),new SmallInteger(remainder)]}b=smallToArray(abs)}var comparison=compareAbs(a,b);if(comparison===-1)return[Integer[0],self];if(comparison===0)return[Integer[self.sign===n.sign?1:-1],Integer[0]];if(a.length+b.length<=200)value=divMod1(a,b);else value=divMod2(a,b);quotient=value[0];var qSign=self.sign!==n.sign,mod=value[1],mSign=self.sign;if(typeof quotient==="number"){if(qSign)quotient=-quotient;quotient=new SmallInteger(quotient)}else quotient=new BigInteger(quotient,qSign);if(typeof mod==="number"){if(mSign)mod=-mod;mod=new SmallInteger(mod)}else mod=new BigInteger(mod,mSign);return[quotient,mod]}BigInteger.prototype.divmod=function(v){var result=divModAny(this,v);return{quotient:result[0],remainder:result[1]}};SmallInteger.prototype.divmod=BigInteger.prototype.divmod;BigInteger.prototype.divide=function(v){return divModAny(this,v)[0]};SmallInteger.prototype.over=SmallInteger.prototype.divide=BigInteger.prototype.over=BigInteger.prototype.divide;BigInteger.prototype.mod=function(v){return divModAny(this,v)[1]};SmallInteger.prototype.remainder=SmallInteger.prototype.mod=BigInteger.prototype.remainder=BigInteger.prototype.mod;BigInteger.prototype.pow=function(v){var n=parseValue(v),a=this.value,b=n.value,value,x,y;if(b===0)return Integer[1];if(a===0)return Integer[0];if(a===1)return Integer[1];if(a===-1)return n.isEven()?Integer[1]:Integer[-1];if(n.sign){return Integer[0]}if(!n.isSmall)throw new Error("The exponent "+n.toString()+" is too large.");if(this.isSmall){if(isPrecise(value=Math.pow(a,b)))return new SmallInteger(truncate(value))}x=this;y=Integer[1];while(true){if(b&1===1){y=y.times(x);--b}if(b===0)break;b/=2;x=x.square()}return y};SmallInteger.prototype.pow=BigInteger.prototype.pow;BigInteger.prototype.modPow=function(exp,mod){exp=parseValue(exp);mod=parseValue(mod);if(mod.isZero())throw new Error("Cannot take modPow with modulus 0");var r=Integer[1],base=this.mod(mod);while(exp.isPositive()){if(base.isZero())return Integer[0];if(exp.isOdd())r=r.multiply(base).mod(mod);exp=exp.divide(2);base=base.square().mod(mod)}return r};SmallInteger.prototype.modPow=BigInteger.prototype.modPow;function compareAbs(a,b){if(a.length!==b.length){return a.length>b.length?1:-1}for(var i=a.length-1;i>=0;i--){if(a[i]!==b[i])return a[i]>b[i]?1:-1}return 0}BigInteger.prototype.compareAbs=function(v){var n=parseValue(v),a=this.value,b=n.value;if(n.isSmall)return 1;return compareAbs(a,b)};SmallInteger.prototype.compareAbs=function(v){var n=parseValue(v),a=Math.abs(this.value),b=n.value;if(n.isSmall){b=Math.abs(b);return a===b?0:a>b?1:-1}return-1};BigInteger.prototype.compare=function(v){if(v===Infinity){return-1}if(v===-Infinity){return 1}var n=parseValue(v),a=this.value,b=n.value;if(this.sign!==n.sign){return n.sign?1:-1}if(n.isSmall){return this.sign?-1:1}return compareAbs(a,b)*(this.sign?-1:1)};BigInteger.prototype.compareTo=BigInteger.prototype.compare;SmallInteger.prototype.compare=function(v){if(v===Infinity){return-1}if(v===-Infinity){return 1}var n=parseValue(v),a=this.value,b=n.value;if(n.isSmall){return a==b?0:a>b?1:-1}if(a<0!==n.sign){return a<0?-1:1}return a<0?1:-1};SmallInteger.prototype.compareTo=SmallInteger.prototype.compare;BigInteger.prototype.equals=function(v){return this.compare(v)===0};SmallInteger.prototype.eq=SmallInteger.prototype.equals=BigInteger.prototype.eq=BigInteger.prototype.equals;BigInteger.prototype.notEquals=function(v){return this.compare(v)!==0};SmallInteger.prototype.neq=SmallInteger.prototype.notEquals=BigInteger.prototype.neq=BigInteger.prototype.notEquals;BigInteger.prototype.greater=function(v){return this.compare(v)>0};SmallInteger.prototype.gt=SmallInteger.prototype.greater=BigInteger.prototype.gt=BigInteger.prototype.greater;BigInteger.prototype.lesser=function(v){return this.compare(v)<0};SmallInteger.prototype.lt=SmallInteger.prototype.lesser=BigInteger.prototype.lt=BigInteger.prototype.lesser;BigInteger.prototype.greaterOrEquals=function(v){return this.compare(v)>=0};SmallInteger.prototype.geq=SmallInteger.prototype.greaterOrEquals=BigInteger.prototype.geq=BigInteger.prototype.greaterOrEquals;BigInteger.prototype.lesserOrEquals=function(v){return this.compare(v)<=0};SmallInteger.prototype.leq=SmallInteger.prototype.lesserOrEquals=BigInteger.prototype.leq=BigInteger.prototype.lesserOrEquals;BigInteger.prototype.isEven=function(){return(this.value[0]&1)===0};SmallInteger.prototype.isEven=function(){return(this.value&1)===0};BigInteger.prototype.isOdd=function(){return(this.value[0]&1)===1};SmallInteger.prototype.isOdd=function(){return(this.value&1)===1};BigInteger.prototype.isPositive=function(){return!this.sign};SmallInteger.prototype.isPositive=function(){return this.value>0};BigInteger.prototype.isNegative=function(){return this.sign};SmallInteger.prototype.isNegative=function(){return this.value<0};BigInteger.prototype.isUnit=function(){return false};SmallInteger.prototype.isUnit=function(){return Math.abs(this.value)===1};BigInteger.prototype.isZero=function(){return false};SmallInteger.prototype.isZero=function(){return this.value===0};BigInteger.prototype.isDivisibleBy=function(v){var n=parseValue(v);var value=n.value;if(value===0)return false;if(value===1)return true;if(value===2)return this.isEven();return this.mod(n).equals(Integer[0])};SmallInteger.prototype.isDivisibleBy=BigInteger.prototype.isDivisibleBy;function isBasicPrime(v){var n=v.abs();if(n.isUnit())return false;if(n.equals(2)||n.equals(3)||n.equals(5))return true;if(n.isEven()||n.isDivisibleBy(3)||n.isDivisibleBy(5))return false;if(n.lesser(25))return true}BigInteger.prototype.isPrime=function(){var isPrime=isBasicPrime(this);if(isPrime!==undefined)return isPrime;var n=this.abs(),nPrev=n.prev();var a=[2,3,5,7,11,13,17,19],b=nPrev,d,t,i,x;while(b.isEven())b=b.divide(2);for(i=0;i<a.length;i++){x=bigInt(a[i]).modPow(b,n);if(x.equals(Integer[1])||x.equals(nPrev))continue;for(t=true,d=b;t&&d.lesser(nPrev);d=d.multiply(2)){x=x.square().mod(n);if(x.equals(nPrev))t=false}if(t)return false}return true};SmallInteger.prototype.isPrime=BigInteger.prototype.isPrime;BigInteger.prototype.isProbablePrime=function(iterations){var isPrime=isBasicPrime(this);if(isPrime!==undefined)return isPrime;var n=this.abs();var t=iterations===undefined?5:iterations;for(var i=0;i<t;i++){var a=bigInt.randBetween(2,n.minus(2));if(!a.modPow(n.prev(),n).isUnit())return false}return true};SmallInteger.prototype.isProbablePrime=BigInteger.prototype.isProbablePrime;BigInteger.prototype.modInv=function(n){var t=bigInt.zero,newT=bigInt.one,r=parseValue(n),newR=this.abs(),q,lastT,lastR;while(!newR.equals(bigInt.zero)){q=r.divide(newR);lastT=t;lastR=r;t=newT;r=newR;newT=lastT.subtract(q.multiply(newT));newR=lastR.subtract(q.multiply(newR))}if(!r.equals(1))throw new Error(this.toString()+" and "+n.toString()+" are not co-prime");if(t.compare(0)===-1){t=t.add(n)}if(this.isNegative()){return t.negate()}return t};SmallInteger.prototype.modInv=BigInteger.prototype.modInv;BigInteger.prototype.next=function(){var value=this.value;if(this.sign){return subtractSmall(value,1,this.sign)}return new BigInteger(addSmall(value,1),this.sign)};SmallInteger.prototype.next=function(){var value=this.value;if(value+1<MAX_INT)return new SmallInteger(value+1);return new BigInteger(MAX_INT_ARR,false)};BigInteger.prototype.prev=function(){var value=this.value;if(this.sign){return new BigInteger(addSmall(value,1),true)}return subtractSmall(value,1,this.sign)};SmallInteger.prototype.prev=function(){var value=this.value;if(value-1>-MAX_INT)return new SmallInteger(value-1);return new BigInteger(MAX_INT_ARR,true)};var powersOfTwo=[1];while(2*powersOfTwo[powersOfTwo.length-1]<=BASE)powersOfTwo.push(2*powersOfTwo[powersOfTwo.length-1]);var powers2Length=powersOfTwo.length,highestPower2=powersOfTwo[powers2Length-1];function shift_isSmall(n){return(typeof n==="number"||typeof n==="string")&&+Math.abs(n)<=BASE||n instanceof BigInteger&&n.value.length<=1}BigInteger.prototype.shiftLeft=function(n){if(!shift_isSmall(n)){throw new Error(String(n)+" is too large for shifting.")}n=+n;if(n<0)return this.shiftRight(-n);var result=this;while(n>=powers2Length){result=result.multiply(highestPower2);n-=powers2Length-1}return result.multiply(powersOfTwo[n])};SmallInteger.prototype.shiftLeft=BigInteger.prototype.shiftLeft;BigInteger.prototype.shiftRight=function(n){var remQuo;if(!shift_isSmall(n)){throw new Error(String(n)+" is too large for shifting.")}n=+n;if(n<0)return this.shiftLeft(-n);var result=this;while(n>=powers2Length){if(result.isZero())return result;remQuo=divModAny(result,highestPower2);result=remQuo[1].isNegative()?remQuo[0].prev():remQuo[0];n-=powers2Length-1}remQuo=divModAny(result,powersOfTwo[n]);return remQuo[1].isNegative()?remQuo[0].prev():remQuo[0]};SmallInteger.prototype.shiftRight=BigInteger.prototype.shiftRight;function bitwise(x,y,fn){y=parseValue(y);var xSign=x.isNegative(),ySign=y.isNegative();var xRem=xSign?x.not():x,yRem=ySign?y.not():y;var xDigit=0,yDigit=0;var xDivMod=null,yDivMod=null;var result=[];while(!xRem.isZero()||!yRem.isZero()){xDivMod=divModAny(xRem,highestPower2);xDigit=xDivMod[1].toJSNumber();if(xSign){xDigit=highestPower2-1-xDigit}yDivMod=divModAny(yRem,highestPower2);yDigit=yDivMod[1].toJSNumber();if(ySign){yDigit=highestPower2-1-yDigit}xRem=xDivMod[0];yRem=yDivMod[0];result.push(fn(xDigit,yDigit))}var sum=fn(xSign?1:0,ySign?1:0)!==0?bigInt(-1):bigInt(0);for(var i=result.length-1;i>=0;i-=1){sum=sum.multiply(highestPower2).add(bigInt(result[i]))}return sum}BigInteger.prototype.not=function(){return this.negate().prev()};SmallInteger.prototype.not=BigInteger.prototype.not;BigInteger.prototype.and=function(n){return bitwise(this,n,function(a,b){return a&b})};SmallInteger.prototype.and=BigInteger.prototype.and;BigInteger.prototype.or=function(n){return bitwise(this,n,function(a,b){return a|b})};SmallInteger.prototype.or=BigInteger.prototype.or;BigInteger.prototype.xor=function(n){return bitwise(this,n,function(a,b){return a^b})};SmallInteger.prototype.xor=BigInteger.prototype.xor;var LOBMASK_I=1<<30,LOBMASK_BI=(BASE&-BASE)*(BASE&-BASE)|LOBMASK_I;function roughLOB(n){var v=n.value,x=typeof v==="number"?v|LOBMASK_I:v[0]+v[1]*BASE|LOBMASK_BI;return x&-x}function max(a,b){a=parseValue(a);b=parseValue(b);return a.greater(b)?a:b}function min(a,b){a=parseValue(a);b=parseValue(b);return a.lesser(b)?a:b}function gcd(a,b){a=parseValue(a).abs();b=parseValue(b).abs();if(a.equals(b))return a;if(a.isZero())return b;if(b.isZero())return a;var c=Integer[1],d,t;while(a.isEven()&&b.isEven()){d=Math.min(roughLOB(a),roughLOB(b));a=a.divide(d);b=b.divide(d);c=c.multiply(d)}while(a.isEven()){a=a.divide(roughLOB(a))}do{while(b.isEven()){b=b.divide(roughLOB(b))}if(a.greater(b)){t=b;b=a;a=t}b=b.subtract(a)}while(!b.isZero());return c.isUnit()?a:a.multiply(c)}function lcm(a,b){a=parseValue(a).abs();b=parseValue(b).abs();return a.divide(gcd(a,b)).multiply(b)}function randBetween(a,b){a=parseValue(a);b=parseValue(b);var low=min(a,b),high=max(a,b);var range=high.subtract(low).add(1);if(range.isSmall)return low.add(Math.floor(Math.random()*range));var length=range.value.length-1;var result=[],restricted=true;for(var i=length;i>=0;i--){var top=restricted?range.value[i]:BASE;var digit=truncate(Math.random()*top);result.unshift(digit);if(digit<top)restricted=false}result=arrayToSmall(result);return low.add(typeof result==="number"?new SmallInteger(result):new BigInteger(result,false))}var parseBase=function(text,base){var length=text.length;var i;var absBase=Math.abs(base);for(var i=0;i<length;i++){var c=text[i].toLowerCase();if(c==="-")continue;if(/[a-z0-9]/.test(c)){if(/[0-9]/.test(c)&&+c>=absBase){if(c==="1"&&absBase===1)continue;throw new Error(c+" is not a valid digit in base "+base+".")}else if(c.charCodeAt(0)-87>=absBase){throw new Error(c+" is not a valid digit in base "+base+".")}}}if(2<=base&&base<=36){if(length<=LOG_MAX_INT/Math.log(base)){var result=parseInt(text,base);if(isNaN(result)){throw new Error(c+" is not a valid digit in base "+base+".")}return new SmallInteger(parseInt(text,base))}}base=parseValue(base);var digits=[];var isNegative=text[0]==="-";for(i=isNegative?1:0;i<text.length;i++){var c=text[i].toLowerCase(),charCode=c.charCodeAt(0);if(48<=charCode&&charCode<=57)digits.push(parseValue(c));else if(97<=charCode&&charCode<=122)digits.push(parseValue(c.charCodeAt(0)-87));else if(c==="<"){var start=i;do{i++}while(text[i]!==">");digits.push(parseValue(text.slice(start+1,i)))}else throw new Error(c+" is not a valid character")}return parseBaseFromArray(digits,base,isNegative)};function parseBaseFromArray(digits,base,isNegative){var val=Integer[0],pow=Integer[1],i;for(i=digits.length-1;i>=0;i--){val=val.add(digits[i].times(pow));pow=pow.times(base)}return isNegative?val.negate():val}function stringify(digit){var v=digit.value;if(typeof v==="number")v=[v];if(v.length===1&&v[0]<=35){return"0123456789abcdefghijklmnopqrstuvwxyz".charAt(v[0])}return"<"+v+">"}function toBase(n,base){base=bigInt(base);if(base.isZero()){if(n.isZero())return"0";throw new Error("Cannot convert nonzero numbers to base 0.")}if(base.equals(-1)){if(n.isZero())return"0";if(n.isNegative())return new Array(1-n).join("10");return"1"+new Array(+n).join("01")}var minusSign="";if(n.isNegative()&&base.isPositive()){minusSign="-";n=n.abs()}if(base.equals(1)){if(n.isZero())return"0";return minusSign+new Array(+n+1).join(1)}var out=[];var left=n,divmod;while(left.isNegative()||left.compareAbs(base)>=0){divmod=left.divmod(base);left=divmod.quotient;var digit=divmod.remainder;if(digit.isNegative()){digit=base.minus(digit).abs();left=left.next()}out.push(stringify(digit))}out.push(stringify(left));return minusSign+out.reverse().join("")}BigInteger.prototype.toString=function(radix){if(radix===undefined)radix=10;if(radix!==10)return toBase(this,radix);var v=this.value,l=v.length,str=String(v[--l]),zeros="0000000",digit;while(--l>=0){digit=String(v[l]);str+=zeros.slice(digit.length)+digit}var sign=this.sign?"-":"";return sign+str};SmallInteger.prototype.toString=function(radix){if(radix===undefined)radix=10;if(radix!=10)return toBase(this,radix);return String(this.value)};BigInteger.prototype.toJSON=SmallInteger.prototype.toJSON=function(){return this.toString()};BigInteger.prototype.valueOf=function(){return+this.toString()};BigInteger.prototype.toJSNumber=BigInteger.prototype.valueOf;SmallInteger.prototype.valueOf=function(){return this.value};SmallInteger.prototype.toJSNumber=SmallInteger.prototype.valueOf;function parseStringValue(v){if(isPrecise(+v)){var x=+v;if(x===truncate(x))return new SmallInteger(x);throw"Invalid integer: "+v}var sign=v[0]==="-";if(sign)v=v.slice(1);var split=v.split(/e/i);if(split.length>2)throw new Error("Invalid integer: "+split.join("e"));if(split.length===2){var exp=split[1];if(exp[0]==="+")exp=exp.slice(1);exp=+exp;if(exp!==truncate(exp)||!isPrecise(exp))throw new Error("Invalid integer: "+exp+" is not a valid exponent.");var text=split[0];var decimalPlace=text.indexOf(".");if(decimalPlace>=0){exp-=text.length-decimalPlace-1;text=text.slice(0,decimalPlace)+text.slice(decimalPlace+1)}if(exp<0)throw new Error("Cannot include negative exponent part for integers");text+=new Array(exp+1).join("0");v=text}var isValid=/^([0-9][0-9]*)$/.test(v);if(!isValid)throw new Error("Invalid integer: "+v);var r=[],max=v.length,l=LOG_BASE,min=max-l;while(max>0){r.push(+v.slice(min,max));min-=l;if(min<0)min=0;max-=l}trim(r);return new BigInteger(r,sign)}function parseNumberValue(v){if(isPrecise(v)){if(v!==truncate(v))throw new Error(v+" is not an integer.");return new SmallInteger(v)}return parseStringValue(v.toString())}function parseValue(v){if(typeof v==="number"){return parseNumberValue(v)}if(typeof v==="string"){return parseStringValue(v)}return v}for(var i=0;i<1e3;i++){Integer[i]=new SmallInteger(i);if(i>0)Integer[-i]=new SmallInteger(-i)}Integer.one=Integer[1];Integer.zero=Integer[0];Integer.minusOne=Integer[-1];Integer.max=max;Integer.min=min;Integer.gcd=gcd;Integer.lcm=lcm;Integer.isInstance=function(x){return x instanceof BigInteger||x instanceof SmallInteger};Integer.randBetween=randBetween;Integer.fromArray=function(digits,base,isNegative){return parseBaseFromArray(digits.map(parseValue),parseValue(base||10),isNegative)};return Integer}();if(typeof module!=="undefined"&&module.hasOwnProperty("exports")){module.exports=bigInt}if(typeof define==="function"&&define.amd){define("big-integer",[],function(){return bigInt})}; bigInt`

// makeSlice convert an unsafe memory pointer with the given type into a Go byte
// slice.
//
// Note, the returned slice uses the same memory area as the input arguments.
// If those are duktape stack items, popping them off **will** make the slice
// contents change.
func makeSlice(ptr unsafe.Pointer, size uint) []byte {
	var sl = struct {
		addr uintptr
		len  int
		cap  int
	}{uintptr(ptr), int(size), int(size)}

	return *(*[]byte)(unsafe.Pointer(&sl))
}

// popSlice pops a buffer off the JavaScript stack and returns it as a slice.
func popSlice(ctx *duktape.Context) []byte {
	blob := common.CopyBytes(makeSlice(ctx.GetBuffer(-1)))
	ctx.Pop()
	return blob
}

// pushBigInt create a JavaScript BigInteger in the VM.
func pushBigInt(n *big.Int, ctx *duktape.Context) {
	ctx.GetGlobalString("bigInt")
	ctx.PushString(n.String())
	ctx.Call(1)
}

// opWrapper provides a JavaScript wrapper around OpCode.
type opWrapper struct {
	op vm.OpCode
}

// pushObject assembles a JSVM object wrapping a swappable opcode and pushes it
// onto the VM stack.
func (ow *opWrapper) pushObject(vm *duktape.Context) {
	obj := vm.PushObject()

	vm.PushGoFunction(func(ctx *duktape.Context) int { ctx.PushInt(int(ow.op)); return 1 })
	vm.PutPropString(obj, "toNumber")

	vm.PushGoFunction(func(ctx *duktape.Context) int { ctx.PushString(ow.op.String()); return 1 })
	vm.PutPropString(obj, "toString")

	vm.PushGoFunction(func(ctx *duktape.Context) int { ctx.PushBoolean(ow.op.IsPush()); return 1 })
	vm.PutPropString(obj, "isPush")
}

// memoryWrapper provides a JavaScript wrapper around vm.Memory.
type memoryWrapper struct {
	memory *vm.Memory
}

// slice returns the requested range of memory as a byte slice.
func (mw *memoryWrapper) slice(begin, end int64) []byte {
	if end == begin {
		return []byte{}
	}
	if end < begin || begin < 0 {
		// TODO(karalabe): We can't js-throw from Go inside duktape inside Go. The Go
		// runtime goes belly up https://github.com/golang/go/issues/15639.
		log.Warn("Tracer accessed out of bound memory", "offset", begin, "end", end)
		return nil
	}
	if mw.memory.Len() < int(end) {
		// TODO(karalabe): We can't js-throw from Go inside duktape inside Go. The Go
		// runtime goes belly up https://github.com/golang/go/issues/15639.
		log.Warn("Tracer accessed out of bound memory", "available", mw.memory.Len(), "offset", begin, "size", end-begin)
		return nil
	}
	return mw.memory.GetCopy(uint64(begin), uint64(end-begin))
}

// getUint returns the 32 bytes at the specified address interpreted as a uint.
func (mw *memoryWrapper) getUint(addr int64) *big.Int {
	if mw.memory.Len() < int(addr)+32 || addr < 0 {
		// TODO(karalabe): We can't js-throw from Go inside duktape inside Go. The Go
		// runtime goes belly up https://github.com/golang/go/issues/15639.
		log.Warn("Tracer accessed out of bound memory", "available", mw.memory.Len(), "offset", addr, "size", 32)
		return new(big.Int)
	}
	return new(big.Int).SetBytes(mw.memory.GetPtr(uint64(addr), 32))
}

// pushObject assembles a JSVM object wrapping a swappable memory and pushes it
// onto the VM stack.
func (mw *memoryWrapper) pushObject(vm *duktape.Context) {
	obj := vm.PushObject()

	// Generate the `slice` method which takes two ints and returns a buffer
	vm.PushGoFunction(func(ctx *duktape.Context) int {
		blob := mw.slice(int64(ctx.GetInt(-2)), int64(ctx.GetInt(-1)))
		ctx.Pop2()

		ptr := ctx.PushFixedBuffer(len(blob))
		copy(makeSlice(ptr, uint(len(blob))), blob)
		return 1
	})
	vm.PutPropString(obj, "slice")

	// Generate the `getUint` method which takes an int and returns a bigint
	vm.PushGoFunction(func(ctx *duktape.Context) int {
		offset := int64(ctx.GetInt(-1))
		ctx.Pop()

		pushBigInt(mw.getUint(offset), ctx)
		return 1
	})
	vm.PutPropString(obj, "getUint")
}

// stackWrapper provides a JavaScript wrapper around vm.Stack.
type stackWrapper struct {
	stack *stack.Stack
}

// peek returns the nth-from-the-top element of the stack.
func (sw *stackWrapper) peek(idx int) *big.Int {
	if sw.stack.Len() <= idx || idx < 0 {
		// TODO(karalabe): We can't js-throw from Go inside duktape inside Go. The Go
		// runtime goes belly up https://github.com/golang/go/issues/15639.
		log.Warn("Tracer accessed out of bound stack", "size", sw.stack.Len(), "index", idx)
		return new(big.Int)
	}
	return sw.stack.Back(idx).ToBig()
}

// pushObject assembles a JSVM object wrapping a swappable stack and pushes it
// onto the VM stack.
func (sw *stackWrapper) pushObject(vm *duktape.Context) {
	obj := vm.PushObject()

	vm.PushGoFunction(func(ctx *duktape.Context) int { ctx.PushInt(sw.stack.Len()); return 1 })
	vm.PutPropString(obj, "length")

	// Generate the `peek` method which takes an int and returns a bigint
	vm.PushGoFunction(func(ctx *duktape.Context) int {
		offset := ctx.GetInt(-1)
		ctx.Pop()

		pushBigInt(sw.peek(offset), ctx)
		return 1
	})
	vm.PutPropString(obj, "peek")
}

// dbWrapper provides a JavaScript wrapper around vm.Database.
type dbWrapper struct {
	db vm.IntraBlockState
}

// pushObject assembles a JSVM object wrapping a swappable database and pushes it
// onto the VM stack.
func (dw *dbWrapper) pushObject(vm *duktape.Context) {
	obj := vm.PushObject()

	// Push the wrapper for statedb.GetBalance
	vm.PushGoFunction(func(ctx *duktape.Context) int {
		pushBigInt(dw.db.GetBalance(common.BytesToAddress(popSlice(ctx))).ToBig(), ctx)
		return 1
	})
	vm.PutPropString(obj, "getBalance")

	// Push the wrapper for statedb.GetNonce
	vm.PushGoFunction(func(ctx *duktape.Context) int {
		ctx.PushInt(int(dw.db.GetNonce(common.BytesToAddress(popSlice(ctx)))))
		return 1
	})
	vm.PutPropString(obj, "getNonce")

	// Push the wrapper for statedb.GetCode
	vm.PushGoFunction(func(ctx *duktape.Context) int {
		code := dw.db.GetCode(common.BytesToAddress(popSlice(ctx)))

		ptr := ctx.PushFixedBuffer(len(code))
		copy(makeSlice(ptr, uint(len(code))), code)
		return 1
	})
	vm.PutPropString(obj, "getCode")

	// Push the wrapper for statedb.GetState
	vm.PushGoFunction(func(ctx *duktape.Context) int {
		hash := popSlice(ctx)
		addr := popSlice(ctx)

		key := common.BytesToHash(hash)
		var state uint256.Int
		dw.db.GetState(common.BytesToAddress(addr), &key, &state)

		ptr := ctx.PushFixedBuffer(state.ByteLen())
		copy(makeSlice(ptr, uint(state.ByteLen())), state.Bytes())
		return 1
	})
	vm.PutPropString(obj, "getState")

	// Push the wrapper for statedb.Exists
	vm.PushGoFunction(func(ctx *duktape.Context) int {
		ctx.PushBoolean(dw.db.Exist(common.BytesToAddress(popSlice(ctx))))
		return 1
	})
	vm.PutPropString(obj, "exists")
}

// contractWrapper provides a JavaScript wrapper around vm.Contract
type contractWrapper struct {
	contract *vm.Contract
}

// pushObject assembles a JSVM object wrapping a swappable contract and pushes it
// onto the VM stack.
func (cw *contractWrapper) pushObject(vm *duktape.Context) {
	obj := vm.PushObject()

	// Push the wrapper for contract.Caller
	vm.PushGoFunction(func(ctx *duktape.Context) int {
		ptr := ctx.PushFixedBuffer(20)
		copy(makeSlice(ptr, 20), cw.contract.Caller().Bytes())
		return 1
	})
	vm.PutPropString(obj, "getCaller")

	// Push the wrapper for contract.Address
	vm.PushGoFunction(func(ctx *duktape.Context) int {
		ptr := ctx.PushFixedBuffer(20)
		copy(makeSlice(ptr, 20), cw.contract.Address().Bytes())
		return 1
	})
	vm.PutPropString(obj, "getAddress")

	// Push the wrapper for contract.Value
	vm.PushGoFunction(func(ctx *duktape.Context) int {
		pushBigInt(cw.contract.Value().ToBig(), ctx)
		return 1
	})
	vm.PutPropString(obj, "getValue")

	// Push the wrapper for contract.Input
	vm.PushGoFunction(func(ctx *duktape.Context) int {
		blob := cw.contract.Input

		ptr := ctx.PushFixedBuffer(len(blob))
		copy(makeSlice(ptr, uint(len(blob))), blob)
		return 1
	})
	vm.PutPropString(obj, "getInput")
}

// Tracer provides an implementation of Tracer that evaluates a Javascript
// function for each VM execution step.
type Tracer struct {
	inited bool // Flag whether the context was already inited from the EVM

	vm *duktape.Context // Javascript VM instance

	tracerObject int // Stack index of the tracer JavaScript object
	stateObject  int // Stack index of the global state to pull arguments from

	opWrapper       *opWrapper       // Wrapper around the VM opcode
	stackWrapper    *stackWrapper    // Wrapper around the VM stack
	memoryWrapper   *memoryWrapper   // Wrapper around the VM memory
	contractWrapper *contractWrapper // Wrapper around the contract object
	dbWrapper       *dbWrapper       // Wrapper around the VM environment

	pcValue     *uint   // Swappable pc value wrapped by a log accessor
	gasValue    *uint   // Swappable gas value wrapped by a log accessor
	costValue   *uint   // Swappable cost value wrapped by a log accessor
	depthValue  *uint   // Swappable depth value wrapped by a log accessor
	errorValue  *string // Swappable error value wrapped by a log accessor
	refundValue *uint   // Swappable refund value wrapped by a log accessor

	ctx map[string]interface{} // Transaction context gathered throughout execution
	err error                  // Error, if one has occurred

	interrupt uint32 // Atomic flag to signal execution interruption
	reason    error  // Textual reason for the interruption

	activePrecompiles []common.Address // Updated on CaptureStart based on given rules
}

// Context contains some contextual infos for a transaction execution that is not
// available from within the EVM object.
type Context struct {
	BlockHash common.Hash // Hash of the block the tx is contained within (zero if dangling tx or call)
	TxIndex   int         // Index of the transaction within a block (zero if dangling tx or call)
	TxHash    common.Hash // Hash of the transaction being traced (zero if dangling call)
}

// New instantiates a new tracer instance. code specifies a Javascript snippet,
// which must evaluate to an expression returning an object with 'step', 'fault'
// and 'result' functions.
func New(code string, ctx *Context) (*Tracer, error) {
	// Resolve any tracers by name and assemble the tracer object
	if tracer, ok := tracer(code); ok {
		code = tracer
	}
	tracer := &Tracer{
		vm:              duktape.New(),
		ctx:             make(map[string]interface{}),
		opWrapper:       new(opWrapper),
		stackWrapper:    new(stackWrapper),
		memoryWrapper:   new(memoryWrapper),
		contractWrapper: new(contractWrapper),
		dbWrapper:       new(dbWrapper),
		pcValue:         new(uint),
		gasValue:        new(uint),
		costValue:       new(uint),
		depthValue:      new(uint),
		refundValue:     new(uint),
	}
	if ctx.BlockHash != (common.Hash{}) {
		tracer.ctx["blockHash"] = ctx.BlockHash

		if ctx.TxHash != (common.Hash{}) {
			tracer.ctx["txIndex"] = ctx.TxIndex
			tracer.ctx["txHash"] = ctx.TxHash
		}
	}
	// Set up builtins for this environment
	tracer.vm.PushGlobalGoFunction("toHex", func(ctx *duktape.Context) int {
		ctx.PushString(hexutil.Encode(popSlice(ctx)))
		return 1
	})
	tracer.vm.PushGlobalGoFunction("toWord", func(ctx *duktape.Context) int {
		var word common.Hash
		if ptr, size := ctx.GetBuffer(-1); ptr != nil {
			word = common.BytesToHash(makeSlice(ptr, size))
		} else {
			word = common.HexToHash(ctx.GetString(-1))
		}
		ctx.Pop()
		copy(makeSlice(ctx.PushFixedBuffer(32), 32), word[:])
		return 1
	})
	tracer.vm.PushGlobalGoFunction("toAddress", func(ctx *duktape.Context) int {
		var addr common.Address
		if ptr, size := ctx.GetBuffer(-1); ptr != nil {
			addr = common.BytesToAddress(makeSlice(ptr, size))
		} else {
			addr = common.HexToAddress(ctx.GetString(-1))
		}
		ctx.Pop()
		copy(makeSlice(ctx.PushFixedBuffer(20), 20), addr[:])
		return 1
	})
	tracer.vm.PushGlobalGoFunction("toContract", func(ctx *duktape.Context) int {
		var from common.Address
		if ptr, size := ctx.GetBuffer(-2); ptr != nil {
			from = common.BytesToAddress(makeSlice(ptr, size))
		} else {
			from = common.HexToAddress(ctx.GetString(-2))
		}
		nonce := uint64(ctx.GetInt(-1))
		ctx.Pop2()

		contract := crypto.CreateAddress(from, nonce)
		copy(makeSlice(ctx.PushFixedBuffer(20), 20), contract[:])
		return 1
	})
	tracer.vm.PushGlobalGoFunction("toContract2", func(ctx *duktape.Context) int {
		var from common.Address
		if ptr, size := ctx.GetBuffer(-3); ptr != nil {
			from = common.BytesToAddress(makeSlice(ptr, size))
		} else {
			from = common.HexToAddress(ctx.GetString(-3))
		}
		// Retrieve salt hex string from js stack
		salt := common.HexToHash(ctx.GetString(-2))
		// Retrieve code slice from js stack
		var code []byte
		if ptr, size := ctx.GetBuffer(-1); ptr != nil {
			code = common.CopyBytes(makeSlice(ptr, size))
		} else {
			code = common.FromHex(ctx.GetString(-1))
		}
		codeHash := crypto.Keccak256(code)
		ctx.Pop3()
		contract := crypto.CreateAddress2(from, salt, codeHash)
		copy(makeSlice(ctx.PushFixedBuffer(20), 20), contract[:])
		return 1
	})
	tracer.vm.PushGlobalGoFunction("isPrecompiled", func(ctx *duktape.Context) int {
		addr := common.BytesToAddress(popSlice(ctx))
		for _, p := range tracer.activePrecompiles {
			if p == addr {
				ctx.PushBoolean(true)
				return 1
			}
		}
		ctx.PushBoolean(false)

		_, ok := vm.PrecompiledContractsIstanbul[common.BytesToAddress(popSlice(ctx))]
		ctx.PushBoolean(ok)
		return 1
	})
	tracer.vm.PushGlobalGoFunction("slice", func(ctx *duktape.Context) int {
		start, end := ctx.GetInt(-2), ctx.GetInt(-1)
		ctx.Pop2()

		blob := popSlice(ctx)
		size := end - start

		if start < 0 || start > end || end > len(blob) {
			// TODO(karalabe): We can't js-throw from Go inside duktape inside Go. The Go
			// runtime goes belly up https://github.com/golang/go/issues/15639.
			log.Warn("Tracer accessed out of bound memory", "available", len(blob), "offset", start, "size", size)
			ctx.PushFixedBuffer(0)
			return 1
		}
		copy(makeSlice(ctx.PushFixedBuffer(size), uint(size)), blob[start:end])
		return 1
	})
	// Push the JavaScript tracer as object #0 onto the JSVM stack and validate it
	if err := tracer.vm.PevalString("(" + code + ")"); err != nil {
		log.Warn("Failed to compile tracer", "err", err)
		return nil, err
	}
	tracer.tracerObject = 0 // yeah, nice, eval can't return the index itself

	if !tracer.vm.GetPropString(tracer.tracerObject, "step") {
		return nil, fmt.Errorf("trace object must expose a function step()")
	}
	tracer.vm.Pop()

	if !tracer.vm.GetPropString(tracer.tracerObject, "fault") {
		return nil, fmt.Errorf("trace object must expose a function fault()")
	}
	tracer.vm.Pop()

	if !tracer.vm.GetPropString(tracer.tracerObject, "result") {
		return nil, fmt.Errorf("trace object must expose a function result()")
	}
	tracer.vm.Pop()

	// Tracer is valid, inject the big int library to access large numbers
	tracer.vm.EvalString(bigIntegerJS)
	tracer.vm.PutGlobalString("bigInt")

	// Push the global environment state as object #1 into the JSVM stack
	tracer.stateObject = tracer.vm.PushObject()

	logObject := tracer.vm.PushObject()

	tracer.opWrapper.pushObject(tracer.vm)
	tracer.vm.PutPropString(logObject, "op")

	tracer.stackWrapper.pushObject(tracer.vm)
	tracer.vm.PutPropString(logObject, "stack")

	tracer.memoryWrapper.pushObject(tracer.vm)
	tracer.vm.PutPropString(logObject, "memory")

	tracer.contractWrapper.pushObject(tracer.vm)
	tracer.vm.PutPropString(logObject, "contract")

	tracer.vm.PushGoFunction(func(ctx *duktape.Context) int { ctx.PushUint(*tracer.pcValue); return 1 })
	tracer.vm.PutPropString(logObject, "getPC")

	tracer.vm.PushGoFunction(func(ctx *duktape.Context) int { ctx.PushUint(*tracer.gasValue); return 1 })
	tracer.vm.PutPropString(logObject, "getGas")

	tracer.vm.PushGoFunction(func(ctx *duktape.Context) int { ctx.PushUint(*tracer.costValue); return 1 })
	tracer.vm.PutPropString(logObject, "getCost")

	tracer.vm.PushGoFunction(func(ctx *duktape.Context) int { ctx.PushUint(*tracer.depthValue); return 1 })
	tracer.vm.PutPropString(logObject, "getDepth")

	tracer.vm.PushGoFunction(func(ctx *duktape.Context) int { ctx.PushUint(*tracer.refundValue); return 1 })
	tracer.vm.PutPropString(logObject, "getRefund")

	tracer.vm.PushGoFunction(func(ctx *duktape.Context) int {
		if tracer.errorValue != nil {
			ctx.PushString(*tracer.errorValue)
		} else {
			ctx.PushUndefined()
		}
		return 1
	})
	tracer.vm.PutPropString(logObject, "getError")

	tracer.vm.PutPropString(tracer.stateObject, "log")

	tracer.dbWrapper.pushObject(tracer.vm)
	tracer.vm.PutPropString(tracer.stateObject, "db")

	return tracer, nil
}

// Stop terminates execution of the tracer at the first opportune moment.
func (jst *Tracer) Stop(err error) {
	jst.reason = err
	atomic.StoreUint32(&jst.interrupt, 1)
}

// call executes a method on a JS object, catching any errors, formatting and
// returning them as error objects.
func (jst *Tracer) call(noret bool, method string, args ...string) (json.RawMessage, error) {
	// Execute the JavaScript call and return any error
	jst.vm.PushString(method)
	for _, arg := range args {
		jst.vm.GetPropString(jst.stateObject, arg)
	}
	code := jst.vm.PcallProp(jst.tracerObject, len(args))
	defer jst.vm.Pop()

	if code != 0 {
		err := jst.vm.SafeToString(-1)
		return nil, errors.New(err)
	}
	if noret {
		return nil, nil
	}
	// Push a JSON marshaller onto the stack. We can't marshal from the out-
	// side because duktape can crash on large nestings and we can't catch
	// C++ exceptions ourselves from Go. TODO(karalabe): Yuck, why wrap?!
	jst.vm.PushString("(JSON.stringify)")
	jst.vm.Eval()

	jst.vm.Swap(-1, -2)
	if code = jst.vm.Pcall(1); code != 0 {
		err := jst.vm.SafeToString(-1)
		return nil, errors.New(err)
	}
	return json.RawMessage(jst.vm.SafeToString(-1)), nil
}

func wrapError(context string, err error) error {
	return fmt.Errorf("%v    in server-side tracer function '%v'", err, context)
}

// CaptureStart implements the Tracer interface to initialize the tracing operation.
func (jst *Tracer) CaptureStart(env *vm.EVM, from common.Address, to common.Address, create bool, input []byte, gas uint64, value *big.Int) {
	jst.ctx["type"] = "CALL"
	if create {
		jst.ctx["type"] = "CREATE"
	}
	jst.ctx["from"] = from
	jst.ctx["to"] = to
	jst.ctx["input"] = input
	jst.ctx["gas"] = gas
	jst.ctx["gasPrice"] = env.TxContext.GasPrice
	jst.ctx["value"] = value
	// Initialize the context
	jst.ctx["block"] = env.Context.BlockNumber
	jst.dbWrapper.db = env.IntraBlockState
	// Compute intrinsic gas
	isHomestead := env.ChainConfig().IsHomestead(env.Context.BlockNumber)
	isIstanbul := env.ChainConfig().IsIstanbul(env.Context.BlockNumber)
	intrinsicGas, err := core.IntrinsicGas(input, nil, jst.ctx["type"] == "CREATE", isHomestead, isIstanbul)
	if err != nil {
		return
	}
	jst.ctx["intrinsicGas"] = intrinsicGas
}

// CaptureState implements the Tracer interface to trace a single step of VM execution.
<<<<<<< HEAD
func (jst *Tracer) CaptureState(env *vm.EVM, pc uint64, op vm.OpCode, gas, cost uint64, scope *vm.ScopeContext, rData []byte, depth int, err error) {
	if jst.err != nil {
		return
	}
	// If tracing was interrupted, set the error and stop
	if atomic.LoadUint32(&jst.interrupt) > 0 {
		jst.err = jst.reason
		return
	}
	jst.opWrapper.op = op
	jst.stackWrapper.stack = scope.Stack
	jst.memoryWrapper.memory = scope.Memory
	jst.contractWrapper.contract = scope.Contract

	*jst.pcValue = uint(pc)
	*jst.gasValue = uint(gas)
	*jst.costValue = uint(cost)
	*jst.depthValue = uint(depth)
	*jst.refundValue = uint(env.IntraBlockState.GetRefund())

	jst.errorValue = nil
	if err != nil {
		jst.errorValue = new(string)
		*jst.errorValue = err.Error()
	}

	if _, err := jst.call(true, "step", "log", "db"); err != nil {
		jst.err = wrapError("step", err)
=======
func (jst *Tracer) CaptureState(env *vm.EVM, pc uint64, op vm.OpCode, gas, cost uint64, memory *vm.Memory, stack *stack.Stack, rdata []byte, contract *vm.Contract, depth int, err error) error {
	if jst.err == nil {
		// Initialize the context if it wasn't done yet
		if !jst.inited {
			// Update list of precompiles based on current block
			rules := env.ChainConfig().Rules(env.Context().BlockNumber)
			jst.activePrecompiles = vm.ActivePrecompiles(rules)

			jst.ctx["block"] = env.Context().BlockNumber
			// Compute intrinsic gas
			isHomestead := env.ChainRules().IsHomestead
			isIstanbul := env.ChainRules().IsIstanbul
			var input []byte
			if data, ok := jst.ctx["input"].([]byte); ok {
				input = data
			}
			intrinsicGas, err1 := core.IntrinsicGas(input, nil, jst.ctx["type"] == "CREATE", isHomestead, isIstanbul)
			if err1 != nil {
				return err1
			}
			jst.ctx["intrinsicGas"] = intrinsicGas
			jst.inited = true
		}
		// If tracing was interrupted, set the error and stop
		if atomic.LoadUint32(&jst.interrupt) > 0 {
			jst.err = jst.reason
			return nil
		}
		jst.opWrapper.op = op
		jst.stackWrapper.stack = stack
		jst.memoryWrapper.memory = memory
		jst.contractWrapper.contract = contract
		jst.dbWrapper.db = env.IntraBlockState()

		*jst.pcValue = uint(pc)
		*jst.gasValue = uint(gas)
		*jst.costValue = uint(cost)
		*jst.depthValue = uint(depth)
		*jst.refundValue = uint(env.IntraBlockState().GetRefund())

		jst.errorValue = nil
		if err != nil {
			jst.errorValue = new(string)
			*jst.errorValue = err.Error()
		}
		_, err := jst.call("step", "log", "db")
		if err != nil {
			jst.err = wrapError("step", err)
		}
>>>>>>> d739810d
	}
}

// CaptureFault implements the Tracer interface to trace an execution fault
// while running an opcode.
func (jst *Tracer) CaptureFault(env *vm.EVM, pc uint64, op vm.OpCode, gas, cost uint64, scope *vm.ScopeContext, depth int, err error) {
	if jst.err != nil {
		return
	}
	// Apart from the error, everything matches the previous invocation
	jst.errorValue = new(string)
	*jst.errorValue = err.Error()
	if _, err := jst.call(true, "fault", "log", "db"); err != nil {
		jst.err = wrapError("fault", err)
	}

}

// CaptureEnd is called after the call finishes to finalize the tracing.
func (jst *Tracer) CaptureEnd(output []byte, gasUsed uint64, t time.Duration, err error) {
	jst.ctx["output"] = output
	jst.ctx["time"] = t.String()
	jst.ctx["gasUsed"] = gasUsed

	if err != nil {
		jst.ctx["error"] = err.Error()
	}
	return
}

func (jst *Tracer) CaptureSelfDestruct(from, to common.Address, value *big.Int) {
}

func (jst *Tracer) CaptureAccountRead(account common.Address) error {
	return nil
}

func (jst *Tracer) CaptureAccountWrite(account common.Address) error {
	return nil
}

// GetResult calls the Javascript 'result' function and returns its value, or any accumulated error
func (jst *Tracer) GetResult() (json.RawMessage, error) {
	// Transform the context into a JavaScript object and inject into the state
	obj := jst.vm.PushObject()

	for key, val := range jst.ctx {
		switch val := val.(type) {
		case uint64:
			jst.vm.PushUint(uint(val))

		case string:
			jst.vm.PushString(val)

		case []byte:
			ptr := jst.vm.PushFixedBuffer(len(val))
			copy(makeSlice(ptr, uint(len(val))), val)

		case common.Address:
			ptr := jst.vm.PushFixedBuffer(20)
			copy(makeSlice(ptr, 20), val[:])

		case *big.Int:
			pushBigInt(val, jst.vm)

		case int:
			jst.vm.PushInt(val)

		case common.Hash:
			ptr := jst.vm.PushFixedBuffer(32)
			copy(makeSlice(ptr, 32), val[:])

		default:
			panic(fmt.Sprintf("unsupported type: %T", val))
		}
		jst.vm.PutPropString(obj, key)
	}
	jst.vm.PutPropString(jst.stateObject, "ctx")

	// Finalize the trace and return the results
	result, err := jst.call(false, "result", "ctx", "db")
	if err != nil {
		jst.err = wrapError("result", err)
	}
	// Clean up the JavaScript environment
	jst.vm.DestroyHeap()
	jst.vm.Destroy()

	return result, jst.err
}<|MERGE_RESOLUTION|>--- conflicted
+++ resolved
@@ -581,14 +581,14 @@
 	jst.ctx["to"] = to
 	jst.ctx["input"] = input
 	jst.ctx["gas"] = gas
-	jst.ctx["gasPrice"] = env.TxContext.GasPrice
+	jst.ctx["gasPrice"] = env.TxContext().GasPrice
 	jst.ctx["value"] = value
 	// Initialize the context
-	jst.ctx["block"] = env.Context.BlockNumber
-	jst.dbWrapper.db = env.IntraBlockState
+	jst.ctx["block"] = env.Context().BlockNumber
+	jst.dbWrapper.db = env.IntraBlockState()
 	// Compute intrinsic gas
-	isHomestead := env.ChainConfig().IsHomestead(env.Context.BlockNumber)
-	isIstanbul := env.ChainConfig().IsIstanbul(env.Context.BlockNumber)
+	isHomestead := env.ChainConfig().IsHomestead(env.Context().BlockNumber)
+	isIstanbul := env.ChainConfig().IsIstanbul(env.Context().BlockNumber)
 	intrinsicGas, err := core.IntrinsicGas(input, nil, jst.ctx["type"] == "CREATE", isHomestead, isIstanbul)
 	if err != nil {
 		return
@@ -597,7 +597,6 @@
 }
 
 // CaptureState implements the Tracer interface to trace a single step of VM execution.
-<<<<<<< HEAD
 func (jst *Tracer) CaptureState(env *vm.EVM, pc uint64, op vm.OpCode, gas, cost uint64, scope *vm.ScopeContext, rData []byte, depth int, err error) {
 	if jst.err != nil {
 		return
@@ -616,7 +615,7 @@
 	*jst.gasValue = uint(gas)
 	*jst.costValue = uint(cost)
 	*jst.depthValue = uint(depth)
-	*jst.refundValue = uint(env.IntraBlockState.GetRefund())
+	*jst.refundValue = uint(env.IntraBlockState().GetRefund())
 
 	jst.errorValue = nil
 	if err != nil {
@@ -626,57 +625,6 @@
 
 	if _, err := jst.call(true, "step", "log", "db"); err != nil {
 		jst.err = wrapError("step", err)
-=======
-func (jst *Tracer) CaptureState(env *vm.EVM, pc uint64, op vm.OpCode, gas, cost uint64, memory *vm.Memory, stack *stack.Stack, rdata []byte, contract *vm.Contract, depth int, err error) error {
-	if jst.err == nil {
-		// Initialize the context if it wasn't done yet
-		if !jst.inited {
-			// Update list of precompiles based on current block
-			rules := env.ChainConfig().Rules(env.Context().BlockNumber)
-			jst.activePrecompiles = vm.ActivePrecompiles(rules)
-
-			jst.ctx["block"] = env.Context().BlockNumber
-			// Compute intrinsic gas
-			isHomestead := env.ChainRules().IsHomestead
-			isIstanbul := env.ChainRules().IsIstanbul
-			var input []byte
-			if data, ok := jst.ctx["input"].([]byte); ok {
-				input = data
-			}
-			intrinsicGas, err1 := core.IntrinsicGas(input, nil, jst.ctx["type"] == "CREATE", isHomestead, isIstanbul)
-			if err1 != nil {
-				return err1
-			}
-			jst.ctx["intrinsicGas"] = intrinsicGas
-			jst.inited = true
-		}
-		// If tracing was interrupted, set the error and stop
-		if atomic.LoadUint32(&jst.interrupt) > 0 {
-			jst.err = jst.reason
-			return nil
-		}
-		jst.opWrapper.op = op
-		jst.stackWrapper.stack = stack
-		jst.memoryWrapper.memory = memory
-		jst.contractWrapper.contract = contract
-		jst.dbWrapper.db = env.IntraBlockState()
-
-		*jst.pcValue = uint(pc)
-		*jst.gasValue = uint(gas)
-		*jst.costValue = uint(cost)
-		*jst.depthValue = uint(depth)
-		*jst.refundValue = uint(env.IntraBlockState().GetRefund())
-
-		jst.errorValue = nil
-		if err != nil {
-			jst.errorValue = new(string)
-			*jst.errorValue = err.Error()
-		}
-		_, err := jst.call("step", "log", "db")
-		if err != nil {
-			jst.err = wrapError("step", err)
-		}
->>>>>>> d739810d
 	}
 }
 
