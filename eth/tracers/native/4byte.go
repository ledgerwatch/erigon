--- conflicted
+++ resolved
@@ -81,15 +81,8 @@
 	t.ids[key] += 1
 }
 
-<<<<<<< HEAD
 func (t *fourByteTracer) CaptureTxStart(env *vm.EVM, tx types.Transaction) {
-	rules := env.ChainConfig().Rules(env.Context().BlockNumber, env.Context().Time)
-=======
-// CaptureStart implements the EVMLogger interface to initialize the tracing operation.
-func (t *fourByteTracer) CaptureStart(env *vm.EVM, from libcommon.Address, to libcommon.Address, precompile bool, create bool, input []byte, gas uint64, value *uint256.Int, code []byte) {
-	// Update list of precompiles based on current block
 	rules := env.ChainRules()
->>>>>>> 3b5cfa36
 	t.activePrecompiles = vm.ActivePrecompiles(rules)
 }
 
