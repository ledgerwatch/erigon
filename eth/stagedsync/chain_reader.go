package stagedsync

import (
	"context"
	"math/big"

	"github.com/ledgerwatch/erigon-lib/chain"
	libcommon "github.com/ledgerwatch/erigon-lib/common"
	"github.com/ledgerwatch/erigon-lib/kv"
	"github.com/ledgerwatch/erigon/rlp"
	"github.com/ledgerwatch/erigon/turbo/services"
	"github.com/ledgerwatch/log/v3"

	"github.com/ledgerwatch/erigon/core/rawdb"
	"github.com/ledgerwatch/erigon/core/types"
)

// Implements consensus.ChainReader
type ChainReader struct {
	Cfg chain.Config

	Db          kv.Getter
	BlockReader services.FullBlockReader
}

// Config retrieves the blockchain's chain configuration.
func (cr ChainReader) Config() *chain.Config {
	return &cr.Cfg
}

// CurrentHeader retrieves the current header from the local chain.
func (cr ChainReader) CurrentHeader() *types.Header {
	hash := rawdb.ReadHeadHeaderHash(cr.Db)
	number := rawdb.ReadHeaderNumber(cr.Db, hash)
	h, _ := cr.BlockReader.Header(context.Background(), cr.Db, hash, *number)
	return h
}

// GetHeader retrieves a block header from the database by hash and number.
func (cr ChainReader) GetHeader(hash libcommon.Hash, number uint64) *types.Header {
	h, _ := cr.BlockReader.Header(context.Background(), cr.Db, hash, number)
	return h
}

// GetHeaderByNumber retrieves a block header from the database by number.
func (cr ChainReader) GetHeaderByNumber(number uint64) *types.Header {
	h, _ := cr.BlockReader.HeaderByNumber(context.Background(), cr.Db, number)
	return h
}

// GetHeaderByHash retrieves a block header from the database by its hash.
func (cr ChainReader) GetHeaderByHash(hash libcommon.Hash) *types.Header {
	number := rawdb.ReadHeaderNumber(cr.Db, hash)
	h, _ := cr.BlockReader.Header(context.Background(), cr.Db, hash, *number)
	return h
}

// GetBlock retrieves a block from the database by hash and number.
func (cr ChainReader) GetBlock(hash libcommon.Hash, number uint64) *types.Block {
	b, _, _ := cr.BlockReader.BlockWithSenders(context.Background(), cr.Db, hash, number)
	return b
}

// HasBlock retrieves a block from the database by hash and number.
func (cr ChainReader) HasBlock(hash libcommon.Hash, number uint64) bool {
	b, _ := cr.BlockReader.BodyRlp(context.Background(), cr.Db, hash, number)
	return b != nil
}

// GetTd retrieves the total difficulty from the database by hash and number.
func (cr ChainReader) GetTd(hash libcommon.Hash, number uint64) *big.Int {
	td, err := rawdb.ReadTd(cr.Db, hash, number)
	if err != nil {
		log.Error("ReadTd failed", "err", err)
		return nil
	}
	return td
}

func (cr ChainReader) FrozenBlocks() uint64 {
	return cr.BlockReader.FrozenBlocks()
}

func (cr ChainReader) BorEventsByBlock(hash libcommon.Hash, number uint64) []rlp.RawValue {
	panic("")
<<<<<<< HEAD
=======
}

func (cr ChainReader) BorSpan(spanId uint64) []byte {
	panic("")
>>>>>>> 97f00a14
}<|MERGE_RESOLUTION|>--- conflicted
+++ resolved
@@ -83,11 +83,8 @@
 
 func (cr ChainReader) BorEventsByBlock(hash libcommon.Hash, number uint64) []rlp.RawValue {
 	panic("")
-<<<<<<< HEAD
-=======
 }
 
 func (cr ChainReader) BorSpan(spanId uint64) []byte {
 	panic("")
->>>>>>> 97f00a14
 }