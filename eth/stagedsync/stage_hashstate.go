package stagedsync

import (
	"bytes"
	"errors"
	"fmt"
	"os"

	"github.com/ledgerwatch/turbo-geth/common"
	"github.com/ledgerwatch/turbo-geth/common/changeset"
	"github.com/ledgerwatch/turbo-geth/common/dbutils"
	"github.com/ledgerwatch/turbo-geth/common/etl"
	"github.com/ledgerwatch/turbo-geth/core/types/accounts"
	"github.com/ledgerwatch/turbo-geth/ethdb"
	"github.com/ledgerwatch/turbo-geth/log"
)

func SpawnHashStateStage(s *StageState, db ethdb.Database, tmpdir string, quit <-chan struct{}) error {
	logPrefix := s.state.LogPrefix()
	to, err := s.ExecutionAt(db)
	if err != nil {
		return fmt.Errorf("[%s] %w", logPrefix, err)
	}

	if s.BlockNumber == to {
		// we already did hash check for this block
		// we don't do the obvious `if s.BlockNumber > to` to support reorgs more naturally
		s.Done()
		return nil
	}
	if s.BlockNumber > to {
		return fmt.Errorf("hashstate: promotion backwards from %d to %d", s.BlockNumber, to)
	}

	log.Info(fmt.Sprintf("[%s] Promoting plain state", logPrefix), "from", s.BlockNumber, "to", to)
	if s.BlockNumber == 0 { // Initial hashing of the state is performed at the previous stage
<<<<<<< HEAD
		if err := PromoteHashedStateCleanly(logPrefix, db, tmpdir, quit); err != nil {
			return err
=======
		if err := promoteHashedStateCleanly(logPrefix, db, tmpdir, quit); err != nil {
			return fmt.Errorf("[%s] %w", logPrefix, err)
>>>>>>> 9db5debc
		}
	} else {
		if err := promoteHashedStateIncrementally(logPrefix, s, s.BlockNumber, to, db, tmpdir, quit); err != nil {
			return fmt.Errorf("[%s] %w", logPrefix, err)
		}
	}

	return s.DoneAndUpdate(db, to)
}

func UnwindHashStateStage(u *UnwindState, s *StageState, db ethdb.Database, tmpdir string, quit <-chan struct{}) error {
	logPrefix := s.state.LogPrefix()
	if err := unwindHashStateStageImpl(logPrefix, u, s, db, tmpdir, quit); err != nil {
		return fmt.Errorf("[%s] %w", logPrefix, err)
	}
	if err := u.Done(db); err != nil {
		return fmt.Errorf("%s: reset: %v", logPrefix, err)
	}
	return nil
}

func unwindHashStateStageImpl(logPrefix string, u *UnwindState, s *StageState, stateDB ethdb.Database, tmpdir string, quit <-chan struct{}) error {
	// Currently it does not require unwinding because it does not create any Intemediate Hash records
	// and recomputes the state root from scratch
	prom := NewPromoter(stateDB, quit)
	prom.TempDir = tmpdir
	if err := prom.Unwind(logPrefix, s, u, false /* storage */, true /* codes */); err != nil {
		return err
	}
	if err := prom.Unwind(logPrefix, s, u, false /* storage */, false /* codes */); err != nil {
		return err
	}
	if err := prom.Unwind(logPrefix, s, u, true /* storage */, false /* codes */); err != nil {
		return err
	}
	return nil
}

func PromoteHashedStateCleanly(logPrefix string, db ethdb.Database, tmpdir string, quit <-chan struct{}) error {
	err := etl.Transform(
		logPrefix,
		db,
		dbutils.PlainStateBucket,
		dbutils.CurrentStateBucket,
		tmpdir,
		keyTransformExtractFunc(transformPlainStateKey),
		etl.IdentityLoadFunc,
		etl.TransformArgs{
			Quit: quit,
		},
	)
	if err != nil {
		return err
	}

	return etl.Transform(
		logPrefix,
		db,
		dbutils.PlainContractCodeBucket,
		dbutils.ContractCodeBucket,
		tmpdir,
		keyTransformExtractFunc(transformContractCodeKey),
		etl.IdentityLoadFunc,
		etl.TransformArgs{
			Quit: quit,
		},
	)
}

func keyTransformExtractFunc(transformKey func([]byte) ([]byte, error)) etl.ExtractFunc {
	return func(k, v []byte, next etl.ExtractNextFunc) error {
		newK, err := transformKey(k)
		if err != nil {
			return err
		}
		return next(k, newK, v)
	}
}

func transformPlainStateKey(key []byte) ([]byte, error) {
	switch len(key) {
	case common.AddressLength:
		// account
		hash, err := common.HashData(key)
		return hash[:], err
	case common.AddressLength + common.IncarnationLength + common.HashLength:
		// storage
		address, incarnation, key := dbutils.PlainParseCompositeStorageKey(key)
		addrHash, err := common.HashData(address[:])
		if err != nil {
			return nil, err
		}
		secKey, err := common.HashData(key[:])
		if err != nil {
			return nil, err
		}
		compositeKey := dbutils.GenerateCompositeStorageKey(addrHash, incarnation, secKey)
		return compositeKey, nil
	default:
		// no other keys are supported
		return nil, fmt.Errorf("could not convert key from plain to hashed, unexpected len: %d", len(key))
	}
}

func transformContractCodeKey(key []byte) ([]byte, error) {
	if len(key) != common.AddressLength+common.IncarnationLength {
		return nil, fmt.Errorf("could not convert code key from plain to hashed, unexpected len: %d", len(key))
	}
	address, incarnation := dbutils.PlainParseStoragePrefix(key)

	addrHash, err := common.HashData(address[:])
	if err != nil {
		return nil, err
	}

	compositeKey := dbutils.GenerateStoragePrefix(addrHash[:], incarnation)
	return compositeKey, nil
}

type OldestAppearedLoad struct {
	innerLoadFunc etl.LoadFunc
	lastKey       bytes.Buffer
}

func (l *OldestAppearedLoad) LoadFunc(k []byte, value []byte, table etl.CurrentTableReader, next etl.LoadNextFunc) error {
	if bytes.Equal(k, l.lastKey.Bytes()) {
		return nil
	}
	l.lastKey.Reset()
	//nolint:errcheck
	l.lastKey.Write(k)
	return l.innerLoadFunc(k, value, table, next)
}

func NewPromoter(db ethdb.Database, quitCh <-chan struct{}) *Promoter {
	return &Promoter{
		db:               db,
		ChangeSetBufSize: 256 * 1024 * 1024,
		TempDir:          os.TempDir(),
	}
}

type Promoter struct {
	db               ethdb.Database
	ChangeSetBufSize uint64
	TempDir          string
	quitCh           chan struct{}
}

func getExtractFunc(db ethdb.Getter, changeSetBucket string) etl.ExtractFunc {
	decode := changeset.Mapper[changeSetBucket].Decode
	return func(dbKey, dbValue []byte, next etl.ExtractNextFunc) error {
		_, k, _ := decode(dbKey, dbValue)
		// ignoring value un purpose, we want the latest one and it is in PlainStateBucket
		value, err := db.Get(dbutils.PlainStateBucket, k)
		if err != nil && !errors.Is(err, ethdb.ErrKeyNotFound) {
			return err
		}
		newK, err := transformPlainStateKey(k)
		if err != nil {
			return err
		}
		return next(dbKey, newK, value)
	}
}

func getExtractCode(db ethdb.Getter, changeSetBucket string) etl.ExtractFunc {
	decode := changeset.Mapper[changeSetBucket].Decode
	return func(dbKey, dbValue []byte, next etl.ExtractNextFunc) error {
		_, k, _ := decode(dbKey, dbValue)
		value, err := db.Get(dbutils.PlainStateBucket, k)
		if err != nil && !errors.Is(err, ethdb.ErrKeyNotFound) {
			return err
		}
		if len(value) == 0 {
			return nil
		}
		var a accounts.Account
		if err = a.DecodeForStorage(value); err != nil {
			return err
		}
		if a.Incarnation == 0 {
			return nil
		}
		plainKey := dbutils.PlainGenerateStoragePrefix(k, a.Incarnation)
		var codeHash []byte
		codeHash, err = db.Get(dbutils.PlainContractCodeBucket, plainKey)
		if err != nil && !errors.Is(err, ethdb.ErrKeyNotFound) {
			return fmt.Errorf("getFromPlainCodesAndLoad for %x, inc %d: %w", plainKey, a.Incarnation, err)
		}
		if codeHash == nil {
			return nil
		}
		newK, err := transformContractCodeKey(plainKey)
		if err != nil {
			return err
		}
		return next(dbKey, newK, codeHash)
	}
}

func getUnwindExtractStorage(changeSetBucket string) etl.ExtractFunc {
	decode := changeset.Mapper[changeSetBucket].Decode
	return func(dbKey, dbValue []byte, next etl.ExtractNextFunc) error {
		_, k, v := decode(dbKey, dbValue)
		newK, err := transformPlainStateKey(k)
		if err != nil {
			return err
		}
		return next(dbKey, newK, v)
	}
}

func getUnwindExtractAccounts(db ethdb.Getter, changeSetBucket string) etl.ExtractFunc {
	decode := changeset.Mapper[changeSetBucket].Decode
	return func(dbKey, dbValue []byte, next etl.ExtractNextFunc) error {
		_, k, v := decode(dbKey, dbValue)
		newK, err := transformPlainStateKey(k)
		if err != nil {
			return err
		}

		if len(v) == 0 {
			return next(dbKey, newK, v)
		}

		var acc accounts.Account
		if err = acc.DecodeForStorage(v); err != nil {
			return err
		}
		if !(acc.Incarnation > 0 && acc.IsEmptyCodeHash()) {
			return next(dbKey, newK, v)
		}

		if codeHash, err := db.Get(dbutils.ContractCodeBucket, dbutils.GenerateStoragePrefix(newK, acc.Incarnation)); err == nil {
			copy(acc.CodeHash[:], codeHash)
		} else if !errors.Is(err, ethdb.ErrKeyNotFound) {
			return fmt.Errorf("adjusting codeHash for ks %x, inc %d: %w", newK, acc.Incarnation, err)
		}

		value := make([]byte, acc.EncodingLengthForStorage())
		acc.EncodeForStorage(value)

		return next(dbKey, newK, value)
	}
}

func getCodeUnwindExtractFunc(db ethdb.Getter, changeSetBucket string) etl.ExtractFunc {
	decode := changeset.Mapper[changeSetBucket].Decode
	return func(dbKey, dbValue []byte, next etl.ExtractNextFunc) error {
		_, k, v := decode(dbKey, dbValue)
		if len(v) == 0 {
			return nil
		}
		var err error
		var a accounts.Account
		if err = a.DecodeForStorage(v); err != nil {
			return err
		}
		if a.Incarnation == 0 {
			return nil
		}
		plainKey := dbutils.PlainGenerateStoragePrefix(k, a.Incarnation)
		var codeHash []byte
		codeHash, err = db.Get(dbutils.PlainContractCodeBucket, plainKey)
		if err != nil && !errors.Is(err, ethdb.ErrKeyNotFound) {
			return fmt.Errorf("getCodeUnwindExtractFunc: %w, key=%x", err, plainKey)
		}
		newK, err := transformContractCodeKey(plainKey)
		if err != nil {
			return err
		}
		return next(dbKey, newK, codeHash)
	}
}

func (p *Promoter) Promote(logPrefix string, s *StageState, from, to uint64, storage bool, codes bool) error {
	var changeSetBucket string
	if storage {
		changeSetBucket = dbutils.PlainStorageChangeSetBucket
	} else {
		changeSetBucket = dbutils.PlainAccountChangeSetBucket
	}
	log.Info(fmt.Sprintf("[%s] Incremental promotion started", logPrefix), "from", from, "to", to, "codes", codes, "csbucket", changeSetBucket)

	startkey := dbutils.EncodeBlockNumber(from + 1)

	var l OldestAppearedLoad
	l.innerLoadFunc = etl.IdentityLoadFunc

	var loadBucket string
	var extract etl.ExtractFunc
	if codes {
		loadBucket = dbutils.ContractCodeBucket
		extract = getExtractCode(p.db, changeSetBucket)
	} else {
		loadBucket = dbutils.CurrentStateBucket
		extract = getExtractFunc(p.db, changeSetBucket)
	}

	return etl.Transform(
		logPrefix,
		p.db,
		changeSetBucket,
		loadBucket,
		p.TempDir,
		extract,
		etl.IdentityLoadFunc,
		etl.TransformArgs{
			BufferType:      etl.SortableOldestAppearedBuffer,
			ExtractStartKey: startkey,
			Quit:            p.quitCh,
		},
	)
}

func (p *Promoter) Unwind(logPrefix string, s *StageState, u *UnwindState, storage bool, codes bool) error {
	var changeSetBucket string
	if storage {
		changeSetBucket = dbutils.PlainStorageChangeSetBucket
	} else {
		changeSetBucket = dbutils.PlainAccountChangeSetBucket
	}
	from := s.BlockNumber
	to := u.UnwindPoint

	log.Info(fmt.Sprintf("[%s] Unwinding started", logPrefix), "from", from, "to", to, "storage", storage, "codes", codes)

	startkey := dbutils.EncodeBlockNumber(to + 1)

	var l OldestAppearedLoad
	var loadBucket string
	var extractFunc etl.ExtractFunc
	if codes {
		loadBucket = dbutils.ContractCodeBucket
		extractFunc = getCodeUnwindExtractFunc(p.db, changeSetBucket)
		l.innerLoadFunc = etl.IdentityLoadFunc
	} else {
		l.innerLoadFunc = etl.IdentityLoadFunc
		loadBucket = dbutils.CurrentStateBucket
		if storage {
			extractFunc = getUnwindExtractStorage(changeSetBucket)
		} else {
			extractFunc = getUnwindExtractAccounts(p.db, changeSetBucket)
		}
	}

	return etl.Transform(
		logPrefix,
		p.db,
		changeSetBucket,
		loadBucket,
		p.TempDir,
		extractFunc,
		l.LoadFunc,
		etl.TransformArgs{
			BufferType:      etl.SortableOldestAppearedBuffer,
			ExtractStartKey: startkey,
			Quit:            p.quitCh,
			LogDetailsExtract: func(k, v []byte) (additionalLogArguments []interface{}) {
				return []interface{}{"progress", etl.ProgressFromKey(k)}
			},
			LogDetailsLoad: func(k, v []byte) (additionalLogArguments []interface{}) {
				return []interface{}{"progress", etl.ProgressFromKey(k) + 50} // loading is the second stage, from 50..100
			},
		},
	)
}

func promoteHashedStateIncrementally(logPrefix string, s *StageState, from, to uint64, db ethdb.Database, tmpdir string, quit <-chan struct{}) error {
	prom := NewPromoter(db, quit)
	prom.TempDir = tmpdir
	if err := prom.Promote(logPrefix, s, from, to, false /* storage */, true /* codes */); err != nil {
		return err
	}
	if err := prom.Promote(logPrefix, s, from, to, false /* storage */, false /* codes */); err != nil {
		return err
	}
	if err := prom.Promote(logPrefix, s, from, to, true /* storage */, false /* codes */); err != nil {
		return err
	}
	return nil
}<|MERGE_RESOLUTION|>--- conflicted
+++ resolved
@@ -34,13 +34,8 @@
 
 	log.Info(fmt.Sprintf("[%s] Promoting plain state", logPrefix), "from", s.BlockNumber, "to", to)
 	if s.BlockNumber == 0 { // Initial hashing of the state is performed at the previous stage
-<<<<<<< HEAD
 		if err := PromoteHashedStateCleanly(logPrefix, db, tmpdir, quit); err != nil {
-			return err
-=======
-		if err := promoteHashedStateCleanly(logPrefix, db, tmpdir, quit); err != nil {
 			return fmt.Errorf("[%s] %w", logPrefix, err)
->>>>>>> 9db5debc
 		}
 	} else {
 		if err := promoteHashedStateIncrementally(logPrefix, s, s.BlockNumber, to, db, tmpdir, quit); err != nil {
