--- conflicted
+++ resolved
@@ -957,11 +957,6 @@
 		txs := b.Transactions()
 		header := b.HeaderNoCopy()
 		skipAnalysis := core.SkipAnalysis(chainConfig, blockNum)
-<<<<<<< HEAD
-		signer := *types.MakeSigner(chainConfig, blockNum)
-=======
-		signer := *types.MakeSigner(chainConfig, bn)
->>>>>>> 57db64b6
 		for txIndex := -1; txIndex <= len(txs); txIndex++ {
 			if bitmap.Contains(inputTxNum) {
 				binary.BigEndian.PutUint64(txKey[:], inputTxNum)
@@ -980,11 +975,7 @@
 				}
 				if txIndex >= 0 && txIndex < len(txs) {
 					txTask.Tx = txs[txIndex]
-<<<<<<< HEAD
-					txTask.TxAsMessage, err = txTask.Tx.AsMessage(signer, b.HeaderNoCopy().BaseFee, txTask.Rules)
-=======
-					txTask.TxAsMessage, err = txTask.Tx.AsMessage(signer, header.BaseFee, txTask.Rules)
->>>>>>> 57db64b6
+					txTask.TxAsMessage, err = txTask.Tx.AsMessage(*types.MakeSigner(chainConfig, txTask.BlockNum), b.HeaderNoCopy().BaseFee, txTask.Rules)
 					if err != nil {
 						return err
 					}
