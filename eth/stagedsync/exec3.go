--- conflicted
+++ resolved
@@ -881,10 +881,6 @@
 					tt = time.Now()
 					applyTx.CollectMetrics()
 					if !useExternalTx {
-<<<<<<< HEAD
-						aggCtx := applyTx.(state2.HasAggTx).AggTx().(*state2.AggregatorRoTx)
-=======
->>>>>>> fd703d5e
 						tt = time.Now()
 						if err = applyTx.Commit(); err != nil {
 							return err
