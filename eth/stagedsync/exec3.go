package stagedsync

import (
	"container/heap"
	"context"
	"encoding/binary"
	"errors"
	"fmt"
	"math/big"
	"os"
	"path/filepath"
	"runtime"
	"sync"
	"sync/atomic"
	"time"

	"github.com/RoaringBitmap/roaring/roaring64"
	"github.com/VictoriaMetrics/metrics"
	"github.com/c2h5oh/datasize"
	"github.com/ledgerwatch/erigon-lib/common"
	"github.com/ledgerwatch/erigon-lib/common/datadir"
	"github.com/ledgerwatch/erigon-lib/common/dir"
	"github.com/ledgerwatch/erigon-lib/etl"
	"github.com/ledgerwatch/erigon-lib/kv"
	kv2 "github.com/ledgerwatch/erigon-lib/kv/mdbx"
	state2 "github.com/ledgerwatch/erigon-lib/state"
	"github.com/ledgerwatch/erigon/cmd/state/exec22"
	"github.com/ledgerwatch/erigon/cmd/state/exec3"
	common2 "github.com/ledgerwatch/erigon/common"
	"github.com/ledgerwatch/erigon/common/debug"
	"github.com/ledgerwatch/erigon/common/math"
	"github.com/ledgerwatch/erigon/consensus"
	"github.com/ledgerwatch/erigon/core"
	"github.com/ledgerwatch/erigon/core/rawdb"
	"github.com/ledgerwatch/erigon/core/state"
	"github.com/ledgerwatch/erigon/core/types"
	"github.com/ledgerwatch/erigon/eth/ethconfig"
	"github.com/ledgerwatch/erigon/eth/stagedsync/stages"
	"github.com/ledgerwatch/erigon/params"
	"github.com/ledgerwatch/erigon/turbo/services"
	"github.com/ledgerwatch/log/v3"
	"github.com/torquem-ch/mdbx-go/mdbx"
	atomic2 "go.uber.org/atomic"
)

var ExecStepsInDB = metrics.NewCounter(`exec_steps_in_db`) //nolint

func NewProgress(prevOutputBlockNum, commitThreshold uint64, workersCount int, logPrefix string) *Progress {
	return &Progress{prevTime: time.Now(), prevOutputBlockNum: prevOutputBlockNum, commitThreshold: commitThreshold, workersCount: workersCount, logPrefix: logPrefix}
}

type Progress struct {
	prevTime           time.Time
	prevCount          uint64
	prevOutputBlockNum uint64
	prevRepeatCount    uint64
	commitThreshold    uint64

	workersCount int
	logPrefix    string
}

func (p *Progress) Log(rs *state.State22, rwsLen int, queueSize, count, inputBlockNum, outputBlockNum, outTxNum, repeatCount uint64, resultsSize uint64, resultCh chan *exec22.TxTask, idxStepsAmountInDB float64) {
	ExecStepsInDB.Set(uint64(idxStepsAmountInDB * 100))
	var m runtime.MemStats
	common.ReadMemStats(&m)
	sizeEstimate := rs.SizeEstimate()
	currentTime := time.Now()
	interval := currentTime.Sub(p.prevTime)
	speedTx := float64(count-p.prevCount) / (float64(interval) / float64(time.Second))
	//speedBlock := float64(outputBlockNum-p.prevOutputBlockNum) / (float64(interval) / float64(time.Second))
	var repeatRatio float64
	if count > p.prevCount {
		repeatRatio = 100.0 * float64(repeatCount-p.prevRepeatCount) / float64(count-p.prevCount)
	}
	log.Info(fmt.Sprintf("[%s] Transaction replay", p.logPrefix),
		//"workers", workerCount,
		"blk", outputBlockNum, "step", fmt.Sprintf("%.1f", float64(outTxNum)/float64(ethconfig.HistoryV3AggregationStep)),
		"inBlk", atomic.LoadUint64(&inputBlockNum),
		//"blk/s", fmt.Sprintf("%.1f", speedBlock),
		"tx/s", fmt.Sprintf("%.1f", speedTx),
		"resultCh", fmt.Sprintf("%d/%d", len(resultCh), cap(resultCh)),
		"resultQueue", fmt.Sprintf("%d/%d", rwsLen, queueSize),
		"resultsSize", common.ByteCount(resultsSize),
		"repeatRatio", fmt.Sprintf("%.2f%%", repeatRatio),
		"workers", p.workersCount,
		"buffer", fmt.Sprintf("%s/%s", common.ByteCount(sizeEstimate), common.ByteCount(p.commitThreshold)),
		"idxStepsInDB", fmt.Sprintf("%.2f", idxStepsAmountInDB),
		"alloc", common.ByteCount(m.Alloc), "sys", common.ByteCount(m.Sys),
	)
	//var txNums []string
	//for _, t := range rws {
	//	txNums = append(txNums, fmt.Sprintf("%d", t.TxNum))
	//}
	//s := strings.Join(txNums, ",")
	//log.Info(fmt.Sprintf("[%s] Transaction replay queue", logPrefix), "txNums", s)

	p.prevTime = currentTime
	p.prevCount = count
	p.prevOutputBlockNum = outputBlockNum
	p.prevRepeatCount = repeatCount
}

func ExecV3(ctx context.Context,
	execStage *StageState, u Unwinder, workerCount int, cfg ExecuteBlockCfg, applyTx kv.RwTx,
	parallel bool, rs *state.State22, logPrefix string,
	logger log.Logger,
	maxBlockNum uint64,
) (err error) {
	batchSize, chainDb := cfg.batchSize, cfg.db
	blockReader := cfg.blockReader
	agg, engine := cfg.agg, cfg.engine
	chainConfig, genesis := cfg.chainConfig, cfg.genesis

	useExternalTx := applyTx != nil
	if !useExternalTx && !parallel {
		applyTx, err = chainDb.BeginRw(ctx)
		if err != nil {
			return err
		}
		defer applyTx.Rollback()
	} else {
		if blockReader.(WithSnapshots).Snapshots().Cfg().Enabled {
			defer blockReader.(WithSnapshots).Snapshots().EnableMadvNormal().DisableReadAhead()
		}
	}

	var block, stageProgress uint64
	var outputTxNum, maxTxNum = atomic2.NewUint64(0), atomic2.NewUint64(0)
	var inputTxNum uint64
	if execStage.BlockNumber > 0 {
		stageProgress = execStage.BlockNumber
		block = execStage.BlockNumber + 1
	}
	if applyTx != nil {
		agg.SetTx(applyTx)
		_maxTxNum, err := rawdb.TxNums.Max(applyTx, maxBlockNum)
		if err != nil {
			return err
		}
		maxTxNum.Store(_maxTxNum)
		if block > 0 {
			_outputTxNum, err := rawdb.TxNums.Max(applyTx, execStage.BlockNumber)
			if err != nil {
				return err
			}
			outputTxNum.Store(_outputTxNum)
			outputTxNum.Inc()
			inputTxNum = outputTxNum.Load()
		}
	} else {
		if err := chainDb.View(ctx, func(tx kv.Tx) error {
			_maxTxNum, err := rawdb.TxNums.Max(tx, maxBlockNum)
			if err != nil {
				return err
			}
			maxTxNum.Store(_maxTxNum)
			if block > 0 {
				_outputTxNum, err := rawdb.TxNums.Max(tx, execStage.BlockNumber)
				if err != nil {
					return err
				}
				outputTxNum.Store(_outputTxNum)
				outputTxNum.Inc()
				inputTxNum = outputTxNum.Load()
			}
			return nil
		}); err != nil {
			return err
		}
	}

	var inputBlockNum, outputBlockNum = atomic2.NewUint64(0), atomic2.NewUint64(0)
	var count uint64
	var repeatCount, triggerCount = atomic2.NewUint64(0), atomic2.NewUint64(0)
	var resultsSize = atomic2.NewInt64(0)
	var lock sync.RWMutex
	var rws exec22.TxTaskQueue
	var rwsLock sync.RWMutex

	// erigon3 execution doesn't support power-off shutdown yet. it need to do quite a lot of work on exit
	// too keep consistency
	// will improve it in future versions
	interruptCh := ctx.Done()
	ctx = context.Background()
	queueSize := workerCount * 4
	var wg sync.WaitGroup
	execWorkers, resultCh, clear := exec3.NewWorkersPool(lock.RLocker(), parallel, chainDb, &wg, rs, blockReader, chainConfig, logger, genesis, engine, workerCount)
	defer clear()

	commitThreshold := batchSize.Bytes()
	resultsThreshold := int64(batchSize.Bytes())
	progress := NewProgress(block, commitThreshold, workerCount, execStage.LogPrefix())
	logEvery := time.NewTicker(20 * time.Second)
	defer logEvery.Stop()
	pruneEvery := time.NewTicker(2 * time.Second)
	defer pruneEvery.Stop()
	rwsReceiveCond := sync.NewCond(&rwsLock)
	heap.Init(&rws)
	agg.SetTxNum(inputTxNum)
	applyWg := sync.WaitGroup{} // to wait for finishing of applyLoop after applyCtx cancel

	applyLoop := func(ctx context.Context) {
		defer applyWg.Done()
		tx, err := chainDb.BeginRo(ctx)
		if err != nil {
			panic(err)
		}
		defer tx.Rollback()

		notifyReceived := func() { rwsReceiveCond.Signal() }
		for outputTxNum.Load() < maxTxNum.Load() {
			select {
			case <-ctx.Done():
				return
			case txTask := <-resultCh:
				func() {
					rwsLock.Lock()
					defer rwsLock.Unlock()
					resultsSize.Add(txTask.ResultsSize)
					heap.Push(&rws, txTask)
					processResultQueue(&rws, outputTxNum, rs, agg, tx, triggerCount, outputBlockNum, repeatCount, resultsSize, notifyReceived)
					syncMetrics[stages.Execution].Set(outputBlockNum.Load())
				}()
			}
		}
	}

	if parallel {
		// Go-routine gathering results from the workers
		go func() {
			tx, err := chainDb.BeginRw(ctx)
			if err != nil {
				panic(err)
			}
			defer tx.Rollback()
			defer rs.Finish()

			agg.SetTx(tx)
			if debug.DiscardHistory() {
				defer agg.DiscardHistory().FinishWrites()
			} else {
				defer agg.StartWrites().FinishWrites()
			}

			applyCtx, cancelApplyCtx := context.WithCancel(ctx)
			defer cancelApplyCtx()
			applyWg.Add(1)
			go applyLoop(applyCtx)

			for outputTxNum.Load() < maxTxNum.Load() {
				select {
				case <-logEvery.C:
					rwsLock.RLock()
					rwsLen := rws.Len()
					rwsLock.RUnlock()

					stepsInDB := idxStepsInDB(tx)
					progress.Log(rs, rwsLen, uint64(queueSize), rs.DoneCount(), inputBlockNum.Load(), outputBlockNum.Load(), outputTxNum.Load(), repeatCount.Load(), uint64(resultsSize.Load()), resultCh, stepsInDB)
					if rs.SizeEstimate() < commitThreshold {
						// too much steps in db will slow-down everything: flush and prune
						// it means better spend time for pruning, before flushing more data to db
						// also better do it now - instead of before Commit() - because Commit does block execution
						if stepsInDB > 5 && rs.SizeEstimate() < uint64(float64(commitThreshold)*0.2) {
							if err = agg.Prune(ctx, ethconfig.HistoryV3AggregationStep*2); err != nil { // prune part of retired data, before commit
								panic(err)
							}
						} else if stepsInDB > 2 {
							t := time.Now()
							if err = agg.Prune(ctx, ethconfig.HistoryV3AggregationStep/10); err != nil { // prune part of retired data, before commit
								panic(err)
							}

							if time.Since(t) > 10*time.Second && // allready spent much time on this cycle, let's print for user regular logs
								rs.SizeEstimate() < uint64(float64(commitThreshold)*0.8) { // batch is 80%-full - means commit soon, time to flush indices
								break
							}
						}

						// rotate indices-WAL, execution will work on new WAL while rwTx-thread can flush indices-WAL to db or prune db.
						if err := agg.Flush(tx); err != nil {
							panic(err)
						}
						break
					}

					cancelApplyCtx()
					applyWg.Wait()

					var t1, t2, t3, t4 time.Duration
					commitStart := time.Now()
					log.Info("Committing...")
					err := func() error {
						rwsLock.Lock()
						defer rwsLock.Unlock()
						// Drain results (and process) channel because read sets do not carry over
						for {
							var drained bool
							for !drained {
								select {
								case txTask := <-resultCh:
									resultsSize.Add(txTask.ResultsSize)
									heap.Push(&rws, txTask)
								default:
									drained = true
								}
							}
							processResultQueue(&rws, outputTxNum, rs, agg, tx, triggerCount, outputBlockNum, repeatCount, resultsSize, func() {})
							syncMetrics[stages.Execution].Set(outputBlockNum.Load())
							if rws.Len() == 0 {
								break
							}
						}
						rwsReceiveCond.Signal()
						lock.Lock() // This is to prevent workers from starting work on any new txTask
						defer lock.Unlock()
						// Drain results channel because read sets do not carry over
						var drained bool
						for !drained {
							select {
							case txTask := <-resultCh:
								rs.AddWork(txTask)
							default:
								drained = true
							}
						}

						// Drain results queue as well
						for rws.Len() > 0 {
							txTask := heap.Pop(&rws).(*exec22.TxTask)
							resultsSize.Add(-txTask.ResultsSize)
							rs.AddWork(txTask)
						}
						t1 = time.Since(commitStart)
						tt := time.Now()
						if err := rs.Flush(tx); err != nil {
							return err
						}
						t2 = time.Since(tt)

						tt = time.Now()
						if err := agg.Flush(tx); err != nil {
							return err
						}
						t3 = time.Since(tt)

						if err = execStage.Update(tx, outputBlockNum.Load()); err != nil {
							return err
						}

						tx.CollectMetrics()
						//TODO: can't commit - because we are in the middle of the block. Need make sure that we are always processed whole block.
						tt = time.Now()
						if err = tx.Commit(); err != nil {
							return err
						}
						t4 = time.Since(tt)
						for i := 0; i < len(execWorkers); i++ {
							execWorkers[i].ResetTx(nil)
						}

						if tx, err = chainDb.BeginRw(ctx); err != nil {
							return err
						}
						agg.SetTx(tx)

						applyCtx, cancelApplyCtx = context.WithCancel(ctx)
						applyWg.Add(1)
						go applyLoop(applyCtx)

						return nil
					}()
					if err != nil {
						panic(err)
					}
					log.Info("Committed", "time", time.Since(commitStart), "drain", t1, "rs.flush", t2, "agg.flush", t3, "tx.commit", t4)
				case <-pruneEvery.C:
					if agg.CanPrune(tx) {
						t := time.Now()
						for time.Since(t) < 2*time.Second {
							if err = agg.Prune(ctx, 1_000); err != nil { // prune part of retired data, before commit
								panic(err)
							}
						}
					}
				}
			}
			if err = rs.Flush(tx); err != nil {
				panic(err)
			}
			if err = agg.Flush(tx); err != nil {
				panic(err)
			}
			if err = execStage.Update(tx, outputBlockNum.Load()); err != nil {
				panic(err)
			}
			//if err = execStage.Update(tx, stageProgress); err != nil {
			//	panic(err)
			//}
			//  TODO: why here is no flush?
			if err = tx.Commit(); err != nil {
				panic(err)
			}
		}()
	}

	if !parallel {
		if debug.DiscardHistory() {
			defer agg.DiscardHistory().FinishWrites()
		} else {
			defer agg.StartWrites().FinishWrites()
		}
		execWorkers[0].ResetTx(applyTx)
	}

	if block < blockReader.(WithSnapshots).Snapshots().BlocksAvailable() {
		agg.KeepInDB(0)
		defer agg.KeepInDB(ethconfig.HistoryV3AggregationStep)
	}

	getHeaderFunc := func(hash common2.Hash, number uint64) (h *types.Header) {
		if parallel {
			if err = chainDb.View(ctx, func(tx kv.Tx) error {
				h, err = blockReader.Header(ctx, tx, hash, number)
				if err != nil {
					return err
				}
				return nil
			}); err != nil {
				panic(err)
			}
			return h
		} else {
			h, err = blockReader.Header(ctx, applyTx, hash, number)
			if err != nil {
				panic(err)
			}
			return h
		}
	}

	var b, parentBlock *types.Block
	var blockNum uint64
Loop:
	for blockNum = block; blockNum <= maxBlockNum; blockNum++ {
		t := time.Now()

		inputBlockNum.Store(blockNum)
		rules := chainConfig.Rules(blockNum)
		if b == nil {
			if blockNum >= 0 {
				parentBlock, err = blockWithSenders(chainDb, applyTx, blockReader, blockNum-1)
				if err != nil {
					return err
				}
			}
		} else {
			parentBlock = b
		}
		b, err = blockWithSenders(chainDb, applyTx, blockReader, blockNum)
		if err != nil {
			return err
		}
		if b == nil {
			// TODO: panic here and see that overall prodcess deadlock
			return fmt.Errorf("nil block %d", blockNum)
		}
		txs := b.Transactions()
		header := b.HeaderNoCopy()
		skipAnalysis := core.SkipAnalysis(chainConfig, blockNum)
		signer := *types.MakeSigner(chainConfig, blockNum)

		f := core.GetHashFn(header, getHeaderFunc)
		getHashFnMute := &sync.Mutex{}
		getHashFn := func(n uint64) common2.Hash {
			getHashFnMute.Lock()
			defer getHashFnMute.Unlock()
			return f(n)
		}
		blockContext := core.NewEVMBlockContext(header, getHashFn, engine, nil /* author */)

		if parallel {
			func() {
				rwsLock.RLock()
				needWait := rws.Len() > queueSize || resultsSize.Load() >= resultsThreshold || rs.SizeEstimate() >= commitThreshold
				rwsLock.RUnlock()
				if !needWait {
					return
				}
				rwsLock.Lock()
				defer rwsLock.Unlock()
				for rws.Len() > queueSize || resultsSize.Load() >= resultsThreshold || rs.SizeEstimate() >= commitThreshold {
					rwsReceiveCond.Wait()
				}
			}()
		}
		var gasUsed uint64
		for txIndex := -1; txIndex <= len(txs); txIndex++ {
			// Do not oversend, wait for the result heap to go under certain size
<<<<<<< HEAD
			txTask := &state.TxTask{
				BlockNum:      blockNum,
				Header:        header,
				ExcessDataGas: parentBlock.ExcessDataGas(),
				Coinbase:      b.Coinbase(),
				Uncles:        b.Uncles(),
				Rules:         rules,
				Txs:           txs,
				TxNum:         inputTxNum,
				TxIndex:       txIndex,
				BlockHash:     b.Hash(),
				SkipAnalysis:  skipAnalysis,
				Final:         txIndex == len(txs),
=======
			txTask := &exec22.TxTask{
				BlockNum:        blockNum,
				Header:          header,
				Coinbase:        b.Coinbase(),
				Uncles:          b.Uncles(),
				Rules:           rules,
				Txs:             txs,
				TxNum:           inputTxNum,
				TxIndex:         txIndex,
				BlockHash:       b.Hash(),
				SkipAnalysis:    skipAnalysis,
				Final:           txIndex == len(txs),
				GetHashFn:       getHashFn,
				EvmBlockContext: blockContext,
>>>>>>> fd3c44f6
			}
			if txIndex >= 0 && txIndex < len(txs) {
				txTask.Tx = txs[txIndex]
				txTask.TxAsMessage, err = txTask.Tx.AsMessage(signer, header.BaseFee, txTask.Rules)
				if err != nil {
					panic(err)
				}

				if sender, ok := txs[txIndex].GetSender(); ok {
					txTask.Sender = &sender
				}
				if parallel {
					if ok := rs.RegisterSender(txTask); ok {
						rs.AddWork(txTask)
					}
				}
			} else if parallel {
				rs.AddWork(txTask)
			}
			if !parallel {
				count++
				execWorkers[0].RunTxTask(txTask)
				if err := func() error {
					if txTask.Final {
						gasUsed += txTask.UsedGas
						if gasUsed != txTask.Header.GasUsed {
							return fmt.Errorf("gas used by execution: %d, in header: %d", gasUsed, txTask.Header.GasUsed)
						}
						gasUsed = 0
					} else {
						gasUsed += txTask.UsedGas
					}
					return nil
				}(); err != nil {
					if !errors.Is(err, context.Canceled) {
						log.Warn(fmt.Sprintf("[%s] Execution failed", logPrefix), "block", blockNum, "hash", header.Hash().String(), "err", err)
						if cfg.hd != nil {
							cfg.hd.ReportBadHeaderPoS(header.Hash(), header.ParentHash)
						}
						if cfg.badBlockHalt {
							return err
						}
					}
					u.UnwindTo(blockNum-1, header.Hash())
					break Loop
				}

				if err := rs.ApplyState(applyTx, txTask, agg); err != nil {
					panic(fmt.Errorf("State22.Apply: %w", err))
				}
				rs.CommitTxNum(txTask.Sender, txTask.TxNum)
				outputTxNum.Inc()
				outputBlockNum.Store(txTask.BlockNum)
				if err := rs.ApplyHistory(applyTx, txTask, agg); err != nil {
					panic(fmt.Errorf("State22.Apply: %w", err))
				}
			}
			stageProgress = blockNum
			inputTxNum++
		}
		b, txs = nil, nil //nolint

		core.BlockExecutionTimer.UpdateDuration(t)
		if !parallel {
			syncMetrics[stages.Execution].Set(blockNum)

			select {
			case <-logEvery.C:
				stepsInDB := idxStepsInDB(applyTx)
				progress.Log(rs, rws.Len(), uint64(queueSize), count, inputBlockNum.Load(), outputBlockNum.Load(), outputTxNum.Load(), repeatCount.Load(), uint64(resultsSize.Load()), resultCh, stepsInDB)
				if rs.SizeEstimate() < commitThreshold {
					break
				}

				var t1, t2, t3, t4 time.Duration
				commitStart := time.Now()
				if err := func() error {
					t1 = time.Since(commitStart)
					tt := time.Now()
					if err := rs.Flush(applyTx); err != nil {
						return err
					}
					t2 = time.Since(tt)

					tt = time.Now()
					if err := agg.Flush(applyTx); err != nil {
						return err
					}
					t3 = time.Since(tt)

					if err = execStage.Update(applyTx, outputBlockNum.Load()); err != nil {
						return err
					}

					applyTx.CollectMetrics()

					return nil
				}(); err != nil {
					return err
				}
				log.Info("Committed", "time", time.Since(commitStart), "drain", t1, "rs.flush", t2, "agg.flush", t3, "tx.commit", t4)
			default:
			}
		}
		// Check for interrupts
		select {
		case <-interruptCh:
			log.Info(fmt.Sprintf("interrupted, please wait for cleanup, next run will start with block %d", blockNum))
			maxTxNum.Store(inputTxNum)
			break Loop
		default:
		}

		if err := agg.BuildFilesInBackground(chainDb); err != nil {
			return err
		}
	}
	if parallel {
		wg.Wait()
	} else {
		if err = rs.Flush(applyTx); err != nil {
			return err
		}
		if err = agg.Flush(applyTx); err != nil {
			return err
		}
		if err = execStage.Update(applyTx, stageProgress); err != nil {
			return err
		}
	}

	if !useExternalTx && applyTx != nil {
		if err = applyTx.Commit(); err != nil {
			return err
		}
	}
	return nil
}
func blockWithSenders(db kv.RoDB, tx kv.Tx, blockReader services.BlockReader, blockNum uint64) (b *types.Block, err error) {
	if tx == nil {
		tx, err = db.BeginRo(context.Background())
		if err != nil {
			return nil, err
		}
		defer tx.Rollback()
	}
	blockHash, err := rawdb.ReadCanonicalHash(tx, blockNum)
	if err != nil {
		return nil, err
	}
	b, _, err = blockReader.BlockWithSenders(context.Background(), tx, blockHash, blockNum)
	if err != nil {
		return nil, err
	}
	return b, nil
}

func processResultQueue(rws *exec22.TxTaskQueue, outputTxNum *atomic2.Uint64, rs *state.State22, agg *state2.Aggregator22, applyTx kv.Tx, triggerCount, outputBlockNum, repeatCount *atomic2.Uint64, resultsSize *atomic2.Int64, onSuccess func()) {
	for rws.Len() > 0 && (*rws)[0].TxNum == outputTxNum.Load() {
		txTask := heap.Pop(rws).(*exec22.TxTask)
		resultsSize.Add(-txTask.ResultsSize)
		if txTask.Error != nil || !rs.ReadsValid(txTask.ReadLists) {
			rs.AddWork(txTask)
			repeatCount.Inc()
			continue
			//fmt.Printf("Rolled back %d block %d txIndex %d\n", txTask.TxNum, txTask.BlockNum, txTask.TxIndex)
		}

		if err := rs.ApplyState(applyTx, txTask, agg); err != nil {
			panic(fmt.Errorf("State22.Apply: %w", err))
		}
		triggerCount.Add(rs.CommitTxNum(txTask.Sender, txTask.TxNum))
		outputTxNum.Inc()
		outputBlockNum.Store(txTask.BlockNum)
		onSuccess()
		if err := rs.ApplyHistory(applyTx, txTask, agg); err != nil {
			panic(fmt.Errorf("State22.Apply: %w", err))
		}
		//fmt.Printf("Applied %d block %d txIndex %d\n", txTask.TxNum, txTask.BlockNum, txTask.TxIndex)
	}
}

func ReconstituteState(ctx context.Context, s *StageState, dirs datadir.Dirs, workerCount int, batchSize datasize.ByteSize, chainDb kv.RwDB,
	blockReader services.FullBlockReader,
	logger log.Logger, agg *state2.Aggregator22, engine consensus.Engine,
	chainConfig *params.ChainConfig, genesis *core.Genesis) (err error) {
	defer agg.EnableMadvNormal().DisableReadAhead()
	blockSnapshots := blockReader.(WithSnapshots).Snapshots()

	var ok bool
	var blockNum uint64 // First block which is not covered by the history snapshot files
	if err := chainDb.View(ctx, func(tx kv.Tx) error {
		ok, blockNum, err = rawdb.TxNums.FindBlockNum(tx, agg.EndTxNumMinimax())
		if err != nil {
			return err
		}
		return nil
	}); err != nil {
		return err
	}
	if !ok {
		return fmt.Errorf("mininmax txNum not found in snapshot blocks: %d", agg.EndTxNumMinimax())
	}
	if blockNum == 0 {
		return fmt.Errorf("not enough transactions in the history data")
	}
	blockNum--
	var txNum uint64
	if err := chainDb.View(ctx, func(tx kv.Tx) error {
		txNum, err = rawdb.TxNums.Max(tx, blockNum)
		if err != nil {
			return err
		}
		txNum++
		return nil
	}); err != nil {
		return err
	}
	log.Info(fmt.Sprintf("[%s] Blocks execution, reconstitution", s.LogPrefix()), "fromBlock", s.BlockNumber, "toBlock", blockNum, "toTxNum", txNum)

	var wg sync.WaitGroup
	workCh := make(chan *exec22.TxTask, workerCount*4)
	rs := state.NewReconState(workCh)
	var fromKey, toKey []byte
	bigCount := big.NewInt(int64(workerCount))
	bigStep := big.NewInt(0x100000000)
	bigStep.Div(bigStep, bigCount)
	bigCurrent := big.NewInt(0)
	fillWorkers := make([]*exec3.FillWorker, workerCount)
	doneCount := atomic2.NewUint64(0)
	for i := 0; i < workerCount; i++ {
		fromKey = toKey
		if i == workerCount-1 {
			toKey = nil
		} else {
			bigCurrent.Add(bigCurrent, bigStep)
			toKey = make([]byte, 4)
			bigCurrent.FillBytes(toKey)
		}
		//fmt.Printf("%d) Fill worker [%x] - [%x]\n", i, fromKey, toKey)
		fillWorkers[i] = exec3.NewFillWorker(txNum, doneCount, agg, fromKey, toKey)
	}
	logEvery := time.NewTicker(logInterval)
	defer logEvery.Stop()
	doneCount.Store(0)
	accountCollectorsX := make([]*etl.Collector, workerCount)
	for i := 0; i < workerCount; i++ {
		fillWorkers[i].ResetProgress()
		accountCollectorsX[i] = etl.NewCollector("account scan X", dirs.Tmp, etl.NewSortableBuffer(etl.BufferOptimalSize/4))
		accountCollectorsX[i].LogLvl(log.LvlDebug)
		go fillWorkers[i].BitmapAccounts(accountCollectorsX[i])
	}
	t := time.Now()
	for doneCount.Load() < uint64(workerCount) {
		<-logEvery.C
		var m runtime.MemStats
		common.ReadMemStats(&m)
		var p float64
		for i := 0; i < workerCount; i++ {
			if total := fillWorkers[i].Total(); total > 0 {
				p += float64(fillWorkers[i].Progress()) / float64(total)
			}
		}
		p *= 100.0
		log.Info("Scan accounts history", "workers", workerCount, "progress", fmt.Sprintf("%.2f%%", p),
			"alloc", common.ByteCount(m.Alloc), "sys", common.ByteCount(m.Sys),
		)
	}
	log.Info("Scan accounts history", "took", time.Since(t))

	reconDbPath := filepath.Join(dirs.DataDir, "recondb")
	dir.Recreate(reconDbPath)
	reconDbPath = filepath.Join(reconDbPath, "mdbx.dat")
	db, err := kv2.NewMDBX(log.New()).Path(reconDbPath).
		Flags(func(u uint) uint {
			return mdbx.UtterlyNoSync | mdbx.NoMetaSync | mdbx.NoMemInit | mdbx.LifoReclaim | mdbx.WriteMap
		}).
		WriteMergeThreshold(2 * 8192).
		PageSize(uint64(4 * datasize.KB)).
		WithTableCfg(func(defaultBuckets kv.TableCfg) kv.TableCfg { return kv.ReconTablesCfg }).
		Open()
	if err != nil {
		return err
	}
	defer db.Close()
	defer os.RemoveAll(reconDbPath)

	accountCollectorX := etl.NewCollector("account scan total X", dirs.Tmp, etl.NewSortableBuffer(etl.BufferOptimalSize))
	defer accountCollectorX.Close()
	accountCollectorX.LogLvl(log.LvlInfo)
	for i := 0; i < workerCount; i++ {
		if err = accountCollectorsX[i].Load(nil, "", func(k, v []byte, table etl.CurrentTableReader, next etl.LoadNextFunc) error {
			return accountCollectorX.Collect(k, v)
		}, etl.TransformArgs{}); err != nil {
			return err
		}
		accountCollectorsX[i].Close()
		accountCollectorsX[i] = nil
	}

	if err = db.Update(ctx, func(tx kv.RwTx) error {
		return accountCollectorX.Load(tx, kv.XAccount, etl.IdentityLoadFunc, etl.TransformArgs{})
	}); err != nil {
		return err
	}
	accountCollectorX.Close()
	accountCollectorX = nil
	doneCount.Store(0)
	storageCollectorsX := make([]*etl.Collector, workerCount)
	for i := 0; i < workerCount; i++ {
		fillWorkers[i].ResetProgress()
		storageCollectorsX[i] = etl.NewCollector("storage scan X", dirs.Tmp, etl.NewSortableBuffer(etl.BufferOptimalSize/4))
		storageCollectorsX[i].LogLvl(log.LvlDebug)
		go fillWorkers[i].BitmapStorage(storageCollectorsX[i])
	}
	t = time.Now()
	for doneCount.Load() < uint64(workerCount) {
		<-logEvery.C
		var m runtime.MemStats
		common.ReadMemStats(&m)
		var p float64
		for i := 0; i < workerCount; i++ {
			if total := fillWorkers[i].Total(); total > 0 {
				p += float64(fillWorkers[i].Progress()) / float64(total)
			}
		}
		p *= 100.0
		log.Info("Scan storage history", "workers", workerCount, "progress", fmt.Sprintf("%.2f%%", p),
			"alloc", common.ByteCount(m.Alloc), "sys", common.ByteCount(m.Sys),
		)
	}
	log.Info("Scan storage history", "took", time.Since(t))

	storageCollectorX := etl.NewCollector("storage scan total X", dirs.Tmp, etl.NewSortableBuffer(etl.BufferOptimalSize))
	defer storageCollectorX.Close()
	storageCollectorX.LogLvl(log.LvlInfo)
	for i := 0; i < workerCount; i++ {
		if err = storageCollectorsX[i].Load(nil, "", func(k, v []byte, table etl.CurrentTableReader, next etl.LoadNextFunc) error {
			return storageCollectorX.Collect(k, v)
		}, etl.TransformArgs{}); err != nil {
			return err
		}
		storageCollectorsX[i].Close()
		storageCollectorsX[i] = nil
	}
	if err = db.Update(ctx, func(tx kv.RwTx) error {
		return storageCollectorX.Load(tx, kv.XStorage, etl.IdentityLoadFunc, etl.TransformArgs{})
	}); err != nil {
		return err
	}
	storageCollectorX.Close()
	storageCollectorX = nil
	doneCount.Store(0)
	codeCollectorsX := make([]*etl.Collector, workerCount)
	for i := 0; i < workerCount; i++ {
		fillWorkers[i].ResetProgress()
		codeCollectorsX[i] = etl.NewCollector("code scan X", dirs.Tmp, etl.NewSortableBuffer(etl.BufferOptimalSize/4))
		codeCollectorsX[i].LogLvl(log.LvlDebug)
		go fillWorkers[i].BitmapCode(codeCollectorsX[i])
	}
	for doneCount.Load() < uint64(workerCount) {
		<-logEvery.C
		var m runtime.MemStats
		common.ReadMemStats(&m)
		var p float64
		for i := 0; i < workerCount; i++ {
			if total := fillWorkers[i].Total(); total > 0 {
				p += float64(fillWorkers[i].Progress()) / float64(total)
			}
		}
		p *= 100.0
		log.Info("Scan code history", "workers", workerCount, "progress", fmt.Sprintf("%.2f%%", p),
			"alloc", common.ByteCount(m.Alloc), "sys", common.ByteCount(m.Sys),
		)
	}
	codeCollectorX := etl.NewCollector("code scan total X", dirs.Tmp, etl.NewSortableBuffer(etl.BufferOptimalSize))
	defer codeCollectorX.Close()
	codeCollectorX.LogLvl(log.LvlInfo)
	var bitmap roaring64.Bitmap
	for i := 0; i < workerCount; i++ {
		bitmap.Or(fillWorkers[i].Bitmap())
		if err = codeCollectorsX[i].Load(nil, "", func(k, v []byte, table etl.CurrentTableReader, next etl.LoadNextFunc) error {
			return codeCollectorX.Collect(k, v)
		}, etl.TransformArgs{}); err != nil {
			return err
		}
		codeCollectorsX[i].Close()
		codeCollectorsX[i] = nil
	}
	if err = db.Update(ctx, func(tx kv.RwTx) error {
		return codeCollectorX.Load(tx, kv.XCode, etl.IdentityLoadFunc, etl.TransformArgs{})
	}); err != nil {
		return err
	}
	codeCollectorX.Close()
	codeCollectorX = nil
	log.Info("Ready to replay", "transactions", bitmap.GetCardinality(), "out of", txNum)
	var lock sync.RWMutex
	reconWorkers := make([]*exec3.ReconWorker, workerCount)
	roTxs := make([]kv.Tx, workerCount)
	chainTxs := make([]kv.Tx, workerCount)
	defer func() {
		for i := 0; i < workerCount; i++ {
			if roTxs[i] != nil {
				roTxs[i].Rollback()
			}
			if chainTxs[i] != nil {
				chainTxs[i].Rollback()
			}
		}
	}()
	for i := 0; i < workerCount; i++ {
		if roTxs[i], err = db.BeginRo(ctx); err != nil {
			return err
		}
		if chainTxs[i], err = chainDb.BeginRo(ctx); err != nil {
			return err
		}
	}
	for i := 0; i < workerCount; i++ {
		reconWorkers[i] = exec3.NewReconWorker(lock.RLocker(), &wg, rs, agg, blockReader, chainConfig, logger, genesis, engine, chainTxs[i])
		reconWorkers[i].SetTx(roTxs[i])
	}
	wg.Add(workerCount)
	count := uint64(0)
	rollbackCount := uint64(0)
	total := bitmap.GetCardinality()
	for i := 0; i < workerCount; i++ {
		go reconWorkers[i].Run()
	}
	commitThreshold := batchSize.Bytes()
	prevCount := uint64(0)
	prevRollbackCount := uint64(0)
	prevTime := time.Now()
	reconDone := make(chan struct{})
	var bn uint64
	go func() {
		for {
			select {
			case <-reconDone:
				return
			case <-logEvery.C:
				var m runtime.MemStats
				common.ReadMemStats(&m)
				sizeEstimate := rs.SizeEstimate()
				count = rs.DoneCount()
				rollbackCount = rs.RollbackCount()
				currentTime := time.Now()
				interval := currentTime.Sub(prevTime)
				speedTx := float64(count-prevCount) / (float64(interval) / float64(time.Second))
				progress := 100.0 * float64(count) / float64(total)
				var repeatRatio float64
				if count > prevCount {
					repeatRatio = 100.0 * float64(rollbackCount-prevRollbackCount) / float64(count-prevCount)
				}
				prevTime = currentTime
				prevCount = count
				prevRollbackCount = rollbackCount
				syncMetrics[stages.Execution].Set(bn)
				log.Info(fmt.Sprintf("[%s] State reconstitution", s.LogPrefix()), "workers", workerCount, "progress", fmt.Sprintf("%.2f%%", progress),
					"tx/s", fmt.Sprintf("%.1f", speedTx), "workCh", fmt.Sprintf("%d/%d", len(workCh), cap(workCh)),
					"repeat ratio", fmt.Sprintf("%.2f%%", repeatRatio), "queue.len", rs.QueueLen(), "blk", bn,
					"buffer", fmt.Sprintf("%s/%s", common.ByteCount(sizeEstimate), common.ByteCount(commitThreshold)),
					"alloc", common.ByteCount(m.Alloc), "sys", common.ByteCount(m.Sys))
				if sizeEstimate >= commitThreshold {
					t := time.Now()
					if err = func() error {
						lock.Lock()
						defer lock.Unlock()
						for i := 0; i < workerCount; i++ {
							roTxs[i].Rollback()
						}
						if err := db.Update(ctx, func(tx kv.RwTx) error {
							if err = rs.Flush(tx); err != nil {
								return err
							}
							//if err = agg.Flush(tx); err != nil {
							//	return err
							//}
							return nil
						}); err != nil {
							return err
						}
						for i := 0; i < workerCount; i++ {
							if roTxs[i], err = db.BeginRo(ctx); err != nil {
								return err
							}
							reconWorkers[i].SetTx(roTxs[i])
						}
						return nil
					}(); err != nil {
						panic(err)
					}
					log.Info(fmt.Sprintf("[%s] State reconstitution, commit", s.LogPrefix()), "took", time.Since(t))
				}
			}
		}
	}()

	defer blockSnapshots.EnableReadAhead().DisableReadAhead()

	var inputTxNum uint64
	var b, parentBlock *types.Block
	var txKey [8]byte
	getHeaderFunc := func(hash common2.Hash, number uint64) (h *types.Header) {
		if err = chainDb.View(ctx, func(tx kv.Tx) error {
			h, err = blockReader.Header(ctx, tx, hash, number)
			if err != nil {
				return err
			}
			return nil

		}); err != nil {
			panic(err)
		}
		return h
	}
	for bn = uint64(0); bn <= blockNum; bn++ {
		t = time.Now()
		rules := chainConfig.Rules(bn)
		parentBlock = b
		b, err = blockWithSenders(chainDb, nil, blockReader, bn)
		if err != nil {
			return err
		}
		txs := b.Transactions()
		header := b.HeaderNoCopy()
		skipAnalysis := core.SkipAnalysis(chainConfig, blockNum)
		signer := *types.MakeSigner(chainConfig, bn)

		f := core.GetHashFn(header, getHeaderFunc)
		getHashFnMute := &sync.Mutex{}
		getHashFn := func(n uint64) common2.Hash {
			getHashFnMute.Lock()
			defer getHashFnMute.Unlock()
			return f(n)
		}
		blockContext := core.NewEVMBlockContext(header, getHashFn, engine, nil /* author */)

		for txIndex := -1; txIndex <= len(txs); txIndex++ {
			if bitmap.Contains(inputTxNum) {
				binary.BigEndian.PutUint64(txKey[:], inputTxNum)
				txTask := &exec22.TxTask{
					BlockNum:        bn,
					Header:          header,
					Coinbase:        b.Coinbase(),
					Uncles:          b.Uncles(),
					Rules:           rules,
					TxNum:           inputTxNum,
					Txs:             txs,
					TxIndex:         txIndex,
					BlockHash:       b.Hash(),
					SkipAnalysis:    skipAnalysis,
					Final:           txIndex == len(txs),
					GetHashFn:       getHashFn,
					EvmBlockContext: blockContext,
				}
				if parentBlock != nil {
					txTask.ExcessDataGas = parentBlock.ExcessDataGas()
				}
				if txIndex >= 0 && txIndex < len(txs) {
					txTask.Tx = txs[txIndex]
					txTask.TxAsMessage, err = txTask.Tx.AsMessage(signer, header.BaseFee, txTask.Rules)
					if err != nil {
						return err
					}
					if sender, ok := txs[txIndex].GetSender(); ok {
						txTask.Sender = &sender
					}
				} else {
					txTask.Txs = txs
				}
				workCh <- txTask
			}
			inputTxNum++
		}
		b, txs = nil, nil //nolint

		core.BlockExecutionTimer.UpdateDuration(t)
	}
	close(workCh)
	wg.Wait()
	reconDone <- struct{}{} // Complete logging and committing go-routine
	for i := 0; i < workerCount; i++ {
		roTxs[i].Rollback()
	}
	if err := db.Update(ctx, func(tx kv.RwTx) error {
		if err = rs.Flush(tx); err != nil {
			return err
		}
		//if err = agg.Flush(); err != nil {
		//	return err
		//}
		return nil
	}); err != nil {
		return err
	}
	plainStateCollector := etl.NewCollector("recon plainState", dirs.Tmp, etl.NewSortableBuffer(etl.BufferOptimalSize/2))
	defer plainStateCollector.Close()
	codeCollector := etl.NewCollector("recon code", dirs.Tmp, etl.NewOldestEntryBuffer(etl.BufferOptimalSize/2))
	defer codeCollector.Close()
	plainContractCollector := etl.NewCollector("recon plainContract", dirs.Tmp, etl.NewSortableBuffer(etl.BufferOptimalSize/2))
	defer plainContractCollector.Close()
	if err = db.View(ctx, func(roTx kv.Tx) error {
		kv.ReadAhead(ctx, db, atomic2.NewBool(false), kv.PlainStateR, nil, math.MaxUint32)
		if err = roTx.ForEach(kv.PlainStateR, nil, func(k, v []byte) error {
			return plainStateCollector.Collect(k[8:], v)
		}); err != nil {
			return err
		}
		kv.ReadAhead(ctx, db, atomic2.NewBool(false), kv.CodeR, nil, math.MaxUint32)
		if err = roTx.ForEach(kv.CodeR, nil, func(k, v []byte) error {
			return codeCollector.Collect(k[8:], v)
		}); err != nil {
			return err
		}
		kv.ReadAhead(ctx, db, atomic2.NewBool(false), kv.PlainContractR, nil, math.MaxUint32)
		if err = roTx.ForEach(kv.PlainContractR, nil, func(k, v []byte) error {
			return plainContractCollector.Collect(k[8:], v)
		}); err != nil {
			return err
		}
		return nil
	}); err != nil {
		return err
	}

	if err = db.Update(ctx, func(tx kv.RwTx) error {
		if err = tx.ClearBucket(kv.PlainStateR); err != nil {
			return err
		}
		if err = tx.ClearBucket(kv.CodeR); err != nil {
			return err
		}
		if err = tx.ClearBucket(kv.PlainContractR); err != nil {
			return err
		}
		return nil
	}); err != nil {
		return err
	}
	plainStateCollectors := make([]*etl.Collector, workerCount)
	codeCollectors := make([]*etl.Collector, workerCount)
	plainContractCollectors := make([]*etl.Collector, workerCount)
	for i := 0; i < workerCount; i++ {
		plainStateCollectors[i] = etl.NewCollector(fmt.Sprintf("plainState %d", i), dirs.Tmp, etl.NewSortableBuffer(etl.BufferOptimalSize))
		defer plainStateCollectors[i].Close()
		codeCollectors[i] = etl.NewCollector(fmt.Sprintf("code %d", i), dirs.Tmp, etl.NewSortableBuffer(etl.BufferOptimalSize))
		defer codeCollectors[i].Close()
		plainContractCollectors[i] = etl.NewCollector(fmt.Sprintf("plainContract %d", i), dirs.Tmp, etl.NewSortableBuffer(etl.BufferOptimalSize))
		defer plainContractCollectors[i].Close()
	}
	doneCount.Store(0)
	for i := 0; i < workerCount; i++ {
		fillWorkers[i].ResetProgress()
		go fillWorkers[i].FillAccounts(plainStateCollectors[i])
	}
	for doneCount.Load() < uint64(workerCount) {
		<-logEvery.C
		var m runtime.MemStats
		common.ReadMemStats(&m)
		var p float64
		for i := 0; i < workerCount; i++ {
			if total := fillWorkers[i].Total(); total > 0 {
				p += float64(fillWorkers[i].Progress()) / float64(total)
			}
		}
		p *= 100.0
		log.Info("Filling accounts", "workers", workerCount, "progress", fmt.Sprintf("%.2f%%", p),
			"alloc", common.ByteCount(m.Alloc), "sys", common.ByteCount(m.Sys),
		)
	}
	doneCount.Store(0)
	for i := 0; i < workerCount; i++ {
		fillWorkers[i].ResetProgress()
		go fillWorkers[i].FillStorage(plainStateCollectors[i])
	}
	for doneCount.Load() < uint64(workerCount) {
		<-logEvery.C
		var m runtime.MemStats
		common.ReadMemStats(&m)
		var p float64
		for i := 0; i < workerCount; i++ {
			if total := fillWorkers[i].Total(); total > 0 {
				p += float64(fillWorkers[i].Progress()) / float64(total)
			}
		}
		p *= 100.0
		log.Info("Filling storage", "workers", workerCount, "progress", fmt.Sprintf("%.2f%%", p),
			"alloc", common.ByteCount(m.Alloc), "sys", common.ByteCount(m.Sys),
		)
	}
	doneCount.Store(0)
	for i := 0; i < workerCount; i++ {
		fillWorkers[i].ResetProgress()
		go fillWorkers[i].FillCode(codeCollectors[i], plainContractCollectors[i])
	}
	for doneCount.Load() < uint64(workerCount) {
		<-logEvery.C
		var m runtime.MemStats
		common.ReadMemStats(&m)
		var p float64
		for i := 0; i < workerCount; i++ {
			if total := fillWorkers[i].Total(); total > 0 {
				p += float64(fillWorkers[i].Progress()) / float64(total)
			}
		}
		p *= 100.0
		log.Info("Filling code", "workers", workerCount, "progress", fmt.Sprintf("%.2f%%", p),
			"alloc", common.ByteCount(m.Alloc), "sys", common.ByteCount(m.Sys),
		)
	}
	db.Close()
	// Load all collections into the main collector
	for i := 0; i < workerCount; i++ {
		if err = plainStateCollectors[i].Load(nil, "", func(k, v []byte, table etl.CurrentTableReader, next etl.LoadNextFunc) error {
			return plainStateCollector.Collect(k, v)
		}, etl.TransformArgs{}); err != nil {
			return err
		}
		plainStateCollectors[i].Close()
		if err = codeCollectors[i].Load(nil, "", func(k, v []byte, table etl.CurrentTableReader, next etl.LoadNextFunc) error {
			return codeCollector.Collect(k, v)
		}, etl.TransformArgs{}); err != nil {
			return err
		}
		codeCollectors[i].Close()
		if err = plainContractCollectors[i].Load(nil, "", func(k, v []byte, table etl.CurrentTableReader, next etl.LoadNextFunc) error {
			return plainContractCollector.Collect(k, v)
		}, etl.TransformArgs{}); err != nil {
			return err
		}
		plainContractCollectors[i].Close()
	}
	if err = chainDb.Update(ctx, func(tx kv.RwTx) error {
		if err = tx.ClearBucket(kv.PlainState); err != nil {
			return err
		}
		if err = tx.ClearBucket(kv.Code); err != nil {
			return err
		}
		if err = tx.ClearBucket(kv.PlainContractCode); err != nil {
			return err
		}
		if err = plainStateCollector.Load(tx, kv.PlainState, etl.IdentityLoadFunc, etl.TransformArgs{}); err != nil {
			return err
		}
		plainStateCollector.Close()
		if err = codeCollector.Load(tx, kv.Code, etl.IdentityLoadFunc, etl.TransformArgs{}); err != nil {
			return err
		}
		codeCollector.Close()
		if err = plainContractCollector.Load(tx, kv.PlainContractCode, etl.IdentityLoadFunc, etl.TransformArgs{}); err != nil {
			return err
		}
		plainContractCollector.Close()
		if err := s.Update(tx, blockNum); err != nil {
			return err
		}
		s.BlockNumber = blockNum
		return nil
	}); err != nil {
		return err
	}
	return nil
}

func idxStepsInDB(tx kv.Tx) float64 {
	fst, _ := kv.FirstKey(tx, kv.TracesToKeys)
	lst, _ := kv.LastKey(tx, kv.TracesToKeys)
	if len(fst) > 0 && len(lst) > 0 {
		fstTxNum := binary.BigEndian.Uint64(fst)
		lstTxNum := binary.BigEndian.Uint64(lst)

		return float64(lstTxNum-fstTxNum) / float64(ethconfig.HistoryV3AggregationStep)
	}
	return 0
}<|MERGE_RESOLUTION|>--- conflicted
+++ resolved
@@ -477,7 +477,7 @@
 			defer getHashFnMute.Unlock()
 			return f(n)
 		}
-		blockContext := core.NewEVMBlockContext(header, getHashFn, engine, nil /* author */)
+		blockContext := core.NewEVMBlockContext(header, parentBlock.ExcessDataGas(), getHashFn, engine, nil /* author */)
 
 		if parallel {
 			func() {
@@ -497,24 +497,10 @@
 		var gasUsed uint64
 		for txIndex := -1; txIndex <= len(txs); txIndex++ {
 			// Do not oversend, wait for the result heap to go under certain size
-<<<<<<< HEAD
-			txTask := &state.TxTask{
-				BlockNum:      blockNum,
-				Header:        header,
-				ExcessDataGas: parentBlock.ExcessDataGas(),
-				Coinbase:      b.Coinbase(),
-				Uncles:        b.Uncles(),
-				Rules:         rules,
-				Txs:           txs,
-				TxNum:         inputTxNum,
-				TxIndex:       txIndex,
-				BlockHash:     b.Hash(),
-				SkipAnalysis:  skipAnalysis,
-				Final:         txIndex == len(txs),
-=======
 			txTask := &exec22.TxTask{
 				BlockNum:        blockNum,
 				Header:          header,
+				ExcessDataGas:   parentBlock.ExcessDataGas(),
 				Coinbase:        b.Coinbase(),
 				Uncles:          b.Uncles(),
 				Rules:           rules,
@@ -526,7 +512,6 @@
 				Final:           txIndex == len(txs),
 				GetHashFn:       getHashFn,
 				EvmBlockContext: blockContext,
->>>>>>> fd3c44f6
 			}
 			if txIndex >= 0 && txIndex < len(txs) {
 				txTask.Tx = txs[txIndex]
@@ -1064,7 +1049,7 @@
 			defer getHashFnMute.Unlock()
 			return f(n)
 		}
-		blockContext := core.NewEVMBlockContext(header, getHashFn, engine, nil /* author */)
+		blockContext := core.NewEVMBlockContext(header, parentBlock.ExcessDataGas(), getHashFn, engine, nil /* author */)
 
 		for txIndex := -1; txIndex <= len(txs); txIndex++ {
 			if bitmap.Contains(inputTxNum) {
