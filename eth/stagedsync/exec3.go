// Copyright 2024 The Erigon Authors
// This file is part of Erigon.
//
// Erigon is free software: you can redistribute it and/or modify
// it under the terms of the GNU Lesser General Public License as published by
// the Free Software Foundation, either version 3 of the License, or
// (at your option) any later version.
//
// Erigon is distributed in the hope that it will be useful,
// but WITHOUT ANY WARRANTY; without even the implied warranty of
// MERCHANTABILITY or FITNESS FOR A PARTICULAR PURPOSE. See the
// GNU Lesser General Public License for more details.
//
// You should have received a copy of the GNU Lesser General Public License
// along with Erigon. If not, see <http://www.gnu.org/licenses/>.

package stagedsync

import (
	"bytes"
	"context"
	"encoding/binary"
	"errors"
	"fmt"
	"os"
	"path/filepath"
	"runtime"
	"sync"
	"sync/atomic"
	"time"

	"github.com/erigontech/erigon/eth/ethconfig/estimate"

	"github.com/c2h5oh/datasize"
	"github.com/erigontech/mdbx-go/mdbx"
	"golang.org/x/sync/errgroup"

	"github.com/erigontech/erigon-lib/log/v3"

	"github.com/erigontech/erigon-lib/chain"
	"github.com/erigontech/erigon-lib/common"
	"github.com/erigontech/erigon-lib/common/cmp"
	"github.com/erigontech/erigon-lib/common/datadir"
	"github.com/erigontech/erigon-lib/common/dbg"
	"github.com/erigontech/erigon-lib/common/dir"
	metrics2 "github.com/erigontech/erigon-lib/common/metrics"
	"github.com/erigontech/erigon-lib/config3"
	"github.com/erigontech/erigon-lib/etl"
	"github.com/erigontech/erigon-lib/kv"
	kv2 "github.com/erigontech/erigon-lib/kv/mdbx"
	"github.com/erigontech/erigon-lib/kv/rawdbv3"
	"github.com/erigontech/erigon-lib/metrics"
	state2 "github.com/erigontech/erigon-lib/state"
	"github.com/erigontech/erigon-lib/wrap"
	"github.com/erigontech/erigon/cmd/state/exec3"
	"github.com/erigontech/erigon/common/math"
	"github.com/erigontech/erigon/consensus"
	"github.com/erigontech/erigon/core"
	"github.com/erigontech/erigon/core/rawdb"
	"github.com/erigontech/erigon/core/rawdb/rawdbhelpers"
	"github.com/erigontech/erigon/core/state"
	"github.com/erigontech/erigon/core/types"
	"github.com/erigontech/erigon/core/types/accounts"
	"github.com/erigontech/erigon/eth/stagedsync/stages"
	"github.com/erigontech/erigon/turbo/services"
	"github.com/erigontech/erigon/turbo/shards"
)

var execStepsInDB = metrics.NewGauge(`exec_steps_in_db`) //nolint
var execRepeats = metrics.NewCounter(`exec_repeats`)     //nolint
var execTriggers = metrics.NewCounter(`exec_triggers`)   //nolint
const changesetBlockRange = 1_000                        // Generate changeset only if execution of blocks <= changesetBlockRange

func NewProgress(prevOutputBlockNum, commitThreshold uint64, workersCount int, logPrefix string, logger log.Logger) *Progress {
	return &Progress{prevTime: time.Now(), prevOutputBlockNum: prevOutputBlockNum, commitThreshold: commitThreshold, workersCount: workersCount, logPrefix: logPrefix, logger: logger}
}

type Progress struct {
	prevTime           time.Time
	prevCount          uint64
	prevOutputBlockNum uint64
	prevRepeatCount    uint64
	commitThreshold    uint64

	workersCount int
	logPrefix    string
	logger       log.Logger
}

func (p *Progress) Log(rs *state.StateV3, in *state.QueueWithRetry, rws *state.ResultsQueue, doneCount, inputBlockNum, outputBlockNum, outTxNum, repeatCount uint64, idxStepsAmountInDB float64, shouldGenerateChangesets bool) {
	execStepsInDB.Set(idxStepsAmountInDB * 100)
	var m runtime.MemStats
	dbg.ReadMemStats(&m)
	sizeEstimate := rs.SizeEstimate()
	currentTime := time.Now()
	interval := currentTime.Sub(p.prevTime)
	speedTx := float64(doneCount-p.prevCount) / (float64(interval) / float64(time.Second))
	//var repeatRatio float64
	//if doneCount > p.prevCount {
	//	repeatRatio = 100.0 * float64(repeatCount-p.prevRepeatCount) / float64(doneCount-p.prevCount)
	//}

	var suffix string
	if shouldGenerateChangesets {
		suffix = " Commit every block"
	}
	p.logger.Info(fmt.Sprintf("[%s]"+suffix, p.logPrefix),
		//"workers", workerCount,
		"blk", outputBlockNum,
		"tx/s", fmt.Sprintf("%.1f", speedTx),
		//"pipe", fmt.Sprintf("(%d+%d)->%d/%d->%d/%d", in.NewTasksLen(), in.RetriesLen(), rws.ResultChLen(), rws.ResultChCap(), rws.Len(), rws.Limit()),
		//"repeatRatio", fmt.Sprintf("%.2f%%", repeatRatio),
		//"workers", p.workersCount,
		"buf", fmt.Sprintf("%s/%s", common.ByteCount(sizeEstimate), common.ByteCount(p.commitThreshold)),
		"stepsInDB", fmt.Sprintf("%.2f", idxStepsAmountInDB),
		"step", fmt.Sprintf("%.1f", float64(outTxNum)/float64(config3.HistoryV3AggregationStep)),
		"alloc", common.ByteCount(m.Alloc), "sys", common.ByteCount(m.Sys),
	)

	p.prevTime = currentTime
	p.prevCount = doneCount
	p.prevOutputBlockNum = outputBlockNum
	p.prevRepeatCount = repeatCount
}

/*
ExecV3 - parallel execution. Has many layers of abstractions - each layer does accumulate
state changes (updates) and can "atomically commit all changes to underlying layer of abstraction"

Layers from top to bottom:
- IntraBlockState - used to exec txs. It does store inside all updates of given txn.
Can understand if txn failed or OutOfGas - then revert all changes.
Each parallel-worker hav own IntraBlockState.
IntraBlockState does commit changes to lower-abstraction-level by method `ibs.MakeWriteSet()`

- StateWriterBufferedV3 - txs which executed by parallel workers can conflict with each-other.
This writer does accumulate updates and then send them to conflict-resolution.
Until conflict-resolution succeed - none of execution updates must pass to lower-abstraction-level.
Object TxTask it's just set of small buffers (readset + writeset) for each transaction.
Write to TxTask happens by code like `txTask.ReadLists = rw.stateReader.ReadSet()`.

- TxTask - objects coming from parallel-workers to conflict-resolution goroutine (ApplyLoop and method ReadsValid).
Flush of data to lower-level-of-abstraction is done by method `agg.ApplyState` (method agg.ApplyHistory exists
only for performance - to reduce time of RwLock on state, but by meaning `ApplyState+ApplyHistory` it's 1 method to
flush changes from TxTask to lower-level-of-abstraction).

- StateV3 - it's all updates which are stored in RAM - all parallel workers can see this updates.
Execution of txs always done on Valid version of state (no partial-updates of state).
Flush of updates to lower-level-of-abstractions done by method `StateV3.Flush`.
On this level-of-abstraction also exists StateReaderV3.
IntraBlockState does call StateReaderV3, and StateReaderV3 call StateV3(in-mem-cache) or DB (RoTx).
WAL - also on this level-of-abstraction - agg.ApplyHistory does write updates from TxTask to WAL.
WAL it's like StateV3 just without reading api (can only write there). WAL flush to disk periodically (doesn't need much RAM).

- RoTx - see everything what committed to DB. Commit is done by rwLoop goroutine.
rwloop does:
  - stop all Workers
  - call StateV3.Flush()
  - commit
  - open new RoTx
  - set new RoTx to all Workers
  - start Worker start workers

When rwLoop has nothing to do - it does Prune, or flush of WAL to RwTx (agg.rotate+agg.Flush)
*/
func ExecV3(ctx context.Context,
	execStage *StageState, u Unwinder, workerCount int, cfg ExecuteBlockCfg, txc wrap.TxContainer,
	parallel bool, //nolint
	maxBlockNum uint64,
	logger log.Logger,
	initialCycle bool,
) error {
	// TODO: e35 doesn't support parallel-exec yet
	parallel = false //nolint

	batchSize := cfg.batchSize
	chainDb := cfg.db
	blockReader := cfg.blockReader
	engine := cfg.engine
	chainConfig, genesis := cfg.chainConfig, cfg.genesis

	applyTx := txc.Tx
	useExternalTx := applyTx != nil
	if !useExternalTx {
		if !parallel {
			var err error
			applyTx, err = chainDb.BeginRw(ctx) //nolint
			if err != nil {
				return err
			}
			defer func() { // need callback - because tx may be committed
				applyTx.Rollback()
			}()
		}
	}

	agg := cfg.db.(state2.HasAgg).Agg().(*state2.Aggregator)
	if initialCycle {
		agg.SetCollateAndBuildWorkers(min(2, estimate.StateV3Collate.Workers()))
		agg.SetCompressWorkers(estimate.CompressSnapshot.Workers())
	} else {
		agg.SetCompressWorkers(1)
		agg.SetCollateAndBuildWorkers(1)
	}

	pruneNonEssentials := cfg.prune.History.Enabled() && cfg.prune.History.PruneTo(execStage.BlockNumber) == execStage.BlockNumber

	var err error
	inMemExec := txc.Doms != nil
	var doms *state2.SharedDomains
	if inMemExec {
		doms = txc.Doms
	} else {
		var err error
		doms, err = state2.NewSharedDomains(applyTx, log.New())
		// if we are behind the commitment, we can't execute anything
		// this can heppen if progress in domain is higher than progress in blocks
		if errors.Is(err, state2.ErrBehindCommitment) {
			return nil
		}
		if err != nil {
			return err
		}
		defer doms.Close()
	}
	txNumInDB := doms.TxNum()

	var (
		inputTxNum    = doms.TxNum()
		stageProgress = execStage.BlockNumber
		outputTxNum   = atomic.Uint64{}
		blockComplete = atomic.Bool{}

		offsetFromBlockBeginning uint64
		blockNum, maxTxNum       uint64
	)
	blockComplete.Store(true)

	nothingToExec := func(applyTx kv.Tx) (bool, error) {
		_, lastTxNum, err := rawdbv3.TxNums.Last(applyTx)
		if err != nil {
			return false, err
		}
		return lastTxNum == inputTxNum, nil
	}
	// Cases:
	//  1. Snapshots > ExecutionStage: snapshots can have half-block data `10.4`. Get right txNum from SharedDomains (after SeekCommitment)
	//  2. ExecutionStage > Snapshots: no half-block data possible. Rely on DB.
	restoreTxNum := func(applyTx kv.Tx) error {
		var err error
		maxTxNum, err = rawdbv3.TxNums.Max(applyTx, maxBlockNum)
		if err != nil {
			return err
		}
		ok, _blockNum, err := rawdbv3.TxNums.FindBlockNum(applyTx, doms.TxNum())
		if err != nil {
			return err
		}
		if !ok {
			return fmt.Errorf("seems broken TxNums index not filled. can't find blockNum of txNum=%d", inputTxNum)
		}
		{
			_max, _ := rawdbv3.TxNums.Max(applyTx, _blockNum)
			if doms.TxNum() == _max {
				_blockNum++
			}
		}

		_min, err := rawdbv3.TxNums.Min(applyTx, _blockNum)
		if err != nil {
			return err
		}

		if doms.TxNum() > _min {
			// if stopped in the middle of the block: start from beginning of block.
			// first part will be executed in HistoryExecution mode
			offsetFromBlockBeginning = doms.TxNum() - _min
		}

		inputTxNum = _min
		outputTxNum.Store(inputTxNum)

		//_max, _ := rawdbv3.TxNums.Max(applyTx, blockNum)
		//fmt.Printf("[commitment] found domain.txn %d, inputTxn %d, offset %d. DB found block %d {%d, %d}\n", doms.TxNum(), inputTxNum, offsetFromBlockBeginning, blockNum, _min, _max)
		doms.SetBlockNum(_blockNum)
		doms.SetTxNum(inputTxNum)
		return nil
	}
	if applyTx != nil {
		if _nothing, err := nothingToExec(applyTx); err != nil {
			return err
		} else if _nothing {
			return nil
		}

		if err := restoreTxNum(applyTx); err != nil {
			return err
		}
	} else {
		var _nothing bool
		if err := chainDb.View(ctx, func(tx kv.Tx) (err error) {
			if _nothing, err = nothingToExec(applyTx); err != nil {
				return err
			} else if _nothing {
				return nil
			}

			return restoreTxNum(applyTx)
		}); err != nil {
			return err
		}
		if _nothing {
			return nil
		}
	}

	ts := time.Duration(0)
	blockNum = doms.BlockNum()
	outputTxNum.Store(doms.TxNum())

	shouldGenerateChangesets := maxBlockNum-blockNum <= changesetBlockRange
	if blockNum < cfg.blockReader.FrozenBlocks() {
		shouldGenerateChangesets = false
	}

	if maxBlockNum-blockNum > 16 {
		log.Info(fmt.Sprintf("[%s] starting", execStage.LogPrefix()),
			"from", blockNum, "to", maxBlockNum, "fromTxNum", doms.TxNum(), "offsetFromBlockBeginning", offsetFromBlockBeginning, "initialCycle", initialCycle, "useExternalTx", useExternalTx)
	}

	agg.BuildFilesInBackground(outputTxNum.Load())

	var outputBlockNum = stages.SyncMetrics[stages.Execution]
	inputBlockNum := &atomic.Uint64{}
	var count uint64
	var lock sync.RWMutex

	shouldReportToTxPool := maxBlockNum-blockNum <= 64
	var accumulator *shards.Accumulator
	if shouldReportToTxPool {
		accumulator = cfg.accumulator
		if accumulator == nil {
			accumulator = shards.NewAccumulator()
		}
	}
	rs := state.NewStateV3(doms, logger)

	////TODO: owner of `resultCh` is main goroutine, but owner of `retryQueue` is applyLoop.
	// Now rwLoop closing both (because applyLoop we completely restart)
	// Maybe need split channels? Maybe don't exit from ApplyLoop? Maybe current way is also ok?

	// input queue
	in := state.NewQueueWithRetry(100_000)
	defer in.Close()

	rwsConsumed := make(chan struct{}, 1)
	defer close(rwsConsumed)

	execWorkers, applyWorker, rws, stopWorkers, waitWorkers := exec3.NewWorkersPool(lock.RLocker(), accumulator, logger, ctx, parallel, chainDb, rs, in, blockReader, chainConfig, genesis, engine, workerCount+1, cfg.dirs)
	defer stopWorkers()
	applyWorker.DiscardReadList()

	commitThreshold := batchSize.Bytes()
	progress := NewProgress(blockNum, commitThreshold, workerCount, execStage.LogPrefix(), logger)
	logEvery := time.NewTicker(20 * time.Second)
	defer logEvery.Stop()
	pruneEvery := time.NewTicker(2 * time.Second)
	defer pruneEvery.Stop()

	applyLoopWg := sync.WaitGroup{} // to wait for finishing of applyLoop after applyCtx cancel
	defer applyLoopWg.Wait()

	applyLoopInner := func(ctx context.Context) error {
		tx, err := chainDb.BeginRo(ctx)
		if err != nil {
			return err
		}
		defer tx.Rollback()

		applyWorker.ResetTx(tx)

		var lastBlockNum uint64

		for outputTxNum.Load() <= maxTxNum {
			if err := rws.Drain(ctx); err != nil {
				return err
			}

			processedTxNum, conflicts, triggers, processedBlockNum, stoppedAtBlockEnd, err := processResultQueue(ctx, in, rws, outputTxNum.Load(), rs, agg, tx, rwsConsumed, applyWorker, true, false)
			if err != nil {
				return err
			}

			execRepeats.AddInt(conflicts)
			execTriggers.AddInt(triggers)
			if processedBlockNum > lastBlockNum {
				outputBlockNum.SetUint64(processedBlockNum)
				lastBlockNum = processedBlockNum
			}
			if processedTxNum > 0 {
				outputTxNum.Store(processedTxNum)
				blockComplete.Store(stoppedAtBlockEnd)
			}

		}
		return nil
	}
	applyLoop := func(ctx context.Context, errCh chan error) {
		defer applyLoopWg.Done()
		defer func() {
			if rec := recover(); rec != nil {
				log.Warn("[dbg] apply loop panic", "rec", rec)
			}
			log.Warn("[dbg] apply loop exit")
		}()
		if err := applyLoopInner(ctx); err != nil {
			if !errors.Is(err, context.Canceled) {
				errCh <- err
			}
		}
	}

	var rwLoopErrCh chan error

	var rwLoopG *errgroup.Group
	if parallel {
		// `rwLoop` lives longer than `applyLoop`
		rwLoop := func(ctx context.Context) error {
			tx, err := chainDb.BeginRw(ctx)
			if err != nil {
				return err
			}
			defer tx.Rollback()

			doms.SetTx(tx)

			defer applyLoopWg.Wait()
			applyCtx, cancelApplyCtx := context.WithCancel(ctx)
			defer cancelApplyCtx()
			applyLoopWg.Add(1)
			go applyLoop(applyCtx, rwLoopErrCh)
			for outputTxNum.Load() <= maxTxNum {
				select {
				case <-ctx.Done():
					return ctx.Err()

				case <-logEvery.C:
					stepsInDB := rawdbhelpers.IdxStepsCountV3(tx)

					progress.Log(rs, in, rws, rs.DoneCount(), inputBlockNum.Load(), outputBlockNum.GetValueUint64(), outputTxNum.Load(), execRepeats.GetValueUint64(), stepsInDB, shouldGenerateChangesets)
					if agg.HasBackgroundFilesBuild() {
						logger.Info(fmt.Sprintf("[%s] Background files build", execStage.LogPrefix()), "progress", agg.BackgroundProgress())
					}
				case <-pruneEvery.C:
					if rs.SizeEstimate() < commitThreshold {
						if doms.BlockNum() != outputBlockNum.GetValueUint64() {
							panic(fmt.Errorf("%d != %d", doms.BlockNum(), outputBlockNum.GetValueUint64()))
						}
						_, err := doms.ComputeCommitment(ctx, true, outputBlockNum.GetValueUint64(), execStage.LogPrefix())
						if err != nil {
							return err
						}
						ac := agg.BeginFilesRo()
						if _, err = ac.PruneSmallBatches(ctx, 10*time.Second, tx); err != nil { // prune part of retired data, before commit
							return err
						}
						ac.Close()
						if !inMemExec {
							if err = doms.Flush(ctx, tx); err != nil {
								return err
							}
						}
						break
					}
					if inMemExec {
						break
					}

					cancelApplyCtx()
					applyLoopWg.Wait()

					var t0, t1, t2, t3, t4 time.Duration
					commitStart := time.Now()
					logger.Info("Committing (parallel)...", "blockComplete.Load()", blockComplete.Load())
					if err := func() error {
						//Drain results (and process) channel because read sets do not carry over
						for !blockComplete.Load() {
							rws.DrainNonBlocking()
							applyWorker.ResetTx(tx)

							processedTxNum, conflicts, triggers, processedBlockNum, stoppedAtBlockEnd, err := processResultQueue(ctx, in, rws, outputTxNum.Load(), rs, agg, tx, nil, applyWorker, false, true)
							if err != nil {
								return err
							}

							execRepeats.AddInt(conflicts)
							execTriggers.AddInt(triggers)
							if processedBlockNum > 0 {
								outputBlockNum.SetUint64(processedBlockNum)
							}
							if processedTxNum > 0 {
								outputTxNum.Store(processedTxNum)
								blockComplete.Store(stoppedAtBlockEnd)
							}
						}
						t0 = time.Since(commitStart)
						lock.Lock() // This is to prevent workers from starting work on any new txTask
						defer lock.Unlock()

						select {
						case rwsConsumed <- struct{}{}:
						default:
						}

						// Drain results channel because read sets do not carry over
						rws.DropResults(func(txTask *state.TxTask) {
							rs.ReTry(txTask, in)
						})

						//lastTxNumInDb, _ := rawdbv3.TxNums.Max(tx, outputBlockNum.Get())
						//if lastTxNumInDb != outputTxNum.Load()-1 {
						//	panic(fmt.Sprintf("assert: %d != %d", lastTxNumInDb, outputTxNum.Load()))
						//}

						t1 = time.Since(commitStart)
						tt := time.Now()
						t2 = time.Since(tt)
						tt = time.Now()

						if err := doms.Flush(ctx, tx); err != nil {
							return err
						}
						doms.ClearRam(true)
						t3 = time.Since(tt)

						if err = execStage.Update(tx, outputBlockNum.GetValueUint64()); err != nil {
							return err
						}
						if _, err = rawdb.IncrementStateVersion(applyTx); err != nil {
							return fmt.Errorf("writing plain state version: %w", err)
						}

						tx.CollectMetrics()
						tt = time.Now()
						if err = tx.Commit(); err != nil {
							return err
						}
						t4 = time.Since(tt)
						for i := 0; i < len(execWorkers); i++ {
							execWorkers[i].ResetTx(nil)
						}

						return nil
					}(); err != nil {
						return err
					}
					if tx, err = chainDb.BeginRw(ctx); err != nil {
						return err
					}
					defer tx.Rollback()
					doms.SetTx(tx)

					applyCtx, cancelApplyCtx = context.WithCancel(ctx)
					defer cancelApplyCtx()
					applyLoopWg.Add(1)
					go applyLoop(applyCtx, rwLoopErrCh)

					logger.Info("Committed", "time", time.Since(commitStart), "drain", t0, "drain_and_lock", t1, "rs.flush", t2, "agg.flush", t3, "tx.commit", t4)
				}
			}
			if err = doms.Flush(ctx, tx); err != nil {
				return err
			}
			if err = execStage.Update(tx, outputBlockNum.GetValueUint64()); err != nil {
				return err
			}
			if err = tx.Commit(); err != nil {
				return err
			}
			return nil
		}

		rwLoopCtx, rwLoopCtxCancel := context.WithCancel(ctx)
		defer rwLoopCtxCancel()
		rwLoopG, rwLoopCtx = errgroup.WithContext(rwLoopCtx)
		defer rwLoopG.Wait()
		rwLoopG.Go(func() error {
			defer rws.Close()
			defer in.Close()
			defer applyLoopWg.Wait()
			defer func() {
				log.Warn("[dbg] rwloop exit")
			}()
			return rwLoop(rwLoopCtx)
		})
	}

	getHeaderFunc := func(hash common.Hash, number uint64) (h *types.Header) {
		var err error
		if parallel {
			if err = chainDb.View(ctx, func(tx kv.Tx) error {
				h, err = blockReader.Header(ctx, tx, hash, number)
				if err != nil {
					return err
				}
				return nil
			}); err != nil {
				panic(err)
			}
			return h
		} else {
			h, err = blockReader.Header(ctx, applyTx, hash, number)
			if err != nil {
				panic(err)
			}
			return h
		}
	}
	if !parallel {
		applyWorker.ResetTx(applyTx)
		doms.SetTx(applyTx)
	}

	slowDownLimit := time.NewTicker(time.Second)
	defer slowDownLimit.Stop()

	var readAhead chan uint64
	if !parallel {
		// snapshots are often stored on chaper drives. don't expect low-read-latency and manually read-ahead.
		// can't use OS-level ReadAhead - because Data >> RAM
		// it also warmsup state a bit - by touching senders/coninbase accounts and code
		var clean func()
		readAhead, clean = blocksReadAhead(ctx, &cfg, 4, true)
		defer clean()
	}

	//fmt.Printf("exec blocks: %d -> %d\n", blockNum, maxBlockNum)

	var b *types.Block
Loop:
	for ; blockNum <= maxBlockNum; blockNum++ {
		changeset := &state2.StateChangeSet{}
		if shouldGenerateChangesets && blockNum > 0 {
			doms.SetChangesetAccumulator(changeset)
		}
		if !parallel {
			select {
			case readAhead <- blockNum:
			default:
			}
		}
		inputBlockNum.Store(blockNum)
		doms.SetBlockNum(blockNum)

		b, err = blockWithSenders(ctx, chainDb, applyTx, blockReader, blockNum)
		if err != nil {
			return err
		}
		if b == nil {
			// TODO: panic here and see that overall process deadlock
			return fmt.Errorf("nil block %d", blockNum)
		}
		metrics2.UpdateBlockConsumerPreExecutionDelay(b.Time(), blockNum, logger)
		txs := b.Transactions()
		header := b.HeaderNoCopy()
		skipAnalysis := core.SkipAnalysis(chainConfig, blockNum)
		signer := *types.MakeSigner(chainConfig, blockNum, header.Time)

		f := core.GetHashFn(header, getHeaderFunc)
		getHashFnMute := &sync.Mutex{}
		getHashFn := func(n uint64) common.Hash {
			getHashFnMute.Lock()
			defer getHashFnMute.Unlock()
			return f(n)
		}
		blockContext := core.NewEVMBlockContext(header, getHashFn, engine, cfg.author /* author */, chainConfig)
		// print type of engine
		if parallel {
			select {
			case err := <-rwLoopErrCh:
				if err != nil {
					return err
				}
			case <-ctx.Done():
				return ctx.Err()
			default:
			}

			func() {
				for rws.Len() > rws.Limit() || rs.SizeEstimate() >= commitThreshold {
					select {
					case <-ctx.Done():
						return
					case _, ok := <-rwsConsumed:
						if !ok {
							return
						}
					case <-slowDownLimit.C:
						//logger.Warn("skip", "rws.Len()", rws.Len(), "rws.Limit()", rws.Limit(), "rws.ResultChLen()", rws.ResultChLen())
						//if tt := rws.Dbg(); tt != nil {
						//	log.Warn("fst", "n", tt.TxNum, "in.len()", in.Len(), "out", outputTxNum.Load(), "in.NewTasksLen", in.NewTasksLen())
						//}
						return
					}
				}
			}()
		} else if shouldReportToTxPool {
			txs, err := blockReader.RawTransactions(context.Background(), applyTx, b.NumberU64(), b.NumberU64())
			if err != nil {
				return err
			}
			accumulator.StartChange(b.NumberU64(), b.Hash(), txs, false)
		}

		rules := chainConfig.Rules(blockNum, b.Time())
		var receipts types.Receipts
		// During the first block execution, we may have half-block data in the snapshots.
		// Thus, we need to skip the first txs in the block, however, this causes the GasUsed to be incorrect.
		// So we skip that check for the first block, if we find half-executed data.
		skipPostEvaluation := false
		var usedGas, blobGasUsed uint64

		for txIndex := -1; txIndex <= len(txs); txIndex++ {
			// Do not oversend, wait for the result heap to go under certain size
			txTask := &state.TxTask{
				BlockNum:           blockNum,
				Header:             header,
				Coinbase:           b.Coinbase(),
				Uncles:             b.Uncles(),
				Rules:              rules,
				Txs:                txs,
				TxNum:              inputTxNum,
				TxIndex:            txIndex,
				BlockHash:          b.Hash(),
				SkipAnalysis:       skipAnalysis,
				Final:              txIndex == len(txs),
				GetHashFn:          getHashFn,
				EvmBlockContext:    blockContext,
				Withdrawals:        b.Withdrawals(),
				Requests:           b.Requests(),
				PruneNonEssentials: pruneNonEssentials,

				// use history reader instead of state reader to catch up to the tx where we left off
				HistoryExecution: offsetFromBlockBeginning > 0 && txIndex < int(offsetFromBlockBeginning),

				BlockReceipts: receipts,
<<<<<<< HEAD
				Config:        chainConfig,
=======
>>>>>>> df04b782
			}
			if cfg.genesis != nil {
				txTask.Config = cfg.genesis.Config
			}

			if txTask.TxNum <= txNumInDB && txTask.TxNum > 0 {
				inputTxNum++
				skipPostEvaluation = true
				continue
			}
			doms.SetTxNum(txTask.TxNum)
			doms.SetBlockNum(txTask.BlockNum)

			//if txTask.HistoryExecution { // nolint
			//	fmt.Printf("[dbg] txNum: %d, hist=%t\n", txTask.TxNum, txTask.HistoryExecution)
			//}
			if txIndex >= 0 && txIndex < len(txs) {
				txTask.Tx = txs[txIndex]
				txTask.TxAsMessage, err = txTask.Tx.AsMessage(signer, header.BaseFee, txTask.Rules)
				if err != nil {
					return err
				}

				if sender, ok := txs[txIndex].GetSender(); ok {
					txTask.Sender = &sender
				} else {
					sender, err := signer.Sender(txTask.Tx)
					if err != nil {
						return err
					}
					txTask.Sender = &sender
					logger.Warn("[Execution] expensive lazy sender recovery", "blockNum", txTask.BlockNum, "txIdx", txTask.TxIndex)
				}
			}

			if parallel {
				if txTask.TxIndex >= 0 && txTask.TxIndex < len(txs) {
					if ok := rs.RegisterSender(txTask); ok {
						rs.AddWork(ctx, txTask, in)
					}
				} else {
					rs.AddWork(ctx, txTask, in)
				}
				stageProgress = blockNum
				inputTxNum++
				continue
			}

			count++
			if txTask.Error != nil {
				break Loop
			}
			applyWorker.RunTxTaskNoLock(txTask)
			if err := func() error {
				if errors.Is(txTask.Error, context.Canceled) {
					return err
				}
				if txTask.Error != nil {
					return fmt.Errorf("%w, txnIdx=%d, %v", consensus.ErrInvalidBlock, txTask.TxIndex, txTask.Error) //same as in stage_exec.go
				}
				usedGas += txTask.UsedGas
				if txTask.Tx != nil {
					blobGasUsed += txTask.Tx.GetBlobGas()
				}
				if txTask.Final {
					checkReceipts := !cfg.vmConfig.StatelessExec && chainConfig.IsByzantium(txTask.BlockNum) && !cfg.vmConfig.NoReceipts
					if txTask.BlockNum > 0 && !skipPostEvaluation { //Disable check for genesis. Maybe need somehow improve it in future - to satisfy TestExecutionSpec
						if err := core.BlockPostValidation(usedGas, blobGasUsed, checkReceipts, receipts, txTask.Header); err != nil {
							return fmt.Errorf("%w, txnIdx=%d, %v", consensus.ErrInvalidBlock, txTask.TxIndex, err) //same as in stage_exec.go
						}
					}
					usedGas, blobGasUsed = 0, 0
					receipts = receipts[:0]
				} else if txTask.TxIndex >= 0 {
					receipts = append(receipts, txTask.CreateReceipt(usedGas))
				}
				return nil
			}(); err != nil {
				if errors.Is(err, context.Canceled) {
					return err
				}
				logger.Warn(fmt.Sprintf("[%s] Execution failed", execStage.LogPrefix()), "block", blockNum, "txNum", txTask.TxNum, "hash", header.Hash().String(), "err", err)
				if cfg.hd != nil && errors.Is(err, consensus.ErrInvalidBlock) {
					cfg.hd.ReportBadHeaderPoS(header.Hash(), header.ParentHash)
				}
				if cfg.badBlockHalt {
					return err
				}
				if errors.Is(err, consensus.ErrInvalidBlock) {
					if err := u.UnwindTo(blockNum-1, BadBlock(header.Hash(), err), applyTx); err != nil {
						return err
					}
				} else {
					if err := u.UnwindTo(blockNum-1, ExecUnwind, applyTx); err != nil {
						return err
					}
				}
				break Loop
			}

			// MA applystate
			if err := rs.ApplyState4(ctx, txTask); err != nil {
				return err
			}

			outputTxNum.Add(1)

			stageProgress = blockNum
			inputTxNum++
		}
		if shouldGenerateChangesets {
			aggTx := applyTx.(state2.HasAggTx).AggTx().(*state2.AggregatorRoTx)
			aggTx.RestrictSubsetFileDeletions(true)
			start := time.Now()
			if _, err := doms.ComputeCommitment(ctx, true, blockNum, execStage.LogPrefix()); err != nil {
				return err
			}
			ts += time.Since(start)
			aggTx.RestrictSubsetFileDeletions(false)
			doms.SavePastChangesetAccumulator(b.Hash(), blockNum, changeset)
			if !inMemExec {
				if err := state2.WriteDiffSet(applyTx, blockNum, b.Hash(), changeset); err != nil {
					return err
				}
			}

			doms.SetChangesetAccumulator(nil)
		}

		if offsetFromBlockBeginning > 0 {
			// after history execution no offset will be required
			offsetFromBlockBeginning = 0
		}

		// MA commitTx
		if !parallel {
			metrics2.UpdateBlockConsumerPostExecutionDelay(b.Time(), blockNum, logger)
			outputBlockNum.SetUint64(blockNum)

			select {
			case <-logEvery.C:
				stepsInDB := rawdbhelpers.IdxStepsCountV3(applyTx)
				progress.Log(rs, in, rws, count, inputBlockNum.Load(), outputBlockNum.GetValueUint64(), outputTxNum.Load(), execRepeats.GetValueUint64(), stepsInDB, shouldGenerateChangesets)
				//if applyTx.(state2.HasAggTx).AggTx().(*state2.AggregatorRoTx).CanPrune(applyTx, outputTxNum.Load()) {
				//	//small prune cause MDBX_TXN_FULL
				//	if _, err := applyTx.(state2.HasAggTx).AggTx().(*state2.AggregatorRoTx).PruneSmallBatches(ctx, 10*time.Hour, applyTx); err != nil {
				//		return err
				//	}
				//}
				// If we skip post evaluation, then we should compute root hash ASAP for fail-fast
				aggregatorRo := applyTx.(state2.HasAggTx).AggTx().(*state2.AggregatorRoTx)
				if (!skipPostEvaluation && rs.SizeEstimate() < commitThreshold && !aggregatorRo.CanPrune(applyTx, outputTxNum.Load())) || inMemExec {
					break
				}
				var (
					commitStart = time.Now()
					tt          = time.Now()

					t1, t2, t3 time.Duration
				)

				if ok, err := flushAndCheckCommitmentV3(ctx, b.HeaderNoCopy(), applyTx, doms, cfg, execStage, stageProgress, parallel, logger, u, inMemExec); err != nil {
					return err
				} else if !ok {
					break Loop
				}

				t1 = time.Since(tt) + ts

				tt = time.Now()
				if _, err := aggregatorRo.PruneSmallBatches(ctx, 10*time.Hour, applyTx); err != nil {
					return err
				}
				t3 = time.Since(tt)

				if err := func() error {
					doms.Close()
					if err = execStage.Update(applyTx, outputBlockNum.GetValueUint64()); err != nil {
						return err
					}

					tt = time.Now()
					applyTx.CollectMetrics()

					if !useExternalTx {
						tt = time.Now()
						if err = applyTx.Commit(); err != nil {
							return err
						}

						t2 = time.Since(tt)
						agg.BuildFilesInBackground(outputTxNum.Load())

						applyTx, err = cfg.db.BeginRw(context.Background()) //nolint
						if err != nil {
							return err
						}
					}
					doms, err = state2.NewSharedDomains(applyTx, logger)
					if err != nil {
						return err
					}
					doms.SetTxNum(inputTxNum)
					rs = state.NewStateV3(doms, logger)

					applyWorker.ResetTx(applyTx)
					applyWorker.ResetState(rs, accumulator)

					return nil
				}(); err != nil {
					return err
				}

				// on chain-tip: if batch is full then stop execution - to allow stages commit
				if !execStage.CurrentSyncCycle.IsInitialCycle {
					break Loop
				}
				logger.Info("Committed", "time", time.Since(commitStart),
					"block", doms.BlockNum(), "txNum", doms.TxNum(),
					"step", fmt.Sprintf("%.1f", float64(doms.TxNum())/float64(agg.StepSize())),
					"flush+commitment", t1, "tx.commit", t2, "prune", t3)
			default:
			}
		}

		if parallel { // sequential exec - does aggregate right after commit
			agg.BuildFilesInBackground(outputTxNum.Load())
		}
		select {
		case <-ctx.Done():
			return ctx.Err()
		default:
		}
	}

	//log.Info("Executed", "blocks", inputBlockNum.Load(), "txs", outputTxNum.Load(), "repeats", execRepeats.GetValueUint64())

	if parallel {
		logger.Warn("[dbg] all txs sent")
		if err := rwLoopG.Wait(); err != nil {
			return err
		}
		waitWorkers()
	}

	if u != nil && !u.HasUnwindPoint() {
		if b != nil {
			_, err := flushAndCheckCommitmentV3(ctx, b.HeaderNoCopy(), applyTx, doms, cfg, execStage, stageProgress, parallel, logger, u, inMemExec)
			if err != nil {
				return err
			}
		} else {
			fmt.Printf("[dbg] mmmm... do we need action here????\n")
		}
	}

	//dumpPlainStateDebug(applyTx, doms)

	if !useExternalTx && applyTx != nil {
		if err = applyTx.Commit(); err != nil {
			return err
		}
	}

	agg.BuildFilesInBackground(outputTxNum.Load())

	return nil
}

// nolint
func dumpPlainStateDebug(tx kv.RwTx, doms *state2.SharedDomains) {
	if doms != nil {
		doms.Flush(context.Background(), tx)
	}
	{
		it, err := tx.(state2.HasAggTx).AggTx().(*state2.AggregatorRoTx).DomainRangeLatest(tx, kv.AccountsDomain, nil, nil, -1)
		if err != nil {
			panic(err)
		}
		for it.HasNext() {
			k, v, err := it.Next()
			if err != nil {
				panic(err)
			}
			a := accounts.NewAccount()
			accounts.DeserialiseV3(&a, v)
			fmt.Printf("%x, %d, %d, %d, %x\n", k, &a.Balance, a.Nonce, a.Incarnation, a.CodeHash)
		}
	}
	{
		it, err := tx.(state2.HasAggTx).AggTx().(*state2.AggregatorRoTx).DomainRangeLatest(tx, kv.StorageDomain, nil, nil, -1)
		if err != nil {
			panic(1)
		}
		for it.HasNext() {
			k, v, err := it.Next()
			if err != nil {
				panic(err)
			}
			fmt.Printf("%x, %x\n", k, v)
		}
	}
	{
		it, err := tx.(state2.HasAggTx).AggTx().(*state2.AggregatorRoTx).DomainRangeLatest(tx, kv.CommitmentDomain, nil, nil, -1)
		if err != nil {
			panic(1)
		}
		for it.HasNext() {
			k, v, err := it.Next()
			if err != nil {
				panic(err)
			}
			fmt.Printf("%x, %x\n", k, v)
			if bytes.Equal(k, []byte("state")) {
				fmt.Printf("state: t=%d b=%d\n", binary.BigEndian.Uint64(v[:8]), binary.BigEndian.Uint64(v[8:]))
			}
		}
	}
}

// flushAndCheckCommitmentV3 - does write state to db and then check commitment
func flushAndCheckCommitmentV3(ctx context.Context, header *types.Header, applyTx kv.RwTx, doms *state2.SharedDomains, cfg ExecuteBlockCfg, e *StageState, maxBlockNum uint64, parallel bool, logger log.Logger, u Unwinder, inMemExec bool) (bool, error) {

	// E2 state root check was in another stage - means we did flush state even if state root will not match
	// And Unwind expecting it
	if !parallel {
		if err := e.Update(applyTx, maxBlockNum); err != nil {
			return false, err
		}
		if _, err := rawdb.IncrementStateVersion(applyTx); err != nil {
			return false, fmt.Errorf("writing plain state version: %w", err)
		}
	}
	if dbg.DiscardCommitment() {
		return true, nil
	}
	if doms.BlockNum() != header.Number.Uint64() {
		panic(fmt.Errorf("%d != %d", doms.BlockNum(), header.Number.Uint64()))
	}

	rh, err := doms.ComputeCommitment(ctx, true, header.Number.Uint64(), u.LogPrefix())
	if err != nil {
		return false, fmt.Errorf("StateV3.Apply: %w", err)
	}
	if cfg.blockProduction {
		return true, nil
	}
	if bytes.Equal(rh, header.Root.Bytes()) {
		if !inMemExec {
			if err := doms.Flush(ctx, applyTx); err != nil {
				return false, err
			}
			if err = applyTx.(state2.HasAggTx).AggTx().(*state2.AggregatorRoTx).PruneCommitHistory(ctx, applyTx, nil); err != nil {
				return false, err
			}
		}
		return true, nil
	}
	logger.Error(fmt.Sprintf("[%s] Wrong trie root of block %d: %x, expected (from header): %x. Block hash: %x", e.LogPrefix(), header.Number.Uint64(), rh, header.Root.Bytes(), header.Hash()))
	if cfg.badBlockHalt {
		return false, errors.New("wrong trie root")
	}
	if cfg.hd != nil {
		cfg.hd.ReportBadHeaderPoS(header.Hash(), header.ParentHash)
	}
	minBlockNum := e.BlockNumber
	if maxBlockNum <= minBlockNum {
		return false, nil
	}

	aggTx := applyTx.(state2.HasAggTx).AggTx().(*state2.AggregatorRoTx)
	unwindToLimit, err := aggTx.CanUnwindToBlockNum(applyTx)
	if err != nil {
		return false, err
	}
	minBlockNum = max(minBlockNum, unwindToLimit)

	// Binary search, but not too deep
	jump := cmp.InRange(1, 1000, (maxBlockNum-minBlockNum)/2)
	unwindTo := maxBlockNum - jump

	// protect from too far unwind
	allowedUnwindTo, ok, err := aggTx.CanUnwindBeforeBlockNum(unwindTo, applyTx)
	if err != nil {
		return false, err
	}
	if !ok {
		return false, fmt.Errorf("%w: requested=%d, minAllowed=%d", ErrTooDeepUnwind, unwindTo, allowedUnwindTo)
	}
	logger.Warn("Unwinding due to incorrect root hash", "to", unwindTo)
	if err := u.UnwindTo(allowedUnwindTo, BadBlock(header.Hash(), ErrInvalidStateRootHash), applyTx); err != nil {
		return false, err
	}
	return false, nil
}

func blockWithSenders(ctx context.Context, db kv.RoDB, tx kv.Tx, blockReader services.BlockReader, blockNum uint64) (b *types.Block, err error) {
	if tx == nil {
		tx, err = db.BeginRo(ctx)
		if err != nil {
			return nil, err
		}
		defer tx.Rollback()
	}
	b, err = blockReader.BlockByNumber(ctx, tx, blockNum)
	if err != nil {
		return nil, err
	}
	if b == nil {
		return nil, nil
	}
	for _, txn := range b.Transactions() {
		_ = txn.Hash()
	}
	return b, err
}

func processResultQueue(ctx context.Context, in *state.QueueWithRetry, rws *state.ResultsQueue, outputTxNumIn uint64, rs *state.StateV3, agg *state2.Aggregator, applyTx kv.Tx, backPressure chan struct{}, applyWorker *exec3.Worker, canRetry, forceStopAtBlockEnd bool) (outputTxNum uint64, conflicts, triggers int, processedBlockNum uint64, stopedAtBlockEnd bool, err error) {
	rwsIt := rws.Iter()
	defer rwsIt.Close()

	var i int
	outputTxNum = outputTxNumIn
	for rwsIt.HasNext(outputTxNum) {
		txTask := rwsIt.PopNext()
		if txTask.Error != nil || !rs.ReadsValid(txTask.ReadLists) {
			conflicts++

			if i > 0 && canRetry {
				//send to re-exex
				rs.ReTry(txTask, in)
				continue
			}

			// resolve first conflict right here: it's faster and conflict-free
			applyWorker.RunTxTask(txTask)
			if txTask.Error != nil {
				return outputTxNum, conflicts, triggers, processedBlockNum, false, fmt.Errorf("%w: %v", consensus.ErrInvalidBlock, txTask.Error)
			}
			// TODO: post-validation of gasUsed and blobGasUsed
			i++
		}

		if txTask.Final {
			rs.SetTxNum(txTask.TxNum, txTask.BlockNum)
			err := rs.ApplyState4(ctx, txTask)
			if err != nil {
				return outputTxNum, conflicts, triggers, processedBlockNum, false, fmt.Errorf("StateV3.Apply: %w", err)
			}
			//if !bytes.Equal(rh, txTask.BlockRoot[:]) {
			//	log.Error("block hash mismatch", "rh", hex.EncodeToString(rh), "blockRoot", hex.EncodeToString(txTask.BlockRoot[:]), "bn", txTask.BlockNum, "txn", txTask.TxNum)
			//	return outputTxNum, conflicts, triggers, processedBlockNum, false, fmt.Errorf("block hashk mismatch: %x != %x bn =%d, txn= %d", rh, txTask.BlockRoot[:], txTask.BlockNum, txTask.TxNum)
			//}
		}
		triggers += rs.CommitTxNum(txTask.Sender, txTask.TxNum, in)
		outputTxNum++
		if backPressure != nil {
			select {
			case backPressure <- struct{}{}:
			default:
			}
		}
		if err := rs.ApplyLogsAndTraces4(txTask, rs.Domains()); err != nil {
			return outputTxNum, conflicts, triggers, processedBlockNum, false, fmt.Errorf("StateV3.Apply: %w", err)
		}
		processedBlockNum = txTask.BlockNum
		stopedAtBlockEnd = txTask.Final
		if forceStopAtBlockEnd && txTask.Final {
			break
		}
	}
	return
}

func reconstituteStep(last bool,
	workerCount int, ctx context.Context, db kv.RwDB, txNum uint64, dirs datadir.Dirs,
	as *state2.AggregatorStep, chainDb kv.RwDB, blockReader services.FullBlockReader,
	chainConfig *chain.Config, logger log.Logger, genesis *types.Genesis, engine consensus.Engine,
	batchSize datasize.ByteSize, s *StageState, blockNum uint64, total uint64,
) error {
	var startOk, endOk bool
	startTxNum, endTxNum := as.TxNumRange()
	var startBlockNum, endBlockNum uint64 // First block which is not covered by the history snapshot files
	if err := chainDb.View(ctx, func(tx kv.Tx) (err error) {
		startOk, startBlockNum, err = rawdbv3.TxNums.FindBlockNum(tx, startTxNum)
		if err != nil {
			return err
		}
		if startBlockNum > 0 {
			startBlockNum--
			startTxNum, err = rawdbv3.TxNums.Min(tx, startBlockNum)
			if err != nil {
				return err
			}
		}
		endOk, endBlockNum, err = rawdbv3.TxNums.FindBlockNum(tx, endTxNum)
		if err != nil {
			return err
		}
		return nil
	}); err != nil {
		return err
	}
	if !startOk {
		return fmt.Errorf("step startTxNum not found in snapshot blocks: %d", startTxNum)
	}
	if !endOk {
		return fmt.Errorf("step endTxNum not found in snapshot blocks: %d", endTxNum)
	}
	if last {
		endBlockNum = blockNum
	}

	logger.Info(fmt.Sprintf("[%s] Reconstitution", s.LogPrefix()), "startTxNum", startTxNum, "endTxNum", endTxNum, "startBlockNum", startBlockNum, "endBlockNum", endBlockNum)

	var maxTxNum = startTxNum

	scanWorker := exec3.NewScanWorker(txNum, as)

	t := time.Now()
	if err := scanWorker.BitmapAccounts(); err != nil {
		return err
	}
	if time.Since(t) > 5*time.Second {
		logger.Info(fmt.Sprintf("[%s] Scan accounts history", s.LogPrefix()), "took", time.Since(t))
	}

	t = time.Now()
	if err := scanWorker.BitmapStorage(); err != nil {
		return err
	}
	if time.Since(t) > 5*time.Second {
		logger.Info(fmt.Sprintf("[%s] Scan storage history", s.LogPrefix()), "took", time.Since(t))
	}

	t = time.Now()
	if err := scanWorker.BitmapCode(); err != nil {
		return err
	}
	if time.Since(t) > 5*time.Second {
		logger.Info(fmt.Sprintf("[%s] Scan code history", s.LogPrefix()), "took", time.Since(t))
	}
	bitmap := scanWorker.Bitmap()

	logEvery := time.NewTicker(logInterval)
	defer logEvery.Stop()

	logger.Info(fmt.Sprintf("[%s] Ready to replay", s.LogPrefix()), "transactions", bitmap.GetCardinality(), "out of", txNum)
	var lock sync.RWMutex
	reconWorkers := make([]*exec3.ReconWorker, workerCount)
	roTxs := make([]kv.Tx, workerCount)
	chainTxs := make([]kv.Tx, workerCount)
	defer func() {
		for i := 0; i < workerCount; i++ {
			if roTxs[i] != nil {
				roTxs[i].Rollback()
			}
			if chainTxs[i] != nil {
				chainTxs[i].Rollback()
			}
		}
	}()
	for i := 0; i < workerCount; i++ {
		var err error
		if roTxs[i], err = db.BeginRo(ctx); err != nil {
			return err
		}
		if chainTxs[i], err = chainDb.BeginRo(ctx); err != nil {
			return err
		}
	}
	g, reconstWorkersCtx := errgroup.WithContext(ctx)
	defer g.Wait()
	workCh := make(chan *state.TxTask, workerCount*4)
	defer func() {
		fmt.Printf("close1\n")
		safeCloseTxTaskCh(workCh)
	}()

	rs := state.NewReconState(workCh)
	prevCount := rs.DoneCount()
	for i := 0; i < workerCount; i++ {
		var localAs *state2.AggregatorStep
		if i == 0 {
			localAs = as
		} else {
			localAs = as.Clone()
		}
		reconWorkers[i] = exec3.NewReconWorker(lock.RLocker(), reconstWorkersCtx, rs, localAs, blockReader, chainConfig, logger, genesis, engine, chainTxs[i])
		reconWorkers[i].SetTx(roTxs[i])
		reconWorkers[i].SetChainTx(chainTxs[i])
		reconWorkers[i].SetDirs(dirs)
	}

	rollbackCount := uint64(0)

	for i := 0; i < workerCount; i++ {
		i := i
		g.Go(func() error { return reconWorkers[i].Run() })
	}
	commitThreshold := batchSize.Bytes()
	prevRollbackCount := uint64(0)
	prevTime := time.Now()
	reconDone := make(chan struct{}, 1)

	defer close(reconDone)

	commit := func(ctx context.Context) error {
		t := time.Now()
		lock.Lock()
		defer lock.Unlock()
		for i := 0; i < workerCount; i++ {
			roTxs[i].Rollback()
		}
		if err := db.Update(ctx, func(tx kv.RwTx) error {
			if err := rs.Flush(tx); err != nil {
				return err
			}
			return nil
		}); err != nil {
			return err
		}
		for i := 0; i < workerCount; i++ {
			var err error
			if roTxs[i], err = db.BeginRo(ctx); err != nil {
				return err
			}
			reconWorkers[i].SetTx(roTxs[i])
		}
		logger.Info(fmt.Sprintf("[%s] State reconstitution, commit", s.LogPrefix()), "took", time.Since(t))
		return nil
	}
	g.Go(func() error {
		for {
			select {
			case <-reconDone: // success finish path
				return nil
			case <-reconstWorkersCtx.Done(): // force-stop path
				return reconstWorkersCtx.Err()
			case <-logEvery.C:
				var m runtime.MemStats
				dbg.ReadMemStats(&m)
				sizeEstimate := rs.SizeEstimate()
				maxTxNum = rs.MaxTxNum()
				count := rs.DoneCount()
				rollbackCount = rs.RollbackCount()
				currentTime := time.Now()
				interval := currentTime.Sub(prevTime)
				speedTx := float64(count-prevCount) / (float64(interval) / float64(time.Second))
				progress := 100.0 * float64(maxTxNum) / float64(total)
				stepProgress := 100.0 * float64(maxTxNum-startTxNum) / float64(endTxNum-startTxNum)
				var repeatRatio float64
				if count > prevCount {
					repeatRatio = 100.0 * float64(rollbackCount-prevRollbackCount) / float64(count-prevCount)
				}
				prevTime = currentTime
				prevCount = count
				prevRollbackCount = rollbackCount
				logger.Info(fmt.Sprintf("[%s] State reconstitution", s.LogPrefix()), "overall progress", fmt.Sprintf("%.2f%%", progress),
					"step progress", fmt.Sprintf("%.2f%%", stepProgress),
					"tx/s", fmt.Sprintf("%.1f", speedTx), "workCh", fmt.Sprintf("%d/%d", len(workCh), cap(workCh)),
					"repeat ratio", fmt.Sprintf("%.2f%%", repeatRatio), "queue.len", rs.QueueLen(), "blk", stages.SyncMetrics[stages.Execution].GetValueUint64(),
					"buffer", fmt.Sprintf("%s/%s", common.ByteCount(sizeEstimate), common.ByteCount(commitThreshold)),
					"alloc", common.ByteCount(m.Alloc), "sys", common.ByteCount(m.Sys))
				if sizeEstimate >= commitThreshold {
					if err := commit(reconstWorkersCtx); err != nil {
						return err
					}
				}
			}
		}
	})

	var inputTxNum = startTxNum
	var b *types.Block
	var txKey [8]byte
	getHeaderFunc := func(hash common.Hash, number uint64) (h *types.Header) {
		var err error
		if err = chainDb.View(ctx, func(tx kv.Tx) error {
			h, err = blockReader.Header(ctx, tx, hash, number)
			if err != nil {
				return err
			}
			return nil

		}); err != nil {
			panic(err)
		}
		return h
	}

	if err := func() (err error) {
		defer func() {
			close(workCh)
			reconDone <- struct{}{} // Complete logging and committing go-routine
			if waitErr := g.Wait(); waitErr != nil {
				if err == nil {
					err = waitErr
				}
				return
			}
		}()

		for bn := startBlockNum; bn <= endBlockNum; bn++ {
			t = time.Now()
			b, err = blockWithSenders(ctx, chainDb, nil, blockReader, bn)
			if err != nil {
				return err
			}
			if b == nil {
				return fmt.Errorf("could not find block %d", bn)
			}
			txs := b.Transactions()
			header := b.HeaderNoCopy()
			skipAnalysis := core.SkipAnalysis(chainConfig, bn)
			signer := *types.MakeSigner(chainConfig, bn, header.Time)

			f := core.GetHashFn(header, getHeaderFunc)
			getHashFnMute := &sync.Mutex{}
			getHashFn := func(n uint64) common.Hash {
				getHashFnMute.Lock()
				defer getHashFnMute.Unlock()
				return f(n)
			}
			blockContext := core.NewEVMBlockContext(header, getHashFn, engine, nil /* author */, chainConfig)
			rules := chainConfig.Rules(bn, b.Time())

			for txIndex := -1; txIndex <= len(txs); txIndex++ {
				if bitmap.Contains(inputTxNum) {
					binary.BigEndian.PutUint64(txKey[:], inputTxNum)
					txTask := &state.TxTask{
						BlockNum:        bn,
						Header:          header,
						Coinbase:        b.Coinbase(),
						Uncles:          b.Uncles(),
						Rules:           rules,
						TxNum:           inputTxNum,
						Txs:             txs,
						TxIndex:         txIndex,
						BlockHash:       b.Hash(),
						SkipAnalysis:    skipAnalysis,
						Final:           txIndex == len(txs),
						GetHashFn:       getHashFn,
						EvmBlockContext: blockContext,
						Withdrawals:     b.Withdrawals(),
						Requests:        b.Requests(),
					}
					if txIndex >= 0 && txIndex < len(txs) {
						txTask.Tx = txs[txIndex]
						txTask.TxAsMessage, err = txTask.Tx.AsMessage(signer, header.BaseFee, txTask.Rules)
						if err != nil {
							return err
						}
						if sender, ok := txs[txIndex].GetSender(); ok {
							txTask.Sender = &sender
						}
					} else {
						txTask.Txs = txs
					}

					select {
					case workCh <- txTask:
					case <-reconstWorkersCtx.Done():
						// if ctx canceled, then maybe it's because of error in errgroup
						//
						// errgroup doesn't play with pattern where some 1 goroutine-producer is outside of errgroup
						// but RwTx doesn't allow move between goroutines
						return g.Wait()
					}
				}
				inputTxNum++
			}

			stages.SyncMetrics[stages.Execution].SetUint64(bn)
		}
		return err
	}(); err != nil {
		return err
	}

	for i := 0; i < workerCount; i++ {
		roTxs[i].Rollback()
	}
	if err := db.Update(ctx, func(tx kv.RwTx) error {
		if err := rs.Flush(tx); err != nil {
			return err
		}
		return nil
	}); err != nil {
		return err
	}

	plainStateCollector := etl.NewCollector(s.LogPrefix()+" recon plainState", dirs.Tmp, etl.NewSortableBuffer(etl.BufferOptimalSize), logger)
	defer plainStateCollector.Close()
	codeCollector := etl.NewCollector(s.LogPrefix()+" recon code", dirs.Tmp, etl.NewOldestEntryBuffer(etl.BufferOptimalSize), logger)
	defer codeCollector.Close()
	plainContractCollector := etl.NewCollector(s.LogPrefix()+" recon plainContract", dirs.Tmp, etl.NewSortableBuffer(etl.BufferOptimalSize), logger)
	defer plainContractCollector.Close()
	var transposedKey []byte

	if err := db.View(ctx, func(roTx kv.Tx) error {
		clear := kv.ReadAhead(ctx, db, &atomic.Bool{}, kv.PlainStateR, nil, math.MaxUint32)
		defer clear()
		if err := roTx.ForEach(kv.PlainStateR, nil, func(k, v []byte) error {
			transposedKey = append(transposedKey[:0], k[8:]...)
			transposedKey = append(transposedKey, k[:8]...)
			return plainStateCollector.Collect(transposedKey, v)
		}); err != nil {
			return err
		}
		clear2 := kv.ReadAhead(ctx, db, &atomic.Bool{}, kv.PlainStateD, nil, math.MaxUint32)
		defer clear2()
		if err := roTx.ForEach(kv.PlainStateD, nil, func(k, v []byte) error {
			transposedKey = append(transposedKey[:0], v...)
			transposedKey = append(transposedKey, k...)
			return plainStateCollector.Collect(transposedKey, nil)
		}); err != nil {
			return err
		}
		clear3 := kv.ReadAhead(ctx, db, &atomic.Bool{}, kv.CodeR, nil, math.MaxUint32)
		defer clear3()
		if err := roTx.ForEach(kv.CodeR, nil, func(k, v []byte) error {
			transposedKey = append(transposedKey[:0], k[8:]...)
			transposedKey = append(transposedKey, k[:8]...)
			return codeCollector.Collect(transposedKey, v)
		}); err != nil {
			return err
		}
		clear4 := kv.ReadAhead(ctx, db, &atomic.Bool{}, kv.CodeD, nil, math.MaxUint32)
		defer clear4()
		if err := roTx.ForEach(kv.CodeD, nil, func(k, v []byte) error {
			transposedKey = append(transposedKey[:0], v...)
			transposedKey = append(transposedKey, k...)
			return codeCollector.Collect(transposedKey, nil)
		}); err != nil {
			return err
		}
		clear5 := kv.ReadAhead(ctx, db, &atomic.Bool{}, kv.PlainContractR, nil, math.MaxUint32)
		defer clear5()
		if err := roTx.ForEach(kv.PlainContractR, nil, func(k, v []byte) error {
			transposedKey = append(transposedKey[:0], k[8:]...)
			transposedKey = append(transposedKey, k[:8]...)
			return plainContractCollector.Collect(transposedKey, v)
		}); err != nil {
			return err
		}
		clear6 := kv.ReadAhead(ctx, db, &atomic.Bool{}, kv.PlainContractD, nil, math.MaxUint32)
		defer clear6()
		if err := roTx.ForEach(kv.PlainContractD, nil, func(k, v []byte) error {
			transposedKey = append(transposedKey[:0], v...)
			transposedKey = append(transposedKey, k...)
			return plainContractCollector.Collect(transposedKey, nil)
		}); err != nil {
			return err
		}
		return nil
	}); err != nil {
		return err
	}
	if err := db.Update(ctx, func(tx kv.RwTx) error {
		if err := tx.ClearBucket(kv.PlainStateR); err != nil {
			return err
		}
		if err := tx.ClearBucket(kv.PlainStateD); err != nil {
			return err
		}
		if err := tx.ClearBucket(kv.CodeR); err != nil {
			return err
		}
		if err := tx.ClearBucket(kv.CodeD); err != nil {
			return err
		}
		if err := tx.ClearBucket(kv.PlainContractR); err != nil {
			return err
		}
		if err := tx.ClearBucket(kv.PlainContractD); err != nil {
			return err
		}
		return nil
	}); err != nil {
		return err
	}
	if err := chainDb.Update(ctx, func(tx kv.RwTx) error {
		var lastKey []byte
		var lastVal []byte
		if err := plainStateCollector.Load(tx, kv.PlainState, func(k, v []byte, table etl.CurrentTableReader, next etl.LoadNextFunc) error {
			if !bytes.Equal(k[:len(k)-8], lastKey) {
				if lastKey != nil {
					if e := next(lastKey, lastKey, lastVal); e != nil {
						return e
					}
				}
				lastKey = append(lastKey[:0], k[:len(k)-8]...)
			}
			if v == nil { // `nil` value means delete, `empty value []byte{}` means empty value
				lastVal = nil
			} else {
				lastVal = append(lastVal[:0], v...)
			}
			return nil
		}, etl.TransformArgs{}); err != nil {
			return err
		}
		plainStateCollector.Close()
		if lastKey != nil {
			if len(lastVal) > 0 {
				if e := tx.Put(kv.PlainState, lastKey, lastVal); e != nil {
					return e
				}
			} else {
				if e := tx.Delete(kv.PlainState, lastKey); e != nil {
					return e
				}
			}
		}
		lastKey = nil
		lastVal = nil
		if err := codeCollector.Load(tx, kv.Code, func(k, v []byte, table etl.CurrentTableReader, next etl.LoadNextFunc) error {
			if !bytes.Equal(k[:len(k)-8], lastKey) {
				if lastKey != nil {
					if e := next(lastKey, lastKey, lastVal); e != nil {
						return e
					}
				}
				lastKey = append(lastKey[:0], k[:len(k)-8]...)
			}
			if v == nil {
				lastVal = nil
			} else {
				lastVal = append(lastVal[:0], v...)
			}
			return nil
		}, etl.TransformArgs{}); err != nil {
			return err
		}
		codeCollector.Close()
		if lastKey != nil {
			if len(lastVal) > 0 {
				if e := tx.Put(kv.Code, lastKey, lastVal); e != nil {
					return e
				}
			} else {
				if e := tx.Delete(kv.Code, lastKey); e != nil {
					return e
				}
			}
		}
		lastKey = nil
		lastVal = nil
		if err := plainContractCollector.Load(tx, kv.PlainContractCode, func(k, v []byte, table etl.CurrentTableReader, next etl.LoadNextFunc) error {
			if !bytes.Equal(k[:len(k)-8], lastKey) {
				if lastKey != nil {
					if e := next(lastKey, lastKey, lastVal); e != nil {
						return e
					}
				}
				lastKey = append(lastKey[:0], k[:len(k)-8]...)
			}
			if v == nil {
				lastVal = nil
			} else {
				lastVal = append(lastVal[:0], v...)
			}
			return nil
		}, etl.TransformArgs{}); err != nil {
			return err
		}
		plainContractCollector.Close()
		if lastKey != nil {
			if len(lastVal) > 0 {
				if e := tx.Put(kv.PlainContractCode, lastKey, lastVal); e != nil {
					return e
				}
			} else {
				if e := tx.Delete(kv.PlainContractCode, lastKey); e != nil {
					return e
				}
			}
		}

		return nil
	}); err != nil {
		return err
	}
	return nil
}

func safeCloseTxTaskCh(ch chan *state.TxTask) {
	if ch == nil {
		return
	}
	select {
	case <-ch:
		// Channel was already closed
	default:
		close(ch)
	}
}

func ReconstituteState(ctx context.Context, s *StageState, dirs datadir.Dirs, workerCount int, batchSize datasize.ByteSize, chainDb kv.RwDB,
	blockReader services.FullBlockReader,
	logger log.Logger, agg *state2.Aggregator, engine consensus.Engine,
	chainConfig *chain.Config, genesis *types.Genesis) (err error) {
	startTime := time.Now()

	// force merge snapshots before reconstitution, to allign domains progress
	// un-finished merge can happen at "kill -9" during merge
	if err := agg.MergeLoop(ctx); err != nil {
		return err
	}

	// Incremental reconstitution, step by step (snapshot range by snapshot range)
	aggSteps, err := agg.MakeSteps()
	if err != nil {
		return err
	}
	if len(aggSteps) == 0 {
		return nil
	}
	lastStep := aggSteps[len(aggSteps)-1]

	var ok bool
	var blockNum uint64 // First block which is not covered by the history snapshot files
	var txNum uint64
	if err := chainDb.View(ctx, func(tx kv.Tx) error {
		_, toTxNum := lastStep.TxNumRange()
		ok, blockNum, err = rawdbv3.TxNums.FindBlockNum(tx, toTxNum)
		if err != nil {
			return err
		}
		if !ok {
			lastBn, lastTn, _ := rawdbv3.TxNums.Last(tx)
			return fmt.Errorf("blockNum for mininmaxTxNum=%d not found. See lastBlockNum=%d,lastTxNum=%d", toTxNum, lastBn, lastTn)
		}
		if blockNum == 0 {
			return errors.New("not enough transactions in the history data")
		}
		blockNum--
		txNum, err = rawdbv3.TxNums.Max(tx, blockNum)
		if err != nil {
			return err
		}
		txNum++
		return nil
	}); err != nil {
		return err
	}

	logger.Info(fmt.Sprintf("[%s] Blocks execution, reconstitution", s.LogPrefix()), "fromBlock", s.BlockNumber, "toBlock", blockNum, "toTxNum", txNum)

	reconDbPath := filepath.Join(dirs.DataDir, "recondb")
	dir.Recreate(reconDbPath)
	db, err := kv2.NewMDBX(log.New()).Path(reconDbPath).
		Flags(func(u uint) uint {
			return mdbx.UtterlyNoSync | mdbx.NoMetaSync | mdbx.NoMemInit | mdbx.LifoReclaim | mdbx.WriteMap
		}).
		PageSize(uint64(8 * datasize.KB)).
		WithTableCfg(func(defaultBuckets kv.TableCfg) kv.TableCfg { return kv.ReconTablesCfg }).
		Open(ctx)
	if err != nil {
		return err
	}
	defer db.Close()
	defer os.RemoveAll(reconDbPath)

	for step, as := range aggSteps {
		logger.Info("Step of incremental reconstitution", "step", step+1, "out of", len(aggSteps), "workers", workerCount)
		if err := reconstituteStep(step+1 == len(aggSteps), workerCount, ctx, db,
			txNum, dirs, as, chainDb, blockReader, chainConfig, logger, genesis,
			engine, batchSize, s, blockNum, txNum,
		); err != nil {
			return err
		}
	}
	db.Close()
	plainStateCollector := etl.NewCollector(s.LogPrefix()+" recon plainState", dirs.Tmp, etl.NewSortableBuffer(etl.BufferOptimalSize), logger)
	defer plainStateCollector.Close()
	codeCollector := etl.NewCollector(s.LogPrefix()+" recon code", dirs.Tmp, etl.NewOldestEntryBuffer(etl.BufferOptimalSize), logger)
	defer codeCollector.Close()
	plainContractCollector := etl.NewCollector(s.LogPrefix()+" recon plainContract", dirs.Tmp, etl.NewSortableBuffer(etl.BufferOptimalSize), logger)
	defer plainContractCollector.Close()

	fillWorker := exec3.NewFillWorker(txNum, aggSteps[len(aggSteps)-1])
	t := time.Now()
	if err := fillWorker.FillAccounts(plainStateCollector); err != nil {
		return err
	}
	if time.Since(t) > 5*time.Second {
		logger.Info(fmt.Sprintf("[%s] Filled accounts", s.LogPrefix()), "took", time.Since(t))
	}
	t = time.Now()
	if err := fillWorker.FillStorage(plainStateCollector); err != nil {
		return err
	}
	if time.Since(t) > 5*time.Second {
		logger.Info(fmt.Sprintf("[%s] Filled storage", s.LogPrefix()), "took", time.Since(t))
	}
	t = time.Now()
	if err := fillWorker.FillCode(codeCollector, plainContractCollector); err != nil {
		return err
	}
	if time.Since(t) > 5*time.Second {
		logger.Info(fmt.Sprintf("[%s] Filled code", s.LogPrefix()), "took", time.Since(t))
	}

	// Load all collections into the main collector
	if err = chainDb.Update(ctx, func(tx kv.RwTx) error {
		if err = plainStateCollector.Load(tx, kv.PlainState, etl.IdentityLoadFunc, etl.TransformArgs{}); err != nil {
			return err
		}
		plainStateCollector.Close()
		if err = codeCollector.Load(tx, kv.Code, etl.IdentityLoadFunc, etl.TransformArgs{}); err != nil {
			return err
		}
		codeCollector.Close()
		if err = plainContractCollector.Load(tx, kv.PlainContractCode, etl.IdentityLoadFunc, etl.TransformArgs{}); err != nil {
			return err
		}
		plainContractCollector.Close()
		if err := s.Update(tx, blockNum); err != nil {
			return err
		}
		s.BlockNumber = blockNum
		return nil
	}); err != nil {
		return err
	}
	logger.Info(fmt.Sprintf("[%s] Reconstitution done", s.LogPrefix()), "in", time.Since(startTime))
	return nil
}<|MERGE_RESOLUTION|>--- conflicted
+++ resolved
@@ -744,10 +744,8 @@
 				HistoryExecution: offsetFromBlockBeginning > 0 && txIndex < int(offsetFromBlockBeginning),
 
 				BlockReceipts: receipts,
-<<<<<<< HEAD
-				Config:        chainConfig,
-=======
->>>>>>> df04b782
+
+				Config: chainConfig,
 			}
 			if cfg.genesis != nil {
 				txTask.Config = cfg.genesis.Config
