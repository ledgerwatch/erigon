package stagedsync

import (
	"bytes"
	"container/heap"
	"context"
	"encoding/binary"
	"errors"
	"fmt"
	"os"
	"path/filepath"
	"runtime"
	"sync"
	"time"

	"github.com/VictoriaMetrics/metrics"
	"github.com/c2h5oh/datasize"
	"github.com/ledgerwatch/erigon-lib/chain"
	"github.com/ledgerwatch/erigon-lib/common"
	"github.com/ledgerwatch/erigon-lib/common/datadir"
	"github.com/ledgerwatch/erigon-lib/common/dbg"
	"github.com/ledgerwatch/erigon-lib/common/dir"
	"github.com/ledgerwatch/erigon-lib/etl"
	"github.com/ledgerwatch/erigon-lib/kv"
	kv2 "github.com/ledgerwatch/erigon-lib/kv/mdbx"
	"github.com/ledgerwatch/erigon-lib/kv/rawdbv3"
	libstate "github.com/ledgerwatch/erigon-lib/state"
	state2 "github.com/ledgerwatch/erigon-lib/state"
	"github.com/ledgerwatch/log/v3"
	"github.com/torquem-ch/mdbx-go/mdbx"
	atomic2 "go.uber.org/atomic"

	"github.com/ledgerwatch/erigon/cmd/state/exec22"
	"github.com/ledgerwatch/erigon/cmd/state/exec3"
	"github.com/ledgerwatch/erigon/common/math"
	"github.com/ledgerwatch/erigon/consensus"
	"github.com/ledgerwatch/erigon/core"
	"github.com/ledgerwatch/erigon/core/rawdb"
	"github.com/ledgerwatch/erigon/core/rawdb/rawdbhelpers"
	"github.com/ledgerwatch/erigon/core/state"
	"github.com/ledgerwatch/erigon/core/types"
	"github.com/ledgerwatch/erigon/eth/ethconfig"
	"github.com/ledgerwatch/erigon/eth/ethconfig/estimate"
	"github.com/ledgerwatch/erigon/eth/stagedsync/stages"
	"github.com/ledgerwatch/erigon/turbo/services"
)

var ExecStepsInDB = metrics.NewCounter(`exec_steps_in_db`) //nolint

func NewProgress(prevOutputBlockNum, commitThreshold uint64, workersCount int, logPrefix string) *Progress {
	return &Progress{prevTime: time.Now(), prevOutputBlockNum: prevOutputBlockNum, commitThreshold: commitThreshold, workersCount: workersCount, logPrefix: logPrefix}
}

type Progress struct {
	prevTime           time.Time
	prevCount          uint64
	prevOutputBlockNum uint64
	prevRepeatCount    uint64
	commitThreshold    uint64

	workersCount int
	logPrefix    string
}

func (p *Progress) Log(rs *state.StateV3, rwsLen int, queueSize, doneCount, inputBlockNum, outputBlockNum, outTxNum, repeatCount uint64, resultsSize uint64, resultCh chan *exec22.TxTask, idxStepsAmountInDB float64) {
	ExecStepsInDB.Set(uint64(idxStepsAmountInDB * 100))
	var m runtime.MemStats
	dbg.ReadMemStats(&m)
	sizeEstimate := rs.SizeEstimate()
	queueLen := rs.QueueLen()
	currentTime := time.Now()
	interval := currentTime.Sub(p.prevTime)
	speedTx := float64(doneCount-p.prevCount) / (float64(interval) / float64(time.Second))
	//speedBlock := float64(outputBlockNum-p.prevOutputBlockNum) / (float64(interval) / float64(time.Second))
	var repeatRatio float64
	if doneCount > p.prevCount {
		repeatRatio = 100.0 * float64(repeatCount-p.prevRepeatCount) / float64(doneCount-p.prevCount)
	}
	log.Info(fmt.Sprintf("[%s] Transaction replay", p.logPrefix),
		//"workers", workerCount,
		"blk", outputBlockNum,
		//"blk/s", fmt.Sprintf("%.1f", speedBlock),
		"tx/s", fmt.Sprintf("%.1f", speedTx),
		"pipe", fmt.Sprintf("%d/%d->%d/%d->%d/%d", queueLen, queueSize, rwsLen, queueSize, len(resultCh), cap(resultCh)),
		"resultsSize", common.ByteCount(resultsSize),
		"repeatRatio", fmt.Sprintf("%.2f%%", repeatRatio),
		"workers", p.workersCount,
		"buffer", fmt.Sprintf("%s/%s", common.ByteCount(sizeEstimate), common.ByteCount(p.commitThreshold)),
		"idxStepsInDB", fmt.Sprintf("%.2f", idxStepsAmountInDB),
		"inBlk", inputBlockNum,
		"step", fmt.Sprintf("%.1f", float64(outTxNum)/float64(ethconfig.HistoryV3AggregationStep)),
		"alloc", common.ByteCount(m.Alloc), "sys", common.ByteCount(m.Sys),
	)
	//var txNums []string
	//for _, t := range rws {
	//	txNums = append(txNums, fmt.Sprintf("%d", t.TxNum))
	//}
	//s := strings.Join(txNums, ",")
	//log.Info(fmt.Sprintf("[%s] Transaction replay queue", logPrefix), "txNums", s)

	p.prevTime = currentTime
	p.prevCount = doneCount
	p.prevOutputBlockNum = outputBlockNum
	p.prevRepeatCount = repeatCount
}

func ExecV3(ctx context.Context,
	execStage *StageState, u Unwinder, workerCount int, cfg ExecuteBlockCfg, applyTx kv.RwTx,
	parallel bool, rs *state.StateV3, logPrefix string,
	logger log.Logger,
	maxBlockNum uint64,
) error {
	batchSize, chainDb := cfg.batchSize, cfg.db
	blockReader := cfg.blockReader
	agg, engine := cfg.agg, cfg.engine
	chainConfig, genesis := cfg.chainConfig, cfg.genesis
	blockSnapshots := blockReader.(WithSnapshots).Snapshots()

	useExternalTx := applyTx != nil
	if !useExternalTx && !parallel {
		var err error
		applyTx, err = chainDb.BeginRw(ctx)
		if err != nil {
			return err
		}
		defer applyTx.Rollback()
	} else {
		if blockSnapshots.Cfg().Enabled {
			defer blockSnapshots.EnableMadvNormal().DisableReadAhead()
		}
	}

	var block, stageProgress uint64
	var maxTxNum uint64
	var outputTxNum = atomic2.NewUint64(0)
	var inputTxNum uint64
	if execStage.BlockNumber > 0 {
		stageProgress = execStage.BlockNumber
		block = execStage.BlockNumber + 1
	}
	if applyTx != nil {
		agg.SetTx(applyTx)
		if dbg.DiscardHistory() {
			defer agg.DiscardHistory().FinishWrites()
		} else {
			defer agg.StartWrites().FinishWrites()
		}

		var err error
		maxTxNum, err = rawdbv3.TxNums.Max(applyTx, maxBlockNum)
		if err != nil {
			return err
		}
		if block > 0 {
			_outputTxNum, err := rawdbv3.TxNums.Max(applyTx, execStage.BlockNumber)
			if err != nil {
				return err
			}
			outputTxNum.Store(_outputTxNum)
			outputTxNum.Inc()
			inputTxNum = outputTxNum.Load()
		}
	} else {
		if err := chainDb.View(ctx, func(tx kv.Tx) error {
			var err error
			maxTxNum, err = rawdbv3.TxNums.Max(tx, maxBlockNum)
			if err != nil {
				return err
			}
			if block > 0 {
				_outputTxNum, err := rawdbv3.TxNums.Max(tx, execStage.BlockNumber)
				if err != nil {
					return err
				}
				outputTxNum.Store(_outputTxNum)
				outputTxNum.Inc()
				inputTxNum = outputTxNum.Load()
			}
			return nil
		}); err != nil {
			return err
		}
	}
	agg.SetTxNum(inputTxNum)

	var outputBlockNum = syncMetrics[stages.Execution]
	var inputBlockNum = atomic2.NewUint64(0)
	var count uint64
	var repeatCount, triggerCount = atomic2.NewUint64(0), atomic2.NewUint64(0)
	var resultsSize = atomic2.NewInt64(0)
	var lock sync.RWMutex

	queueSize := workerCount // workerCount * 4 // when wait cond can be moved inside txs loop
	execWorkers, applyWorker, resultCh, stopWorkers, waitWorkers := exec3.NewWorkersPool(lock.RLocker(), ctx, parallel, chainDb, rs, blockReader, chainConfig, logger, genesis, engine, workerCount+1)
	defer stopWorkers()
	applyWorker.DiscardReadList()

	rws := &exec22.TxTaskQueue{}
	heap.Init(rws)
	var rwsLock sync.Mutex
	rwsReceiveCond := sync.NewCond(&rwsLock)

	commitThreshold := batchSize.Bytes()
	resultsThreshold := int64(batchSize.Bytes())
	progress := NewProgress(block, commitThreshold, workerCount, execStage.LogPrefix())
	logEvery := time.NewTicker(20 * time.Second)
	defer logEvery.Stop()
	pruneEvery := time.NewTicker(2 * time.Second)
	defer pruneEvery.Stop()

	applyLoopWg := sync.WaitGroup{} // to wait for finishing of applyLoop after applyCtx cancel
	defer applyLoopWg.Wait()

	applyLoopInner := func(ctx context.Context) error {
		tx, err := chainDb.BeginRo(ctx)
		if err != nil {
			return err
		}
		defer tx.Rollback()

		applyWorker.ResetTx(tx)

		notifyReceived := func() { rwsReceiveCond.Signal() }
		var t time.Time
		var lastBlockNum uint64
		for outputTxNum.Load() < maxTxNum {
			select {
			case <-ctx.Done():
				return ctx.Err()
			default:
			}

			select {
			case txTask, ok := <-resultCh:
				if !ok {
					return nil
				}
				if txTask.BlockNum > lastBlockNum {
					if lastBlockNum > 0 {
						core.BlockExecutionTimer.UpdateDuration(t)
					}
					lastBlockNum = txTask.BlockNum
					t = time.Now()
				}
<<<<<<< HEAD
				rwsLock.Lock()
				resultsSize.Add(txTask.ResultsSize)
				heap.Push(rws, txTask)
			Drain:
				for {
					select {
					case txTask, ok := <-resultCh:
						if !ok {
							break Drain
						}
						if txTask.BlockNum > lastBlockNum {
							if lastBlockNum > 0 {
								core.BlockExecutionTimer.UpdateDuration(t)
							}
							lastBlockNum = txTask.BlockNum
							t = time.Now()
						}
						resultsSize.Add(txTask.ResultsSize)
						heap.Push(rws, txTask)
					default:
						break Drain
=======
				var conflicts, processedBlockNum uint64
				if err := func() error {
					rwsLock.Lock()
					defer rwsLock.Unlock()
					resultsSize.Add(txTask.ResultsSize)
					heap.Push(rws, txTask)
					conflicts, processedBlockNum, err = processResultQueue(rws, outputTxNum, rs, agg, tx, triggerCount, resultsSize, notifyReceived, applyWorker)
					if err != nil {
						return err
>>>>>>> daf15229
					}
				}
<<<<<<< HEAD
				rwsLock.Unlock()
			}

			if err := func() error {
				rwsLock.Lock()
				defer rwsLock.Unlock()
				if err := processResultQueue(rws, outputTxNum, rs, agg, tx, triggerCount, outputBlockNum, repeatCount, resultsSize, notifyReceived, applyWorker); err != nil {
					return err
				}
				return nil
			}(); err != nil {
				return err
=======
				repeatCount.Add(conflicts)
				if processedBlockNum > 0 {
					outputBlockNum.Set(processedBlockNum)
				}
>>>>>>> daf15229
			}

			syncMetrics[stages.Execution].Set(outputBlockNum.Load())
		}
		return nil
	}
	applyLoop := func(ctx context.Context, errCh chan error) {
		defer applyLoopWg.Done()
		if err := applyLoopInner(ctx); err != nil {
			if !errors.Is(err, context.Canceled) {
				errCh <- err
			}
		}
	}

	var rwLoopErrCh chan error

	var rwLoopWg sync.WaitGroup
	if parallel {
		// `rwLoop` lives longer than `applyLoop`
		rwLoop := func(ctx context.Context) error {
			tx, err := chainDb.BeginRw(ctx)
			if err != nil {
				return err
			}
			defer tx.Rollback()

			agg.SetTx(tx)
			if dbg.DiscardHistory() {
				defer agg.DiscardHistory().FinishWrites()
			} else {
				defer agg.StartWrites().FinishWrites()
			}

			defer applyLoopWg.Wait()
			applyCtx, cancelApplyCtx := context.WithCancel(ctx)
			defer cancelApplyCtx()
			applyLoopWg.Add(1)
			go applyLoop(applyCtx, rwLoopErrCh)
			for outputTxNum.Load() < maxTxNum {
				select {
				case <-ctx.Done():
					return ctx.Err()

				case <-logEvery.C:
					rwsLock.Lock()
					rwsLen := rws.Len()
					rwsLock.Unlock()

					stepsInDB := rawdbhelpers.IdxStepsCountV3(tx)
					progress.Log(rs, rwsLen, uint64(queueSize), rs.DoneCount(), inputBlockNum.Load(), outputBlockNum.Get(), outputTxNum.Load(), repeatCount.Load(), uint64(resultsSize.Load()), resultCh, stepsInDB)
				case <-pruneEvery.C:
					if rs.SizeEstimate() < commitThreshold {
						// too much steps in db will slow-down everything: flush and prune
						// it means better spend time for pruning, before flushing more data to db
						// also better do it now - instead of before Commit() - because Commit does block execution
						stepsInDB := rawdbhelpers.IdxStepsCountV3(tx)
						if stepsInDB > 5 && rs.SizeEstimate() < uint64(float64(commitThreshold)*0.2) {
							if err = agg.Prune(ctx, ethconfig.HistoryV3AggregationStep*2); err != nil { // prune part of retired data, before commit
								panic(err)
							}
						}

						if err = agg.Flush(ctx, tx); err != nil {
							return err
						}
						if err = agg.PruneWithTiemout(ctx, 1*time.Second); err != nil {
							return err
						}
						break
					}

					cancelApplyCtx()
					applyLoopWg.Wait()

					var t1, t2, t3, t4 time.Duration
					commitStart := time.Now()
					log.Info("Committing...")
					if err := func() error {
						rwsLock.Lock()
						defer rwsLock.Unlock()
						// Drain results (and process) channel because read sets do not carry over
						for {
							var drained bool
							for !drained {
								select {
								case txTask, ok := <-resultCh:
									if !ok {
										return nil
									}
									resultsSize.Add(txTask.ResultsSize)
									heap.Push(rws, txTask)
								default:
									drained = true
								}
							}
							applyWorker.ResetTx(tx)
							conflicts, processedBlockNum, err := processResultQueue(rws, outputTxNum, rs, agg, tx, triggerCount, resultsSize, func() {}, applyWorker)
							if err != nil {
								return err
							}
							repeatCount.Add(conflicts)
							if processedBlockNum > 0 {
								outputBlockNum.Set(processedBlockNum)
							}
							if rws.Len() == 0 {
								break
							}
						}
						rwsReceiveCond.Signal()
						lock.Lock() // This is to prevent workers from starting work on any new txTask
						defer lock.Unlock()
						// Drain results channel because read sets do not carry over
						var drained bool
						for !drained {
							select {
							case txTask, ok := <-resultCh:
								if !ok {
									return nil
								}
								rs.AddWork(txTask)
							default:
								drained = true
							}
						}

						// Drain results queue as well
						for rws.Len() > 0 {
							txTask := heap.Pop(rws).(*exec22.TxTask)
							resultsSize.Add(-txTask.ResultsSize)
							rs.AddWork(txTask)
						}
						t1 = time.Since(commitStart)
						tt := time.Now()
						if err := rs.Flush(ctx, tx, logPrefix, logEvery); err != nil {
							return err
						}
						t2 = time.Since(tt)

						tt = time.Now()
						if err := agg.Flush(ctx, tx); err != nil {
							return err
						}
						t3 = time.Since(tt)

						if err = execStage.Update(tx, outputBlockNum.Get()); err != nil {
							return err
						}

						tx.CollectMetrics()
						tt = time.Now()
						if err = tx.Commit(); err != nil {
							return err
						}
						t4 = time.Since(tt)
						for i := 0; i < len(execWorkers); i++ {
							execWorkers[i].ResetTx(nil)
						}

						return nil
					}(); err != nil {
						return err
					}
					if tx, err = chainDb.BeginRw(ctx); err != nil {
						return err
					}
					defer tx.Rollback()
					agg.SetTx(tx)

					applyCtx, cancelApplyCtx = context.WithCancel(ctx)
					defer cancelApplyCtx()
					applyLoopWg.Add(1)
					go applyLoop(applyCtx, rwLoopErrCh)

					log.Info("Committed", "time", time.Since(commitStart), "drain", t1, "rs.flush", t2, "agg.flush", t3, "tx.commit", t4)
				}
			}
			if err = rs.Flush(ctx, tx, logPrefix, logEvery); err != nil {
				return err
			}
			if err = agg.Flush(ctx, tx); err != nil {
				return err
			}
			if err = execStage.Update(tx, outputBlockNum.Get()); err != nil {
				return err
			}
			//if err = execStage.Update(tx, stageProgress); err != nil {
			//	panic(err)
			//}
			if err = tx.Commit(); err != nil {
				return err
			}
			return nil
		}

		rwLoopErrCh = make(chan error, 1)

		defer rwLoopWg.Wait()
		rwLoopCtx, rwLoopCancel := context.WithCancel(ctx)
		defer rwLoopCancel()
		rwLoopWg.Add(1)
		go func() {
			defer close(rwLoopErrCh)
			defer rwLoopWg.Done()

			defer applyLoopWg.Wait()
			defer rs.Finish()

			if err := rwLoop(rwLoopCtx); err != nil {
				rwLoopErrCh <- err
			}
		}()
	}

	if block < blockSnapshots.BlocksAvailable() {
		agg.KeepInDB(0)
		defer agg.KeepInDB(ethconfig.HistoryV3AggregationStep)
	}

	getHeaderFunc := func(hash common.Hash, number uint64) (h *types.Header) {
		var err error
		if parallel {
			if err = chainDb.View(ctx, func(tx kv.Tx) error {
				h, err = blockReader.Header(ctx, tx, hash, number)
				if err != nil {
					return err
				}
				return nil
			}); err != nil {
				panic(err)
			}
			return h
		} else {
			h, err = blockReader.Header(ctx, applyTx, hash, number)
			if err != nil {
				panic(err)
			}
			return h
		}
	}
	if !parallel {
		applyWorker.ResetTx(applyTx)
	}

	_, isPoSa := cfg.engine.(consensus.PoSA)
	//isBor := cfg.chainConfig.Bor != nil

	var b *types.Block
	var blockNum uint64
	var err error
Loop:
	for blockNum = block; blockNum <= maxBlockNum; blockNum++ {
		inputBlockNum.Store(blockNum)
		b, err = blockWithSenders(chainDb, applyTx, blockReader, blockNum)
		if err != nil {
			return err
		}
		if b == nil {
			// TODO: panic here and see that overall prodcess deadlock
			return fmt.Errorf("nil block %d", blockNum)
		}
		txs := b.Transactions()
		header := b.HeaderNoCopy()
		skipAnalysis := core.SkipAnalysis(chainConfig, blockNum)
		signer := *types.MakeSigner(chainConfig, blockNum)

		f := core.GetHashFn(header, getHeaderFunc)
		getHashFnMute := &sync.Mutex{}
		getHashFn := func(n uint64) common.Hash {
			getHashFnMute.Lock()
			defer getHashFnMute.Unlock()
			return f(n)
		}
		blockContext := core.NewEVMBlockContext(header, getHashFn, engine, nil /* author */)

		if parallel {
			select {
			case err := <-rwLoopErrCh:
				if err != nil {
					return err
				}
			default:
			}

			func() {
				needWait := rs.QueueLen() > queueSize
				if !needWait {
					return
				}
				rwsLock.Lock()
				defer rwsLock.Unlock()
				for rs.QueueLen() > queueSize || rws.Len() > queueSize || resultsSize.Load() >= resultsThreshold || rs.SizeEstimate() >= commitThreshold {
					select {
					case <-ctx.Done():
						return
					default:
					}
					rwsReceiveCond.Wait()
				}
			}()
		}

		rules := chainConfig.Rules(blockNum, b.Time())
		var gasUsed uint64
		for txIndex := -1; txIndex <= len(txs); txIndex++ {

			// Do not oversend, wait for the result heap to go under certain size
			txTask := &exec22.TxTask{
				BlockNum:        blockNum,
				Header:          header,
				Coinbase:        b.Coinbase(),
				Uncles:          b.Uncles(),
				Rules:           rules,
				Txs:             txs,
				TxNum:           inputTxNum,
				TxIndex:         txIndex,
				BlockHash:       b.Hash(),
				SkipAnalysis:    skipAnalysis,
				Final:           txIndex == len(txs),
				GetHashFn:       getHashFn,
				EvmBlockContext: blockContext,
				Withdrawals:     b.Withdrawals(),
			}
			if txIndex >= 0 && txIndex < len(txs) {
				txTask.Tx = txs[txIndex]
				txTask.TxAsMessage, err = txTask.Tx.AsMessage(signer, header.BaseFee, txTask.Rules)
				if err != nil {
					panic(err)
				}

				if sender, ok := txs[txIndex].GetSender(); ok {
					txTask.Sender = &sender
				} else {
					sender, err := signer.Sender(txTask.Tx)
					if err != nil {
						return err
					}
					txTask.Sender = &sender
					log.Warn("[Execution] expencive lazy sender recovery", "blockNum", txTask.BlockNum, "txIdx", txTask.TxIndex)
				}
			}

			if parallel {
				if txTask.TxIndex >= 0 && txTask.TxIndex < len(txs) {
					if ok := rs.RegisterSender(txTask); ok {
						rs.AddWork(txTask)
					}
				} else {
					rs.AddWork(txTask)
				}
			} else {
				count++
				applyWorker.RunTxTask(txTask)
				if err := func() error {
					if txTask.Final && !isPoSa {
						gasUsed += txTask.UsedGas
						if gasUsed != txTask.Header.GasUsed {
							if txTask.BlockNum > 0 { //Disable check for genesis. Maybe need somehow improve it in future - to satisfy TestExecutionSpec
								return fmt.Errorf("gas used by execution: %d, in header: %d, headerNum=%d, %x", gasUsed, txTask.Header.GasUsed, txTask.Header.Number.Uint64(), txTask.Header.Hash())
							}
						}
						gasUsed = 0
					} else {
						gasUsed += txTask.UsedGas
					}
					return nil
				}(); err != nil {
					if errors.Is(err, context.Canceled) || errors.Is(err, common.ErrStopped) {
						return err
					} else {
						log.Warn(fmt.Sprintf("[%s] Execution failed", logPrefix), "block", blockNum, "hash", header.Hash().String(), "err", err)
						if cfg.hd != nil {
							cfg.hd.ReportBadHeaderPoS(header.Hash(), header.ParentHash)
						}
						if cfg.badBlockHalt {
							return err
						}
					}
					u.UnwindTo(blockNum-1, header.Hash())
					break Loop
				}

				if err := rs.ApplyState(applyTx, txTask, agg); err != nil {
					return fmt.Errorf("StateV3.Apply: %w", err)
				}
				triggerCount.Add(rs.CommitTxNum(txTask.Sender, txTask.TxNum))
				outputTxNum.Inc()

				if err := rs.ApplyHistory(txTask, agg); err != nil {
					return fmt.Errorf("StateV3.Apply: %w", err)
				}
			}
			stageProgress = blockNum
			inputTxNum++
		}

		if !parallel {
			outputBlockNum.Set(blockNum)

			select {
			case <-logEvery.C:
				stepsInDB := rawdbhelpers.IdxStepsCountV3(applyTx)
				progress.Log(rs, rws.Len(), uint64(queueSize), count, inputBlockNum.Load(), outputBlockNum.Get(), outputTxNum.Load(), repeatCount.Load(), uint64(resultsSize.Load()), resultCh, stepsInDB)
				if rs.SizeEstimate() < commitThreshold {
					break
				}

				var t1, t2, t3, t4 time.Duration
				commitStart := time.Now()
				if err := func() error {
					t1 = time.Since(commitStart)
					tt := time.Now()
					if err := rs.Flush(ctx, applyTx, logPrefix, logEvery); err != nil {
						return err
					}
					t2 = time.Since(tt)

					tt = time.Now()
					if err := agg.Flush(ctx, applyTx); err != nil {
						return err
					}
					t3 = time.Since(tt)

					if err = execStage.Update(applyTx, outputBlockNum.Get()); err != nil {
						return err
					}

					applyTx.CollectMetrics()

					return nil
				}(); err != nil {
					return err
				}
				log.Info("Committed", "time", time.Since(commitStart), "drain", t1, "rs.flush", t2, "agg.flush", t3, "tx.commit", t4)
			default:
			}
		}

		if blockSnapshots.Cfg().Produce {
			agg.BuildFilesInBackground()
		}
		select {
		case <-ctx.Done():
			return ctx.Err()
		default:
		}
	}

	if parallel {
		if err := <-rwLoopErrCh; err != nil {
			return err
		}
		rwLoopWg.Wait()
		waitWorkers()
	} else {
		if err = rs.Flush(ctx, applyTx, logPrefix, logEvery); err != nil {
			return err
		}
		if err = agg.Flush(ctx, applyTx); err != nil {
			return err
		}
		if err = execStage.Update(applyTx, stageProgress); err != nil {
			return err
		}
	}

	if blockSnapshots.Cfg().Produce {
		agg.BuildFilesInBackground()
	}

	if !useExternalTx && applyTx != nil {
		if err = applyTx.Commit(); err != nil {
			return err
		}
	}
	return nil
}
func blockWithSenders(db kv.RoDB, tx kv.Tx, blockReader services.BlockReader, blockNum uint64) (b *types.Block, err error) {
	if tx == nil {
		tx, err = db.BeginRo(context.Background())
		if err != nil {
			return nil, err
		}
		defer tx.Rollback()
	}
	blockHash, err := rawdb.ReadCanonicalHash(tx, blockNum)
	if err != nil {
		return nil, err
	}
	b, _, err = blockReader.BlockWithSenders(context.Background(), tx, blockHash, blockNum)
	if err != nil {
		return nil, err
	}
	return b, nil
}

func processResultQueue(rws *exec22.TxTaskQueue, outputTxNum *atomic2.Uint64, rs *state.StateV3, agg *state2.AggregatorV3, applyTx kv.Tx, triggerCount *atomic2.Uint64, resultsSize *atomic2.Int64, onSuccess func(), applyWorker *exec3.Worker) (conflicts, processedBlockNum uint64, err error) {
	var i int
	for rws.Len() > 0 && (*rws)[0].TxNum == outputTxNum.Load() {
		txTask := heap.Pop(rws).(*exec22.TxTask)
		resultsSize.Add(-txTask.ResultsSize)
		if txTask.Error != nil || !rs.ReadsValid(txTask.ReadLists) {
			conflicts++

			if i > 0 {
				//send to re-exex
				rs.AddWork(txTask)
				continue
			}

			// resolve first conflict right here: it's faster and conflict-free
			applyWorker.RunTxTask(txTask)
			if txTask.Error != nil {
				return conflicts, processedBlockNum, txTask.Error
			}
			i++
		}

		if err := rs.ApplyState(applyTx, txTask, agg); err != nil {
			return conflicts, processedBlockNum, fmt.Errorf("StateV3.Apply: %w", err)
		}
		triggerCount.Add(rs.CommitTxNum(txTask.Sender, txTask.TxNum))
		outputTxNum.Inc()
		onSuccess()
		if err := rs.ApplyHistory(txTask, agg); err != nil {
			return conflicts, processedBlockNum, fmt.Errorf("StateV3.Apply: %w", err)
		}
		//fmt.Printf("Applied %d block %d txIndex %d\n", txTask.TxNum, txTask.BlockNum, txTask.TxIndex)
		processedBlockNum = txTask.BlockNum
	}
	return conflicts, processedBlockNum, nil
}

func reconstituteStep(last bool,
	workerCount int, ctx context.Context, db kv.RwDB, txNum uint64, dirs datadir.Dirs,
	as *libstate.AggregatorStep, chainDb kv.RwDB, blockReader services.FullBlockReader,
	chainConfig *chain.Config, logger log.Logger, genesis *core.Genesis, engine consensus.Engine,
	batchSize datasize.ByteSize, s *StageState, blockNum uint64, total uint64,
) error {
	var startOk, endOk bool
	startTxNum, endTxNum := as.TxNumRange()
	var startBlockNum, endBlockNum uint64 // First block which is not covered by the history snapshot files
	if err := chainDb.View(ctx, func(tx kv.Tx) (err error) {
		startOk, startBlockNum, err = rawdbv3.TxNums.FindBlockNum(tx, startTxNum)
		if err != nil {
			return err
		}
		if startBlockNum > 0 {
			startBlockNum--
			startTxNum, err = rawdbv3.TxNums.Min(tx, startBlockNum)
			if err != nil {
				return err
			}
		}
		endOk, endBlockNum, err = rawdbv3.TxNums.FindBlockNum(tx, endTxNum)
		if err != nil {
			return err
		}
		return nil
	}); err != nil {
		return err
	}
	if !startOk {
		return fmt.Errorf("step startTxNum not found in snapshot blocks: %d", startTxNum)
	}
	if !endOk {
		return fmt.Errorf("step endTxNum not found in snapshot blocks: %d", endTxNum)
	}
	if last {
		endBlockNum = blockNum
	}

	log.Info(fmt.Sprintf("[%s] Reconstitution", s.LogPrefix()), "startTxNum", startTxNum, "endTxNum", endTxNum, "startBlockNum", startBlockNum, "endBlockNum", endBlockNum)

	var maxTxNum = startTxNum

	workCh := make(chan *exec22.TxTask, workerCount*4)
	rs := state.NewReconState(workCh)
	scanWorker := exec3.NewScanWorker(txNum, as)

	t := time.Now()
	if err := scanWorker.BitmapAccounts(); err != nil {
		return err
	}
	if time.Since(t) > 5*time.Second {
		log.Info(fmt.Sprintf("[%s] Scan accounts history", s.LogPrefix()), "took", time.Since(t))
	}

	t = time.Now()
	if err := scanWorker.BitmapStorage(); err != nil {
		return err
	}
	if time.Since(t) > 5*time.Second {
		log.Info(fmt.Sprintf("[%s] Scan storage history", s.LogPrefix()), "took", time.Since(t))
	}

	t = time.Now()
	if err := scanWorker.BitmapCode(); err != nil {
		return err
	}
	if time.Since(t) > 5*time.Second {
		log.Info(fmt.Sprintf("[%s] Scan code history", s.LogPrefix()), "took", time.Since(t))
	}
	bitmap := scanWorker.Bitmap()

	var wg sync.WaitGroup
	logEvery := time.NewTicker(logInterval)
	defer logEvery.Stop()

	log.Info(fmt.Sprintf("[%s] Ready to replay", s.LogPrefix()), "transactions", bitmap.GetCardinality(), "out of", txNum)
	var lock sync.RWMutex
	reconWorkers := make([]*exec3.ReconWorker, workerCount)
	roTxs := make([]kv.Tx, workerCount)
	chainTxs := make([]kv.Tx, workerCount)
	defer func() {
		for i := 0; i < workerCount; i++ {
			if roTxs[i] != nil {
				roTxs[i].Rollback()
			}
			if chainTxs[i] != nil {
				chainTxs[i].Rollback()
			}
		}
	}()
	for i := 0; i < workerCount; i++ {
		var err error
		if roTxs[i], err = db.BeginRo(ctx); err != nil {
			return err
		}
		if chainTxs[i], err = chainDb.BeginRo(ctx); err != nil {
			return err
		}
	}
	for i := 0; i < workerCount; i++ {
		var localAs *libstate.AggregatorStep
		if i == 0 {
			localAs = as
		} else {
			localAs = as.Clone()
		}
		reconWorkers[i] = exec3.NewReconWorker(lock.RLocker(), &wg, rs, localAs, blockReader, chainConfig, logger, genesis, engine, chainTxs[i])
		reconWorkers[i].SetTx(roTxs[i])
		reconWorkers[i].SetChainTx(chainTxs[i])
	}
	wg.Add(workerCount)

	rollbackCount := uint64(0)
	prevCount := rs.DoneCount()
	for i := 0; i < workerCount; i++ {
		go reconWorkers[i].Run()
	}
	commitThreshold := batchSize.Bytes()
	prevRollbackCount := uint64(0)
	prevTime := time.Now()
	reconDone := make(chan struct{})
	//var bn uint64
	go func() {
		for {
			select {
			case <-reconDone:
				return
			case <-logEvery.C:
				var m runtime.MemStats
				dbg.ReadMemStats(&m)
				sizeEstimate := rs.SizeEstimate()
				maxTxNum = rs.MaxTxNum()
				count := rs.DoneCount()
				rollbackCount = rs.RollbackCount()
				currentTime := time.Now()
				interval := currentTime.Sub(prevTime)
				speedTx := float64(count-prevCount) / (float64(interval) / float64(time.Second))
				progress := 100.0 * float64(maxTxNum) / float64(total)
				stepProgress := 100.0 * float64(maxTxNum-startTxNum) / float64(endTxNum-startTxNum)
				var repeatRatio float64
				if count > prevCount {
					repeatRatio = 100.0 * float64(rollbackCount-prevRollbackCount) / float64(count-prevCount)
				}
				prevTime = currentTime
				prevCount = count
				prevRollbackCount = rollbackCount
				log.Info(fmt.Sprintf("[%s] State reconstitution", s.LogPrefix()), "overall progress", fmt.Sprintf("%.2f%%", progress),
					"step progress", fmt.Sprintf("%.2f%%", stepProgress),
					"tx/s", fmt.Sprintf("%.1f", speedTx), "workCh", fmt.Sprintf("%d/%d", len(workCh), cap(workCh)),
					"repeat ratio", fmt.Sprintf("%.2f%%", repeatRatio), "queue.len", rs.QueueLen(), "blk", syncMetrics[stages.Execution].Get(),
					"buffer", fmt.Sprintf("%s/%s", common.ByteCount(sizeEstimate), common.ByteCount(commitThreshold)),
					"alloc", common.ByteCount(m.Alloc), "sys", common.ByteCount(m.Sys))
				if sizeEstimate >= commitThreshold {
					t := time.Now()
					if err := func() error {
						lock.Lock()
						defer lock.Unlock()
						for i := 0; i < workerCount; i++ {
							roTxs[i].Rollback()
						}
						if err := db.Update(ctx, func(tx kv.RwTx) error {
							if err := rs.Flush(tx); err != nil {
								return err
							}
							return nil
						}); err != nil {
							return err
						}
						for i := 0; i < workerCount; i++ {
							var err error
							if roTxs[i], err = db.BeginRo(ctx); err != nil {
								return err
							}
							reconWorkers[i].SetTx(roTxs[i])
						}
						return nil
					}(); err != nil {
						panic(err)
					}
					log.Info(fmt.Sprintf("[%s] State reconstitution, commit", s.LogPrefix()), "took", time.Since(t))
				}
			}
		}
	}()

	var inputTxNum = startTxNum
	var b *types.Block
	var txKey [8]byte
	getHeaderFunc := func(hash common.Hash, number uint64) (h *types.Header) {
		var err error
		if err = chainDb.View(ctx, func(tx kv.Tx) error {
			h, err = blockReader.Header(ctx, tx, hash, number)
			if err != nil {
				return err
			}
			return nil

		}); err != nil {
			panic(err)
		}
		return h
	}

	var err error // avoid declare global mutable variable
	for bn := startBlockNum; bn <= endBlockNum; bn++ {
		t = time.Now()
		b, err = blockWithSenders(chainDb, nil, blockReader, bn)
		if err != nil {
			return err
		}
		if b == nil {
			fmt.Printf("could not find block %d\n", bn)
			panic("")
		}
		txs := b.Transactions()
		header := b.HeaderNoCopy()
		skipAnalysis := core.SkipAnalysis(chainConfig, bn)
		signer := *types.MakeSigner(chainConfig, bn)

		f := core.GetHashFn(header, getHeaderFunc)
		getHashFnMute := &sync.Mutex{}
		getHashFn := func(n uint64) common.Hash {
			getHashFnMute.Lock()
			defer getHashFnMute.Unlock()
			return f(n)
		}
		blockContext := core.NewEVMBlockContext(header, getHashFn, engine, nil /* author */)
		rules := chainConfig.Rules(bn, b.Time())

		for txIndex := -1; txIndex <= len(txs); txIndex++ {
			if bitmap.Contains(inputTxNum) {
				binary.BigEndian.PutUint64(txKey[:], inputTxNum)
				txTask := &exec22.TxTask{
					BlockNum:        bn,
					Header:          header,
					Coinbase:        b.Coinbase(),
					Uncles:          b.Uncles(),
					Rules:           rules,
					TxNum:           inputTxNum,
					Txs:             txs,
					TxIndex:         txIndex,
					BlockHash:       b.Hash(),
					SkipAnalysis:    skipAnalysis,
					Final:           txIndex == len(txs),
					GetHashFn:       getHashFn,
					EvmBlockContext: blockContext,
					Withdrawals:     b.Withdrawals(),
				}
				if txIndex >= 0 && txIndex < len(txs) {
					txTask.Tx = txs[txIndex]
					txTask.TxAsMessage, err = txTask.Tx.AsMessage(signer, header.BaseFee, txTask.Rules)
					if err != nil {
						return err
					}
					if sender, ok := txs[txIndex].GetSender(); ok {
						txTask.Sender = &sender
					}
				} else {
					txTask.Txs = txs
				}
				workCh <- txTask
			}
			inputTxNum++
		}

		core.BlockExecutionTimer.UpdateDuration(t)
		syncMetrics[stages.Execution].Set(bn)
		select {
		case <-ctx.Done():
			return ctx.Err()
		default:
		}
	}
	close(workCh)
	wg.Wait()
	reconDone <- struct{}{} // Complete logging and committing go-routine
	for i := 0; i < workerCount; i++ {
		roTxs[i].Rollback()
	}
	if err := db.Update(ctx, func(tx kv.RwTx) error {
		if err = rs.Flush(tx); err != nil {
			return err
		}
		return nil
	}); err != nil {
		return err
	}

	plainStateCollector := etl.NewCollector(fmt.Sprintf("%s recon plainState", s.LogPrefix()), dirs.Tmp, etl.NewSortableBuffer(etl.BufferOptimalSize))
	defer plainStateCollector.Close()
	codeCollector := etl.NewCollector(fmt.Sprintf("%s recon code", s.LogPrefix()), dirs.Tmp, etl.NewOldestEntryBuffer(etl.BufferOptimalSize))
	defer codeCollector.Close()
	plainContractCollector := etl.NewCollector(fmt.Sprintf("%s recon plainContract", s.LogPrefix()), dirs.Tmp, etl.NewSortableBuffer(etl.BufferOptimalSize))
	defer plainContractCollector.Close()
	var transposedKey []byte
	if err = db.View(ctx, func(roTx kv.Tx) error {
		kv.ReadAhead(ctx, db, atomic2.NewBool(false), kv.PlainStateR, nil, math.MaxUint32)
		if err = roTx.ForEach(kv.PlainStateR, nil, func(k, v []byte) error {
			transposedKey = append(transposedKey[:0], k[8:]...)
			transposedKey = append(transposedKey, k[:8]...)
			return plainStateCollector.Collect(transposedKey, v)
		}); err != nil {
			return err
		}
		kv.ReadAhead(ctx, db, atomic2.NewBool(false), kv.PlainStateD, nil, math.MaxUint32)
		if err = roTx.ForEach(kv.PlainStateD, nil, func(k, v []byte) error {
			transposedKey = append(transposedKey[:0], v...)
			transposedKey = append(transposedKey, k...)
			return plainStateCollector.Collect(transposedKey, nil)
		}); err != nil {
			return err
		}
		kv.ReadAhead(ctx, db, atomic2.NewBool(false), kv.CodeR, nil, math.MaxUint32)
		if err = roTx.ForEach(kv.CodeR, nil, func(k, v []byte) error {
			transposedKey = append(transposedKey[:0], k[8:]...)
			transposedKey = append(transposedKey, k[:8]...)
			return codeCollector.Collect(transposedKey, v)
		}); err != nil {
			return err
		}
		kv.ReadAhead(ctx, db, atomic2.NewBool(false), kv.CodeD, nil, math.MaxUint32)
		if err = roTx.ForEach(kv.CodeD, nil, func(k, v []byte) error {
			transposedKey = append(transposedKey[:0], v...)
			transposedKey = append(transposedKey, k...)
			return codeCollector.Collect(transposedKey, nil)
		}); err != nil {
			return err
		}
		kv.ReadAhead(ctx, db, atomic2.NewBool(false), kv.PlainContractR, nil, math.MaxUint32)
		if err = roTx.ForEach(kv.PlainContractR, nil, func(k, v []byte) error {
			transposedKey = append(transposedKey[:0], k[8:]...)
			transposedKey = append(transposedKey, k[:8]...)
			return plainContractCollector.Collect(transposedKey, v)
		}); err != nil {
			return err
		}
		kv.ReadAhead(ctx, db, atomic2.NewBool(false), kv.PlainContractD, nil, math.MaxUint32)
		if err = roTx.ForEach(kv.PlainContractD, nil, func(k, v []byte) error {
			transposedKey = append(transposedKey[:0], v...)
			transposedKey = append(transposedKey, k...)
			return plainContractCollector.Collect(transposedKey, nil)
		}); err != nil {
			return err
		}
		return nil
	}); err != nil {
		return err
	}
	if err = db.Update(ctx, func(tx kv.RwTx) error {
		if err = tx.ClearBucket(kv.PlainStateR); err != nil {
			return err
		}
		if err = tx.ClearBucket(kv.PlainStateD); err != nil {
			return err
		}
		if err = tx.ClearBucket(kv.CodeR); err != nil {
			return err
		}
		if err = tx.ClearBucket(kv.CodeD); err != nil {
			return err
		}
		if err = tx.ClearBucket(kv.PlainContractR); err != nil {
			return err
		}
		if err = tx.ClearBucket(kv.PlainContractD); err != nil {
			return err
		}
		return nil
	}); err != nil {
		return err
	}
	if err = chainDb.Update(ctx, func(tx kv.RwTx) error {
		var lastKey []byte
		var lastVal []byte
		if err = plainStateCollector.Load(tx, kv.PlainState, func(k, v []byte, table etl.CurrentTableReader, next etl.LoadNextFunc) error {
			if !bytes.Equal(k[:len(k)-8], lastKey) {
				if lastKey != nil {
					if e := next(lastKey, lastKey, lastVal); e != nil {
						return e
					}
				}
				lastKey = append(lastKey[:0], k[:len(k)-8]...)
			}
			lastVal = append(lastVal[:0], v...)
			return nil
		}, etl.TransformArgs{}); err != nil {
			return err
		}
		plainStateCollector.Close()
		if lastKey != nil {
			if len(lastVal) > 0 {
				if e := tx.Put(kv.PlainState, lastKey, lastVal); e != nil {
					return e
				}
			} else {
				if e := tx.Delete(kv.PlainState, lastKey); e != nil {
					return e
				}
			}
		}
		lastKey = nil
		lastVal = nil
		if err = codeCollector.Load(tx, kv.Code, func(k, v []byte, table etl.CurrentTableReader, next etl.LoadNextFunc) error {
			if !bytes.Equal(k[:len(k)-8], lastKey) {
				if lastKey != nil {
					if e := next(lastKey, lastKey, lastVal); e != nil {
						return e
					}
				}
				lastKey = append(lastKey[:0], k[:len(k)-8]...)
			}
			lastVal = append(lastVal[:0], v...)
			return nil
		}, etl.TransformArgs{}); err != nil {
			return err
		}
		codeCollector.Close()
		if lastKey != nil {
			if len(lastVal) > 0 {
				if e := tx.Put(kv.Code, lastKey, lastVal); e != nil {
					return e
				}
			} else {
				if e := tx.Delete(kv.Code, lastKey); e != nil {
					return e
				}
			}
		}
		lastKey = nil
		lastVal = nil
		if err = plainContractCollector.Load(tx, kv.PlainContractCode, func(k, v []byte, table etl.CurrentTableReader, next etl.LoadNextFunc) error {
			if !bytes.Equal(k[:len(k)-8], lastKey) {
				if lastKey != nil {
					if e := next(lastKey, lastKey, lastVal); e != nil {
						return e
					}
				}
				lastKey = append(lastKey[:0], k[:len(k)-8]...)
			}
			lastVal = append(lastVal[:0], v...)
			return nil
		}, etl.TransformArgs{}); err != nil {
			return err
		}
		plainContractCollector.Close()
		if lastKey != nil {
			if len(lastVal) > 0 {
				if e := tx.Put(kv.PlainContractCode, lastKey, lastVal); e != nil {
					return e
				}
			} else {
				if e := tx.Delete(kv.PlainContractCode, lastKey); e != nil {
					return e
				}
			}
		}

		return nil
	}); err != nil {
		return err
	}
	return nil
}

func ReconstituteState(ctx context.Context, s *StageState, dirs datadir.Dirs, workerCount int, batchSize datasize.ByteSize, chainDb kv.RwDB,
	blockReader services.FullBlockReader,
	logger log.Logger, agg *state2.AggregatorV3, engine consensus.Engine,
	chainConfig *chain.Config, genesis *core.Genesis) (err error) {
	startTime := time.Now()
	defer agg.EnableMadvNormal().DisableReadAhead()
	blockSnapshots := blockReader.(WithSnapshots).Snapshots()
	defer blockSnapshots.EnableReadAhead().DisableReadAhead()

	// force merge snapshots before reconstitution, to allign domains progress
	// un-finished merge can happen at "kill -9" during merge
	if err := agg.MergeLoop(ctx, estimate.CompressSnapshot.Workers()); err != nil {
		return err
	}

	// Incremental reconstitution, step by step (snapshot range by snapshot range)
	aggSteps, err := agg.MakeSteps()
	if err != nil {
		return err
	}
	if len(aggSteps) == 0 {
		return nil
	}
	lastStep := aggSteps[len(aggSteps)-1]

	var ok bool
	var blockNum uint64 // First block which is not covered by the history snapshot files
	var txNum uint64
	if err := chainDb.View(ctx, func(tx kv.Tx) error {
		_, toTxNum := lastStep.TxNumRange()
		ok, blockNum, err = rawdbv3.TxNums.FindBlockNum(tx, toTxNum)
		if err != nil {
			return err
		}
		if !ok {
			return fmt.Errorf("blockNum for mininmaxTxNum=%d not found", toTxNum)
		}
		if blockNum == 0 {
			return fmt.Errorf("not enough transactions in the history data")
		}
		blockNum--
		txNum, err = rawdbv3.TxNums.Max(tx, blockNum)
		if err != nil {
			return err
		}
		txNum++
		return nil
	}); err != nil {
		return err
	}

	log.Info(fmt.Sprintf("[%s] Blocks execution, reconstitution", s.LogPrefix()), "fromBlock", s.BlockNumber, "toBlock", blockNum, "toTxNum", txNum)

	reconDbPath := filepath.Join(dirs.DataDir, "recondb")
	dir.Recreate(reconDbPath)
	db, err := kv2.NewMDBX(log.New()).Path(reconDbPath).
		Flags(func(u uint) uint {
			return mdbx.UtterlyNoSync | mdbx.NoMetaSync | mdbx.NoMemInit | mdbx.LifoReclaim | mdbx.WriteMap
		}).
		PageSize(uint64(8 * datasize.KB)).
		WithTableCfg(func(defaultBuckets kv.TableCfg) kv.TableCfg { return kv.ReconTablesCfg }).
		Open()
	if err != nil {
		return err
	}
	defer db.Close()
	defer os.RemoveAll(reconDbPath)

	for step, as := range aggSteps {
		log.Info("Step of incremental reconstitution", "step", step+1, "out of", len(aggSteps), "workers", workerCount)
		if err := reconstituteStep(step+1 == len(aggSteps), workerCount, ctx, db,
			txNum, dirs, as, chainDb, blockReader, chainConfig, logger, genesis,
			engine, batchSize, s, blockNum, txNum,
		); err != nil {
			return err
		}
	}
	db.Close()
	plainStateCollector := etl.NewCollector(fmt.Sprintf("%s recon plainState", s.LogPrefix()), dirs.Tmp, etl.NewSortableBuffer(etl.BufferOptimalSize))
	defer plainStateCollector.Close()
	codeCollector := etl.NewCollector(fmt.Sprintf("%s recon code", s.LogPrefix()), dirs.Tmp, etl.NewOldestEntryBuffer(etl.BufferOptimalSize))
	defer codeCollector.Close()
	plainContractCollector := etl.NewCollector(fmt.Sprintf("%s recon plainContract", s.LogPrefix()), dirs.Tmp, etl.NewSortableBuffer(etl.BufferOptimalSize))
	defer plainContractCollector.Close()

	fillWorker := exec3.NewFillWorker(txNum, aggSteps[len(aggSteps)-1])
	t := time.Now()
	fillWorker.FillAccounts(plainStateCollector)
	if time.Since(t) > 5*time.Second {
		log.Info(fmt.Sprintf("[%s] Filled accounts", s.LogPrefix()), "took", time.Since(t))
	}
	t = time.Now()
	fillWorker.FillStorage(plainStateCollector)
	if time.Since(t) > 5*time.Second {
		log.Info(fmt.Sprintf("[%s] Filled storage", s.LogPrefix()), "took", time.Since(t))
	}
	t = time.Now()
	fillWorker.FillCode(codeCollector, plainContractCollector)
	if time.Since(t) > 5*time.Second {
		log.Info(fmt.Sprintf("[%s] Filled code", s.LogPrefix()), "took", time.Since(t))
	}

	// Load all collections into the main collector
	if err = chainDb.Update(ctx, func(tx kv.RwTx) error {
		if err = plainStateCollector.Load(tx, kv.PlainState, etl.IdentityLoadFunc, etl.TransformArgs{}); err != nil {
			return err
		}
		plainStateCollector.Close()
		if err = codeCollector.Load(tx, kv.Code, etl.IdentityLoadFunc, etl.TransformArgs{}); err != nil {
			return err
		}
		codeCollector.Close()
		if err = plainContractCollector.Load(tx, kv.PlainContractCode, etl.IdentityLoadFunc, etl.TransformArgs{}); err != nil {
			return err
		}
		plainContractCollector.Close()
		if err := s.Update(tx, blockNum); err != nil {
			return err
		}
		s.BlockNumber = blockNum
		return nil
	}); err != nil {
		return err
	}
	log.Info(fmt.Sprintf("[%s] Reconstitution done", s.LogPrefix()), "in", time.Since(startTime))
	return nil
}<|MERGE_RESOLUTION|>--- conflicted
+++ resolved
@@ -242,7 +242,6 @@
 					lastBlockNum = txTask.BlockNum
 					t = time.Now()
 				}
-<<<<<<< HEAD
 				rwsLock.Lock()
 				resultsSize.Add(txTask.ResultsSize)
 				heap.Push(rws, txTask)
@@ -264,41 +263,28 @@
 						heap.Push(rws, txTask)
 					default:
 						break Drain
-=======
-				var conflicts, processedBlockNum uint64
-				if err := func() error {
-					rwsLock.Lock()
-					defer rwsLock.Unlock()
-					resultsSize.Add(txTask.ResultsSize)
-					heap.Push(rws, txTask)
-					conflicts, processedBlockNum, err = processResultQueue(rws, outputTxNum, rs, agg, tx, triggerCount, resultsSize, notifyReceived, applyWorker)
-					if err != nil {
-						return err
->>>>>>> daf15229
-					}
-				}
-<<<<<<< HEAD
+					}
+				}
 				rwsLock.Unlock()
 			}
 
+			var conflicts, processedBlockNum uint64
 			if err := func() error {
 				rwsLock.Lock()
 				defer rwsLock.Unlock()
-				if err := processResultQueue(rws, outputTxNum, rs, agg, tx, triggerCount, outputBlockNum, repeatCount, resultsSize, notifyReceived, applyWorker); err != nil {
+				var err error
+				conflicts, processedBlockNum, err = processResultQueue(rws, outputTxNum, rs, agg, tx, triggerCount, resultsSize, notifyReceived, applyWorker)
+				if err != nil {
 					return err
 				}
 				return nil
 			}(); err != nil {
 				return err
-=======
-				repeatCount.Add(conflicts)
-				if processedBlockNum > 0 {
-					outputBlockNum.Set(processedBlockNum)
-				}
->>>>>>> daf15229
-			}
-
-			syncMetrics[stages.Execution].Set(outputBlockNum.Load())
+			}
+			repeatCount.Add(conflicts)
+			if processedBlockNum > 0 {
+				outputBlockNum.Set(processedBlockNum)
+			}
 		}
 		return nil
 	}
