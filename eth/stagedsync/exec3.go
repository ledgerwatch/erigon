--- conflicted
+++ resolved
@@ -108,12 +108,6 @@
 	logger log.Logger,
 	maxBlockNum uint64,
 ) (err error) {
-<<<<<<< HEAD
-=======
-	ctx, cancel := context.WithCancel(ctx)
-	defer cancel()
-
->>>>>>> c8aead75
 	batchSize, chainDb := cfg.batchSize, cfg.db
 	blockReader := cfg.blockReader
 	agg, engine := cfg.agg, cfg.engine
