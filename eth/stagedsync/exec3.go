package stagedsync

import (
	"bytes"
	"container/heap"
	"context"
	"encoding/binary"
	"errors"
	"fmt"
	"math/big"
	"os"
	"path/filepath"
	"runtime"
	"sync"
	"sync/atomic"
	"time"

	"github.com/VictoriaMetrics/metrics"
	"github.com/c2h5oh/datasize"
	"github.com/ledgerwatch/erigon-lib/common"
	"github.com/ledgerwatch/erigon-lib/common/datadir"
	"github.com/ledgerwatch/erigon-lib/common/dbg"
	"github.com/ledgerwatch/erigon-lib/common/dir"
	"github.com/ledgerwatch/erigon-lib/etl"
	"github.com/ledgerwatch/erigon-lib/kv"
	kv2 "github.com/ledgerwatch/erigon-lib/kv/mdbx"
	libstate "github.com/ledgerwatch/erigon-lib/state"
	state2 "github.com/ledgerwatch/erigon-lib/state"
	"github.com/ledgerwatch/erigon/cmd/state/exec22"
	"github.com/ledgerwatch/erigon/cmd/state/exec3"
	common2 "github.com/ledgerwatch/erigon/common"
	"github.com/ledgerwatch/erigon/common/math"
	"github.com/ledgerwatch/erigon/consensus"
	"github.com/ledgerwatch/erigon/core"
	"github.com/ledgerwatch/erigon/core/rawdb"
	"github.com/ledgerwatch/erigon/core/state"
	"github.com/ledgerwatch/erigon/core/types"
	"github.com/ledgerwatch/erigon/eth/ethconfig"
	"github.com/ledgerwatch/erigon/eth/stagedsync/stages"
	"github.com/ledgerwatch/erigon/params"
	"github.com/ledgerwatch/erigon/turbo/services"
	"github.com/ledgerwatch/log/v3"
	"github.com/torquem-ch/mdbx-go/mdbx"
	atomic2 "go.uber.org/atomic"
)

var ExecStepsInDB = metrics.NewCounter(`exec_steps_in_db`) //nolint

func NewProgress(prevOutputBlockNum, commitThreshold uint64, workersCount int, logPrefix string) *Progress {
	return &Progress{prevTime: time.Now(), prevOutputBlockNum: prevOutputBlockNum, commitThreshold: commitThreshold, workersCount: workersCount, logPrefix: logPrefix}
}

type Progress struct {
	prevTime           time.Time
	prevCount          uint64
	prevOutputBlockNum uint64
	prevRepeatCount    uint64
	commitThreshold    uint64

	workersCount int
	logPrefix    string
}

func (p *Progress) Log(rs *state.State22, rwsLen int, queueSize, count, inputBlockNum, outputBlockNum, outTxNum, repeatCount uint64, resultsSize uint64, resultCh chan *exec22.TxTask, idxStepsAmountInDB float64) {
	ExecStepsInDB.Set(uint64(idxStepsAmountInDB * 100))
	var m runtime.MemStats
	dbg.ReadMemStats(&m)
	sizeEstimate := rs.SizeEstimate()
	currentTime := time.Now()
	interval := currentTime.Sub(p.prevTime)
	speedTx := float64(count-p.prevCount) / (float64(interval) / float64(time.Second))
	//speedBlock := float64(outputBlockNum-p.prevOutputBlockNum) / (float64(interval) / float64(time.Second))
	var repeatRatio float64
	if count > p.prevCount {
		repeatRatio = 100.0 * float64(repeatCount-p.prevRepeatCount) / float64(count-p.prevCount)
	}
	log.Info(fmt.Sprintf("[%s] Transaction replay", p.logPrefix),
		//"workers", workerCount,
		"blk", outputBlockNum, "step", fmt.Sprintf("%.1f", float64(outTxNum)/float64(ethconfig.HistoryV3AggregationStep)),
		"inBlk", atomic.LoadUint64(&inputBlockNum),
		//"blk/s", fmt.Sprintf("%.1f", speedBlock),
		"tx/s", fmt.Sprintf("%.1f", speedTx),
		"resultCh", fmt.Sprintf("%d/%d", len(resultCh), cap(resultCh)),
		"resultQueue", fmt.Sprintf("%d/%d", rwsLen, queueSize),
		"resultsSize", common.ByteCount(resultsSize),
		"repeatRatio", fmt.Sprintf("%.2f%%", repeatRatio),
		"workers", p.workersCount,
		"buffer", fmt.Sprintf("%s/%s", common.ByteCount(sizeEstimate), common.ByteCount(p.commitThreshold)),
		"idxStepsInDB", fmt.Sprintf("%.2f", idxStepsAmountInDB),
		"alloc", common.ByteCount(m.Alloc), "sys", common.ByteCount(m.Sys),
	)
	//var txNums []string
	//for _, t := range rws {
	//	txNums = append(txNums, fmt.Sprintf("%d", t.TxNum))
	//}
	//s := strings.Join(txNums, ",")
	//log.Info(fmt.Sprintf("[%s] Transaction replay queue", logPrefix), "txNums", s)

	p.prevTime = currentTime
	p.prevCount = count
	p.prevOutputBlockNum = outputBlockNum
	p.prevRepeatCount = repeatCount
}

func ExecV3(ctx context.Context,
	execStage *StageState, u Unwinder, workerCount int, cfg ExecuteBlockCfg, applyTx kv.RwTx,
	parallel bool, rs *state.State22, logPrefix string,
	logger log.Logger,
	maxBlockNum uint64,
) (err error) {
	batchSize, chainDb := cfg.batchSize, cfg.db
	blockReader := cfg.blockReader
	agg, engine := cfg.agg, cfg.engine
	chainConfig, genesis := cfg.chainConfig, cfg.genesis
	blockSnapshots := blockReader.(WithSnapshots).Snapshots()

	useExternalTx := applyTx != nil
	if !useExternalTx && !parallel {
		applyTx, err = chainDb.BeginRw(ctx)
		if err != nil {
			return err
		}
		defer applyTx.Rollback()
	} else {
		if blockSnapshots.Cfg().Enabled {
			defer blockSnapshots.EnableMadvNormal().DisableReadAhead()
		}
	}

	var block, stageProgress uint64
	var outputTxNum, maxTxNum = atomic2.NewUint64(0), atomic2.NewUint64(0)
	var inputTxNum uint64
	if execStage.BlockNumber > 0 {
		stageProgress = execStage.BlockNumber
		block = execStage.BlockNumber + 1
	}
	if applyTx != nil {
		agg.SetTx(applyTx)
		_maxTxNum, err := rawdb.TxNums.Max(applyTx, maxBlockNum)
		if err != nil {
			return err
		}
		maxTxNum.Store(_maxTxNum)
		if block > 0 {
			_outputTxNum, err := rawdb.TxNums.Max(applyTx, execStage.BlockNumber)
			if err != nil {
				return err
			}
			outputTxNum.Store(_outputTxNum)
			outputTxNum.Inc()
			inputTxNum = outputTxNum.Load()
		}
	} else {
		if err := chainDb.View(ctx, func(tx kv.Tx) error {
			_maxTxNum, err := rawdb.TxNums.Max(tx, maxBlockNum)
			if err != nil {
				return err
			}
			maxTxNum.Store(_maxTxNum)
			if block > 0 {
				_outputTxNum, err := rawdb.TxNums.Max(tx, execStage.BlockNumber)
				if err != nil {
					return err
				}
				outputTxNum.Store(_outputTxNum)
				outputTxNum.Inc()
				inputTxNum = outputTxNum.Load()
			}
			return nil
		}); err != nil {
			return err
		}
	}

	var inputBlockNum, outputBlockNum = atomic2.NewUint64(0), atomic2.NewUint64(0)
	var count uint64
	var repeatCount, triggerCount = atomic2.NewUint64(0), atomic2.NewUint64(0)
	var resultsSize = atomic2.NewInt64(0)
	var lock sync.RWMutex
	var rws exec22.TxTaskQueue
	var rwsLock sync.RWMutex

	// erigon3 execution doesn't support power-off shutdown yet. it need to do quite a lot of work on exit
	// too keep consistency
	// will improve it in future versions
	interruptCh := ctx.Done()
	ctx = context.Background()
	queueSize := workerCount * 4
	var wg sync.WaitGroup
	execWorkers, resultCh, clear := exec3.NewWorkersPool(lock.RLocker(), parallel, chainDb, &wg, rs, blockReader, chainConfig, logger, genesis, engine, workerCount)
	defer clear()

	commitThreshold := batchSize.Bytes()
	resultsThreshold := int64(batchSize.Bytes())
	progress := NewProgress(block, commitThreshold, workerCount, execStage.LogPrefix())
	logEvery := time.NewTicker(20 * time.Second)
	defer logEvery.Stop()
	pruneEvery := time.NewTicker(2 * time.Second)
	defer pruneEvery.Stop()
	rwsReceiveCond := sync.NewCond(&rwsLock)
	heap.Init(&rws)
	agg.SetTxNum(inputTxNum)
	applyWg := sync.WaitGroup{} // to wait for finishing of applyLoop after applyCtx cancel

	applyLoop := func(ctx context.Context) {
		defer applyWg.Done()
		tx, err := chainDb.BeginRo(ctx)
		if err != nil {
			panic(err)
		}
		defer tx.Rollback()

		notifyReceived := func() { rwsReceiveCond.Signal() }
		for outputTxNum.Load() < maxTxNum.Load() {
			select {
			case <-ctx.Done():
				return
			case txTask := <-resultCh:
				func() {
					rwsLock.Lock()
					defer rwsLock.Unlock()
					resultsSize.Add(txTask.ResultsSize)
					heap.Push(&rws, txTask)
					processResultQueue(&rws, outputTxNum, rs, agg, tx, triggerCount, outputBlockNum, repeatCount, resultsSize, notifyReceived)
					syncMetrics[stages.Execution].Set(outputBlockNum.Load())
				}()
			}
		}
	}

	if parallel {
		// Go-routine gathering results from the workers
		go func() {
			tx, err := chainDb.BeginRw(ctx)
			if err != nil {
				panic(err)
			}
			defer tx.Rollback()
			defer rs.Finish()

			agg.SetTx(tx)
			if dbg.DiscardHistory() {
				defer agg.DiscardHistory().FinishWrites()
			} else {
				defer agg.StartWrites().FinishWrites()
			}

			applyCtx, cancelApplyCtx := context.WithCancel(ctx)
			defer cancelApplyCtx()
			applyWg.Add(1)
			go applyLoop(applyCtx)

			for outputTxNum.Load() < maxTxNum.Load() {
				select {
				case <-logEvery.C:
					rwsLock.RLock()
					rwsLen := rws.Len()
					rwsLock.RUnlock()

					stepsInDB := idxStepsInDB(tx)
					progress.Log(rs, rwsLen, uint64(queueSize), rs.DoneCount(), inputBlockNum.Load(), outputBlockNum.Load(), outputTxNum.Load(), repeatCount.Load(), uint64(resultsSize.Load()), resultCh, stepsInDB)
					if rs.SizeEstimate() < commitThreshold {
						// too much steps in db will slow-down everything: flush and prune
						// it means better spend time for pruning, before flushing more data to db
						// also better do it now - instead of before Commit() - because Commit does block execution
						if stepsInDB > 5 && rs.SizeEstimate() < uint64(float64(commitThreshold)*0.2) {
							if err = agg.Prune(ctx, ethconfig.HistoryV3AggregationStep*2); err != nil { // prune part of retired data, before commit
								panic(err)
							}
						} else if stepsInDB > 2 {
							t := time.Now()
							if err = agg.Prune(ctx, ethconfig.HistoryV3AggregationStep/10); err != nil { // prune part of retired data, before commit
								panic(err)
							}

							if time.Since(t) > 10*time.Second && // allready spent much time on this cycle, let's print for user regular logs
								rs.SizeEstimate() < uint64(float64(commitThreshold)*0.8) { // batch is 80%-full - means commit soon, time to flush indices
								break
							}
						}

						// rotate indices-WAL, execution will work on new WAL while rwTx-thread can flush indices-WAL to db or prune db.
						if err := agg.Flush(tx); err != nil {
							panic(err)
						}
						break
					}

					cancelApplyCtx()
					applyWg.Wait()

					var t1, t2, t3, t4 time.Duration
					commitStart := time.Now()
					log.Info("Committing...")
					err := func() error {
						rwsLock.Lock()
						defer rwsLock.Unlock()
						// Drain results (and process) channel because read sets do not carry over
						for {
							var drained bool
							for !drained {
								select {
								case txTask := <-resultCh:
									resultsSize.Add(txTask.ResultsSize)
									heap.Push(&rws, txTask)
								default:
									drained = true
								}
							}
							processResultQueue(&rws, outputTxNum, rs, agg, tx, triggerCount, outputBlockNum, repeatCount, resultsSize, func() {})
							syncMetrics[stages.Execution].Set(outputBlockNum.Load())
							if rws.Len() == 0 {
								break
							}
						}
						rwsReceiveCond.Signal()
						lock.Lock() // This is to prevent workers from starting work on any new txTask
						defer lock.Unlock()
						// Drain results channel because read sets do not carry over
						var drained bool
						for !drained {
							select {
							case txTask := <-resultCh:
								rs.AddWork(txTask)
							default:
								drained = true
							}
						}

						// Drain results queue as well
						for rws.Len() > 0 {
							txTask := heap.Pop(&rws).(*exec22.TxTask)
							resultsSize.Add(-txTask.ResultsSize)
							rs.AddWork(txTask)
						}
						t1 = time.Since(commitStart)
						tt := time.Now()
						if err := rs.Flush(tx); err != nil {
							return err
						}
						t2 = time.Since(tt)

						tt = time.Now()
						if err := agg.Flush(tx); err != nil {
							return err
						}
						t3 = time.Since(tt)

						if err = execStage.Update(tx, outputBlockNum.Load()); err != nil {
							return err
						}

						tx.CollectMetrics()
						//TODO: can't commit - because we are in the middle of the block. Need make sure that we are always processed whole block.
						tt = time.Now()
						if err = tx.Commit(); err != nil {
							return err
						}
						t4 = time.Since(tt)
						for i := 0; i < len(execWorkers); i++ {
							execWorkers[i].ResetTx(nil)
						}

						if tx, err = chainDb.BeginRw(ctx); err != nil {
							return err
						}
						agg.SetTx(tx)

						applyCtx, cancelApplyCtx = context.WithCancel(ctx)
						applyWg.Add(1)
						go applyLoop(applyCtx)

						return nil
					}()
					if err != nil {
						panic(err)
					}
					log.Info("Committed", "time", time.Since(commitStart), "drain", t1, "rs.flush", t2, "agg.flush", t3, "tx.commit", t4)
				case <-pruneEvery.C:
					if agg.CanPrune(tx) {
						t := time.Now()
						for time.Since(t) < 2*time.Second {
							if err = agg.Prune(ctx, 1_000); err != nil { // prune part of retired data, before commit
								panic(err)
							}
						}
					}
				}
			}
			if err = rs.Flush(tx); err != nil {
				panic(err)
			}
			if err = agg.Flush(tx); err != nil {
				panic(err)
			}
			if err = execStage.Update(tx, outputBlockNum.Load()); err != nil {
				panic(err)
			}
			//if err = execStage.Update(tx, stageProgress); err != nil {
			//	panic(err)
			//}
			//  TODO: why here is no flush?
			if err = tx.Commit(); err != nil {
				panic(err)
			}
		}()
	}

	if !parallel {
		if dbg.DiscardHistory() {
			defer agg.DiscardHistory().FinishWrites()
		} else {
			defer agg.StartWrites().FinishWrites()
		}
		execWorkers[0].ResetTx(applyTx)
	}

	if block < blockReader.(WithSnapshots).Snapshots().BlocksAvailable() {
		agg.KeepInDB(0)
		defer agg.KeepInDB(ethconfig.HistoryV3AggregationStep)
	}

	getHeaderFunc := func(hash common2.Hash, number uint64) (h *types.Header) {
		if parallel {
			if err = chainDb.View(ctx, func(tx kv.Tx) error {
				h, err = blockReader.Header(ctx, tx, hash, number)
				if err != nil {
					return err
				}
				return nil
			}); err != nil {
				panic(err)
			}
			return h
		} else {
			h, err = blockReader.Header(ctx, applyTx, hash, number)
			if err != nil {
				panic(err)
			}
			return h
		}
	}

	var b *types.Block
	var blockNum uint64
Loop:
	for blockNum = block; blockNum <= maxBlockNum; blockNum++ {
		t := time.Now()

		inputBlockNum.Store(blockNum)
		b, err = blockWithSenders(chainDb, applyTx, blockReader, blockNum)
		if err != nil {
			return err
		}
		if b == nil {
			// TODO: panic here and see that overall prodcess deadlock
			return fmt.Errorf("nil block %d", blockNum)
		}
		txs := b.Transactions()
		header := b.HeaderNoCopy()
		skipAnalysis := core.SkipAnalysis(chainConfig, blockNum)
		signer := *types.MakeSigner(chainConfig, blockNum)

		f := core.GetHashFn(header, getHeaderFunc)
		getHashFnMute := &sync.Mutex{}
		getHashFn := func(n uint64) common2.Hash {
			getHashFnMute.Lock()
			defer getHashFnMute.Unlock()
			return f(n)
		}
		blockContext := core.NewEVMBlockContext(header, getHashFn, engine, nil /* author */)

		if parallel {
			func() {
				rwsLock.RLock()
				needWait := rws.Len() > queueSize || resultsSize.Load() >= resultsThreshold || rs.SizeEstimate() >= commitThreshold
				rwsLock.RUnlock()
				if !needWait {
					return
				}
				rwsLock.Lock()
				defer rwsLock.Unlock()
				for rws.Len() > queueSize || resultsSize.Load() >= resultsThreshold || rs.SizeEstimate() >= commitThreshold {
					rwsReceiveCond.Wait()
				}
			}()
		}
		rules := chainConfig.Rules(blockNum, b.Time())
		var gasUsed uint64
		for txIndex := -1; txIndex <= len(txs); txIndex++ {
			// Do not oversend, wait for the result heap to go under certain size
			txTask := &exec22.TxTask{
				BlockNum:        blockNum,
				Header:          header,
				Coinbase:        b.Coinbase(),
				Uncles:          b.Uncles(),
				Rules:           rules,
				Txs:             txs,
				TxNum:           inputTxNum,
				TxIndex:         txIndex,
				BlockHash:       b.Hash(),
				SkipAnalysis:    skipAnalysis,
				Final:           txIndex == len(txs),
				GetHashFn:       getHashFn,
				EvmBlockContext: blockContext,
			}
			if txIndex >= 0 && txIndex < len(txs) {
				txTask.Tx = txs[txIndex]
				txTask.TxAsMessage, err = txTask.Tx.AsMessage(signer, header.BaseFee, txTask.Rules)
				if err != nil {
					panic(err)
				}

				if sender, ok := txs[txIndex].GetSender(); ok {
					txTask.Sender = &sender
				}
				if parallel {
					if ok := rs.RegisterSender(txTask); ok {
						rs.AddWork(txTask)
					}
				}
			} else if parallel {
				rs.AddWork(txTask)
			}
			if !parallel {
				count++
				execWorkers[0].RunTxTask(txTask)
				if err := func() error {
					if txTask.Final {
						gasUsed += txTask.UsedGas
						if gasUsed != txTask.Header.GasUsed {
							return fmt.Errorf("gas used by execution: %d, in header: %d", gasUsed, txTask.Header.GasUsed)
						}
						gasUsed = 0
					} else {
						gasUsed += txTask.UsedGas
					}
					return nil
				}(); err != nil {
					if !errors.Is(err, context.Canceled) {
						log.Warn(fmt.Sprintf("[%s] Execution failed", logPrefix), "block", blockNum, "hash", header.Hash().String(), "err", err)
						if cfg.hd != nil {
							cfg.hd.ReportBadHeaderPoS(header.Hash(), header.ParentHash)
						}
						if cfg.badBlockHalt {
							return err
						}
					}
					u.UnwindTo(blockNum-1, header.Hash())
					break Loop
				}

				if err := rs.ApplyState(applyTx, txTask, agg); err != nil {
					panic(fmt.Errorf("State22.Apply: %w", err))
				}
				triggerCount.Add(rs.CommitTxNum(txTask.Sender, txTask.TxNum))
				outputTxNum.Inc()
				outputBlockNum.Store(txTask.BlockNum)
				if err := rs.ApplyHistory(txTask, agg); err != nil {
					panic(fmt.Errorf("State22.Apply: %w", err))
				}
			}
			stageProgress = blockNum
			inputTxNum++
		}
		b, txs = nil, nil //nolint

		core.BlockExecutionTimer.UpdateDuration(t)
		if !parallel {
			syncMetrics[stages.Execution].Set(blockNum)

			select {
			case <-logEvery.C:
				stepsInDB := idxStepsInDB(applyTx)
				progress.Log(rs, rws.Len(), uint64(queueSize), count, inputBlockNum.Load(), outputBlockNum.Load(), outputTxNum.Load(), repeatCount.Load(), uint64(resultsSize.Load()), resultCh, stepsInDB)
				if rs.SizeEstimate() < commitThreshold {
					break
				}

				var t1, t2, t3, t4 time.Duration
				commitStart := time.Now()
				if err := func() error {
					t1 = time.Since(commitStart)
					tt := time.Now()
					if err := rs.Flush(applyTx); err != nil {
						return err
					}
					t2 = time.Since(tt)

					tt = time.Now()
					if err := agg.Flush(applyTx); err != nil {
						return err
					}
					t3 = time.Since(tt)

					if err = execStage.Update(applyTx, outputBlockNum.Load()); err != nil {
						return err
					}

					applyTx.CollectMetrics()

					return nil
				}(); err != nil {
					return err
				}
				log.Info("Committed", "time", time.Since(commitStart), "drain", t1, "rs.flush", t2, "agg.flush", t3, "tx.commit", t4)
			default:
			}
		}
		// Check for interrupts
		select {
		case <-interruptCh:
			log.Info(fmt.Sprintf("interrupted, please wait for cleanup, next run will start with block %d", blockNum))
			maxTxNum.Store(inputTxNum)
			break Loop
		default:
		}

		if blockSnapshots.Cfg().Produce {
			if err := agg.BuildFilesInBackground(chainDb); err != nil {
				return err
			}
		}
	}
	if parallel {
		wg.Wait()
	} else {
		if err = rs.Flush(applyTx); err != nil {
			return err
		}
		if err = agg.Flush(applyTx); err != nil {
			return err
		}
		if err = execStage.Update(applyTx, stageProgress); err != nil {
			return err
		}
	}

	if blockSnapshots.Cfg().Produce {
		if err := agg.BuildFilesInBackground(chainDb); err != nil {
			return err
		}
	}

	if !useExternalTx && applyTx != nil {
		if err = applyTx.Commit(); err != nil {
			return err
		}
	}
	return nil
}
func blockWithSenders(db kv.RoDB, tx kv.Tx, blockReader services.BlockReader, blockNum uint64) (b *types.Block, err error) {
	if tx == nil {
		tx, err = db.BeginRo(context.Background())
		if err != nil {
			return nil, err
		}
		defer tx.Rollback()
	}
	blockHash, err := rawdb.ReadCanonicalHash(tx, blockNum)
	if err != nil {
		return nil, err
	}
	b, _, err = blockReader.BlockWithSenders(context.Background(), tx, blockHash, blockNum)
	if err != nil {
		return nil, err
	}
	return b, nil
}

func processResultQueue(rws *exec22.TxTaskQueue, outputTxNum *atomic2.Uint64, rs *state.State22, agg *state2.Aggregator22, applyTx kv.Tx, triggerCount, outputBlockNum, repeatCount *atomic2.Uint64, resultsSize *atomic2.Int64, onSuccess func()) {
	var txTask *exec22.TxTask
	for rws.Len() > 0 && (*rws)[0].TxNum == outputTxNum.Load() {
		txTask = heap.Pop(rws).(*exec22.TxTask)
		resultsSize.Add(-txTask.ResultsSize)
		if txTask.Error != nil || !rs.ReadsValid(txTask.ReadLists) {
			rs.AddWork(txTask)
			repeatCount.Inc()
			continue
			//fmt.Printf("Rolled back %d block %d txIndex %d\n", txTask.TxNum, txTask.BlockNum, txTask.TxIndex)
		}

		if err := rs.ApplyState(applyTx, txTask, agg); err != nil {
			panic(fmt.Errorf("State22.Apply: %w", err))
		}
		triggerCount.Add(rs.CommitTxNum(txTask.Sender, txTask.TxNum))
		outputTxNum.Inc()
		onSuccess()
		if err := rs.ApplyHistory(txTask, agg); err != nil {
			panic(fmt.Errorf("State22.Apply: %w", err))
		}
		//fmt.Printf("Applied %d block %d txIndex %d\n", txTask.TxNum, txTask.BlockNum, txTask.TxIndex)
	}
	if txTask != nil {
		outputBlockNum.Store(txTask.BlockNum)
	}
}

<<<<<<< HEAD
func reconstituteStep(last bool,
	workerCount int, ctx context.Context, db kv.RwDB, txNum uint64, dirs datadir.Dirs,
	agg *libstate.Aggregator22, as *libstate.AggregatorStep, chainDb kv.RwDB, rs *state.ReconState, blockReader services.FullBlockReader,
	chainConfig *params.ChainConfig, logger log.Logger, genesis *core.Genesis, engine consensus.Engine,
	batchSize datasize.ByteSize, s *StageState, blockNum uint64, total uint64,
) error {
	workCh := make(chan *state.TxTask, workerCount*4)
	rs.Reset(workCh)
	scanWorker := exec3.NewScanWorker(txNum, as)
=======
func ReconstituteState(ctx context.Context, s *StageState, dirs datadir.Dirs, workerCount int, batchSize datasize.ByteSize, chainDb kv.RwDB,
	blockReader services.FullBlockReader,
	logger log.Logger, agg *state2.Aggregator22, engine consensus.Engine,
	chainConfig *params.ChainConfig, genesis *core.Genesis) (err error) {
	defer agg.EnableMadvNormal().DisableReadAhead()
	blockSnapshots := blockReader.(WithSnapshots).Snapshots()

	var ok bool
	var blockNum uint64 // First block which is not covered by the history snapshot files
	if err := chainDb.View(ctx, func(tx kv.Tx) error {
		ok, blockNum, err = rawdb.TxNums.FindBlockNum(tx, agg.EndTxNumMinimax())
		if err != nil {
			return err
		}
		return nil
	}); err != nil {
		return err
	}
	if !ok {
		return fmt.Errorf("mininmax txNum not found in snapshot blocks: %d", agg.EndTxNumMinimax())
	}
	if blockNum == 0 {
		return fmt.Errorf("not enough transactions in the history data")
	}
	blockNum--
	var txNum uint64
	if err := chainDb.View(ctx, func(tx kv.Tx) error {
		txNum, err = rawdb.TxNums.Max(tx, blockNum)
		if err != nil {
			return err
		}
		txNum++
		return nil
	}); err != nil {
		return err
	}
	log.Info(fmt.Sprintf("[%s] Blocks execution, reconstitution", s.LogPrefix()), "fromBlock", s.BlockNumber, "toBlock", blockNum, "toTxNum", txNum)

	var wg sync.WaitGroup
	workCh := make(chan *exec22.TxTask, workerCount*4)
	rs := state.NewReconState(workCh)
	var fromKey, toKey []byte
	bigCount := big.NewInt(int64(workerCount))
	bigStep := big.NewInt(0x100000000)
	bigStep.Div(bigStep, bigCount)
	bigCurrent := big.NewInt(0)
	fillWorkers := make([]*exec3.FillWorker, workerCount)
	doneCount := atomic2.NewUint64(0)
	for i := 0; i < workerCount; i++ {
		fromKey = toKey
		if i == workerCount-1 {
			toKey = nil
		} else {
			bigCurrent.Add(bigCurrent, bigStep)
			toKey = make([]byte, 4)
			bigCurrent.FillBytes(toKey)
		}
		//fmt.Printf("%d) Fill worker [%x] - [%x]\n", i, fromKey, toKey)
		fillWorkers[i] = exec3.NewFillWorker(txNum, doneCount, agg, fromKey, toKey)
	}
	logEvery := time.NewTicker(logInterval)
	defer logEvery.Stop()
	doneCount.Store(0)
	accountCollectorsX := make([]*etl.Collector, workerCount)
	for i := 0; i < workerCount; i++ {
		fillWorkers[i].ResetProgress()
		accountCollectorsX[i] = etl.NewCollector("account scan X", dirs.Tmp, etl.NewSortableBuffer(etl.BufferOptimalSize/4))
		accountCollectorsX[i].LogLvl(log.LvlDebug)
		go fillWorkers[i].BitmapAccounts(accountCollectorsX[i])
	}
	t := time.Now()
	for doneCount.Load() < uint64(workerCount) {
		select {
		case <-logEvery.C:
			var m runtime.MemStats
			dbg.ReadMemStats(&m)
			var p float64
			for i := 0; i < workerCount; i++ {
				if total := fillWorkers[i].Total(); total > 0 {
					p += float64(fillWorkers[i].Progress()) / float64(total)
				}
			}
			p *= 100.0
			log.Info("Scan accounts history", "workers", workerCount, "progress", fmt.Sprintf("%.2f%%", p),
				"alloc", common.ByteCount(m.Alloc), "sys", common.ByteCount(m.Sys),
			)
		default:
			time.Sleep(500 * time.Millisecond)
		}
	}
	log.Info("Scan accounts history", "took", time.Since(t))
>>>>>>> 70b18aff

	t := time.Now()
	if err := scanWorker.BitmapAccounts(); err != nil {
		return err
	}
	log.Info("Scan accounts history", "took", time.Since(t))

	t = time.Now()
<<<<<<< HEAD
	if err := scanWorker.BitmapStorage(); err != nil {
		return err
	}
	log.Info("Scan storage history", "took", time.Since(t))

	t = time.Now()
	if err := scanWorker.BitmapCode(); err != nil {
=======
	for doneCount.Load() < uint64(workerCount) {
		select {
		case <-logEvery.C:
			var m runtime.MemStats
			dbg.ReadMemStats(&m)
			var p float64
			for i := 0; i < workerCount; i++ {
				if total := fillWorkers[i].Total(); total > 0 {
					p += float64(fillWorkers[i].Progress()) / float64(total)
				}
			}
			p *= 100.0
			log.Info("Scan storage history", "workers", workerCount, "progress", fmt.Sprintf("%.2f%%", p),
				"alloc", common.ByteCount(m.Alloc), "sys", common.ByteCount(m.Sys),
			)
		default:
			time.Sleep(500 * time.Millisecond)
		}
	}
	log.Info("Scan storage history", "took", time.Since(t))

	storageCollectorX := etl.NewCollector("storage scan total X", dirs.Tmp, etl.NewSortableBuffer(etl.BufferOptimalSize))
	defer storageCollectorX.Close()
	storageCollectorX.LogLvl(log.LvlInfo)
	for i := 0; i < workerCount; i++ {
		if err = storageCollectorsX[i].Load(nil, "", func(k, v []byte, table etl.CurrentTableReader, next etl.LoadNextFunc) error {
			return storageCollectorX.Collect(k, v)
		}, etl.TransformArgs{}); err != nil {
			return err
		}
		storageCollectorsX[i].Close()
		storageCollectorsX[i] = nil
	}
	if err = db.Update(ctx, func(tx kv.RwTx) error {
		return storageCollectorX.Load(tx, kv.XStorage, etl.IdentityLoadFunc, etl.TransformArgs{})
	}); err != nil {
		return err
	}
	storageCollectorX.Close()
	storageCollectorX = nil
	doneCount.Store(0)
	codeCollectorsX := make([]*etl.Collector, workerCount)
	for i := 0; i < workerCount; i++ {
		fillWorkers[i].ResetProgress()
		codeCollectorsX[i] = etl.NewCollector("code scan X", dirs.Tmp, etl.NewSortableBuffer(etl.BufferOptimalSize/4))
		codeCollectorsX[i].LogLvl(log.LvlDebug)
		go fillWorkers[i].BitmapCode(codeCollectorsX[i])
	}
	for doneCount.Load() < uint64(workerCount) {
		select {
		case <-logEvery.C:
			var m runtime.MemStats
			dbg.ReadMemStats(&m)
			var p float64
			for i := 0; i < workerCount; i++ {
				if total := fillWorkers[i].Total(); total > 0 {
					p += float64(fillWorkers[i].Progress()) / float64(total)
				}
			}
			p *= 100.0
			log.Info("Scan code history", "workers", workerCount, "progress", fmt.Sprintf("%.2f%%", p),
				"alloc", common.ByteCount(m.Alloc), "sys", common.ByteCount(m.Sys),
			)
		default:
			time.Sleep(500 * time.Millisecond)
		}
	}
	codeCollectorX := etl.NewCollector("code scan total X", dirs.Tmp, etl.NewSortableBuffer(etl.BufferOptimalSize))
	defer codeCollectorX.Close()
	codeCollectorX.LogLvl(log.LvlInfo)
	var bitmap roaring64.Bitmap
	for i := 0; i < workerCount; i++ {
		bitmap.Or(fillWorkers[i].Bitmap())
		if err = codeCollectorsX[i].Load(nil, "", func(k, v []byte, table etl.CurrentTableReader, next etl.LoadNextFunc) error {
			return codeCollectorX.Collect(k, v)
		}, etl.TransformArgs{}); err != nil {
			return err
		}
		codeCollectorsX[i].Close()
		codeCollectorsX[i] = nil
	}
	if err = db.Update(ctx, func(tx kv.RwTx) error {
		return codeCollectorX.Load(tx, kv.XCode, etl.IdentityLoadFunc, etl.TransformArgs{})
	}); err != nil {
>>>>>>> 70b18aff
		return err
	}
	log.Info("Scan code history", "took", time.Since(t))
	bitmap := scanWorker.Bitmap()

	var wg sync.WaitGroup
	logEvery := time.NewTicker(logInterval)
	defer logEvery.Stop()

	log.Info("Ready to replay", "transactions", bitmap.GetCardinality(), "out of", txNum)
	var lock sync.RWMutex
	reconWorkers := make([]*exec3.ReconWorker, workerCount)
	roTxs := make([]kv.Tx, workerCount)
	chainTxs := make([]kv.Tx, workerCount)
	defer func() {
		for i := 0; i < workerCount; i++ {
			if roTxs[i] != nil {
				roTxs[i].Rollback()
			}
			if chainTxs[i] != nil {
				chainTxs[i].Rollback()
			}
		}
	}()
	var err error
	for i := 0; i < workerCount; i++ {
		if roTxs[i], err = db.BeginRo(ctx); err != nil {
			return err
		}
		if chainTxs[i], err = chainDb.BeginRo(ctx); err != nil {
			return err
		}
	}
	for i := 0; i < workerCount; i++ {
		var localAs *libstate.AggregatorStep
		if i == 0 {
			localAs = as
		} else {
			localAs = as.Clone()
		}
		reconWorkers[i] = exec3.NewReconWorker(lock.RLocker(), &wg, rs, localAs, blockReader, chainConfig, logger, genesis, engine, chainTxs[i])
		reconWorkers[i].SetTx(roTxs[i])
		reconWorkers[i].SetChainTx(chainTxs[i])
	}
	wg.Add(workerCount)
	var startOk, endOk bool
	startTxNum, endTxNum := as.TxNumRange()
	var startBlockNum, endBlockNum uint64 // First block which is not covered by the history snapshot files
	if err := chainDb.View(ctx, func(tx kv.Tx) error {
		startOk, startBlockNum, err = rawdb.TxNums.FindBlockNum(tx, startTxNum)
		if err != nil {
			return err
		}
		if startBlockNum > 0 {
			startBlockNum--
			startTxNum, err = rawdb.TxNums.Min(tx, startBlockNum)
			if err != nil {
				return err
			}
		}
		endOk, endBlockNum, err = rawdb.TxNums.FindBlockNum(tx, endTxNum)
		if err != nil {
			return err
		}
		return nil
	}); err != nil {
		return err
	}
	if !startOk {
		return fmt.Errorf("step startTxNum not found in snapshot blocks: %d", startTxNum)
	}
	if !endOk {
		return fmt.Errorf("step endTxNum not found in snapshot blocks: %d", endTxNum)
	}
	if last {
		endBlockNum = blockNum
	}
	fmt.Printf("startTxNum = %d, endTxNum = %d, startBlockNum = %d, endBlockNum = %d\n", startTxNum, endTxNum, startBlockNum, endBlockNum)
	var maxTxNum uint64 = startTxNum
	rollbackCount := uint64(0)
	prevCount := rs.DoneCount()
	for i := 0; i < workerCount; i++ {
		go reconWorkers[i].Run()
	}
	commitThreshold := batchSize.Bytes()
	prevRollbackCount := uint64(0)
	prevTime := time.Now()
	reconDone := make(chan struct{})
	var bn uint64
	go func() {
		for {
			select {
			case <-reconDone:
				return
			case <-logEvery.C:
				var m runtime.MemStats
				dbg.ReadMemStats(&m)
				sizeEstimate := rs.SizeEstimate()
				maxTxNum = rs.MaxTxNum()
				count := rs.DoneCount()
				rollbackCount = rs.RollbackCount()
				currentTime := time.Now()
				interval := currentTime.Sub(prevTime)
				speedTx := float64(count-prevCount) / (float64(interval) / float64(time.Second))
				progress := 100.0 * float64(maxTxNum) / float64(total)
				stepProgress := 100.0 * float64(maxTxNum-startTxNum) / float64(endTxNum-startTxNum)
				var repeatRatio float64
				if count > prevCount {
					repeatRatio = 100.0 * float64(rollbackCount-prevRollbackCount) / float64(count-prevCount)
				}
				prevTime = currentTime
				prevCount = count
				prevRollbackCount = rollbackCount
				syncMetrics[stages.Execution].Set(bn)
				log.Info(fmt.Sprintf("[%s] State reconstitution", s.LogPrefix()), "overall progress", fmt.Sprintf("%.2f%%", progress),
					"step progress", fmt.Sprintf("%.2f%%", stepProgress),
					"tx/s", fmt.Sprintf("%.1f", speedTx), "workCh", fmt.Sprintf("%d/%d", len(workCh), cap(workCh)),
					"repeat ratio", fmt.Sprintf("%.2f%%", repeatRatio), "queue.len", rs.QueueLen(), "blk", bn,
					"buffer", fmt.Sprintf("%s/%s", common.ByteCount(sizeEstimate), common.ByteCount(commitThreshold)),
					"alloc", common.ByteCount(m.Alloc), "sys", common.ByteCount(m.Sys))
				if sizeEstimate >= commitThreshold {
					t := time.Now()
					if err = func() error {
						lock.Lock()
						defer lock.Unlock()
						for i := 0; i < workerCount; i++ {
							roTxs[i].Rollback()
						}
						if err := db.Update(ctx, func(tx kv.RwTx) error {
							if err = rs.Flush(tx); err != nil {
								return err
							}
							return nil
						}); err != nil {
							return err
						}
						for i := 0; i < workerCount; i++ {
							if roTxs[i], err = db.BeginRo(ctx); err != nil {
								return err
							}
							reconWorkers[i].SetTx(roTxs[i])
						}
						return nil
					}(); err != nil {
						panic(err)
					}
					log.Info(fmt.Sprintf("[%s] State reconstitution, commit", s.LogPrefix()), "took", time.Since(t))
				}
			}
		}
	}()

	var inputTxNum uint64 = startTxNum
	var b *types.Block
	var txKey [8]byte
	getHeaderFunc := func(hash common2.Hash, number uint64) (h *types.Header) {
		if err = chainDb.View(ctx, func(tx kv.Tx) error {
			h, err = blockReader.Header(ctx, tx, hash, number)
			if err != nil {
				return err
			}
			return nil

		}); err != nil {
			panic(err)
		}
		return h
	}
	for bn = startBlockNum; bn <= endBlockNum; bn++ {
		t = time.Now()
		b, err = blockWithSenders(chainDb, nil, blockReader, bn)
		if err != nil {
			return err
		}
		if b == nil {
			fmt.Printf("could not find block %d\n", bn)
			panic("")
		}
		txs := b.Transactions()
		header := b.HeaderNoCopy()
		skipAnalysis := core.SkipAnalysis(chainConfig, blockNum)
		signer := *types.MakeSigner(chainConfig, bn)

		f := core.GetHashFn(header, getHeaderFunc)
		getHashFnMute := &sync.Mutex{}
		getHashFn := func(n uint64) common2.Hash {
			getHashFnMute.Lock()
			defer getHashFnMute.Unlock()
			return f(n)
		}
		blockContext := core.NewEVMBlockContext(header, getHashFn, engine, nil /* author */)
		rules := chainConfig.Rules(blockNum, b.Time())

		for txIndex := -1; txIndex <= len(txs); txIndex++ {
			if bitmap.Contains(inputTxNum) {
				binary.BigEndian.PutUint64(txKey[:], inputTxNum)
				txTask := &exec22.TxTask{
					BlockNum:        bn,
					Header:          header,
					Coinbase:        b.Coinbase(),
					Uncles:          b.Uncles(),
					Rules:           rules,
					TxNum:           inputTxNum,
					Txs:             txs,
					TxIndex:         txIndex,
					BlockHash:       b.Hash(),
					SkipAnalysis:    skipAnalysis,
					Final:           txIndex == len(txs),
					GetHashFn:       getHashFn,
					EvmBlockContext: blockContext,
				}
				if txIndex >= 0 && txIndex < len(txs) {
					txTask.Tx = txs[txIndex]
					txTask.TxAsMessage, err = txTask.Tx.AsMessage(signer, header.BaseFee, txTask.Rules)
					if err != nil {
						return err
					}
					if sender, ok := txs[txIndex].GetSender(); ok {
						txTask.Sender = &sender
					}
				} else {
					txTask.Txs = txs
				}
				workCh <- txTask
			}
			inputTxNum++
		}
		b, txs = nil, nil //nolint

		core.BlockExecutionTimer.UpdateDuration(t)
	}
	close(workCh)
	wg.Wait()
	reconDone <- struct{}{} // Complete logging and committing go-routine
	for i := 0; i < workerCount; i++ {
		roTxs[i].Rollback()
	}
	if err := db.Update(ctx, func(tx kv.RwTx) error {
		if err = rs.Flush(tx); err != nil {
			return err
		}
		return nil
	}); err != nil {
		return err
	}
	plainStateCollector := etl.NewCollector("recon plainState", dirs.Tmp, etl.NewSortableBuffer(etl.BufferOptimalSize/2))
	defer plainStateCollector.Close()
	codeCollector := etl.NewCollector("recon code", dirs.Tmp, etl.NewOldestEntryBuffer(etl.BufferOptimalSize/2))
	defer codeCollector.Close()
	plainContractCollector := etl.NewCollector("recon plainContract", dirs.Tmp, etl.NewSortableBuffer(etl.BufferOptimalSize/2))
	defer plainContractCollector.Close()
	var transposedKey []byte
	if err = db.View(ctx, func(roTx kv.Tx) error {
		kv.ReadAhead(ctx, db, atomic2.NewBool(false), kv.PlainStateR, nil, math.MaxUint32)
		if err = roTx.ForEach(kv.PlainStateR, nil, func(k, v []byte) error {
			transposedKey = append(transposedKey[:0], k[8:]...)
			transposedKey = append(transposedKey, k[:8]...)
			return plainStateCollector.Collect(transposedKey, v)
		}); err != nil {
			return err
		}
		kv.ReadAhead(ctx, db, atomic2.NewBool(false), kv.PlainStateD, nil, math.MaxUint32)
		if err = roTx.ForEach(kv.PlainStateD, nil, func(k, v []byte) error {
			transposedKey = append(transposedKey[:0], v...)
			transposedKey = append(transposedKey, k...)
			return plainStateCollector.Collect(transposedKey, nil)
		}); err != nil {
			return err
		}
		kv.ReadAhead(ctx, db, atomic2.NewBool(false), kv.CodeR, nil, math.MaxUint32)
		if err = roTx.ForEach(kv.CodeR, nil, func(k, v []byte) error {
			transposedKey = append(transposedKey[:0], k[8:]...)
			transposedKey = append(transposedKey, k[:8]...)
			return codeCollector.Collect(transposedKey, v)
		}); err != nil {
			return err
		}
		kv.ReadAhead(ctx, db, atomic2.NewBool(false), kv.CodeD, nil, math.MaxUint32)
		if err = roTx.ForEach(kv.CodeD, nil, func(k, v []byte) error {
			transposedKey = append(transposedKey[:0], v...)
			transposedKey = append(transposedKey, k...)
			return codeCollector.Collect(transposedKey, nil)
		}); err != nil {
			return err
		}
		kv.ReadAhead(ctx, db, atomic2.NewBool(false), kv.PlainContractR, nil, math.MaxUint32)
		if err = roTx.ForEach(kv.PlainContractR, nil, func(k, v []byte) error {
			transposedKey = append(transposedKey[:0], k[8:]...)
			transposedKey = append(transposedKey, k[:8]...)
			return plainContractCollector.Collect(transposedKey, v)
		}); err != nil {
			return err
		}
		kv.ReadAhead(ctx, db, atomic2.NewBool(false), kv.PlainContractD, nil, math.MaxUint32)
		if err = roTx.ForEach(kv.PlainContractD, nil, func(k, v []byte) error {
			transposedKey = append(transposedKey[:0], v...)
			transposedKey = append(transposedKey, k...)
			return plainContractCollector.Collect(transposedKey, nil)
		}); err != nil {
			return err
		}
		return nil
	}); err != nil {
		return err
	}
	if err = db.Update(ctx, func(tx kv.RwTx) error {
		if err = tx.ClearBucket(kv.PlainStateR); err != nil {
			return err
		}
		if err = tx.ClearBucket(kv.PlainStateD); err != nil {
			return err
		}
		if err = tx.ClearBucket(kv.CodeR); err != nil {
			return err
		}
		if err = tx.ClearBucket(kv.CodeD); err != nil {
			return err
		}
		if err = tx.ClearBucket(kv.PlainContractR); err != nil {
			return err
		}
		if err = tx.ClearBucket(kv.PlainContractD); err != nil {
			return err
		}
		return nil
	}); err != nil {
		return err
	}
	if err = chainDb.Update(ctx, func(tx kv.RwTx) error {
		var lastKey []byte
		var lastVal []byte
		if err = plainStateCollector.Load(tx, kv.PlainState, func(k, v []byte, table etl.CurrentTableReader, next etl.LoadNextFunc) error {
			if !bytes.Equal(k[:len(k)-8], lastKey) {
				if lastKey != nil {
					if e := next(lastKey, lastKey, lastVal); e != nil {
						return e
					}
				}
				lastKey = append(lastKey[:0], k[:len(k)-8]...)
			}
			lastVal = append(lastVal[:0], v...)
			return nil
		}, etl.TransformArgs{}); err != nil {
			return err
		}
		plainStateCollector.Close()
		if lastKey != nil {
			if len(lastVal) > 0 {
				if e := tx.Put(kv.PlainState, lastKey, lastVal); e != nil {
					return e
				}
			} else {
				if e := tx.Delete(kv.PlainState, lastKey); e != nil {
					return e
				}
			}
		}
		lastKey = nil
		lastVal = nil
		if err = codeCollector.Load(tx, kv.Code, func(k, v []byte, table etl.CurrentTableReader, next etl.LoadNextFunc) error {
			if !bytes.Equal(k[:len(k)-8], lastKey) {
				if lastKey != nil {
					if e := next(lastKey, lastKey, lastVal); e != nil {
						return e
					}
				}
				lastKey = append(lastKey[:0], k[:len(k)-8]...)
			}
			lastVal = append(lastVal[:0], v...)
			return nil
		}, etl.TransformArgs{}); err != nil {
			return err
		}
		codeCollector.Close()
		if lastKey != nil {
			if len(lastVal) > 0 {
				if e := tx.Put(kv.Code, lastKey, lastVal); e != nil {
					return e
				}
			} else {
				if e := tx.Delete(kv.Code, lastKey); e != nil {
					return e
				}
			}
		}
		lastKey = nil
		lastVal = nil
		if err = plainContractCollector.Load(tx, kv.PlainContractCode, func(k, v []byte, table etl.CurrentTableReader, next etl.LoadNextFunc) error {
			if !bytes.Equal(k[:len(k)-8], lastKey) {
				if lastKey != nil {
					if e := next(lastKey, lastKey, lastVal); e != nil {
						return e
					}
				}
				lastKey = append(lastKey[:0], k[:len(k)-8]...)
			}
			lastVal = append(lastVal[:0], v...)
			return nil
		}, etl.TransformArgs{}); err != nil {
			return err
		}
		plainContractCollector.Close()
		if lastKey != nil {
			if len(lastVal) > 0 {
				if e := tx.Put(kv.PlainContractCode, lastKey, lastVal); e != nil {
					return e
				}
			} else {
				if e := tx.Delete(kv.PlainContractCode, lastKey); e != nil {
					return e
				}
			}
		}
		return nil
	}); err != nil {
		return err
	}
	return nil
}

func ReconstituteState(ctx context.Context, s *StageState, dirs datadir.Dirs, workerCount int, batchSize datasize.ByteSize, chainDb kv.RwDB,
	blockReader services.FullBlockReader,
	logger log.Logger, agg *state2.Aggregator22, engine consensus.Engine,
	chainConfig *params.ChainConfig, genesis *core.Genesis) (err error) {
	startTime := time.Now()
	defer agg.EnableMadvNormal().DisableReadAhead()
	blockSnapshots := blockReader.(WithSnapshots).Snapshots()

	var ok bool
	var blockNum uint64 // First block which is not covered by the history snapshot files
	if err := chainDb.View(ctx, func(tx kv.Tx) error {
		ok, blockNum, err = rawdb.TxNums.FindBlockNum(tx, agg.EndTxNumMinimax())
		if err != nil {
			return err
		}
		return nil
	}); err != nil {
		return err
	}
	if !ok {
		return fmt.Errorf("mininmax txNum not found in snapshot blocks: %d", agg.EndTxNumMinimax())
	}
	if blockNum == 0 {
		return fmt.Errorf("not enough transactions in the history data")
	}
	blockNum--
	var txNum uint64
	if err := chainDb.View(ctx, func(tx kv.Tx) error {
		txNum, err = rawdb.TxNums.Max(tx, blockNum)
		if err != nil {
			return err
		}
		txNum++
		return nil
	}); err != nil {
		return err
	}

	log.Info(fmt.Sprintf("[%s] Blocks execution, reconstitution", s.LogPrefix()), "fromBlock", s.BlockNumber, "toBlock", blockNum, "toTxNum", txNum)

	reconDbPath := filepath.Join(dirs.DataDir, "recondb")
	dir.Recreate(reconDbPath)
	db, err := kv2.NewMDBX(log.New()).Path(reconDbPath).
		Flags(func(u uint) uint {
			return mdbx.UtterlyNoSync | mdbx.NoMetaSync | mdbx.NoMemInit | mdbx.LifoReclaim | mdbx.WriteMap
		}).
		WriteMergeThreshold(2 * 8192).
		PageSize(uint64(4 * datasize.KB)).
		WithTableCfg(func(defaultBuckets kv.TableCfg) kv.TableCfg { return kv.ReconTablesCfg }).
		Open()
	if err != nil {
		return err
	}
	defer db.Close()
	defer os.RemoveAll(reconDbPath)

	rs := state.NewReconState()
	// Incremental reconstitution, step by step (snapshot range by snapshot range)
	defer blockSnapshots.EnableReadAhead().DisableReadAhead()
	aggSteps := agg.MakeSteps()
	for step, as := range aggSteps {
		log.Info("Step of incremental reconstitution", "step", step+1, "out of", len(aggSteps), "workers", workerCount)
		if err := reconstituteStep(step+1 == len(aggSteps), workerCount, ctx, db,
			txNum, dirs, agg, as, chainDb, rs, blockReader, chainConfig, logger, genesis,
			engine, batchSize, s, blockNum, txNum,
		); err != nil {
			return err
		}
	}

	plainStateCollectors := make([]*etl.Collector, workerCount)
	codeCollectors := make([]*etl.Collector, workerCount)
	plainContractCollectors := make([]*etl.Collector, workerCount)
	for i := 0; i < workerCount; i++ {
		plainStateCollectors[i] = etl.NewCollector(fmt.Sprintf("plainState %d", i), dirs.Tmp, etl.NewSortableBuffer(etl.BufferOptimalSize))
		defer plainStateCollectors[i].Close()
		codeCollectors[i] = etl.NewCollector(fmt.Sprintf("code %d", i), dirs.Tmp, etl.NewSortableBuffer(etl.BufferOptimalSize))
		defer codeCollectors[i].Close()
		plainContractCollectors[i] = etl.NewCollector(fmt.Sprintf("plainContract %d", i), dirs.Tmp, etl.NewSortableBuffer(etl.BufferOptimalSize))
		defer plainContractCollectors[i].Close()
	}
	doneCount := atomic2.NewUint64(0)
	fillWorkers := make([]*exec3.FillWorker, workerCount)
	var fromKey, toKey []byte
	bigCount := big.NewInt(int64(workerCount))
	bigStep := big.NewInt(0x100000000)
	bigStep.Div(bigStep, bigCount)
	bigCurrent := big.NewInt(0)
	for i := 0; i < workerCount; i++ {
		fromKey = toKey
		if i == workerCount-1 {
			toKey = nil
		} else {
			bigCurrent.Add(bigCurrent, bigStep)
			toKey = make([]byte, 4)
			bigCurrent.FillBytes(toKey)
		}
		//fmt.Printf("%d) Fill worker [%x] - [%x]\n", i, fromKey, toKey)
		fillWorkers[i] = exec3.NewFillWorker(txNum, doneCount, agg, fromKey, toKey)
	}
	logEvery := time.NewTicker(logInterval)
	defer logEvery.Stop()
	for i := 0; i < workerCount; i++ {
		fillWorkers[i].ResetProgress()
		go fillWorkers[i].FillAccounts(plainStateCollectors[i])
	}
	for doneCount.Load() < uint64(workerCount) {
		select {
		case <-logEvery.C:
			var m runtime.MemStats
			dbg.ReadMemStats(&m)
			var p float64
			for i := 0; i < workerCount; i++ {
				if total := fillWorkers[i].Total(); total > 0 {
					p += float64(fillWorkers[i].Progress()) / float64(total)
				}
			}
			p *= 100.0
			log.Info("Filling accounts", "workers", workerCount, "progress", fmt.Sprintf("%.2f%%", p),
				"alloc", common.ByteCount(m.Alloc), "sys", common.ByteCount(m.Sys),
			)
		default:
			time.Sleep(500 * time.Millisecond)
		}
	}
	doneCount.Store(0)
	for i := 0; i < workerCount; i++ {
		fillWorkers[i].ResetProgress()
		go fillWorkers[i].FillStorage(plainStateCollectors[i])
	}
	for doneCount.Load() < uint64(workerCount) {
		select {
		case <-logEvery.C:
			var m runtime.MemStats
			dbg.ReadMemStats(&m)
			var p float64
			for i := 0; i < workerCount; i++ {
				if total := fillWorkers[i].Total(); total > 0 {
					p += float64(fillWorkers[i].Progress()) / float64(total)
				}
			}
			p *= 100.0
			log.Info("Filling storage", "workers", workerCount, "progress", fmt.Sprintf("%.2f%%", p),
				"alloc", common.ByteCount(m.Alloc), "sys", common.ByteCount(m.Sys),
			)
		default:
			time.Sleep(500 * time.Millisecond)
		}
	}
	doneCount.Store(0)
	for i := 0; i < workerCount; i++ {
		fillWorkers[i].ResetProgress()
		go fillWorkers[i].FillCode(codeCollectors[i], plainContractCollectors[i])
	}
	for doneCount.Load() < uint64(workerCount) {
		select {
		case <-logEvery.C:
			var m runtime.MemStats
			dbg.ReadMemStats(&m)
			var p float64
			for i := 0; i < workerCount; i++ {
				if total := fillWorkers[i].Total(); total > 0 {
					p += float64(fillWorkers[i].Progress()) / float64(total)
				}
			}
			p *= 100.0
			log.Info("Filling code", "workers", workerCount, "progress", fmt.Sprintf("%.2f%%", p),
				"alloc", common.ByteCount(m.Alloc), "sys", common.ByteCount(m.Sys),
			)
		default:
			time.Sleep(500 * time.Millisecond)
		}
	}
	db.Close()
	plainStateCollector := etl.NewCollector("recon plainState", dirs.Tmp, etl.NewSortableBuffer(etl.BufferOptimalSize/2))
	defer plainStateCollector.Close()
	codeCollector := etl.NewCollector("recon code", dirs.Tmp, etl.NewOldestEntryBuffer(etl.BufferOptimalSize/2))
	defer codeCollector.Close()
	plainContractCollector := etl.NewCollector("recon plainContract", dirs.Tmp, etl.NewSortableBuffer(etl.BufferOptimalSize/2))
	defer plainContractCollector.Close()
	// Load all collections into the main collector
	var lastTxKey [8]byte
	binary.BigEndian.PutUint64(lastTxKey[:], txNum)
	for i := 0; i < workerCount; i++ {
		if err = plainStateCollectors[i].Load(nil, "", func(k []byte, v []byte, _ etl.CurrentTableReader, next etl.LoadNextFunc) error {
			return plainStateCollector.Collect(k, v)
		}, etl.TransformArgs{}); err != nil {
			return err
		}
		plainStateCollectors[i].Close()
		if err = codeCollectors[i].Load(nil, "", func(k []byte, v []byte, _ etl.CurrentTableReader, next etl.LoadNextFunc) error {
			return codeCollector.Collect(k, v)
		}, etl.TransformArgs{}); err != nil {
			return err
		}
		codeCollectors[i].Close()
		if err = plainContractCollectors[i].Load(nil, "", func(k []byte, v []byte, _ etl.CurrentTableReader, next etl.LoadNextFunc) error {
			return plainContractCollector.Collect(k, v)
		}, etl.TransformArgs{}); err != nil {
			return err
		}
		plainContractCollectors[i].Close()
	}
	if err = chainDb.Update(ctx, func(tx kv.RwTx) error {
		if err = plainStateCollector.Load(tx, kv.PlainState, etl.IdentityLoadFunc, etl.TransformArgs{}); err != nil {
			return err
		}
		plainStateCollector.Close()
		if err = codeCollector.Load(tx, kv.Code, etl.IdentityLoadFunc, etl.TransformArgs{}); err != nil {
			return err
		}
		codeCollector.Close()
		if err = plainContractCollector.Load(tx, kv.PlainContractCode, etl.IdentityLoadFunc, etl.TransformArgs{}); err != nil {
			return err
		}
		plainContractCollector.Close()
		if err := s.Update(tx, blockNum); err != nil {
			return err
		}
		s.BlockNumber = blockNum
		return nil
	}); err != nil {
		return err
	}
	log.Info("Reconstitution done", "in", time.Since(startTime))
	return nil
}

func idxStepsInDB(tx kv.Tx) float64 {
	fst, _ := kv.FirstKey(tx, kv.TracesToKeys)
	lst, _ := kv.LastKey(tx, kv.TracesToKeys)
	if len(fst) > 0 && len(lst) > 0 {
		fstTxNum := binary.BigEndian.Uint64(fst)
		lstTxNum := binary.BigEndian.Uint64(lst)

		return float64(lstTxNum-fstTxNum) / float64(ethconfig.HistoryV3AggregationStep)
	}
	return 0
}<|MERGE_RESOLUTION|>--- conflicted
+++ resolved
@@ -7,7 +7,6 @@
 	"encoding/binary"
 	"errors"
 	"fmt"
-	"math/big"
 	"os"
 	"path/filepath"
 	"runtime"
@@ -696,109 +695,15 @@
 	}
 }
 
-<<<<<<< HEAD
 func reconstituteStep(last bool,
 	workerCount int, ctx context.Context, db kv.RwDB, txNum uint64, dirs datadir.Dirs,
-	agg *libstate.Aggregator22, as *libstate.AggregatorStep, chainDb kv.RwDB, rs *state.ReconState, blockReader services.FullBlockReader,
+	agg *libstate.Aggregator22, as *libstate.AggregatorStep, chainDb kv.RwDB, blockReader services.FullBlockReader,
 	chainConfig *params.ChainConfig, logger log.Logger, genesis *core.Genesis, engine consensus.Engine,
 	batchSize datasize.ByteSize, s *StageState, blockNum uint64, total uint64,
 ) error {
-	workCh := make(chan *state.TxTask, workerCount*4)
-	rs.Reset(workCh)
-	scanWorker := exec3.NewScanWorker(txNum, as)
-=======
-func ReconstituteState(ctx context.Context, s *StageState, dirs datadir.Dirs, workerCount int, batchSize datasize.ByteSize, chainDb kv.RwDB,
-	blockReader services.FullBlockReader,
-	logger log.Logger, agg *state2.Aggregator22, engine consensus.Engine,
-	chainConfig *params.ChainConfig, genesis *core.Genesis) (err error) {
-	defer agg.EnableMadvNormal().DisableReadAhead()
-	blockSnapshots := blockReader.(WithSnapshots).Snapshots()
-
-	var ok bool
-	var blockNum uint64 // First block which is not covered by the history snapshot files
-	if err := chainDb.View(ctx, func(tx kv.Tx) error {
-		ok, blockNum, err = rawdb.TxNums.FindBlockNum(tx, agg.EndTxNumMinimax())
-		if err != nil {
-			return err
-		}
-		return nil
-	}); err != nil {
-		return err
-	}
-	if !ok {
-		return fmt.Errorf("mininmax txNum not found in snapshot blocks: %d", agg.EndTxNumMinimax())
-	}
-	if blockNum == 0 {
-		return fmt.Errorf("not enough transactions in the history data")
-	}
-	blockNum--
-	var txNum uint64
-	if err := chainDb.View(ctx, func(tx kv.Tx) error {
-		txNum, err = rawdb.TxNums.Max(tx, blockNum)
-		if err != nil {
-			return err
-		}
-		txNum++
-		return nil
-	}); err != nil {
-		return err
-	}
-	log.Info(fmt.Sprintf("[%s] Blocks execution, reconstitution", s.LogPrefix()), "fromBlock", s.BlockNumber, "toBlock", blockNum, "toTxNum", txNum)
-
-	var wg sync.WaitGroup
 	workCh := make(chan *exec22.TxTask, workerCount*4)
 	rs := state.NewReconState(workCh)
-	var fromKey, toKey []byte
-	bigCount := big.NewInt(int64(workerCount))
-	bigStep := big.NewInt(0x100000000)
-	bigStep.Div(bigStep, bigCount)
-	bigCurrent := big.NewInt(0)
-	fillWorkers := make([]*exec3.FillWorker, workerCount)
-	doneCount := atomic2.NewUint64(0)
-	for i := 0; i < workerCount; i++ {
-		fromKey = toKey
-		if i == workerCount-1 {
-			toKey = nil
-		} else {
-			bigCurrent.Add(bigCurrent, bigStep)
-			toKey = make([]byte, 4)
-			bigCurrent.FillBytes(toKey)
-		}
-		//fmt.Printf("%d) Fill worker [%x] - [%x]\n", i, fromKey, toKey)
-		fillWorkers[i] = exec3.NewFillWorker(txNum, doneCount, agg, fromKey, toKey)
-	}
-	logEvery := time.NewTicker(logInterval)
-	defer logEvery.Stop()
-	doneCount.Store(0)
-	accountCollectorsX := make([]*etl.Collector, workerCount)
-	for i := 0; i < workerCount; i++ {
-		fillWorkers[i].ResetProgress()
-		accountCollectorsX[i] = etl.NewCollector("account scan X", dirs.Tmp, etl.NewSortableBuffer(etl.BufferOptimalSize/4))
-		accountCollectorsX[i].LogLvl(log.LvlDebug)
-		go fillWorkers[i].BitmapAccounts(accountCollectorsX[i])
-	}
-	t := time.Now()
-	for doneCount.Load() < uint64(workerCount) {
-		select {
-		case <-logEvery.C:
-			var m runtime.MemStats
-			dbg.ReadMemStats(&m)
-			var p float64
-			for i := 0; i < workerCount; i++ {
-				if total := fillWorkers[i].Total(); total > 0 {
-					p += float64(fillWorkers[i].Progress()) / float64(total)
-				}
-			}
-			p *= 100.0
-			log.Info("Scan accounts history", "workers", workerCount, "progress", fmt.Sprintf("%.2f%%", p),
-				"alloc", common.ByteCount(m.Alloc), "sys", common.ByteCount(m.Sys),
-			)
-		default:
-			time.Sleep(500 * time.Millisecond)
-		}
-	}
-	log.Info("Scan accounts history", "took", time.Since(t))
->>>>>>> 70b18aff
+	scanWorker := exec3.NewScanWorker(txNum, as)
 
 	t := time.Now()
 	if err := scanWorker.BitmapAccounts(); err != nil {
@@ -807,7 +712,6 @@
 	log.Info("Scan accounts history", "took", time.Since(t))
 
 	t = time.Now()
-<<<<<<< HEAD
 	if err := scanWorker.BitmapStorage(); err != nil {
 		return err
 	}
@@ -815,92 +719,6 @@
 
 	t = time.Now()
 	if err := scanWorker.BitmapCode(); err != nil {
-=======
-	for doneCount.Load() < uint64(workerCount) {
-		select {
-		case <-logEvery.C:
-			var m runtime.MemStats
-			dbg.ReadMemStats(&m)
-			var p float64
-			for i := 0; i < workerCount; i++ {
-				if total := fillWorkers[i].Total(); total > 0 {
-					p += float64(fillWorkers[i].Progress()) / float64(total)
-				}
-			}
-			p *= 100.0
-			log.Info("Scan storage history", "workers", workerCount, "progress", fmt.Sprintf("%.2f%%", p),
-				"alloc", common.ByteCount(m.Alloc), "sys", common.ByteCount(m.Sys),
-			)
-		default:
-			time.Sleep(500 * time.Millisecond)
-		}
-	}
-	log.Info("Scan storage history", "took", time.Since(t))
-
-	storageCollectorX := etl.NewCollector("storage scan total X", dirs.Tmp, etl.NewSortableBuffer(etl.BufferOptimalSize))
-	defer storageCollectorX.Close()
-	storageCollectorX.LogLvl(log.LvlInfo)
-	for i := 0; i < workerCount; i++ {
-		if err = storageCollectorsX[i].Load(nil, "", func(k, v []byte, table etl.CurrentTableReader, next etl.LoadNextFunc) error {
-			return storageCollectorX.Collect(k, v)
-		}, etl.TransformArgs{}); err != nil {
-			return err
-		}
-		storageCollectorsX[i].Close()
-		storageCollectorsX[i] = nil
-	}
-	if err = db.Update(ctx, func(tx kv.RwTx) error {
-		return storageCollectorX.Load(tx, kv.XStorage, etl.IdentityLoadFunc, etl.TransformArgs{})
-	}); err != nil {
-		return err
-	}
-	storageCollectorX.Close()
-	storageCollectorX = nil
-	doneCount.Store(0)
-	codeCollectorsX := make([]*etl.Collector, workerCount)
-	for i := 0; i < workerCount; i++ {
-		fillWorkers[i].ResetProgress()
-		codeCollectorsX[i] = etl.NewCollector("code scan X", dirs.Tmp, etl.NewSortableBuffer(etl.BufferOptimalSize/4))
-		codeCollectorsX[i].LogLvl(log.LvlDebug)
-		go fillWorkers[i].BitmapCode(codeCollectorsX[i])
-	}
-	for doneCount.Load() < uint64(workerCount) {
-		select {
-		case <-logEvery.C:
-			var m runtime.MemStats
-			dbg.ReadMemStats(&m)
-			var p float64
-			for i := 0; i < workerCount; i++ {
-				if total := fillWorkers[i].Total(); total > 0 {
-					p += float64(fillWorkers[i].Progress()) / float64(total)
-				}
-			}
-			p *= 100.0
-			log.Info("Scan code history", "workers", workerCount, "progress", fmt.Sprintf("%.2f%%", p),
-				"alloc", common.ByteCount(m.Alloc), "sys", common.ByteCount(m.Sys),
-			)
-		default:
-			time.Sleep(500 * time.Millisecond)
-		}
-	}
-	codeCollectorX := etl.NewCollector("code scan total X", dirs.Tmp, etl.NewSortableBuffer(etl.BufferOptimalSize))
-	defer codeCollectorX.Close()
-	codeCollectorX.LogLvl(log.LvlInfo)
-	var bitmap roaring64.Bitmap
-	for i := 0; i < workerCount; i++ {
-		bitmap.Or(fillWorkers[i].Bitmap())
-		if err = codeCollectorsX[i].Load(nil, "", func(k, v []byte, table etl.CurrentTableReader, next etl.LoadNextFunc) error {
-			return codeCollectorX.Collect(k, v)
-		}, etl.TransformArgs{}); err != nil {
-			return err
-		}
-		codeCollectorsX[i].Close()
-		codeCollectorsX[i] = nil
-	}
-	if err = db.Update(ctx, func(tx kv.RwTx) error {
-		return codeCollectorX.Load(tx, kv.XCode, etl.IdentityLoadFunc, etl.TransformArgs{})
-	}); err != nil {
->>>>>>> 70b18aff
 		return err
 	}
 	log.Info("Scan code history", "took", time.Since(t))
@@ -1377,121 +1195,16 @@
 	defer db.Close()
 	defer os.RemoveAll(reconDbPath)
 
-	rs := state.NewReconState()
 	// Incremental reconstitution, step by step (snapshot range by snapshot range)
 	defer blockSnapshots.EnableReadAhead().DisableReadAhead()
 	aggSteps := agg.MakeSteps()
 	for step, as := range aggSteps {
 		log.Info("Step of incremental reconstitution", "step", step+1, "out of", len(aggSteps), "workers", workerCount)
 		if err := reconstituteStep(step+1 == len(aggSteps), workerCount, ctx, db,
-			txNum, dirs, agg, as, chainDb, rs, blockReader, chainConfig, logger, genesis,
+			txNum, dirs, agg, as, chainDb, blockReader, chainConfig, logger, genesis,
 			engine, batchSize, s, blockNum, txNum,
 		); err != nil {
 			return err
-		}
-	}
-
-	plainStateCollectors := make([]*etl.Collector, workerCount)
-	codeCollectors := make([]*etl.Collector, workerCount)
-	plainContractCollectors := make([]*etl.Collector, workerCount)
-	for i := 0; i < workerCount; i++ {
-		plainStateCollectors[i] = etl.NewCollector(fmt.Sprintf("plainState %d", i), dirs.Tmp, etl.NewSortableBuffer(etl.BufferOptimalSize))
-		defer plainStateCollectors[i].Close()
-		codeCollectors[i] = etl.NewCollector(fmt.Sprintf("code %d", i), dirs.Tmp, etl.NewSortableBuffer(etl.BufferOptimalSize))
-		defer codeCollectors[i].Close()
-		plainContractCollectors[i] = etl.NewCollector(fmt.Sprintf("plainContract %d", i), dirs.Tmp, etl.NewSortableBuffer(etl.BufferOptimalSize))
-		defer plainContractCollectors[i].Close()
-	}
-	doneCount := atomic2.NewUint64(0)
-	fillWorkers := make([]*exec3.FillWorker, workerCount)
-	var fromKey, toKey []byte
-	bigCount := big.NewInt(int64(workerCount))
-	bigStep := big.NewInt(0x100000000)
-	bigStep.Div(bigStep, bigCount)
-	bigCurrent := big.NewInt(0)
-	for i := 0; i < workerCount; i++ {
-		fromKey = toKey
-		if i == workerCount-1 {
-			toKey = nil
-		} else {
-			bigCurrent.Add(bigCurrent, bigStep)
-			toKey = make([]byte, 4)
-			bigCurrent.FillBytes(toKey)
-		}
-		//fmt.Printf("%d) Fill worker [%x] - [%x]\n", i, fromKey, toKey)
-		fillWorkers[i] = exec3.NewFillWorker(txNum, doneCount, agg, fromKey, toKey)
-	}
-	logEvery := time.NewTicker(logInterval)
-	defer logEvery.Stop()
-	for i := 0; i < workerCount; i++ {
-		fillWorkers[i].ResetProgress()
-		go fillWorkers[i].FillAccounts(plainStateCollectors[i])
-	}
-	for doneCount.Load() < uint64(workerCount) {
-		select {
-		case <-logEvery.C:
-			var m runtime.MemStats
-			dbg.ReadMemStats(&m)
-			var p float64
-			for i := 0; i < workerCount; i++ {
-				if total := fillWorkers[i].Total(); total > 0 {
-					p += float64(fillWorkers[i].Progress()) / float64(total)
-				}
-			}
-			p *= 100.0
-			log.Info("Filling accounts", "workers", workerCount, "progress", fmt.Sprintf("%.2f%%", p),
-				"alloc", common.ByteCount(m.Alloc), "sys", common.ByteCount(m.Sys),
-			)
-		default:
-			time.Sleep(500 * time.Millisecond)
-		}
-	}
-	doneCount.Store(0)
-	for i := 0; i < workerCount; i++ {
-		fillWorkers[i].ResetProgress()
-		go fillWorkers[i].FillStorage(plainStateCollectors[i])
-	}
-	for doneCount.Load() < uint64(workerCount) {
-		select {
-		case <-logEvery.C:
-			var m runtime.MemStats
-			dbg.ReadMemStats(&m)
-			var p float64
-			for i := 0; i < workerCount; i++ {
-				if total := fillWorkers[i].Total(); total > 0 {
-					p += float64(fillWorkers[i].Progress()) / float64(total)
-				}
-			}
-			p *= 100.0
-			log.Info("Filling storage", "workers", workerCount, "progress", fmt.Sprintf("%.2f%%", p),
-				"alloc", common.ByteCount(m.Alloc), "sys", common.ByteCount(m.Sys),
-			)
-		default:
-			time.Sleep(500 * time.Millisecond)
-		}
-	}
-	doneCount.Store(0)
-	for i := 0; i < workerCount; i++ {
-		fillWorkers[i].ResetProgress()
-		go fillWorkers[i].FillCode(codeCollectors[i], plainContractCollectors[i])
-	}
-	for doneCount.Load() < uint64(workerCount) {
-		select {
-		case <-logEvery.C:
-			var m runtime.MemStats
-			dbg.ReadMemStats(&m)
-			var p float64
-			for i := 0; i < workerCount; i++ {
-				if total := fillWorkers[i].Total(); total > 0 {
-					p += float64(fillWorkers[i].Progress()) / float64(total)
-				}
-			}
-			p *= 100.0
-			log.Info("Filling code", "workers", workerCount, "progress", fmt.Sprintf("%.2f%%", p),
-				"alloc", common.ByteCount(m.Alloc), "sys", common.ByteCount(m.Sys),
-			)
-		default:
-			time.Sleep(500 * time.Millisecond)
 		}
 	}
 	db.Close()
@@ -1501,29 +1214,17 @@
 	defer codeCollector.Close()
 	plainContractCollector := etl.NewCollector("recon plainContract", dirs.Tmp, etl.NewSortableBuffer(etl.BufferOptimalSize/2))
 	defer plainContractCollector.Close()
+	fillWorker := exec3.NewFillWorker(txNum, aggSteps[len(aggSteps)-1])
+	t := time.Now()
+	fillWorker.FillAccounts(plainStateCollector)
+	log.Info("Filled accounts", "took", time.Since(t))
+	t = time.Now()
+	fillWorker.FillStorage(plainStateCollector)
+	log.Info("Filled storage", "took", time.Since(t))
+	t = time.Now()
+	fillWorker.FillCode(codeCollector, plainContractCollector)
+	log.Info("Filled code", "took", time.Since(t))
 	// Load all collections into the main collector
-	var lastTxKey [8]byte
-	binary.BigEndian.PutUint64(lastTxKey[:], txNum)
-	for i := 0; i < workerCount; i++ {
-		if err = plainStateCollectors[i].Load(nil, "", func(k []byte, v []byte, _ etl.CurrentTableReader, next etl.LoadNextFunc) error {
-			return plainStateCollector.Collect(k, v)
-		}, etl.TransformArgs{}); err != nil {
-			return err
-		}
-		plainStateCollectors[i].Close()
-		if err = codeCollectors[i].Load(nil, "", func(k []byte, v []byte, _ etl.CurrentTableReader, next etl.LoadNextFunc) error {
-			return codeCollector.Collect(k, v)
-		}, etl.TransformArgs{}); err != nil {
-			return err
-		}
-		codeCollectors[i].Close()
-		if err = plainContractCollectors[i].Load(nil, "", func(k []byte, v []byte, _ etl.CurrentTableReader, next etl.LoadNextFunc) error {
-			return plainContractCollector.Collect(k, v)
-		}, etl.TransformArgs{}); err != nil {
-			return err
-		}
-		plainContractCollectors[i].Close()
-	}
 	if err = chainDb.Update(ctx, func(tx kv.RwTx) error {
 		if err = plainStateCollector.Load(tx, kv.PlainState, etl.IdentityLoadFunc, etl.TransformArgs{}); err != nil {
 			return err
