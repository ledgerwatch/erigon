--- conflicted
+++ resolved
@@ -267,11 +267,7 @@
 					ID:          stages.Finish,
 					Description: "Final: update current block for the RPC API",
 					ExecFunc: func(s *StageState, _ Unwinder) error {
-<<<<<<< HEAD
 						return FinishForward(s, world.DB, world.notifier, world.TX, world.btClient, world.SnapshotBuilder)
-=======
-						return FinishForward(s, world.TX, world.notifier)
->>>>>>> 49225f73
 					},
 					UnwindFunc: func(u *UnwindState, s *StageState) error {
 						return UnwindFinish(u, s, world.TX)
