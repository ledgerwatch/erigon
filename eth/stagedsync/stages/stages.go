--- conflicted
+++ resolved
@@ -91,14 +91,10 @@
 }
 
 func SaveStageProgress(db kv.Putter, stage SyncStage, progress uint64) error {
-<<<<<<< HEAD
-	return db.Put(kv.SyncStageProgress, []byte(stage), encodeBigEndian(progress))
-=======
 	if m, ok := SyncMetrics[stage]; ok {
 		m.SetUint64(progress)
 	}
-	return db.Put(kv.SyncStageProgress, []byte(stage), marshalData(progress))
->>>>>>> 6bfa6f8a
+	return db.Put(kv.SyncStageProgress, []byte(stage), encodeBigEndian(progress))
 }
 
 // GetStagePruneProgress retrieves saved progress of given sync stage from the database
