--- conflicted
+++ resolved
@@ -4,13 +4,10 @@
 	"context"
 
 	"github.com/ledgerwatch/erigon-lib/common/dbg"
-<<<<<<< HEAD
+	"github.com/ledgerwatch/erigon-lib/kv"
+	"github.com/ledgerwatch/erigon/eth/ethconfig"
+	"github.com/ledgerwatch/erigon/eth/stagedsync/stages"
 	"github.com/ledgerwatch/log/v3"
-
-=======
->>>>>>> ec970ac6
-	"github.com/ledgerwatch/erigon-lib/kv"
-	"github.com/ledgerwatch/erigon/eth/stagedsync/stages"
 )
 
 func DefaultStages(ctx context.Context,
@@ -134,11 +131,7 @@
 		{
 			ID:          stages.HashState,
 			Description: "Hash the key in the state",
-<<<<<<< HEAD
-			Disabled:    bodies.historyV3 || dbg.StagesOnlyBlocks,
-=======
 			Disabled:    bodies.historyV3 || ethconfig.EnableHistoryV4InTest || dbg.StagesOnlyBlocks,
->>>>>>> ec970ac6
 			Forward: func(firstCycle bool, badBlockUnwind bool, s *StageState, u Unwinder, tx kv.RwTx, logger log.Logger) error {
 				return SpawnHashStateStage(s, tx, hashState, ctx, logger)
 			},
@@ -152,11 +145,7 @@
 		{
 			ID:          stages.IntermediateHashes,
 			Description: "Generate intermediate hashes and computing state root",
-<<<<<<< HEAD
-			Disabled:    bodies.historyV3 || dbg.StagesOnlyBlocks,
-=======
 			Disabled:    bodies.historyV3 || ethconfig.EnableHistoryV4InTest || dbg.StagesOnlyBlocks,
->>>>>>> ec970ac6
 			Forward: func(firstCycle bool, badBlockUnwind bool, s *StageState, u Unwinder, tx kv.RwTx, logger log.Logger) error {
 				if exec.chainConfig.IsPrague(0) {
 					_, err := SpawnVerkleTrie(s, u, tx, trieCfg, ctx, logger)
