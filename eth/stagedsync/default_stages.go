package stagedsync

import (
	"context"

	"github.com/ledgerwatch/erigon-lib/kv"
	"github.com/ledgerwatch/erigon/eth/stagedsync/stages"
	"github.com/ledgerwatch/erigon/ethdb/prune"
)

<<<<<<< HEAD
func DefaultStages(ctx context.Context, sm prune.Mode, headers HeadersCfg, blockHashCfg BlockHashesCfg, bodies BodiesCfg, senders SendersCfg, exec ExecuteBlockCfg, trans TranspileCfg, hashState HashStateCfg, trieCfg TrieCfg, history HistoryCfg, logIndex LogIndexCfg, callTraces CallTracesCfg, txLookup TxLookupCfg, finish FinishCfg, test bool) []*Stage {
=======
func DefaultStages(ctx context.Context, sm prune.Mode, headers HeadersCfg, blockHashCfg BlockHashesCfg, bodies BodiesCfg, issuance IssuanceCfg, difficulty DifficultyCfg, senders SendersCfg, exec ExecuteBlockCfg, trans TranspileCfg, hashState HashStateCfg, trieCfg TrieCfg, history HistoryCfg, logIndex LogIndexCfg, callTraces CallTracesCfg, txLookup TxLookupCfg, finish FinishCfg, test bool) []*Stage {
>>>>>>> 82753a6c
	return []*Stage{
		{
			ID:          stages.Headers,
			Description: "Download headers",
			Forward: func(firstCycle bool, badBlockUnwind bool, s *StageState, u Unwinder, tx kv.RwTx) error {
				if badBlockUnwind {
					return nil
				}
				return SpawnStageHeaders(s, u, ctx, tx, headers, firstCycle, test)
			},
			Unwind: func(firstCycle bool, u *UnwindState, s *StageState, tx kv.RwTx) error {
				return HeadersUnwind(u, s, tx, headers, test)
			},
			Prune: func(firstCycle bool, p *PruneState, tx kv.RwTx) error {
				return HeadersPrune(p, tx, headers, ctx)
			},
		},
		{
			ID:          stages.BlockHashes,
			Description: "Write block hashes",
			Forward: func(firstCycle bool, badBlockUnwind bool, s *StageState, u Unwinder, tx kv.RwTx) error {
				return SpawnBlockHashStage(s, tx, blockHashCfg, ctx)
			},
			Unwind: func(firstCycle bool, u *UnwindState, s *StageState, tx kv.RwTx) error {
				return UnwindBlockHashStage(u, tx, blockHashCfg, ctx)
			},
			Prune: func(firstCycle bool, p *PruneState, tx kv.RwTx) error {
				return PruneBlockHashStage(p, tx, blockHashCfg, ctx)
			},
		},
		{
			ID:          stages.Bodies,
			Description: "Download block bodies",
			Forward: func(firstCycle bool, badBlockUnwind bool, s *StageState, u Unwinder, tx kv.RwTx) error {
				return BodiesForward(s, u, ctx, tx, bodies, test)
			},
			Unwind: func(firstCycle bool, u *UnwindState, s *StageState, tx kv.RwTx) error {
				return UnwindBodiesStage(u, tx, bodies, ctx)
			},
			Prune: func(firstCycle bool, p *PruneState, tx kv.RwTx) error {
				return PruneBodiesStage(p, tx, bodies, ctx)
			},
		},
		{
			ID:          stages.Senders,
			Description: "Recover senders from tx signatures",
			Forward: func(firstCycle bool, badBlockUnwind bool, s *StageState, u Unwinder, tx kv.RwTx) error {
				return SpawnRecoverSendersStage(senders, s, u, tx, 0, ctx)
			},
			Unwind: func(firstCycle bool, u *UnwindState, s *StageState, tx kv.RwTx) error {
				return UnwindSendersStage(u, tx, senders, ctx)
			},
			Prune: func(firstCycle bool, p *PruneState, tx kv.RwTx) error {
				return PruneSendersStage(p, tx, senders, ctx)
			},
		},
		{
			ID:          stages.Execution,
			Description: "Execute blocks w/o hash checks",
			Forward: func(firstCycle bool, badBlockUnwind bool, s *StageState, u Unwinder, tx kv.RwTx) error {
				return SpawnExecuteBlocksStage(s, u, tx, 0, ctx, exec, firstCycle)
			},
			Unwind: func(firstCycle bool, u *UnwindState, s *StageState, tx kv.RwTx) error {
				return UnwindExecutionStage(u, s, tx, ctx, exec, firstCycle)
			},
			Prune: func(firstCycle bool, p *PruneState, tx kv.RwTx) error {
				return PruneExecutionStage(p, tx, exec, ctx, firstCycle)
			},
		},
		{
			ID:                  stages.Translation,
			Description:         "Transpile marked EVM contracts to TEVM",
			Disabled:            !sm.Experiments.TEVM,
			DisabledDescription: "Enable by adding `tevm` to --experiments",
			Forward: func(firstCycle bool, badBlockUnwind bool, s *StageState, u Unwinder, tx kv.RwTx) error {
				return SpawnTranspileStage(s, tx, 0, trans, ctx)
			},
			Unwind: func(firstCycle bool, u *UnwindState, s *StageState, tx kv.RwTx) error {
				return UnwindTranspileStage(u, s, tx, trans, ctx)
			},
			Prune: func(firstCycle bool, p *PruneState, tx kv.RwTx) error {
				return PruneTranspileStage(p, tx, trans, firstCycle, ctx)
			},
		},
		{
			ID:          stages.HashState,
			Description: "Hash the key in the state",
			Forward: func(firstCycle bool, badBlockUnwind bool, s *StageState, u Unwinder, tx kv.RwTx) error {
				return SpawnHashStateStage(s, tx, hashState, ctx)
			},
			Unwind: func(firstCycle bool, u *UnwindState, s *StageState, tx kv.RwTx) error {
				return UnwindHashStateStage(u, s, tx, hashState, ctx)
			},
			Prune: func(firstCycle bool, p *PruneState, tx kv.RwTx) error {
				return PruneHashStateStage(p, tx, hashState, ctx)
			},
		},
		{
			ID:          stages.IntermediateHashes,
			Description: "Generate intermediate hashes and computing state root",
			Forward: func(firstCycle bool, badBlockUnwind bool, s *StageState, u Unwinder, tx kv.RwTx) error {
				_, err := SpawnIntermediateHashesStage(s, u, tx, trieCfg, ctx)
				return err
			},
			Unwind: func(firstCycle bool, u *UnwindState, s *StageState, tx kv.RwTx) error {
				return UnwindIntermediateHashesStage(u, s, tx, trieCfg, ctx)
			},
			Prune: func(firstCycle bool, p *PruneState, tx kv.RwTx) error {
				return PruneIntermediateHashesStage(p, tx, trieCfg, ctx)
			},
		},
		{
			ID:                  stages.CallTraces,
			Description:         "Generate call traces index",
			DisabledDescription: "Work In Progress",
			Forward: func(firstCycle bool, badBlockUnwind bool, s *StageState, u Unwinder, tx kv.RwTx) error {
				return SpawnCallTraces(s, tx, callTraces, ctx)
			},
			Unwind: func(firstCycle bool, u *UnwindState, s *StageState, tx kv.RwTx) error {
				return UnwindCallTraces(u, s, tx, callTraces, ctx)
			},
			Prune: func(firstCycle bool, p *PruneState, tx kv.RwTx) error {
				return PruneCallTraces(p, tx, callTraces, ctx)
			},
		},
		{
			ID:          stages.AccountHistoryIndex,
			Description: "Generate account history index",
			Forward: func(firstCycle bool, badBlockUnwind bool, s *StageState, u Unwinder, tx kv.RwTx) error {
				return SpawnAccountHistoryIndex(s, tx, history, ctx)
			},
			Unwind: func(firstCycle bool, u *UnwindState, s *StageState, tx kv.RwTx) error {
				return UnwindAccountHistoryIndex(u, s, tx, history, ctx)
			},
			Prune: func(firstCycle bool, p *PruneState, tx kv.RwTx) error {
				return PruneAccountHistoryIndex(p, tx, history, ctx)
			},
		},
		{
			ID:          stages.StorageHistoryIndex,
			Description: "Generate storage history index",
			Forward: func(firstCycle bool, badBlockUnwind bool, s *StageState, u Unwinder, tx kv.RwTx) error {
				return SpawnStorageHistoryIndex(s, tx, history, ctx)
			},
			Unwind: func(firstCycle bool, u *UnwindState, s *StageState, tx kv.RwTx) error {
				return UnwindStorageHistoryIndex(u, s, tx, history, ctx)
			},
			Prune: func(firstCycle bool, p *PruneState, tx kv.RwTx) error {
				return PruneStorageHistoryIndex(p, tx, history, ctx)
			},
		},
		{
			ID:          stages.LogIndex,
			Description: "Generate receipt logs index",
			Forward: func(firstCycle bool, badBlockUnwind bool, s *StageState, u Unwinder, tx kv.RwTx) error {
				return SpawnLogIndex(s, tx, logIndex, ctx)
			},
			Unwind: func(firstCycle bool, u *UnwindState, s *StageState, tx kv.RwTx) error {
				return UnwindLogIndex(u, s, tx, logIndex, ctx)
			},
			Prune: func(firstCycle bool, p *PruneState, tx kv.RwTx) error {
				return PruneLogIndex(p, tx, logIndex, ctx)
			},
		},
		{
			ID:          stages.TxLookup,
			Description: "Generate tx lookup index",
			Forward: func(firstCycle bool, badBlockUnwind bool, s *StageState, u Unwinder, tx kv.RwTx) error {
				return SpawnTxLookup(s, tx, txLookup, ctx)
			},
			Unwind: func(firstCycle bool, u *UnwindState, s *StageState, tx kv.RwTx) error {
				return UnwindTxLookup(u, s, tx, txLookup, ctx)
			},
			Prune: func(firstCycle bool, p *PruneState, tx kv.RwTx) error {
				return PruneTxLookup(p, tx, txLookup, ctx)
			},
		},
		{
			ID:          stages.Issuance,
			Description: "Issuance computation",
			Forward: func(firstCycle bool, badBlockUnwind bool, s *StageState, u Unwinder, tx kv.RwTx) error {
				return SpawnStageIssuance(issuance, s, tx, ctx)
			},
			Unwind: func(firstCycle bool, u *UnwindState, s *StageState, tx kv.RwTx) error {
				return UnwindIssuanceStage(u, tx, ctx)
			},
			Prune: func(firstCycle bool, p *PruneState, tx kv.RwTx) error {
				return PruneIssuanceStage(p, tx, ctx)
			},
		},
		{
			ID:          stages.Finish,
			Description: "Final: update current block for the RPC API",
			Forward: func(firstCycle bool, badBlockUnwind bool, s *StageState, _ Unwinder, tx kv.RwTx) error {
				return FinishForward(s, tx, finish, firstCycle)
			},
			Unwind: func(firstCycle bool, u *UnwindState, s *StageState, tx kv.RwTx) error {
				return UnwindFinish(u, tx, finish, ctx)
			},
			Prune: func(firstCycle bool, p *PruneState, tx kv.RwTx) error {
				return PruneFinish(p, tx, finish, ctx)
			},
		},
	}
}

var DefaultForwardOrder = UnwindOrder{
	stages.Headers,
	stages.BlockHashes,
	stages.Bodies,

	// Stages below don't use Internet
	stages.Senders,
	stages.Execution,
	stages.Translation,
	stages.HashState,
	stages.IntermediateHashes,
	stages.CallTraces,
	stages.AccountHistoryIndex,
	stages.StorageHistoryIndex,
	stages.LogIndex,
	stages.TxLookup,
	stages.Finish,
}

// UnwindOrder represents the order in which the stages needs to be unwound.
// The unwind order is important and not always just stages going backwards.
// Let's say, there is tx pool can be unwound only after execution.
// It's ok to remove some stage from here to disable only unwind of stage
type UnwindOrder []stages.SyncStage
type PruneOrder []stages.SyncStage

var DefaultUnwindOrder = UnwindOrder{
	stages.Finish,
	stages.TxLookup,
	stages.LogIndex,
	stages.StorageHistoryIndex,
	stages.AccountHistoryIndex,
	stages.CallTraces,

	// Unwinding of IHashes needs to happen after unwinding HashState
	stages.HashState,
	stages.IntermediateHashes,

	stages.Translation,
	stages.Execution,
	stages.Senders,

	stages.Bodies,
	stages.BlockHashes,
	stages.Headers,
}

var DefaultPruneOrder = PruneOrder{
	stages.Finish,
	stages.TxLookup,
	stages.LogIndex,
	stages.StorageHistoryIndex,
	stages.AccountHistoryIndex,
	stages.CallTraces,

	// Unwinding of IHashes needs to happen after unwinding HashState
	stages.HashState,
	stages.IntermediateHashes,

	stages.Translation,
	stages.Execution,
	stages.Senders,

	stages.Bodies,
	stages.BlockHashes,
	stages.Headers,
}

var MiningUnwindOrder = UnwindOrder{} // nothing to unwind in mining - because mining does not commit db changes
var MiningPruneOrder = PruneOrder{}   // nothing to unwind in mining - because mining does not commit db changes<|MERGE_RESOLUTION|>--- conflicted
+++ resolved
@@ -8,11 +8,7 @@
 	"github.com/ledgerwatch/erigon/ethdb/prune"
 )
 
-<<<<<<< HEAD
-func DefaultStages(ctx context.Context, sm prune.Mode, headers HeadersCfg, blockHashCfg BlockHashesCfg, bodies BodiesCfg, senders SendersCfg, exec ExecuteBlockCfg, trans TranspileCfg, hashState HashStateCfg, trieCfg TrieCfg, history HistoryCfg, logIndex LogIndexCfg, callTraces CallTracesCfg, txLookup TxLookupCfg, finish FinishCfg, test bool) []*Stage {
-=======
-func DefaultStages(ctx context.Context, sm prune.Mode, headers HeadersCfg, blockHashCfg BlockHashesCfg, bodies BodiesCfg, issuance IssuanceCfg, difficulty DifficultyCfg, senders SendersCfg, exec ExecuteBlockCfg, trans TranspileCfg, hashState HashStateCfg, trieCfg TrieCfg, history HistoryCfg, logIndex LogIndexCfg, callTraces CallTracesCfg, txLookup TxLookupCfg, finish FinishCfg, test bool) []*Stage {
->>>>>>> 82753a6c
+func DefaultStages(ctx context.Context, sm prune.Mode, headers HeadersCfg, blockHashCfg BlockHashesCfg, bodies BodiesCfg, issuance IssuanceCfg, senders SendersCfg, exec ExecuteBlockCfg, trans TranspileCfg, hashState HashStateCfg, trieCfg TrieCfg, history HistoryCfg, logIndex LogIndexCfg, callTraces CallTracesCfg, txLookup TxLookupCfg, finish FinishCfg, test bool) []*Stage {
 	return []*Stage{
 		{
 			ID:          stages.Headers,
