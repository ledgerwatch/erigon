--- conflicted
+++ resolved
@@ -14,6 +14,7 @@
 
 	"github.com/ledgerwatch/erigon-lib/kv"
 	"github.com/ledgerwatch/erigon/core/types"
+	"github.com/ledgerwatch/erigon/polygon/bor"
 	"github.com/ledgerwatch/erigon/polygon/heimdall"
 	"github.com/ledgerwatch/erigon/rlp"
 	"github.com/ledgerwatch/erigon/turbo/services"
@@ -25,11 +26,6 @@
 	ErrHeaderValidatorsBytesMismatch  = errors.New("header validators bytes mismatch")
 )
 
-<<<<<<< HEAD
-// LastSpanID TODO - move to block reader
-
-=======
->>>>>>> f7586cd6
 func FetchSpanZeroForMiningIfNeeded(
 	ctx context.Context,
 	db kv.RwDB,
@@ -60,22 +56,6 @@
 	logPrefix string,
 	logger log.Logger,
 ) (uint64, error) {
-<<<<<<< HEAD
-	requiredSpanID := heimdall.SpanIdAt(toBlockNum)
-	// This check handles the case when we're in the last sprint of the current span
-	// and need to commit next span.
-	if heimdall.IsBlockInLastSprintOfSpan(toBlockNum, cfg.borConfig) {
-		requiredSpanID++
-	}
-
-	// This check handles the case when we need to fetch 1st span when we're starting
-	// the second sprint (of span 0, a special case to fetch span 1).
-	if heimdall.IsSecondSprintStart(toBlockNum, cfg.borConfig) {
-		requiredSpanID++
-	}
-
-	lastSpanID, exists, err := cfg.blockReader.LastSpanId(ctx, tx)
-=======
 	requiredSpanID := bor.SpanIDAt(toBlockNum)
 	if requiredSpanID == 0 && toBlockNum >= cfg.borConfig.CalculateSprintLength(toBlockNum) {
 		// when in span 0 we fetch the next span (span 1) at the beginning of sprint 2 (block 16 or later)
@@ -86,7 +66,6 @@
 	}
 
 	lastSpanID, exists, err := cfg.blockReader.LastSpanID(tx)
->>>>>>> f7586cd6
 	if err != nil {
 		return 0, err
 	}
