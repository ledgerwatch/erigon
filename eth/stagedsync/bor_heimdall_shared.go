--- conflicted
+++ resolved
@@ -59,15 +59,7 @@
 	logPrefix string,
 	logger log.Logger,
 ) (uint64, error) {
-<<<<<<< HEAD
-	requiredSpanID := heimdall.SpanIdAt(toBlockNum)
-	if heimdall.IsBlockInLastSprintOfSpan(toBlockNum, cfg.borConfig) {
-		requiredSpanID++
-	}
-
-	lastSpanID, exists, err := cfg.blockReader.LastSpanId(ctx, tx)
-=======
-	requiredSpanID := bor.SpanIDAt(toBlockNum)
+	requiredSpanID := bor.SpanIdAt(toBlockNum)
 	// This check handles the case when we're in the last sprint of the current span
 	// and need to commit next span.
 	if bor.IsBlockInLastSprintOfSpan(toBlockNum, cfg.borConfig) {
@@ -81,7 +73,6 @@
 	}
 
 	lastSpanID, exists, err := LastSpanID(tx, cfg.blockReader)
->>>>>>> 361cfdd3
 	if err != nil {
 		return 0, err
 	}
@@ -187,7 +178,7 @@
 	}
 
 	fetchTo := to
-	var fetchLimit []int
+	var fetchLimit int
 
 	/* TODO
 	// we want to get as many historical events as we can in
@@ -201,7 +192,7 @@
 	// client
 	if time.Since(fetchTo) > (30 * time.Minute) {
 		fetchTo = time.Now().Add(-30 * time.Minute)
-		fetchLimit = []int{1000}
+		fetchLimit = 1000
 	}
 	*/
 
@@ -213,12 +204,7 @@
 		"to", to.Format(time.RFC3339),
 	)
 
-<<<<<<< HEAD
-	eventRecords, err := heimdallClient.FetchStateSyncEvents(ctx, from, fetchTo, fetchLimit...)
-
-=======
-	eventRecords, err := heimdallClient.FetchStateSyncEvents(ctx, from, to, 0)
->>>>>>> 361cfdd3
+	eventRecords, err := heimdallClient.FetchStateSyncEvents(ctx, from, fetchTo, fetchLimit)
 	if err != nil {
 		return lastStateSyncEventID, 0, time.Since(fetchStart), err
 	}
