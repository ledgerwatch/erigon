package stagedsync

import (
	"bytes"
	"context"
	"encoding/binary"
	"encoding/json"
	"fmt"
	"sort"
	"time"

	lru "github.com/hashicorp/golang-lru/arc/v2"
	"github.com/ledgerwatch/log/v3"
	"golang.org/x/sync/errgroup"

	"github.com/ledgerwatch/erigon-lib/chain"
	"github.com/ledgerwatch/erigon-lib/common"
	libcommon "github.com/ledgerwatch/erigon-lib/common"
	"github.com/ledgerwatch/erigon-lib/kv"
	"github.com/ledgerwatch/erigon/accounts/abi"
	"github.com/ledgerwatch/erigon/consensus"
	"github.com/ledgerwatch/erigon/core/types"
	"github.com/ledgerwatch/erigon/dataflow"
	"github.com/ledgerwatch/erigon/eth/ethconfig/estimate"
	"github.com/ledgerwatch/erigon/eth/stagedsync/stages"
	"github.com/ledgerwatch/erigon/polygon/bor"
	"github.com/ledgerwatch/erigon/polygon/bor/borcfg"
	"github.com/ledgerwatch/erigon/polygon/bor/contract"
	"github.com/ledgerwatch/erigon/polygon/bor/finality/generics"
	"github.com/ledgerwatch/erigon/polygon/bor/finality/whitelist"
	"github.com/ledgerwatch/erigon/polygon/bor/valset"
	"github.com/ledgerwatch/erigon/polygon/heimdall"
	"github.com/ledgerwatch/erigon/polygon/heimdall/span"
	"github.com/ledgerwatch/erigon/turbo/services"
	"github.com/ledgerwatch/erigon/turbo/stages/headerdownload"
)

const (
	inmemorySnapshots       = 128  // Number of recent vote snapshots to keep in memory
	InMemorySignatures      = 4096 // Number of recent block signatures to keep in memory
	snapshotPersistInterval = 1024 // Number of blocks after which to persist the vote snapshot to the database
	extraVanity             = 32   // Fixed number of extra-data prefix bytes reserved for signer vanity
	extraSeal               = 65   // Fixed number of extra-data suffix bytes reserved for signer seal
)

type BorHeimdallCfg struct {
	db               kv.RwDB
	snapDb           kv.RwDB // Database to store and retrieve snapshot checkpoints
	miningState      MiningState
	chainConfig      chain.Config
	borConfig        *borcfg.BorConfig
	heimdallClient   heimdall.IHeimdallClient
	blockReader      services.FullBlockReader
	hd               *headerdownload.HeaderDownload
	penalize         func(context.Context, []headerdownload.PenaltyItem)
	stateReceiverABI abi.ABI
	loopBreakCheck   func(int) bool
	recents          *lru.ARCCache[libcommon.Hash, *bor.Snapshot]
	signatures       *lru.ARCCache[libcommon.Hash, libcommon.Address]
}

func StageBorHeimdallCfg(
	db kv.RwDB,
	snapDb kv.RwDB,
	miningState MiningState,
	chainConfig chain.Config,
	heimdallClient heimdall.IHeimdallClient,
	blockReader services.FullBlockReader,
	hd *headerdownload.HeaderDownload,
	penalize func(context.Context, []headerdownload.PenaltyItem),
	loopBreakCheck func(int) bool,
	recents *lru.ARCCache[libcommon.Hash, *bor.Snapshot],
	signatures *lru.ARCCache[libcommon.Hash, libcommon.Address],
) BorHeimdallCfg {
	var borConfig *borcfg.BorConfig
	if chainConfig.Bor != nil {
		borConfig = chainConfig.Bor.(*borcfg.BorConfig)
	}

	return BorHeimdallCfg{
		db:               db,
		snapDb:           snapDb,
		miningState:      miningState,
		chainConfig:      chainConfig,
		borConfig:        borConfig,
		heimdallClient:   heimdallClient,
		blockReader:      blockReader,
		hd:               hd,
		penalize:         penalize,
		stateReceiverABI: contract.StateReceiver(),
		loopBreakCheck:   loopBreakCheck,
		recents:          recents,
		signatures:       signatures,
	}
}

func BorHeimdallForward(
	s *StageState,
	u Unwinder,
	ctx context.Context,
	tx kv.RwTx,
	cfg BorHeimdallCfg,
	logger log.Logger,
) (err error) {
	processStart := time.Now()

	if cfg.borConfig == nil {
		return
	}
	if cfg.heimdallClient == nil {
		return
	}
	useExternalTx := tx != nil
	if !useExternalTx {
		var err error
		tx, err = cfg.db.BeginRw(ctx)
		if err != nil {
			return err
		}
		defer tx.Rollback()
	}

	headNumber, err := stages.GetStageProgress(tx, stages.Headers)
	if err != nil {
		return err
	}

	whitelistService := whitelist.GetWhitelistingService()
	if unwindPointPtr := generics.BorMilestoneRewind.Load(); unwindPointPtr != nil && *unwindPointPtr != 0 {
		unwindPoint := *unwindPointPtr
		if whitelistService != nil && unwindPoint < headNumber {
			header, err := cfg.blockReader.HeaderByNumber(ctx, tx, headNumber)
			if err != nil {
				return err
			}

			hash := header.Hash()
			logger.Debug(
				fmt.Sprintf("[%s] Verification failed for header due to milestone rewind", s.LogPrefix()),
				"hash", hash,
				"height", headNumber,
			)
			cfg.penalize(ctx, []headerdownload.PenaltyItem{{
				Penalty: headerdownload.BadBlockPenalty,
				PeerID:  cfg.hd.SourcePeerId(hash),
			}})
			dataflow.HeaderDownloadStates.AddChange(headNumber, dataflow.HeaderInvalidated)
			s.state.UnwindTo(unwindPoint, ForkReset(hash))
			var reset uint64 = 0
			generics.BorMilestoneRewind.Store(&reset)
			return fmt.Errorf("verification failed for header %d: %x", headNumber, header.Hash())
		}
	}

<<<<<<< HEAD
	// TODO - this needs to be called post mining
	if mine && false {
		minedHeader := cfg.miningState.MiningBlock.Header

		if minedHeadNumber := minedHeader.Number.Uint64(); minedHeadNumber > headNumber {
			// Whitelist service is called to check if the bor chain is
			// on the cannonical chain according to milestones
			if service != nil {
				if !service.IsValidChain(minedHeadNumber, []*types.Header{minedHeader}) {
					logger.Debug("[BorHeimdall] Verification failed for mined header", "hash", minedHeader.Hash(), "height", minedHeadNumber, "err", err)
					dataflow.HeaderDownloadStates.AddChange(minedHeadNumber, dataflow.HeaderInvalidated)
					s.state.UnwindTo(minedHeadNumber-1, ForkReset(minedHeader.Hash()))
					return fmt.Errorf("mining on a wrong fork %d:%x", minedHeadNumber, minedHeader.Hash())
				}
			}
		} else {
			return fmt.Errorf("attempting to mine %d, which is behind current head: %d", minedHeadNumber, headNumber)
		}
	}
	// To here

	if err != nil {
		return fmt.Errorf("getting headers progress: %w", err)
	}

	if s.BlockNumber != 0 && s.BlockNumber == headNumber {
		return nil
	}

	// Find out the latest event Id
	cursor, err := tx.Cursor(kv.BorEvents)
	if err != nil {
		return err
	}
	defer cursor.Close()
	k, _, err := cursor.Last()
	if err != nil {
		return err
	}

	var lastEventId uint64
	if k != nil {
		lastEventId = binary.BigEndian.Uint64(k)
	}
	type LastFrozen interface {
		LastFrozenEventID() uint64
		LastFrozenSpanID() uint64
	}
	snapshotLastEventId := cfg.blockReader.(LastFrozen).LastFrozenEventID()
	if snapshotLastEventId > lastEventId {
		lastEventId = snapshotLastEventId
	}
	sCursor, err := tx.Cursor(kv.BorSpans)
	if err != nil {
		return err
	}
	defer sCursor.Close()
	k, _, err = sCursor.Last()
	if err != nil {
		return err
	}
	var lastSpanId uint64

	if k != nil {
		lastSpanId = binary.BigEndian.Uint64(k)
	}

	snapshotLastSpanId := cfg.blockReader.(LastFrozen).LastFrozenSpanID()

	if s.BlockNumber != 0 && snapshotLastSpanId > lastSpanId {
		lastSpanId = snapshotLastSpanId
	}

	var nextSpanId uint64

	if lastSpanId > 0 {
		nextSpanId = lastSpanId + 1
	}

	var endSpanID uint64

	if span.IDAt(headNumber) > 0 {
		endSpanID = span.IDAt(headNumber + 1)
	}

	if span.BlockInLastSprintOfSpan(headNumber, cfg.borConfig) {
		endSpanID++
	}

=======
	if s.BlockNumber == headNumber {
		return nil
	}

>>>>>>> 95109d98
	lastBlockNum := s.BlockNumber

	if cfg.blockReader.FrozenBorBlocks() > lastBlockNum {
		lastBlockNum = cfg.blockReader.FrozenBorBlocks()
	}

	recents, err := lru.NewARC[libcommon.Hash, *bor.Snapshot](inmemorySnapshots)

	if err != nil {
		return err
	}
	signatures, err := lru.NewARC[libcommon.Hash, libcommon.Address](InMemorySignatures)
	if err != nil {
		return err
	}

	chain := NewChainReaderImpl(&cfg.chainConfig, tx, cfg.blockReader, logger)

	var blockNum uint64
	var fetchTime time.Duration
	var eventRecords int

	lastSpanID, err := fetchRequiredHeimdallSpansIfNeeded(ctx, headNumber, tx, cfg, s.LogPrefix(), logger)
	if err != nil {
		return err
	}

	lastStateSyncEventID, err := LastStateSyncEventID(tx, cfg.blockReader)
	if err != nil {
		return err
	}

	logTimer := time.NewTicker(logInterval)
	defer logTimer.Stop()

<<<<<<< HEAD
	if endSpanID >= nextSpanId {
		if endSpanID == 0 {
			endSpanID++
		}

		logger.Info("["+s.LogPrefix()+"] Processing spans...", "from", nextSpanId, "to", endSpanID)
	}

	for spanID := nextSpanId; spanID <= endSpanID; spanID++ {
		if lastSpanId, err = fetchAndWriteSpans(ctx, spanID, tx, cfg.heimdallClient, s.LogPrefix(), logger); err != nil {
			return err
		}
	}
	if !mine {
		logger.Info("["+s.LogPrefix()+"] Processing sync events...", "from", lastBlockNum+1, "to", headNumber)
	}
=======
	logger.Info("["+s.LogPrefix()+"] Processing sync events...", "from", lastBlockNum+1, "to", headNumber)
>>>>>>> 95109d98
	for blockNum = lastBlockNum + 1; blockNum <= headNumber; blockNum++ {
		select {
		default:
		case <-logTimer.C:
			logger.Info("["+s.LogPrefix()+"] StateSync Progress", "progress", blockNum, "lastSpanID", lastSpanID, "lastStateSyncEventID", lastStateSyncEventID, "total records", eventRecords, "fetch time", fetchTime, "process time", time.Since(processStart))
		}

		header, err := cfg.blockReader.HeaderByNumber(ctx, tx, blockNum)
		if err != nil {
			return err
		}
		if header == nil {
			return fmt.Errorf("header not found: %d", blockNum)
		}

		// Whitelist whitelistService is called to check if the bor chain is
		// on the cannonical chain according to milestones
		if whitelistService != nil && !whitelistService.IsValidChain(blockNum, []*types.Header{header}) {
			logger.Debug("["+s.LogPrefix()+"] Verification failed for header", "height", blockNum, "hash", header.Hash())
			cfg.penalize(ctx, []headerdownload.PenaltyItem{{
				Penalty: headerdownload.BadBlockPenalty,
				PeerID:  cfg.hd.SourcePeerId(header.Hash()),
			}})
			dataflow.HeaderDownloadStates.AddChange(blockNum, dataflow.HeaderInvalidated)
			s.state.UnwindTo(blockNum-1, ForkReset(header.Hash()))
			return fmt.Errorf("verification failed for header %d: %x", blockNum, header.Hash())
		}

		if blockNum > cfg.blockReader.BorSnapshots().SegmentsMin() {
			// SegmentsMin is only set if running as an uploader process (check SnapshotsCfg.snapshotUploader and
			// UploadLocationFlag) when we remove snapshots based on FrozenBlockLimit and number of uploaded snapshots
			// avoid calling this if block for blockNums <= SegmentsMin to avoid reinsertion of snapshots
			snap := loadSnapshot(blockNum, header.Hash(), cfg.borConfig, recents, signatures, cfg.snapDb, logger)

			if snap == nil {
				snap, err = initValidatorSets(ctx, tx, cfg.blockReader, cfg.borConfig,
					cfg.heimdallClient, chain, blockNum, recents, signatures, cfg.snapDb, logger, s.LogPrefix())

				if err != nil {
					return fmt.Errorf("can't initialise validator sets: %w", err)
				}
			}

			if err = persistValidatorSets(ctx, snap, u, tx, cfg.blockReader, cfg.borConfig, chain, blockNum, header.Hash(), recents, signatures, cfg.snapDb, logger, s.LogPrefix()); err != nil {
				return fmt.Errorf("can't persist validator sets: %w", err)
			}
		}

		if err := checkBorHeaderExtraDataIfRequired(chain, header, cfg.borConfig); err != nil {
			return err
		}

		var callTime time.Duration
		var records int
		lastStateSyncEventID, records, callTime, err = fetchRequiredHeimdallStateSyncEventsIfNeeded(
			ctx,
			header,
			tx,
			cfg,
			s.LogPrefix(),
			logger,
			func() (uint64, error) {
				return lastStateSyncEventID, nil
			},
		)
		if err != nil {
			return err
		}

		eventRecords += records
		fetchTime += callTime

		if cfg.loopBreakCheck != nil && cfg.loopBreakCheck(int(blockNum-lastBlockNum)) {
			break
		}
	}

	if err = s.Update(tx, headNumber); err != nil {
		return err
	}

	if !useExternalTx {
		if err = tx.Commit(); err != nil {
			return err
		}
	}

	logger.Info("["+s.LogPrefix()+"] Sync events processed", "progress", blockNum-1, "lastSpanID", lastSpanID, "lastStateSyncEventID", lastStateSyncEventID, "total records", eventRecords, "fetch time", fetchTime, "process time", time.Since(processStart))

	return
}

func loadSnapshot(blockNum uint64, hash libcommon.Hash, config *borcfg.BorConfig, recents *lru.ARCCache[libcommon.Hash, *bor.Snapshot],
	signatures *lru.ARCCache[libcommon.Hash, libcommon.Address],
	snapDb kv.RwDB,
	logger log.Logger) *bor.Snapshot {

	if s, ok := recents.Get(hash); ok {
		return s
	}

	if blockNum%snapshotPersistInterval == 0 {
		if s, err := bor.LoadSnapshot(config, signatures, snapDb, hash); err == nil {
			logger.Trace("Loaded snapshot from disk", "number", blockNum, "hash", hash)
			return s
		}
	}

	return nil
}

func persistValidatorSets(
	ctx context.Context,
	snap *bor.Snapshot,
	u Unwinder,
	tx kv.Tx,
	blockReader services.FullBlockReader,
	config *borcfg.BorConfig,
	chain consensus.ChainHeaderReader,
	blockNum uint64,
	hash libcommon.Hash,
	recents *lru.ARCCache[libcommon.Hash, *bor.Snapshot],
	signatures *lru.ARCCache[libcommon.Hash, libcommon.Address],
	snapDb kv.RwDB,
	logger log.Logger,
	logPrefix string) error {

	logEvery := time.NewTicker(logInterval)
	defer logEvery.Stop()
	// Search for a snapshot in memory or on disk for checkpoints

	headers := make([]*types.Header, 0, 16)
	var parent *types.Header

	if s, ok := recents.Get(hash); ok {
		snap = s
	}

	//nolint:govet
	for snap == nil {
		// If an on-disk snapshot can be found, use that
		if blockNum%snapshotPersistInterval == 0 {
			if s, err := bor.LoadSnapshot(config, signatures, snapDb, hash); err == nil {
				logger.Trace("Loaded snapshot from disk", "number", blockNum, "hash", hash)

				snap = s

				break
			}
		}

		// No snapshot for this header, gather the header and move backward
		var header *types.Header
		// No explicit parents (or no more left), reach out to the database
		if parent != nil {
			header = parent
		} else if chain != nil {
			header = chain.GetHeader(hash, blockNum)
			//logger.Info(fmt.Sprintf("header %d %x => %+v\n", header.Number.Uint64(), header.Hash(), header))
		}

		if header == nil {
			return consensus.ErrUnknownAncestor
		}

		if blockNum == 0 {
			break
		}

		headers = append(headers, header)
		blockNum, hash = blockNum-1, header.ParentHash
		if chain != nil {
			parent = chain.GetHeader(hash, blockNum)
		}

		// If an in-memory snapshot was found, use that
		if s, ok := recents.Get(hash); ok {
			snap = s
			break
		}

		select {
		case <-logEvery.C:
			logger.Info(fmt.Sprintf("[%s] Gathering headers for validator proposer prorities (backwards)", logPrefix), "blockNum", blockNum)
		default:
		}
	}

	// check if snapshot is nil
	if snap == nil {
		return fmt.Errorf("unknown error while retrieving snapshot at block number %v", blockNum)
	}

	// Previous snapshot found, apply any pending headers on top of it
	for i := 0; i < len(headers)/2; i++ {
		headers[i], headers[len(headers)-1-i] = headers[len(headers)-1-i], headers[i]
	}

	if len(headers) > 0 {
		var err error
		if snap, err = snap.Apply(parent, headers, logger); err != nil {
			if snap != nil {
				var badHash common.Hash
				for _, header := range headers {
					if header.Number.Uint64() == snap.Number+1 {
						badHash = header.Hash()
						break
					}
				}
				u.UnwindTo(snap.Number, BadBlock(badHash, err))
			} else {
				return fmt.Errorf("snap.Apply %d, headers %d-%d: %w", blockNum, headers[0].Number.Uint64(), headers[len(headers)-1].Number.Uint64(), err)
			}
		}
	}

	recents.Add(snap.Hash, snap)

	// If we've generated a new persistent snapshot, save to disk
	if snap.Number%snapshotPersistInterval == 0 && len(headers) > 0 {
		if err := snap.Store(snapDb); err != nil {
			return fmt.Errorf("snap.Store: %w", err)
		}

		logger.Debug(fmt.Sprintf("[%s] Stored proposer snapshot to disk", logPrefix), "number", snap.Number, "hash", snap.Hash)
	}

	return nil
}

func initValidatorSets(
	ctx context.Context,
	tx kv.RwTx,
	blockReader services.FullBlockReader,
	config *borcfg.BorConfig,
	heimdallClient heimdall.IHeimdallClient,
	chain consensus.ChainHeaderReader,
	blockNum uint64,
	recents *lru.ARCCache[libcommon.Hash, *bor.Snapshot],
	signatures *lru.ARCCache[libcommon.Hash, libcommon.Address],
	snapDb kv.RwDB,
	logger log.Logger,
	logPrefix string) (*bor.Snapshot, error) {

	logEvery := time.NewTicker(logInterval)
	defer logEvery.Stop()

	var snap *bor.Snapshot

	// Special handling of the headers in the snapshot
	zeroHeader := chain.GetHeaderByNumber(0)
	if zeroHeader != nil {
		// get checkpoint data
		hash := zeroHeader.Hash()

		if zeroSnap := loadSnapshot(0, hash, config, recents, signatures, snapDb, logger); zeroSnap != nil {
			return nil, nil
		}

		// get validators and current span
		zeroSpanBytes, err := blockReader.Span(ctx, tx, 0)

		if err != nil {
			if _, err := fetchAndWriteHeimdallSpan(ctx, 0, tx, heimdallClient, logPrefix, logger); err != nil {
				return nil, err
			}

			zeroSpanBytes, err = blockReader.Span(ctx, tx, 0)

			if err != nil {
				return nil, err
			}
		}

		if zeroSpanBytes == nil {
			return nil, fmt.Errorf("zero span not found")
		}

		var zeroSpan span.HeimdallSpan
		if err = json.Unmarshal(zeroSpanBytes, &zeroSpan); err != nil {
			return nil, err
		}

		// new snap shot
		snap = bor.NewSnapshot(config, signatures, 0, hash, zeroSpan.ValidatorSet.Validators, logger)
		if err := snap.Store(snapDb); err != nil {
			return nil, fmt.Errorf("snap.Store (0): %w", err)
		}
		logger.Debug(fmt.Sprintf("[%s] Stored proposer snapshot to disk", logPrefix), "number", 0, "hash", hash)
		g := errgroup.Group{}
		g.SetLimit(estimate.AlmostAllCPUs())
		defer g.Wait()

		batchSize := 128 // must be < InMemorySignatures
		initialHeaders := make([]*types.Header, 0, batchSize)
		parentHeader := zeroHeader
		for i := uint64(1); i <= blockNum; i++ {
			header := chain.GetHeaderByNumber(i)
			{
				// `snap.apply` bottleneck - is recover of signer.
				// to speedup: recover signer in background goroutines and save in `sigcache`
				// `batchSize` < `InMemorySignatures`: means all current batch will fit in cache - and `snap.apply` will find it there.
				g.Go(func() error {
					if header == nil {
						return nil
					}
					_, _ = bor.Ecrecover(header, signatures, config)
					return nil
				})
			}
			if header == nil {
				return nil, fmt.Errorf("missing header persisting validator sets: (inside loop at %d)", i)
			}
			initialHeaders = append(initialHeaders, header)
			if len(initialHeaders) == cap(initialHeaders) {
				if snap, err = snap.Apply(parentHeader, initialHeaders, logger); err != nil {
					return nil, fmt.Errorf("snap.Apply (inside loop): %w", err)
				}
				parentHeader = initialHeaders[len(initialHeaders)-1]
				initialHeaders = initialHeaders[:0]
			}
			select {
			case <-logEvery.C:
				logger.Info(fmt.Sprintf("[%s] Computing validator proposer prorities (forward)", logPrefix), "blockNum", i)
			default:
			}
		}
		if snap, err = snap.Apply(parentHeader, initialHeaders, logger); err != nil {
			return nil, fmt.Errorf("snap.Apply (outside loop): %w", err)
		}
	}

	return snap, nil
}

func checkBorHeaderExtraDataIfRequired(chr consensus.ChainHeaderReader, header *types.Header, cfg *borcfg.BorConfig) error {
	blockNum := header.Number.Uint64()
	sprintLength := cfg.CalculateSprintLength(blockNum)
	if (blockNum+1)%sprintLength != 0 {
		// not last block of a sprint in a span, so no check needed (we only check last block of a sprint)
		return nil
	}

	return checkBorHeaderExtraData(chr, header, cfg)
}

func checkBorHeaderExtraData(chr consensus.ChainHeaderReader, header *types.Header, cfg *borcfg.BorConfig) error {
	spanID := span.IDAt(header.Number.Uint64() + 1)
	spanBytes := chr.BorSpan(spanID)
	var sp span.HeimdallSpan
	if err := json.Unmarshal(spanBytes, &sp); err != nil {
		return err
	}

	producerSet := make([]*valset.Validator, len(sp.SelectedProducers))
	for i := range sp.SelectedProducers {
		producerSet[i] = &sp.SelectedProducers[i]
	}

	sort.Sort(valset.ValidatorsByAddress(producerSet))

	headerVals, err := valset.ParseValidators(bor.GetValidatorBytes(header, cfg))
	if err != nil {
		return err
	}

	if len(producerSet) != len(headerVals) {
		return ErrHeaderValidatorsLengthMismatch
	}

	for i, val := range producerSet {
		if !bytes.Equal(val.HeaderBytes(), headerVals[i].HeaderBytes()) {
			return ErrHeaderValidatorsBytesMismatch
		}
	}

	return nil
}

func BorHeimdallUnwind(u *UnwindState, ctx context.Context, s *StageState, tx kv.RwTx, cfg BorHeimdallCfg) (err error) {
	if cfg.borConfig == nil {
		return
	}
	useExternalTx := tx != nil
	if !useExternalTx {
		tx, err = cfg.db.BeginRw(ctx)
		if err != nil {
			return err
		}
		defer tx.Rollback()
	}
	cursor, err := tx.RwCursor(kv.BorEventNums)
	if err != nil {
		return err
	}
	defer cursor.Close()
	var blockNumBuf [8]byte
	binary.BigEndian.PutUint64(blockNumBuf[:], u.UnwindPoint+1)
	k, v, err := cursor.Seek(blockNumBuf[:])
	if err != nil {
		return err
	}
	if k != nil {
		// v is the encoding of the first eventId to be removed
		eventCursor, err := tx.RwCursor(kv.BorEvents)
		if err != nil {
			return err
		}
		defer eventCursor.Close()
		for v, _, err = eventCursor.Seek(v); err == nil && v != nil; v, _, err = eventCursor.Next() {
			if err = eventCursor.DeleteCurrent(); err != nil {
				return err
			}
		}
		if err != nil {
			return err
		}
	}
	for ; err == nil && k != nil; k, _, err = cursor.Next() {
		if err = cursor.DeleteCurrent(); err != nil {
			return err
		}
	}
	if err != nil {
		return err
	}
	// Removing spans
	spanCursor, err := tx.RwCursor(kv.BorSpans)
	if err != nil {
		return err
	}
	defer spanCursor.Close()
	lastSpanToKeep := span.IDAt(u.UnwindPoint)
	var spanIdBytes [8]byte
	binary.BigEndian.PutUint64(spanIdBytes[:], lastSpanToKeep+1)
	for k, _, err = spanCursor.Seek(spanIdBytes[:]); err == nil && k != nil; k, _, err = spanCursor.Next() {
		if err = spanCursor.DeleteCurrent(); err != nil {
			return err
		}
	}

	if err = u.Done(tx); err != nil {
		return err
	}
	if !useExternalTx {
		if err = tx.Commit(); err != nil {
			return err
		}
	}
	return
}

func BorHeimdallPrune(s *PruneState, ctx context.Context, tx kv.RwTx, cfg BorHeimdallCfg) (err error) {
	if cfg.borConfig == nil {
		return
	}
	return
}<|MERGE_RESOLUTION|>--- conflicted
+++ resolved
@@ -152,102 +152,10 @@
 		}
 	}
 
-<<<<<<< HEAD
-	// TODO - this needs to be called post mining
-	if mine && false {
-		minedHeader := cfg.miningState.MiningBlock.Header
-
-		if minedHeadNumber := minedHeader.Number.Uint64(); minedHeadNumber > headNumber {
-			// Whitelist service is called to check if the bor chain is
-			// on the cannonical chain according to milestones
-			if service != nil {
-				if !service.IsValidChain(minedHeadNumber, []*types.Header{minedHeader}) {
-					logger.Debug("[BorHeimdall] Verification failed for mined header", "hash", minedHeader.Hash(), "height", minedHeadNumber, "err", err)
-					dataflow.HeaderDownloadStates.AddChange(minedHeadNumber, dataflow.HeaderInvalidated)
-					s.state.UnwindTo(minedHeadNumber-1, ForkReset(minedHeader.Hash()))
-					return fmt.Errorf("mining on a wrong fork %d:%x", minedHeadNumber, minedHeader.Hash())
-				}
-			}
-		} else {
-			return fmt.Errorf("attempting to mine %d, which is behind current head: %d", minedHeadNumber, headNumber)
-		}
-	}
-	// To here
-
-	if err != nil {
-		return fmt.Errorf("getting headers progress: %w", err)
-	}
-
-	if s.BlockNumber != 0 && s.BlockNumber == headNumber {
-		return nil
-	}
-
-	// Find out the latest event Id
-	cursor, err := tx.Cursor(kv.BorEvents)
-	if err != nil {
-		return err
-	}
-	defer cursor.Close()
-	k, _, err := cursor.Last()
-	if err != nil {
-		return err
-	}
-
-	var lastEventId uint64
-	if k != nil {
-		lastEventId = binary.BigEndian.Uint64(k)
-	}
-	type LastFrozen interface {
-		LastFrozenEventID() uint64
-		LastFrozenSpanID() uint64
-	}
-	snapshotLastEventId := cfg.blockReader.(LastFrozen).LastFrozenEventID()
-	if snapshotLastEventId > lastEventId {
-		lastEventId = snapshotLastEventId
-	}
-	sCursor, err := tx.Cursor(kv.BorSpans)
-	if err != nil {
-		return err
-	}
-	defer sCursor.Close()
-	k, _, err = sCursor.Last()
-	if err != nil {
-		return err
-	}
-	var lastSpanId uint64
-
-	if k != nil {
-		lastSpanId = binary.BigEndian.Uint64(k)
-	}
-
-	snapshotLastSpanId := cfg.blockReader.(LastFrozen).LastFrozenSpanID()
-
-	if s.BlockNumber != 0 && snapshotLastSpanId > lastSpanId {
-		lastSpanId = snapshotLastSpanId
-	}
-
-	var nextSpanId uint64
-
-	if lastSpanId > 0 {
-		nextSpanId = lastSpanId + 1
-	}
-
-	var endSpanID uint64
-
-	if span.IDAt(headNumber) > 0 {
-		endSpanID = span.IDAt(headNumber + 1)
-	}
-
-	if span.BlockInLastSprintOfSpan(headNumber, cfg.borConfig) {
-		endSpanID++
-	}
-
-=======
 	if s.BlockNumber == headNumber {
 		return nil
 	}
 
->>>>>>> 95109d98
 	lastBlockNum := s.BlockNumber
 
 	if cfg.blockReader.FrozenBorBlocks() > lastBlockNum {
@@ -283,26 +191,7 @@
 	logTimer := time.NewTicker(logInterval)
 	defer logTimer.Stop()
 
-<<<<<<< HEAD
-	if endSpanID >= nextSpanId {
-		if endSpanID == 0 {
-			endSpanID++
-		}
-
-		logger.Info("["+s.LogPrefix()+"] Processing spans...", "from", nextSpanId, "to", endSpanID)
-	}
-
-	for spanID := nextSpanId; spanID <= endSpanID; spanID++ {
-		if lastSpanId, err = fetchAndWriteSpans(ctx, spanID, tx, cfg.heimdallClient, s.LogPrefix(), logger); err != nil {
-			return err
-		}
-	}
-	if !mine {
-		logger.Info("["+s.LogPrefix()+"] Processing sync events...", "from", lastBlockNum+1, "to", headNumber)
-	}
-=======
 	logger.Info("["+s.LogPrefix()+"] Processing sync events...", "from", lastBlockNum+1, "to", headNumber)
->>>>>>> 95109d98
 	for blockNum = lastBlockNum + 1; blockNum <= headNumber; blockNum++ {
 		select {
 		default:
