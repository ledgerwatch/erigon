package stagedsync

import (
	"bytes"
	"context"
	"encoding/binary"
	"encoding/json"
	"fmt"
	"sort"
	"time"

	lru "github.com/hashicorp/golang-lru/arc/v2"
	"github.com/ledgerwatch/log/v3"
	"golang.org/x/sync/errgroup"

	"github.com/ledgerwatch/erigon-lib/chain"
	"github.com/ledgerwatch/erigon-lib/common"
	libcommon "github.com/ledgerwatch/erigon-lib/common"
	"github.com/ledgerwatch/erigon-lib/kv"
	"github.com/ledgerwatch/erigon/accounts/abi"
	"github.com/ledgerwatch/erigon/consensus"
	"github.com/ledgerwatch/erigon/core/types"
	"github.com/ledgerwatch/erigon/dataflow"
	"github.com/ledgerwatch/erigon/eth/ethconfig/estimate"
	"github.com/ledgerwatch/erigon/eth/stagedsync/stages"
	"github.com/ledgerwatch/erigon/polygon/bor"
	"github.com/ledgerwatch/erigon/polygon/bor/borcfg"
	"github.com/ledgerwatch/erigon/polygon/bor/finality"
	"github.com/ledgerwatch/erigon/polygon/bor/finality/whitelist"
	"github.com/ledgerwatch/erigon/polygon/bor/valset"
	"github.com/ledgerwatch/erigon/polygon/heimdall"
	"github.com/ledgerwatch/erigon/turbo/services"
	"github.com/ledgerwatch/erigon/turbo/stages/headerdownload"
)

const (
	InMemorySignatures      = 4096 // Number of recent block signatures to keep in memory
	inmemorySnapshots       = 128  // Number of recent vote snapshots to keep in memory
	snapshotPersistInterval = 1024 // Number of blocks after which to persist the vote snapshot to the database
)

type BorHeimdallCfg struct {
	db               kv.RwDB
	snapDb           kv.RwDB // Database to store and retrieve snapshot checkpoints
	miningState      MiningState
	chainConfig      chain.Config
	borConfig        *borcfg.BorConfig
	heimdallClient   heimdall.HeimdallClient
	blockReader      services.FullBlockReader
	hd               *headerdownload.HeaderDownload
	penalize         func(context.Context, []headerdownload.PenaltyItem)
	stateReceiverABI abi.ABI
	loopBreakCheck   func(int) bool
	recents          *lru.ARCCache[libcommon.Hash, *bor.Snapshot]
	signatures       *lru.ARCCache[libcommon.Hash, libcommon.Address]
}

func StageBorHeimdallCfg(
	db kv.RwDB,
	snapDb kv.RwDB,
	miningState MiningState,
	chainConfig chain.Config,
	heimdallClient heimdall.HeimdallClient,
	blockReader services.FullBlockReader,
	hd *headerdownload.HeaderDownload,
	penalize func(context.Context, []headerdownload.PenaltyItem),
	loopBreakCheck func(int) bool,
	recents *lru.ARCCache[libcommon.Hash, *bor.Snapshot],
	signatures *lru.ARCCache[libcommon.Hash, libcommon.Address],
) BorHeimdallCfg {
	var borConfig *borcfg.BorConfig
	if chainConfig.Bor != nil {
		borConfig = chainConfig.Bor.(*borcfg.BorConfig)
	}

	return BorHeimdallCfg{
		db:               db,
		snapDb:           snapDb,
		miningState:      miningState,
		chainConfig:      chainConfig,
		borConfig:        borConfig,
		heimdallClient:   heimdallClient,
		blockReader:      blockReader,
		hd:               hd,
		penalize:         penalize,
		stateReceiverABI: bor.GenesisContractStateReceiverABI(),
		loopBreakCheck:   loopBreakCheck,
		recents:          recents,
		signatures:       signatures,
	}
}

func BorHeimdallForward(
	s *StageState,
	u Unwinder,
	ctx context.Context,
	tx kv.RwTx,
	cfg BorHeimdallCfg,
	logger log.Logger,
) (err error) {
	processStart := time.Now()
	if cfg.borConfig == nil || cfg.heimdallClient == nil {
		return
	}

	useExternalTx := tx != nil
	if !useExternalTx {
		var err error
		tx, err = cfg.db.BeginRw(ctx)
		if err != nil {
			return err
		}
		defer tx.Rollback()
	}

	headNumber, err := stages.GetStageProgress(tx, stages.Headers)
	if err != nil {
		return err
	}

	whitelistService := whitelist.GetWhitelistingService()
	if unwindPointPtr := finality.BorMilestoneRewind.Load(); unwindPointPtr != nil && *unwindPointPtr != 0 {
		unwindPoint := *unwindPointPtr
		if whitelistService != nil && unwindPoint < headNumber {
			header, err := cfg.blockReader.HeaderByNumber(ctx, tx, headNumber)
			if err != nil {
				return err
			}

			hash := header.Hash()
			logger.Debug(
				fmt.Sprintf("[%s] Verification failed for header due to milestone rewind", s.LogPrefix()),
				"hash", hash,
				"height", headNumber,
			)
			cfg.penalize(ctx, []headerdownload.PenaltyItem{{
				Penalty: headerdownload.BadBlockPenalty,
				PeerID:  cfg.hd.SourcePeerId(hash),
			}})
			dataflow.HeaderDownloadStates.AddChange(headNumber, dataflow.HeaderInvalidated)
			s.state.UnwindTo(unwindPoint, ForkReset(hash))
			var reset uint64 = 0
			finality.BorMilestoneRewind.Store(&reset)
			return fmt.Errorf("verification failed for header %d: %x", headNumber, header.Hash())
		}
	}

	if s.BlockNumber == headNumber {
		return nil
	}

	lastBlockNum := s.BlockNumber
	if cfg.blockReader.FrozenBorBlocks() > lastBlockNum {
		lastBlockNum = cfg.blockReader.FrozenBorBlocks()
	}

	recents, err := lru.NewARC[libcommon.Hash, *bor.Snapshot](inmemorySnapshots)
	if err != nil {
		return err
	}

	signatures, err := lru.NewARC[libcommon.Hash, libcommon.Address](InMemorySignatures)
	if err != nil {
		return err
	}

	var blockNum uint64
	var fetchTime time.Duration
	var eventRecords int
	lastSpanID, err := fetchRequiredHeimdallSpansIfNeeded(ctx, headNumber, tx, cfg, s.LogPrefix(), logger)
	if err != nil {
		return err
	}

<<<<<<< HEAD
	lastStateSyncEventID, _, err := cfg.blockReader.LastEventId(ctx, tx)
=======
	lastStateSyncEventID, err := cfg.blockReader.LastEventID(tx)
>>>>>>> f7586cd6
	if err != nil {
		return err
	}

	chain := NewChainReaderImpl(&cfg.chainConfig, tx, cfg.blockReader, logger)
	logTimer := time.NewTicker(logInterval)
	defer logTimer.Stop()

	logger.Info(fmt.Sprintf("[%s] Processing sync events...", s.LogPrefix()), "from", lastBlockNum+1, "to", headNumber)
	for blockNum = lastBlockNum + 1; blockNum <= headNumber; blockNum++ {
		select {
		default:
		case <-logTimer.C:
			logger.Info(
				fmt.Sprintf("[%s] StateSync Progress", s.LogPrefix()),
				"progress", blockNum,
				"lastSpanID", lastSpanID,
				"lastStateSyncEventID", lastStateSyncEventID,
				"total records", eventRecords,
				"fetch time", fetchTime,
				"process time", time.Since(processStart),
			)
		}

		header, err := cfg.blockReader.HeaderByNumber(ctx, tx, blockNum)
		if err != nil {
			return err
		}
		if header == nil {
			return fmt.Errorf("header not found: %d", blockNum)
		}

		// Whitelist whitelistService is called to check if the bor chain is
		// on the cannonical chain according to milestones
		if whitelistService != nil && !whitelistService.IsValidChain(blockNum, []*types.Header{header}) {
			logger.Debug(
				fmt.Sprintf("[%s] Verification failed for header", s.LogPrefix()),
				"height", blockNum,
				"hash", header.Hash(),
			)

			cfg.penalize(ctx, []headerdownload.PenaltyItem{{
				Penalty: headerdownload.BadBlockPenalty,
				PeerID:  cfg.hd.SourcePeerId(header.Hash()),
			}})

			dataflow.HeaderDownloadStates.AddChange(blockNum, dataflow.HeaderInvalidated)
			s.state.UnwindTo(blockNum-1, ForkReset(header.Hash()))
			return fmt.Errorf("verification failed for header %d: %x", blockNum, header.Hash())
		}

		if cfg.blockReader.BorSnapshots().SegmentsMin() == 0 {
			// SegmentsMin is only set if running as an uploader process (check SnapshotsCfg.snapshotUploader and
			// UploadLocationFlag) when we remove snapshots based on FrozenBlockLimit and number of uploaded snapshots
			// avoid calling this if block for blockNums <= SegmentsMin to avoid reinsertion of snapshots
			snap := loadSnapshot(blockNum, header.Hash(), cfg.borConfig, recents, signatures, cfg.snapDb, logger)

			if snap == nil {
				snap, err = initValidatorSets(
					ctx,
					tx,
					cfg.blockReader,
					cfg.borConfig,
					cfg.heimdallClient,
					chain,
					blockNum,
					recents,
					signatures,
					cfg.snapDb,
					logger,
					s.LogPrefix(),
				)
				if err != nil {
					return fmt.Errorf("can't initialise validator sets: %w", err)
				}
			}

			if err = persistValidatorSets(
				snap,
				u,
				cfg.borConfig,
				chain,
				blockNum,
				header.Hash(),
				recents,
				signatures,
				cfg.snapDb,
				logger,
				s.LogPrefix(),
			); err != nil {
				return fmt.Errorf("can't persist validator sets: %w", err)
			}
		}

		if err := checkBorHeaderExtraDataIfRequired(chain, header, cfg.borConfig); err != nil {
			return err
		}

		var callTime time.Duration
		var records int
		lastStateSyncEventID, records, callTime, err = fetchRequiredHeimdallStateSyncEventsIfNeeded(
			ctx,
			header,
			tx,
			cfg,
			s.LogPrefix(),
			logger,
			lastStateSyncEventID,
		)
		if err != nil {
			return err
		}

		eventRecords += records
		fetchTime += callTime

		if cfg.loopBreakCheck != nil && cfg.loopBreakCheck(int(blockNum-lastBlockNum)) {
			break
		}
	}

	if err = s.Update(tx, headNumber); err != nil {
		return err
	}

	if !useExternalTx {
		if err = tx.Commit(); err != nil {
			return err
		}
	}

	logger.Info(
		fmt.Sprintf("[%s] Sync events processed", s.LogPrefix()),
		"progress", blockNum-1,
		"lastSpanID", lastSpanID,
		"lastStateSyncEventID", lastStateSyncEventID,
		"total records", eventRecords,
		"fetch time", fetchTime,
		"process time", time.Since(processStart),
	)

	return
}

func loadSnapshot(
	blockNum uint64,
	hash libcommon.Hash,
	config *borcfg.BorConfig,
	recents *lru.ARCCache[libcommon.Hash, *bor.Snapshot],
	signatures *lru.ARCCache[libcommon.Hash, libcommon.Address],
	snapDb kv.RwDB,
	logger log.Logger,
) *bor.Snapshot {

	if s, ok := recents.Get(hash); ok {
		return s
	}

	if blockNum%snapshotPersistInterval == 0 {
		if s, err := bor.LoadSnapshot(config, signatures, snapDb, hash); err == nil {
			logger.Trace("Loaded snapshot from disk", "number", blockNum, "hash", hash)
			return s
		}
	}

	return nil
}

func persistValidatorSets(
	snap *bor.Snapshot,
	u Unwinder,
	config *borcfg.BorConfig,
	chain consensus.ChainHeaderReader,
	blockNum uint64,
	hash libcommon.Hash,
	recents *lru.ARCCache[libcommon.Hash, *bor.Snapshot],
	signatures *lru.ARCCache[libcommon.Hash, libcommon.Address],
	snapDb kv.RwDB,
	logger log.Logger,
	logPrefix string,
) error {

	logEvery := time.NewTicker(logInterval)
	defer logEvery.Stop()
	// Search for a snapshot in memory or on disk for checkpoints

	headers := make([]*types.Header, 0, 16)
	var parent *types.Header

	if s, ok := recents.Get(hash); ok {
		snap = s
	}

	//nolint:govet
	for snap == nil {
		// If an on-disk snapshot can be found, use that
		if blockNum%snapshotPersistInterval == 0 {
			if s, err := bor.LoadSnapshot(config, signatures, snapDb, hash); err == nil {
				logger.Trace("Loaded snapshot from disk", "number", blockNum, "hash", hash)

				snap = s

				break
			}
		}

		// No snapshot for this header, gather the header and move backward
		var header *types.Header
		// No explicit parents (or no more left), reach out to the database
		if parent != nil {
			header = parent
		} else if chain != nil {
			header = chain.GetHeader(hash, blockNum)
			//logger.Info(fmt.Sprintf("header %d %x => %+v\n", header.Number.Uint64(), header.Hash(), header))
		}

		if header == nil {
			return consensus.ErrUnknownAncestor
		}

		if blockNum == 0 {
			break
		}

		headers = append(headers, header)
		blockNum, hash = blockNum-1, header.ParentHash
		if chain != nil {
			parent = chain.GetHeader(hash, blockNum)
		}

		// If an in-memory snapshot was found, use that
		if s, ok := recents.Get(hash); ok {
			snap = s
			break
		}

		select {
		case <-logEvery.C:
			logger.Info(
				fmt.Sprintf("[%s] Gathering headers for validator proposer prorities (backwards)", logPrefix),
				"blockNum", blockNum,
			)
		default:
		}
	}

	// check if snapshot is nil
	if snap == nil {
		return fmt.Errorf("unknown error while retrieving snapshot at block number %v", blockNum)
	}

	// Previous snapshot found, apply any pending headers on top of it
	for i := 0; i < len(headers)/2; i++ {
		headers[i], headers[len(headers)-1-i] = headers[len(headers)-1-i], headers[i]
	}

	if len(headers) > 0 {
		var err error
		if snap, err = snap.Apply(parent, headers, logger); err != nil {
			if snap != nil {
				var badHash common.Hash
				for _, header := range headers {
					if header.Number.Uint64() == snap.Number+1 {
						badHash = header.Hash()
						break
					}
				}
				u.UnwindTo(snap.Number, BadBlock(badHash, err))
			} else {
				return fmt.Errorf(
					"snap.Apply %d, headers %d-%d: %w",
					blockNum,
					headers[0].Number.Uint64(),
					headers[len(headers)-1].Number.Uint64(),
					err,
				)
			}
		}
	}

	recents.Add(snap.Hash, snap)

	// If we've generated a new persistent snapshot, save to disk
	if snap.Number%snapshotPersistInterval == 0 && len(headers) > 0 {
		if err := snap.Store(snapDb); err != nil {
			return fmt.Errorf("snap.Store: %w", err)
		}

		logger.Debug(
			fmt.Sprintf("[%s] Stored proposer snapshot to disk", logPrefix),
			"number", snap.Number,
			"hash", snap.Hash,
		)
	}

	return nil
}

func initValidatorSets(
	ctx context.Context,
	tx kv.RwTx,
	blockReader services.FullBlockReader,
	config *borcfg.BorConfig,
	heimdallClient heimdall.HeimdallClient,
	chain consensus.ChainHeaderReader,
	blockNum uint64,
	recents *lru.ARCCache[libcommon.Hash, *bor.Snapshot],
	signatures *lru.ARCCache[libcommon.Hash, libcommon.Address],
	snapDb kv.RwDB,
	logger log.Logger,
	logPrefix string,
) (*bor.Snapshot, error) {

	logEvery := time.NewTicker(logInterval)
	defer logEvery.Stop()

	var snap *bor.Snapshot

	// Special handling of the headers in the snapshot
	zeroHeader := chain.GetHeaderByNumber(0)
	if zeroHeader != nil {
		// get checkpoint data
		hash := zeroHeader.Hash()

		if zeroSnap := loadSnapshot(0, hash, config, recents, signatures, snapDb, logger); zeroSnap != nil {
			return nil, nil
		}

		// get validators and current span
		zeroSpanBytes, err := blockReader.Span(ctx, tx, 0)

		if err != nil {
			if _, err := fetchAndWriteHeimdallSpan(ctx, 0, tx, heimdallClient, logPrefix, logger); err != nil {
				return nil, err
			}

			zeroSpanBytes, err = blockReader.Span(ctx, tx, 0)

			if err != nil {
				return nil, err
			}
		}

		if zeroSpanBytes == nil {
			return nil, fmt.Errorf("zero span not found")
		}

		var zeroSpan heimdall.Span
		if err = json.Unmarshal(zeroSpanBytes, &zeroSpan); err != nil {
			return nil, err
		}

		// new snap shot
		snap = bor.NewSnapshot(config, signatures, 0, hash, zeroSpan.ValidatorSet.Validators, logger)
		if err := snap.Store(snapDb); err != nil {
			return nil, fmt.Errorf("snap.Store (0): %w", err)
		}
		logger.Debug(fmt.Sprintf("[%s] Stored proposer snapshot to disk", logPrefix), "number", 0, "hash", hash)
		g := errgroup.Group{}
		g.SetLimit(estimate.AlmostAllCPUs())
		defer func() {
			_ = g.Wait() // goroutines used in this err group do not return err (check below)
		}()

		batchSize := 128 // must be < InMemorySignatures
		initialHeaders := make([]*types.Header, 0, batchSize)
		parentHeader := zeroHeader
		for i := uint64(1); i <= blockNum; i++ {
			header := chain.GetHeaderByNumber(i)
			{
				// `snap.apply` bottleneck - is recover of signer.
				// to speedup: recover signer in background goroutines and save in `sigcache`
				// `batchSize` < `InMemorySignatures`: means all current batch will fit in cache - and
				// `snap.apply` will find it there.
				g.Go(func() error {
					if header == nil {
						return nil
					}
					_, _ = bor.Ecrecover(header, signatures, config)
					return nil
				})
			}
			if header == nil {
				return nil, fmt.Errorf("missing header persisting validator sets: (inside loop at %d)", i)
			}
			initialHeaders = append(initialHeaders, header)
			if len(initialHeaders) == cap(initialHeaders) {
				if snap, err = snap.Apply(parentHeader, initialHeaders, logger); err != nil {
					return nil, fmt.Errorf("snap.Apply (inside loop): %w", err)
				}
				parentHeader = initialHeaders[len(initialHeaders)-1]
				initialHeaders = initialHeaders[:0]
			}
			select {
			case <-logEvery.C:
				logger.Info(fmt.Sprintf("[%s] Computing validator proposer prorities (forward)", logPrefix), "blockNum", i)
			default:
			}
		}
		if snap, err = snap.Apply(parentHeader, initialHeaders, logger); err != nil {
			return nil, fmt.Errorf("snap.Apply (outside loop): %w", err)
		}
	}

	return snap, nil
}

func checkBorHeaderExtraDataIfRequired(chr consensus.ChainHeaderReader, header *types.Header, cfg *borcfg.BorConfig) error {
	blockNum := header.Number.Uint64()
	sprintLength := cfg.CalculateSprintLength(blockNum)
	if (blockNum+1)%sprintLength != 0 {
		// not last block of a sprint in a span, so no check needed (we only check last block of a sprint)
		return nil
	}

	return checkBorHeaderExtraData(chr, header, cfg)
}

func checkBorHeaderExtraData(chr consensus.ChainHeaderReader, header *types.Header, cfg *borcfg.BorConfig) error {
	spanID := heimdall.SpanIdAt(header.Number.Uint64() + 1)
	spanBytes := chr.BorSpan(uint64(spanID))
	var sp heimdall.Span
	if err := json.Unmarshal(spanBytes, &sp); err != nil {
		return err
	}

	producerSet := make([]*valset.Validator, len(sp.SelectedProducers))
	for i := range sp.SelectedProducers {
		producerSet[i] = &sp.SelectedProducers[i]
	}

	sort.Sort(valset.ValidatorsByAddress(producerSet))

	headerVals, err := valset.ParseValidators(bor.GetValidatorBytes(header, cfg))
	if err != nil {
		return err
	}

	// span 0 at least for mumbai has a header mismatch in
	// its first spam.  Since we control neither the span, not the
	// the headers (they are external data) - we just don't do the
	// check as it will hault further processing
	if len(producerSet) != len(headerVals) && spanID > 0 {
		return ErrHeaderValidatorsLengthMismatch
	}

	for i, val := range producerSet {
		if !bytes.Equal(val.HeaderBytes(), headerVals[i].HeaderBytes()) {
			return ErrHeaderValidatorsBytesMismatch
		}
	}

	return nil
}

func BorHeimdallUnwind(u *UnwindState, ctx context.Context, _ *StageState, tx kv.RwTx, cfg BorHeimdallCfg) (err error) {
	if cfg.borConfig == nil {
		return
	}

	useExternalTx := tx != nil
	if !useExternalTx {
		tx, err = cfg.db.BeginRw(ctx)
		if err != nil {
			return err
		}
		defer tx.Rollback()
	}

	cursor, err := tx.RwCursor(kv.BorEventNums)
	if err != nil {
		return err
	}

	defer cursor.Close()

	var blockNumBuf [8]byte
	binary.BigEndian.PutUint64(blockNumBuf[:], u.UnwindPoint+1)
	k, v, err := cursor.Seek(blockNumBuf[:])
	if err != nil {
		return err
	}
	if k != nil {
		// v is the encoding of the first eventId to be removed
		eventCursor, err := tx.RwCursor(kv.BorEvents)
		if err != nil {
			return err
		}
		defer eventCursor.Close()
		for v, _, err = eventCursor.Seek(v); err == nil && v != nil; v, _, err = eventCursor.Next() {
			if err = eventCursor.DeleteCurrent(); err != nil {
				return err
			}
		}
		if err != nil {
			return err
		}
	}

	for ; err == nil && k != nil; k, _, err = cursor.Next() {
		if err = cursor.DeleteCurrent(); err != nil {
			return err
		}
	}
	if err != nil {
		return err
	}

	// Removing spans
	spanCursor, err := tx.RwCursor(kv.BorSpans)
	if err != nil {
		return err
	}

	defer spanCursor.Close()
<<<<<<< HEAD
	lastSpanToKeep := heimdall.SpanIdAt(u.UnwindPoint)
=======

	lastSpanToKeep := bor.SpanIDAt(u.UnwindPoint)
>>>>>>> f7586cd6
	var spanIdBytes [8]byte
	binary.BigEndian.PutUint64(spanIdBytes[:], uint64(lastSpanToKeep+1))
	for k, _, err = spanCursor.Seek(spanIdBytes[:]); err == nil && k != nil; k, _, err = spanCursor.Next() {
		if err = spanCursor.DeleteCurrent(); err != nil {
			return err
		}
	}

	if err = u.Done(tx); err != nil {
		return err
	}

	if !useExternalTx {
		if err = tx.Commit(); err != nil {
			return err
		}
	}

	return
}

func BorHeimdallPrune(_ *PruneState, _ context.Context, _ kv.RwTx, cfg BorHeimdallCfg) (err error) {
	if cfg.borConfig == nil {
		return
	}

	return
}<|MERGE_RESOLUTION|>--- conflicted
+++ resolved
@@ -172,11 +172,7 @@
 		return err
 	}
 
-<<<<<<< HEAD
 	lastStateSyncEventID, _, err := cfg.blockReader.LastEventId(ctx, tx)
-=======
-	lastStateSyncEventID, err := cfg.blockReader.LastEventID(tx)
->>>>>>> f7586cd6
 	if err != nil {
 		return err
 	}
@@ -692,12 +688,7 @@
 	}
 
 	defer spanCursor.Close()
-<<<<<<< HEAD
 	lastSpanToKeep := heimdall.SpanIdAt(u.UnwindPoint)
-=======
-
-	lastSpanToKeep := bor.SpanIDAt(u.UnwindPoint)
->>>>>>> f7586cd6
 	var spanIdBytes [8]byte
 	binary.BigEndian.PutUint64(spanIdBytes[:], uint64(lastSpanToKeep+1))
 	for k, _, err = spanCursor.Seek(spanIdBytes[:]); err == nil && k != nil; k, _, err = spanCursor.Next() {
