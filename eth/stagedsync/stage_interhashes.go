package stagedsync

import (
	"bytes"
	"errors"
	"fmt"
	"os"
	"sort"
	"time"

	"github.com/ledgerwatch/turbo-geth/common"
	"github.com/ledgerwatch/turbo-geth/common/dbutils"
	"github.com/ledgerwatch/turbo-geth/common/etl"
	"github.com/ledgerwatch/turbo-geth/core/rawdb"
	"github.com/ledgerwatch/turbo-geth/core/types/accounts"
	"github.com/ledgerwatch/turbo-geth/eth/stagedsync/stages"
	"github.com/ledgerwatch/turbo-geth/ethdb"
	"github.com/ledgerwatch/turbo-geth/log"
	"github.com/ledgerwatch/turbo-geth/trie"
)

func SpawnIntermediateHashesStage(s *StageState, stateDB ethdb.Database, datadir string, quit chan struct{}) error {
	syncHeadNumber, _, err := stages.GetStageProgress(stateDB, stages.HashState)
	if err != nil {
		return err
	}

	if s.BlockNumber == syncHeadNumber {
		// we already did hash check for this block
		// we don't do the obvious `if s.BlockNumber > syncHeadNumber` to support reorgs more naturally
		s.Done()
		return nil
	}
	log.Info("Generating intermediate hashes", "from", s.BlockNumber, "to", syncHeadNumber)

	if err := updateIntermediateHashes(s, stateDB, s.BlockNumber, syncHeadNumber, datadir, quit); err != nil {
		return err
	}
	return s.DoneAndUpdate(stateDB, syncHeadNumber)
}

func updateIntermediateHashes(s *StageState, db ethdb.Database, from, to uint64, datadir string, quit chan struct{}) error {
	hash := rawdb.ReadCanonicalHash(db, to)
	syncHeadHeader := rawdb.ReadHeader(db, hash, to)
	expectedRootHash := syncHeadHeader.Root
	if s.BlockNumber == 0 {
		return regenerateIntermediateHashes(db, datadir, expectedRootHash, quit)
	}
	return incrementIntermediateHashes(s, db, from, to, datadir, expectedRootHash, quit)
}

func regenerateIntermediateHashes(db ethdb.Database, datadir string, expectedRootHash common.Hash, quit chan struct{}) error {
	collector := etl.NewCollector(datadir, etl.NewSortableBuffer(etl.BufferOptimalSize))
	hashCollector := func(keyHex []byte, hash []byte) error {
		if len(keyHex)%2 != 0 || len(keyHex) == 0 {
			return nil
		}
		k := make([]byte, len(keyHex)/2)
		trie.CompressNibbles(keyHex, &k)
		if hash == nil {
			return collector.Collect(k, nil)
		}
		return collector.Collect(k, common.CopyBytes(hash))
	}
	loader := trie.NewFlatDbSubTrieLoader()
	if err := loader.Reset(db, trie.NewRetainList(0), trie.NewRetainList(0), hashCollector /* HashCollector */, [][]byte{nil}, []int{0}, false); err != nil {
		return err
	}
	t := time.Now()
	if subTries, err := loader.LoadSubTries(); err == nil {
		generationIHTook := time.Since(t)
		if subTries.Hashes[0] != expectedRootHash {
			return fmt.Errorf("wrong trie root: %x, expected (from header): %x", subTries.Hashes[0], expectedRootHash)
		}
		log.Info("Collection finished",
			"root hash", subTries.Hashes[0].Hex(),
			"gen IH", generationIHTook,
		)
	} else {
		return err
	}
	if err := collector.Load(db, dbutils.IntermediateTrieHashBucket, etl.IdentityLoadFunc, etl.TransformArgs{Quit: quit}); err != nil {
		return err
	}
	log.Info("Regeneration ended")
	return nil
}

type Receiver struct {
	defaultReceiver       *trie.DefaultReceiver
	accountMap            map[string]*accounts.Account
	storageMap            map[string][]byte
	removingAccount       []byte
	currentAccount        []byte
	currentAccountWithInc []byte
	unfurlList            []string
	currentIdx            int
}

func NewReceiver() *Receiver {
	return &Receiver{
		defaultReceiver: trie.NewDefaultReceiver(),
		accountMap:      make(map[string]*accounts.Account),
		storageMap:      make(map[string][]byte),
	}
}

func (r *Receiver) Receive(
	itemType trie.StreamItem,
	accountKey []byte,
	storageKey []byte,
	accountValue *accounts.Account,
	storageValue []byte,
	hash []byte,
	cutoff int,
	witnessSize uint64,
) error {
	storage := itemType == trie.StorageStreamItem || itemType == trie.SHashStreamItem
	for r.currentIdx < len(r.unfurlList) {
		ks := r.unfurlList[r.currentIdx]
		k := []byte(ks)
		var c int
		switch itemType {
		case trie.StorageStreamItem, trie.SHashStreamItem:
			c = bytes.Compare(k, storageKey)
		case trie.AccountStreamItem, trie.AHashStreamItem:
			c = bytes.Compare(k, accountKey)
		case trie.CutoffStreamItem:
			c = -1
		}
		if c > 0 {
			if r.removingAccount != nil && storage && bytes.HasPrefix(storageKey, r.removingAccount) {
				return nil
			}
			if r.currentAccount != nil && storage {
				if bytes.HasPrefix(storageKey, r.currentAccount) {
					if !bytes.HasPrefix(storageKey, r.currentAccountWithInc) {
						return nil
					}
				} else {
					return nil
				}
			}
			if itemType == trie.AccountStreamItem {
				r.currentAccount = accountKey
				r.currentAccountWithInc = dbutils.GenerateStoragePrefix(accountKey, accountValue.Incarnation)
			}
			return r.defaultReceiver.Receive(itemType, accountKey, storageKey, accountValue, storageValue, hash, cutoff, witnessSize)
		}
		r.currentIdx++
		if len(k) > common.HashLength {
			if r.removingAccount != nil && bytes.HasPrefix(k, r.removingAccount) {
				continue
			}
			if r.currentAccount == nil {
				continue
			}
			if r.currentAccount != nil {
				if bytes.HasPrefix(k, r.currentAccount) {
					if !bytes.HasPrefix(k, r.currentAccountWithInc) {
						continue
					}
				} else {
					continue
				}
			}
			v := r.storageMap[ks]
			if len(v) > 0 {
				if err := r.defaultReceiver.Receive(trie.StorageStreamItem, nil, k, nil, v, nil, 0, 0); err != nil {
					return err
				}
			}
		} else {
			v := r.accountMap[ks]
			if v != nil {
				if err := r.defaultReceiver.Receive(trie.AccountStreamItem, k, nil, v, nil, nil, 0, 0); err != nil {
					return err
				}
				r.removingAccount = nil
				r.currentAccount = k
				r.currentAccountWithInc = dbutils.GenerateStoragePrefix(k, v.Incarnation)
			} else {
				r.removingAccount = k
				r.currentAccount = nil
				r.currentAccountWithInc = nil
			}
		}
		if c == 0 {
			return nil
		}
	}
	// We ran out of modifications, simply pass through
	if r.removingAccount != nil && storage && bytes.HasPrefix(storageKey, r.removingAccount) {
		return nil
	}
	r.removingAccount = nil
	if storage {
		if r.currentAccount != nil && bytes.HasPrefix(storageKey, r.currentAccount) {
			if !bytes.HasPrefix(storageKey, r.currentAccountWithInc) {
				return nil
			}
		} else {
			return nil
		}
	}
	if itemType == trie.AccountStreamItem {
		r.currentAccount = accountKey
		r.currentAccountWithInc = dbutils.GenerateStoragePrefix(accountKey, accountValue.Incarnation)
	}
	return r.defaultReceiver.Receive(itemType, accountKey, storageKey, accountValue, storageValue, hash, cutoff, witnessSize)
}

func (r *Receiver) Result() trie.SubTries {
	return r.defaultReceiver.Result()
}

func (r *Receiver) accountLoad(k []byte, value []byte, _ etl.State, _ etl.LoadNextFunc) error {
	newK, err := transformPlainStateKey(k)
	if err != nil {
		return err
	}
	newKStr := string(newK)
	if len(value) > 0 {
		var a accounts.Account
		if err = a.DecodeForStorage(value); err != nil {
			return err
		}
		r.accountMap[newKStr] = &a
	} else {
		r.accountMap[newKStr] = nil
	}
	r.unfurlList = append(r.unfurlList, newKStr)
	return nil
}

func (r *Receiver) storageLoad(k []byte, value []byte, _ etl.State, _ etl.LoadNextFunc) error {
	newK, err := transformPlainStateKey(k)
	if err != nil {
		return err
	}
	newKStr := string(newK)
	if len(value) > 0 {
		r.storageMap[newKStr] = common.CopyBytes(value)
	} else {
		r.storageMap[newKStr] = nil
	}
	r.unfurlList = append(r.unfurlList, newKStr)
	return nil
}

type HashPromoter struct {
	db               ethdb.Database
	ChangeSetBufSize uint64
	TempDir          string
	quitCh           chan struct{}
}

func NewHashPromoter(db ethdb.Database, quitCh chan struct{}) *HashPromoter {
	return &HashPromoter{
		db:               db,
		ChangeSetBufSize: 256 * 1024 * 1024,
		TempDir:          os.TempDir(),
	}
}

func (p *HashPromoter) Promote(s *StageState, from, to uint64, storage bool, index byte, r *Receiver) error {
	var changeSetBucket []byte
	if storage {
		changeSetBucket = dbutils.PlainStorageChangeSetBucket
	} else {
		changeSetBucket = dbutils.PlainAccountChangeSetBucket
	}
	log.Info("Incremental promotion of intermediate hashes", "from", from, "to", to, "csbucket", string(changeSetBucket))

	startkey := dbutils.EncodeTimestamp(from + 1)
	skip := false

	var loadStartKey []byte
	if len(s.StageData) != 0 {
		// we have finished this stage but didn't start the next one
		if len(s.StageData) == 1 && s.StageData[0] == index {
			skip = true
			// we are already at the next stage
		} else if s.StageData[0] > index {
			skip = true
			// if we at the current stage and we have something meaningful at StageData
		} else if s.StageData[0] == index {
			var err error
			loadStartKey, err = etl.NextKey(s.StageData[1:])
			if err != nil {
				return err
			}
		}
	}
	if skip {
		return nil
	}
	var l OldestAppearedLoad
	if storage {
		l.innerLoadFunc = r.storageLoad
	} else {
		l.innerLoadFunc = r.accountLoad
	}
	if err := etl.Transform(
		p.db,
		changeSetBucket,
		nil,
		p.TempDir,
		getExtractFunc(changeSetBucket),
		// here we avoid getting the state from changesets,
		// we just care about the accounts that did change,
		// so we can directly read from the PlainTextBuffer
		getFromPlainStateAndLoad(p.db, l.LoadFunc),
		etl.TransformArgs{
			BufferType:      etl.SortableOldestAppearedBuffer,
			ExtractStartKey: startkey,
			LoadStartKey:    loadStartKey,
			OnLoadCommit: func(putter ethdb.Putter, key []byte, isDone bool) error {
				if isDone {
					return s.UpdateWithStageData(putter, from, []byte{index})
				}
				return s.UpdateWithStageData(putter, from, append([]byte{index}, key...))
			},
			Quit: p.quitCh,
		},
	); err != nil {
		return err
	}
	return nil
}

func (p *HashPromoter) Unwind(s *StageState, u *UnwindState, storage bool, index byte, r *Receiver) error {
	from := s.BlockNumber
	to := u.UnwindPoint
	var changeSetBucket []byte
	if storage {
		changeSetBucket = dbutils.PlainStorageChangeSetBucket
	} else {
		changeSetBucket = dbutils.PlainAccountChangeSetBucket
	}
	log.Info("Unwinding of intermediate hashes", "from", from, "to", to, "csbucket", string(changeSetBucket))

	startkey := dbutils.EncodeTimestamp(to + 1)

	var loadStartKey []byte
	skip := false
	if len(u.StageData) != 0 {
		// we have finished this stage but didn't start the next one
		if len(u.StageData) == 1 && u.StageData[0] == index {
			skip = true
			// we are already at the next stage
		} else if u.StageData[0] > index {
			skip = true
			// if we at the current stage and we have something meaningful at StageData
		} else if u.StageData[0] == index {
			var err error
			loadStartKey, err = etl.NextKey(u.StageData[1:])
			if err != nil {
				return err
			}
		}
	}
	if skip {
		return nil
	}
	var l OldestAppearedLoad
	if storage {
		l.innerLoadFunc = r.storageLoad
	} else {
		l.innerLoadFunc = r.accountLoad
	}
	if err := etl.Transform(
		p.db,
		changeSetBucket,
		nil,
		p.TempDir,
		getUnwindExtractFunc(changeSetBucket),
		l.LoadFunc,
		etl.TransformArgs{
			BufferType:      etl.SortableOldestAppearedBuffer,
			ExtractStartKey: startkey,
			LoadStartKey:    loadStartKey,
			OnLoadCommit: func(putter ethdb.Putter, key []byte, isDone bool) error {
				if isDone {
					return u.UpdateWithStageData(putter, []byte{index})
				}
				return u.UpdateWithStageData(putter, append([]byte{index}, key...))
			},
			Quit: p.quitCh,
		},
	); err != nil {
		return err
	}
	return nil
}

func incrementIntermediateHashes(s *StageState, db ethdb.Database, from, to uint64, datadir string, expectedRootHash common.Hash, quit chan struct{}) error {
	p := NewHashPromoter(db, quit)
	p.TempDir = datadir
	r := NewReceiver()
	if err := p.Promote(s, from, to, false /* storage */, 0x01, r); err != nil {
		return err
	}
	if err := p.Promote(s, from, to, true /* storage */, 0x02, r); err != nil {
		return err
	}
	for ks, acc := range r.accountMap {
		if acc != nil {
			// Fill the code hashes
			if acc.Incarnation > 0 && acc.IsEmptyCodeHash() {
				if codeHash, err := db.Get(dbutils.ContractCodeBucket, dbutils.GenerateStoragePrefix([]byte(ks), acc.Incarnation)); err == nil {
					copy(acc.CodeHash[:], codeHash)
				} else if !errors.Is(err, ethdb.ErrKeyNotFound) {
					return fmt.Errorf("adjusting codeHash for ks %x, inc %d: %w", ks, acc.Incarnation, err)
				}
			}
		}
	}
	unfurl := trie.NewRetainList(0)
	sort.Strings(r.unfurlList)
	//fmt.Printf("UNFURL LIST==============================\n")
	for _, ks := range r.unfurlList {
		/*
			fmt.Printf("%x", ks)
			if a, ok := r.accountMap[ks]; ok && a == nil {
				fmt.Printf(" DELETE\n")
			} else if s, ok1 := r.storageMap[ks]; ok1 && len(s) == 0 {
				fmt.Printf(" DELETE\n")
			} else {
				fmt.Printf("\n")
			}
		*/
		unfurl.AddKey([]byte(ks))
	}
	//fmt.Printf("END OF UNFURL LIST========================\n")
	collector := etl.NewCollector(datadir, etl.NewSortableBuffer(etl.BufferOptimalSize))
	hashCollector := func(keyHex []byte, hash []byte) error {
		if len(keyHex)%2 != 0 || len(keyHex) == 0 {
			return nil
		}
		k := make([]byte, len(keyHex)/2)
		trie.CompressNibbles(keyHex, &k)
		if hash == nil {
			//fmt.Printf("Collecting nil for %x\n", k)
			return collector.Collect(k, nil)
		}
		//fmt.Printf("Collecting for %x: [%x]\n", k, hash)
		return collector.Collect(k, common.CopyBytes(hash))
	}
	loader := trie.NewFlatDbSubTrieLoader()
	// hashCollector in the line below will collect deletes
	if err := loader.Reset(db, unfurl, trie.NewRetainList(0), hashCollector, [][]byte{nil}, []int{0}, false); err != nil {
		return err
	}
	// hashCollector in the line below will collect creations of new intermediate hashes
	r.defaultReceiver.Reset(trie.NewRetainList(0), hashCollector, false)
	loader.SetStreamReceiver(r)
<<<<<<< HEAD
	if subTries, err := loader.LoadSubTries(); err == nil {
		if subTries.Hashes[0] != expectedRootHash {
			return fmt.Errorf("wrong trie root: %x, expected (from header): %x", subTries.Hashes[0], expectedRootHash)
		}
		log.Info("Collection finished", "root hash", subTries.Hashes[0].Hex(), "expected", expectedRootHash.Hex())
	} else {
=======
	t := time.Now()
	subTries, err := loader.LoadSubTries()
	if err != nil {
>>>>>>> 392bf6e5
		return err
	}
	generationIHTook := time.Since(t)
	if subTries.Hashes[0] != expectedRootHash {
		return fmt.Errorf("wrong trie root: %x, expected (from header): %x", subTries.Hashes[0], expectedRootHash)
	}
	log.Info("Collection finished",
		"root hash", subTries.Hashes[0].Hex(),
		"gen IH", generationIHTook,
	)

	if err := collector.Load(db, dbutils.IntermediateTrieHashBucket, etl.IdentityLoadFunc, etl.TransformArgs{Quit: quit}); err != nil {
		return err
	}
	return nil
}

func UnwindIntermediateHashesStage(u *UnwindState, s *StageState, db ethdb.Database, datadir string, quit chan struct{}) error {
	hash := rawdb.ReadCanonicalHash(db, u.UnwindPoint)
	syncHeadHeader := rawdb.ReadHeader(db, hash, u.UnwindPoint)
	expectedRootHash := syncHeadHeader.Root
	return unwindIntermediateHashesStageImpl(u, s, db, datadir, expectedRootHash, quit)
}

func unwindIntermediateHashesStageImpl(u *UnwindState, s *StageState, db ethdb.Database, datadir string, expectedRootHash common.Hash, quit chan struct{}) error {
	p := NewHashPromoter(db, quit)
	p.TempDir = datadir
	r := NewReceiver()
	if err := p.Unwind(s, u, false /* storage */, 0x01, r); err != nil {
		return err
	}
	if err := p.Unwind(s, u, true /* storage */, 0x02, r); err != nil {
		return err
	}
	for ks, acc := range r.accountMap {
		if acc != nil {
			// Fill the code hashes
			if acc.Incarnation > 0 && acc.IsEmptyCodeHash() {
				if codeHash, err := db.Get(dbutils.ContractCodeBucket, dbutils.GenerateStoragePrefix([]byte(ks), acc.Incarnation)); err == nil {
					copy(acc.CodeHash[:], codeHash)
				} else if errors.Is(err, ethdb.ErrKeyNotFound) {
					copy(acc.CodeHash[:], trie.EmptyCodeHash[:])
				} else {
					return fmt.Errorf("adjusting codeHash for ks %x, inc %d: %w", ks, acc.Incarnation, err)
				}
			}
		}
	}
	sort.Strings(r.unfurlList)
	unfurl := trie.NewRetainList(0)
	for _, ks := range r.unfurlList {
		unfurl.AddKey([]byte(ks))
	}
	collector := etl.NewCollector(datadir, etl.NewSortableBuffer(etl.BufferOptimalSize))
	hashCollector := func(keyHex []byte, hash []byte) error {
		if len(keyHex)%2 != 0 || len(keyHex) == 0 {
			return nil
		}
		k := make([]byte, len(keyHex)/2)
		trie.CompressNibbles(keyHex, &k)
		if hash == nil {
			return collector.Collect(k, nil)
		}
		return collector.Collect(k, common.CopyBytes(hash))
	}
	loader := trie.NewFlatDbSubTrieLoader()
	// hashCollector in the line below will collect deletes
	if err := loader.Reset(db, unfurl, trie.NewRetainList(0), hashCollector, [][]byte{nil}, []int{0}, false); err != nil {
		return err
	}
	// hashCollector in the line below will collect creations of new intermediate hashes
	r.defaultReceiver.Reset(trie.NewRetainList(0), hashCollector, false)
	loader.SetStreamReceiver(r)
	t := time.Now()
	subTries, err := loader.LoadSubTries()
	if err != nil {
		return err
	}
	generationIHTook := time.Since(t)
	if subTries.Hashes[0] != expectedRootHash {
		return fmt.Errorf("wrong trie root: %x, expected (from header): %x", subTries.Hashes[0], expectedRootHash)
	}
	log.Info("Collection finished",
		"root hash", subTries.Hashes[0].Hex(),
		"gen IH", generationIHTook,
	)
	if err := collector.Load(db, dbutils.IntermediateTrieHashBucket, etl.IdentityLoadFunc, etl.TransformArgs{Quit: quit}); err != nil {
		return err
	}
	if err := u.Done(db); err != nil {
		return fmt.Errorf("unwind IntermediateHashes: reset: %w", err)
	}
	return nil
}<|MERGE_RESOLUTION|>--- conflicted
+++ resolved
@@ -455,18 +455,9 @@
 	// hashCollector in the line below will collect creations of new intermediate hashes
 	r.defaultReceiver.Reset(trie.NewRetainList(0), hashCollector, false)
 	loader.SetStreamReceiver(r)
-<<<<<<< HEAD
-	if subTries, err := loader.LoadSubTries(); err == nil {
-		if subTries.Hashes[0] != expectedRootHash {
-			return fmt.Errorf("wrong trie root: %x, expected (from header): %x", subTries.Hashes[0], expectedRootHash)
-		}
-		log.Info("Collection finished", "root hash", subTries.Hashes[0].Hex(), "expected", expectedRootHash.Hex())
-	} else {
-=======
 	t := time.Now()
 	subTries, err := loader.LoadSubTries()
 	if err != nil {
->>>>>>> 392bf6e5
 		return err
 	}
 	generationIHTook := time.Since(t)
