package stagedsync

import (
	"bytes"
	"context"
	"fmt"
	"os"
	"sort"
	"time"

	"github.com/ledgerwatch/turbo-geth/common"
	"github.com/ledgerwatch/turbo-geth/common/changeset"
	"github.com/ledgerwatch/turbo-geth/common/dbutils"
	"github.com/ledgerwatch/turbo-geth/common/etl"
	"github.com/ledgerwatch/turbo-geth/core/rawdb"
	"github.com/ledgerwatch/turbo-geth/eth/stagedsync/stages"
	"github.com/ledgerwatch/turbo-geth/ethdb"
	"github.com/ledgerwatch/turbo-geth/log"
	"github.com/ledgerwatch/turbo-geth/turbo/trie"
)

func SpawnIntermediateHashesStage(s *StageState, db ethdb.Database, checkRoot bool, tmpdir string, quit <-chan struct{}) error {
	to, err := s.ExecutionAt(db)
	if err != nil {
		return err
	}

	if s.BlockNumber == to {
		// we already did hash check for this block
		// we don't do the obvious `if s.BlockNumber > to` to support reorgs more naturally
		s.Done()
		return nil
	}

	var tx ethdb.DbWithPendingMutations
	var useExternalTx bool
	if hasTx, ok := db.(ethdb.HasTx); ok && hasTx.Tx() != nil {
		tx = db.(ethdb.DbWithPendingMutations)
		useExternalTx = true
	} else {
		var err error
		tx, err = db.Begin(context.Background(), ethdb.RW)
		if err != nil {
			return err
		}
		defer tx.Rollback()
	}

	hash, err := rawdb.ReadCanonicalHash(tx, to)
	if err != nil {
		return err
	}
	syncHeadHeader := rawdb.ReadHeader(tx, hash, to)
	expectedRootHash := syncHeadHeader.Root

	logPrefix := s.state.LogPrefix()
	log.Info(fmt.Sprintf("[%s] Generating intermediate hashes", logPrefix), "from", s.BlockNumber, "to", to)
	if s.BlockNumber == 0 {
<<<<<<< HEAD
		if err := RegenerateIntermediateHashes(logPrefix, tx, tmpdir, expectedRootHash, quit); err != nil {
=======
		if err := regenerateIntermediateHashes(logPrefix, tx, checkRoot, tmpdir, expectedRootHash, quit); err != nil {
>>>>>>> 71ef201c
			return err
		}
	} else {
		if err := incrementIntermediateHashes(logPrefix, s, tx, to, checkRoot, tmpdir, expectedRootHash, quit); err != nil {
			return err
		}
	}

	if err := s.DoneAndUpdate(tx, to); err != nil {
		return err
	}

	if !useExternalTx {
		if _, err := tx.Commit(); err != nil {
			return err
		}
	}

	return nil
}

<<<<<<< HEAD
func RegenerateIntermediateHashes(logPrefix string, db ethdb.Database, tmpdir string, expectedRootHash common.Hash, quit <-chan struct{}) error {
=======
func regenerateIntermediateHashes(logPrefix string, db ethdb.Database, checkRoot bool, tmpdir string, expectedRootHash common.Hash, quit <-chan struct{}) error {
>>>>>>> 71ef201c
	log.Info(fmt.Sprintf("[%s] Regeneration intermediate hashes started", logPrefix))
	// Clear IH bucket
	c := db.(ethdb.HasTx).Tx().Cursor(dbutils.IntermediateTrieHashBucket)
	for k, v, err := c.First(); k != nil; k, v, err = c.Next() {
		if err != nil {
			return err
		}
		if err = c.Delete(k, v); err != nil {
			return err
		}
	}
	c.Close()
	buf := etl.NewSortableBuffer(etl.BufferOptimalSize)
	comparator := db.(ethdb.HasTx).Tx().Comparator(dbutils.IntermediateTrieHashBucket)
	buf.SetComparator(comparator)
	collector := etl.NewCollector(tmpdir, buf)
	hashCollector := func(keyHex []byte, hash []byte) error {
		if len(keyHex) == 0 {
			return nil
		}
		if len(keyHex) > trie.IHDupKeyLen {
			return collector.Collect(keyHex[:trie.IHDupKeyLen], append(keyHex[trie.IHDupKeyLen:], hash...))
		}
		return collector.Collect(keyHex, hash)
	}
	loader := trie.NewFlatDBTrieLoader(logPrefix, dbutils.CurrentStateBucket, dbutils.IntermediateTrieHashBucket)
	if err := loader.Reset(trie.NewRetainList(0), hashCollector /* HashCollector */, false); err != nil {
		return err
	}
	t := time.Now()
	if hash, err := loader.CalcTrieRoot(db, quit); err == nil {
		generationIHTook := time.Since(t)
		if checkRoot && hash != expectedRootHash {
			return fmt.Errorf("%s: wrong trie root: %x, expected (from header): %x", logPrefix, hash, expectedRootHash)
		}
		log.Debug("Collection finished",
			"root hash", hash.Hex(),
			"gen IH", generationIHTook,
		)
	} else {
		return err
	}
	if err := collector.Load(logPrefix, db, dbutils.IntermediateTrieHashBucket, etl.IdentityLoadFunc, etl.TransformArgs{
		Quit:       quit,
		Comparator: comparator,
	}); err != nil {
		return fmt.Errorf("%s: fail load data to bucket: %w", logPrefix, err)
	}
	log.Info(fmt.Sprintf("[%s] Regeneration ended", logPrefix))
	return nil
}

type HashPromoter struct {
	db               ethdb.Database
	ChangeSetBufSize uint64
	TempDir          string
	quitCh           <-chan struct{}
}

func NewHashPromoter(db ethdb.Database, quitCh <-chan struct{}) *HashPromoter {
	return &HashPromoter{
		db:               db,
		ChangeSetBufSize: 256 * 1024 * 1024,
		TempDir:          os.TempDir(),
		quitCh:           quitCh,
	}
}

func (p *HashPromoter) Promote(logPrefix string, s *StageState, from, to uint64, storage bool, load etl.LoadFunc) error {
	var changeSetBucket string
	if storage {
		changeSetBucket = dbutils.PlainStorageChangeSetBucket
	} else {
		changeSetBucket = dbutils.PlainAccountChangeSetBucket
	}
	log.Debug(fmt.Sprintf("[%s] Incremental state promotion of intermediate hashes", logPrefix), "from", from, "to", to, "csbucket", changeSetBucket)

	startkey := dbutils.EncodeBlockNumber(from + 1)

	decode := changeset.Mapper[changeSetBucket].Decode
	extract := func(dbKey, dbValue []byte, next etl.ExtractNextFunc) error {
		_, k, _ := decode(dbKey, dbValue)
		newK, err := transformPlainStateKey(k)
		if err != nil {
			return err
		}
		return next(dbKey, newK, nil)
	}

	var l OldestAppearedLoad
	l.innerLoadFunc = load

	if err := etl.Transform(
		logPrefix,
		p.db,
		changeSetBucket,
		"",
		p.TempDir,
		extract,
		l.LoadFunc,
		etl.TransformArgs{
			BufferType:      etl.SortableOldestAppearedBuffer,
			ExtractStartKey: startkey,
			Quit:            p.quitCh,
		},
	); err != nil {
		return err
	}
	return nil
}

func (p *HashPromoter) Unwind(logPrefix string, s *StageState, u *UnwindState, storage bool, load etl.LoadFunc) error {
	to := u.UnwindPoint
	var changeSetBucket string
	if storage {
		changeSetBucket = dbutils.PlainStorageChangeSetBucket
	} else {
		changeSetBucket = dbutils.PlainAccountChangeSetBucket
	}
	log.Info(fmt.Sprintf("[%s] Unwinding of intermediate hashes", logPrefix), "from", s.BlockNumber, "to", to, "csbucket", changeSetBucket)

	startkey := dbutils.EncodeBlockNumber(to + 1)

	decode := changeset.Mapper[changeSetBucket].Decode
	extract := func(dbKey, dbValue []byte, next etl.ExtractNextFunc) error {
		_, k, _ := decode(dbKey, dbValue)
		newK, err := transformPlainStateKey(k)
		if err != nil {
			return err
		}
		return next(k, newK, nil)
	}

	var l OldestAppearedLoad
	l.innerLoadFunc = load

	if err := etl.Transform(
		logPrefix,
		p.db,
		changeSetBucket,
		"",
		p.TempDir,
		extract,
		l.LoadFunc,
		etl.TransformArgs{
			BufferType:      etl.SortableOldestAppearedBuffer,
			ExtractStartKey: startkey,
			Quit:            p.quitCh,
		},
	); err != nil {
		return err
	}
	return nil
}

func incrementIntermediateHashes(logPrefix string, s *StageState, db ethdb.Database, to uint64, checkRoot bool, tmpdir string, expectedRootHash common.Hash, quit <-chan struct{}) error {
	p := NewHashPromoter(db, quit)
	p.TempDir = tmpdir
	var exclude [][]byte
	//ihFilter := trie.NewPrefixFilter()
	collect := func(k []byte, _ []byte, _ etl.CurrentTableReader, _ etl.LoadNextFunc) error {
		exclude = append(exclude, k)
		//ihFilter.Add(k)
		return nil
	}

	if err := p.Promote(logPrefix, s, s.BlockNumber, to, false /* storage */, collect); err != nil {
		return err
	}
	if err := p.Promote(logPrefix, s, s.BlockNumber, to, true /* storage */, collect); err != nil {
		return err
	}
	sort.Slice(exclude, func(i, j int) bool { return bytes.Compare(exclude[i], exclude[j]) < 0 })
	unfurl := trie.NewRetainList(0)
	for i := range exclude {
		unfurl.AddKey(exclude[i])
	}

	buf := etl.NewSortableBuffer(etl.BufferOptimalSize)
	comparator := db.(ethdb.HasTx).Tx().Comparator(dbutils.IntermediateTrieHashBucket)
	buf.SetComparator(comparator)
	collector := etl.NewCollector(tmpdir, buf)
	hashCollector := func(keyHex []byte, hash []byte) error {
		if len(keyHex) == 0 {
			return nil
		}
		if len(keyHex) > trie.IHDupKeyLen {
			return collector.Collect(keyHex[:trie.IHDupKeyLen], append(keyHex[trie.IHDupKeyLen:], hash...))
		}

		return collector.Collect(keyHex, hash)
	}
	loader := trie.NewFlatDBTrieLoader(logPrefix, dbutils.CurrentStateBucket, dbutils.IntermediateTrieHashBucket)
	// hashCollector in the line below will collect deletes
	if err := loader.Reset(unfurl, hashCollector, false); err != nil {
		return err
	}
	t := time.Now()
	hash, err := loader.CalcTrieRoot(db, quit)
	if err != nil {
		return err
	}
	generationIHTook := time.Since(t)
	if checkRoot && hash != expectedRootHash {
		return fmt.Errorf("%s: wrong trie root: %x, expected (from header): %x", logPrefix, hash, expectedRootHash)
	}
	log.Info(fmt.Sprintf("[%s] Collection finished", logPrefix),
		"root hash", hash.Hex(),
		"gen IH", generationIHTook,
	)
	if err := collector.Load(logPrefix, db,
		dbutils.IntermediateTrieHashBucket,
		etl.IdentityLoadFunc,
		etl.TransformArgs{
			Quit:       quit,
			Comparator: comparator,
		},
	); err != nil {
		return err
	}
	return nil
}

func UnwindIntermediateHashesStage(u *UnwindState, s *StageState, db ethdb.Database, tmpdir string, quit <-chan struct{}) error {
	hash, err := rawdb.ReadCanonicalHash(db, u.UnwindPoint)
	if err != nil {
		return fmt.Errorf("read canonical hash: %w", err)
	}
	syncHeadHeader := rawdb.ReadHeader(db, hash, u.UnwindPoint)
	expectedRootHash := syncHeadHeader.Root

	var tx ethdb.DbWithPendingMutations
	var useExternalTx bool
	if hasTx, ok := db.(ethdb.HasTx); ok && hasTx.Tx() != nil {
		tx = db.(ethdb.DbWithPendingMutations)
		useExternalTx = true
	} else {
		var err error
		tx, err = db.Begin(context.Background(), ethdb.RW)
		if err != nil {
			return fmt.Errorf("open transcation: %w", err)
		}
		defer tx.Rollback()
	}

	logPrefix := s.state.LogPrefix()
	if err := unwindIntermediateHashesStageImpl(logPrefix, u, s, tx, tmpdir, expectedRootHash, quit); err != nil {
		return err
	}
	if err := u.Done(tx); err != nil {
		return fmt.Errorf("%s: reset: %w", logPrefix, err)
	}
	if !useExternalTx {
		if _, err := tx.Commit(); err != nil {
			return err
		}
	}
	return nil
}

func unwindIntermediateHashesStageImpl(logPrefix string, u *UnwindState, s *StageState, db ethdb.Database, tmpdir string, expectedRootHash common.Hash, quit <-chan struct{}) error {
	p := NewHashPromoter(db, quit)
	p.TempDir = tmpdir
	var exclude [][]byte
	collect := func(k []byte, _ []byte, _ etl.CurrentTableReader, _ etl.LoadNextFunc) error {
		exclude = append(exclude, k)
		return nil
	}
	if err := p.Unwind(logPrefix, s, u, false /* storage */, collect); err != nil {
		return err
	}
	if err := p.Unwind(logPrefix, s, u, true /* storage */, collect); err != nil {
		return err
	}
	sort.Slice(exclude, func(i, j int) bool { return bytes.Compare(exclude[i], exclude[j]) < 0 })
	unfurl := trie.NewRetainList(0)
	for i := range exclude {
		unfurl.AddKey(exclude[i])
	}

	buf := etl.NewSortableBuffer(etl.BufferOptimalSize)
	comparator := db.(ethdb.HasTx).Tx().Comparator(dbutils.IntermediateTrieHashBucket)
	buf.SetComparator(comparator)
	collector := etl.NewCollector(tmpdir, buf)
	hashCollector := func(keyHex []byte, hash []byte) error {
		if len(keyHex) == 0 {
			return nil
		}
		if len(keyHex) > trie.IHDupKeyLen {
			return collector.Collect(keyHex[:trie.IHDupKeyLen], append(keyHex[trie.IHDupKeyLen:], hash...))
		}
		return collector.Collect(keyHex, hash)
	}
	loader := trie.NewFlatDBTrieLoader(logPrefix, dbutils.CurrentStateBucket, dbutils.IntermediateTrieHashBucket)
	// hashCollector in the line below will collect deletes
	if err := loader.Reset(unfurl, hashCollector, false); err != nil {
		return err
	}
	t := time.Now()
	hash, err := loader.CalcTrieRoot(db, quit)
	if err != nil {
		return fmt.Errorf("calcTrieRoot: %w", err)
	}
	generationIHTook := time.Since(t)
	if hash != expectedRootHash {
		return fmt.Errorf("%s: wrong trie root: %x, expected (from header): %x", logPrefix, hash, expectedRootHash)
	}
	log.Info(fmt.Sprintf("[%s] Collection finished", logPrefix),
		"root hash", hash.Hex(),
		"gen IH", generationIHTook,
	)
	if err := collector.Load(logPrefix, db,
		dbutils.IntermediateTrieHashBucket,
		etl.IdentityLoadFunc,
		etl.TransformArgs{
			Quit:       quit,
			Comparator: comparator,
		},
	); err != nil {
		return err
	}
	return nil
}

func ResetHashState(db ethdb.Database) error {
	if err := db.(ethdb.BucketsMigrator).ClearBuckets(
		dbutils.CurrentStateBucket,
		dbutils.ContractCodeBucket,
		dbutils.IntermediateTrieHashBucket,
	); err != nil {
		return err
	}
	batch := db.NewBatch()
	if err := stages.SaveStageProgress(batch, stages.IntermediateHashes, 0, nil); err != nil {
		return err
	}
	if err := stages.SaveStageUnwind(batch, stages.IntermediateHashes, 0, nil); err != nil {
		return err
	}
	if err := stages.SaveStageProgress(batch, stages.HashState, 0, nil); err != nil {
		return err
	}
	if err := stages.SaveStageUnwind(batch, stages.HashState, 0, nil); err != nil {
		return err
	}
	if _, err := batch.Commit(); err != nil {
		return err
	}

	return nil
}<|MERGE_RESOLUTION|>--- conflicted
+++ resolved
@@ -56,11 +56,7 @@
 	logPrefix := s.state.LogPrefix()
 	log.Info(fmt.Sprintf("[%s] Generating intermediate hashes", logPrefix), "from", s.BlockNumber, "to", to)
 	if s.BlockNumber == 0 {
-<<<<<<< HEAD
-		if err := RegenerateIntermediateHashes(logPrefix, tx, tmpdir, expectedRootHash, quit); err != nil {
-=======
-		if err := regenerateIntermediateHashes(logPrefix, tx, checkRoot, tmpdir, expectedRootHash, quit); err != nil {
->>>>>>> 71ef201c
+		if err := RegenerateIntermediateHashes(logPrefix, tx, checkRoot, tmpdir, expectedRootHash, quit); err != nil {
 			return err
 		}
 	} else {
@@ -82,11 +78,7 @@
 	return nil
 }
 
-<<<<<<< HEAD
-func RegenerateIntermediateHashes(logPrefix string, db ethdb.Database, tmpdir string, expectedRootHash common.Hash, quit <-chan struct{}) error {
-=======
-func regenerateIntermediateHashes(logPrefix string, db ethdb.Database, checkRoot bool, tmpdir string, expectedRootHash common.Hash, quit <-chan struct{}) error {
->>>>>>> 71ef201c
+func RegenerateIntermediateHashes(logPrefix string, db ethdb.Database, checkRoot bool, tmpdir string, expectedRootHash common.Hash, quit <-chan struct{}) error {
 	log.Info(fmt.Sprintf("[%s] Regeneration intermediate hashes started", logPrefix))
 	// Clear IH bucket
 	c := db.(ethdb.HasTx).Tx().Cursor(dbutils.IntermediateTrieHashBucket)
