package stagedsync

import (
	"context"
	"errors"
	"fmt"
	"runtime"
	"time"

	"github.com/c2h5oh/datasize"
	"github.com/ledgerwatch/erigon/common"
	"github.com/ledgerwatch/erigon/common/dbutils"
	"github.com/ledgerwatch/erigon/core/state"
	"github.com/ledgerwatch/erigon/core/types/accounts"
	"github.com/ledgerwatch/erigon/eth/stagedsync/stages"
	"github.com/ledgerwatch/erigon/ethdb"
	"github.com/ledgerwatch/erigon/ethdb/kv"
	"github.com/ledgerwatch/erigon/log"
	"github.com/ledgerwatch/erigon/metrics"
	"github.com/ledgerwatch/erigon/params"
)

var stageTranspileGauge = metrics.NewRegisteredGauge("stage/tevm", nil)

type TranspileCfg struct {
	db            ethdb.RwKV
	batchSize     datasize.ByteSize
	readerBuilder StateReaderBuilder
	writerBuilder StateWriterBuilder
	chainConfig   *params.ChainConfig
}

func StageTranspileCfg(
	kv ethdb.RwKV,
	batchSize datasize.ByteSize,
	readerBuilder StateReaderBuilder,
	writerBuilder StateWriterBuilder,
	chainConfig *params.ChainConfig,
) TranspileCfg {
	return TranspileCfg{
		db:            kv,
		batchSize:     batchSize,
		readerBuilder: readerBuilder,
		writerBuilder: writerBuilder,
		chainConfig:   chainConfig,
	}
}

func SpawnTranspileStage(s *StageState, tx ethdb.RwTx, toBlock uint64, quit <-chan struct{}, cfg TranspileCfg) error {
	var prevStageProgress uint64
	var errStart error

	if tx == nil {
		errStart = cfg.db.View(context.Background(), func(tx ethdb.Tx) error {
			prevStageProgress, errStart = stages.GetStageProgress(tx, stages.Execution)
			return errStart
		})
	} else {
		prevStageProgress, errStart = stages.GetStageProgress(tx, stages.Execution)
	}

	if errStart != nil {
		return errStart
	}

	var to = prevStageProgress
	if toBlock > 0 {
		to = min(prevStageProgress, toBlock)
	}

	if to <= s.BlockNumber {
		s.Done()
		return nil
	}

	stageProgress := uint64(0)
	logTime := time.Now()

	logPrefix := s.state.LogPrefix()
	log.Info(fmt.Sprintf("[%s] Contract translation", logPrefix), "from", s.BlockNumber, "to", to)

	lastKey := dbutils.EncodeBlockNumber(s.BlockNumber + 1)

	empty := common.Address{}

	observedAddresses := map[common.Address]struct{}{
		empty: {},
	}
	observedCodeHashes := map[common.Hash]struct{}{}

	var err error
	for lastKey != nil {
		lastKey, stageProgress, logTime, err = transpileBatch(logPrefix, s, lastKey, to, cfg, tx, observedAddresses, observedCodeHashes, stageProgress, logTime, quit)
		if err != nil {
			return err
		}
	}

	s.Done()

	return nil
}

func transpileBatch(logPrefix string, s *StageState, blockKey []byte, toBlock uint64, cfg TranspileCfg, tx ethdb.RwTx, observedAddresses map[common.Address]struct{}, observedCodeHashes map[common.Hash]struct{}, stageProgress uint64, logTime time.Time, quitCh <-chan struct{}) ([]byte, uint64, time.Time, error) {
	useExternalTx := tx != nil
	if !useExternalTx {
		tx, err := cfg.db.BeginRw(context.Background())
		if err != nil {
			return nil, 0, time.Time{}, err
		}
		defer tx.Rollback()
	}

	batch := kv.NewBatch(tx)
	defer batch.Rollback()

	// read contracts pending for translation
	c, err := tx.CursorDupSort(dbutils.CallTraceSet)
	if err != nil {
		return nil, 0, time.Time{}, err
	}
	defer c.Close()

	logEvery := time.NewTicker(logInterval)
	defer logEvery.Stop()

	stateReader := state.NewPlainStateReader(batch)

	var (
		codeHash       common.Hash
		codeHashBytes  []byte
		addr           common.Address
		addrBytes      []byte
		acc            *accounts.Account
		block          uint64
		evmContract    []byte
		transpiledCode []byte
		ok             bool
		currentSize    int
		updateProgress bool
	)

	prevContract := stageProgress

	var addressStatus []byte
	blockKey, addressStatus, err = c.SeekExact(blockKey)
	if err != nil {
		return nil, 0, time.Time{}, fmt.Errorf("can't read very first block pending code translations: %w", err)
	}

	for ; err == nil; blockKey, addressStatus, err = c.Next() {
		if err != nil {
			return nil, 0, time.Time{}, fmt.Errorf("can't read pending code translations: %w", err)
		}
		if err = common.Stopped(quitCh); err != nil {
			return nil, 0, time.Time{}, fmt.Errorf("can't read pending code translations. stopped: %w", err)
		}

		select {
		case <-logEvery.C:
<<<<<<< HEAD
			prevContract, logTime = logTEVMProgress(logPrefix, prevContract, logTime, stageProgress)

			if hasTx, ok := tx.(ethdb.HasTx); ok {
				hasTx.Tx().CollectMetrics()
			}
=======
			logBlock, logTime = logTEVMProgress(logPrefix, logBlock, logTime, stageProgress)
			tx.CollectMetrics()
>>>>>>> 24a76a00
		default:
		}

		block, err = dbutils.DecodeBlockNumber(blockKey)
		if err != nil {
			return nil, 0, time.Time{}, fmt.Errorf("can't read pending code translations. incorrect block key: %w", err)
		}

		if block > toBlock {
			break
		}

		if addressStatus[len(addressStatus)-1]&4 == 0 {
			continue
		}

		addrBytes = addressStatus[:len(addressStatus)-1]
		addr = common.BytesToAddress(addrBytes)

		_, ok = observedAddresses[addr]
		if ok {
			continue
		}
		observedAddresses[addr] = struct{}{}

		acc, err = stateReader.ReadAccountData(addr)
		if err != nil {
			if errors.Is(err, ethdb.ErrKeyNotFound) {
				continue
			}
			return nil, 0, time.Time{}, fmt.Errorf("can't read account by address %q: %w", addr, err)
		}
		if acc == nil {
			continue
		}

		codeHash = acc.CodeHash
		if ok = accounts.IsEmptyCodeHash(codeHash); ok {
			continue
		}
		codeHashBytes = codeHash.Bytes()

		_, ok = observedCodeHashes[codeHash]
		if ok {
			continue
		}
		observedCodeHashes[codeHash] = struct{}{}

		// check if we already have TEVM code
		ok, err = batch.Has(dbutils.ContractTEVMCodeBucket, codeHashBytes)
		if err != nil && !errors.Is(err, ethdb.ErrKeyNotFound) {
			return nil, 0, time.Time{}, fmt.Errorf("can't read code TEVM bucket by contract hash %q: %w", codeHash, err)
		}
		if ok && err == nil {
			// already has TEVM code
			continue
		}

		// load the contract code
		evmContract, err = batch.GetOne(dbutils.CodeBucket, codeHashBytes)
		if err != nil {
			if errors.Is(err, ethdb.ErrKeyNotFound) {
				continue
			}
			return nil, 0, time.Time{}, fmt.Errorf("can't read pending code translations. incorrect code hash in the bucket: %w", err)
		}
		if len(evmContract) == 0 {
			continue
		}

		// call a transpiler
		transpiledCode, err = transpileCode(evmContract)
		if err != nil {
			if errors.Is(err, ethdb.ErrKeyNotFound) {
				log.Warn("cannot find EVM contract", "address", addr, "hash", codeHash)
				continue
			}
			return nil, 0, time.Time{}, fmt.Errorf("contract %q cannot be translated: %w", codeHash, err)
		}

		// store TEVM contract code
		err = batch.Put(dbutils.ContractTEVMCodeBucket, codeHashBytes, transpiledCode)
		if err != nil {
			return nil, 0, time.Time{}, fmt.Errorf("cannot store TEVM code %q: %w", codeHash, err)
		}

		stageProgress++

		currentSize = batch.BatchSize()
		updateProgress = currentSize >= int(cfg.batchSize)

		if updateProgress {
			// should exit any execute single Commit
			break
		}
	}

	blockKey, _, err = c.Current()
	if err != nil {
		return nil, 0, time.Time{}, fmt.Errorf("cannot get current key: %w", err)
	}

	block, err = dbutils.DecodeBlockNumber(blockKey)
	if err != nil {
		return nil, 0, time.Time{}, fmt.Errorf("can't get latest processed block %v: %w", blockKey, err)
	}

	if err = s.Update(batch, block); err != nil {
		return nil, 0, time.Time{}, fmt.Errorf("cannot update the stage status on %q: %w", codeHash, err)
	}

	blockKey = common.CopyBytes(blockKey) // data valid only until end of tx - copy it

	if err = batch.Commit(); err != nil {
		return nil, 0, time.Time{}, fmt.Errorf("cannot commit the batch of translations on %q: %w", codeHash, err)
	}

	if !useExternalTx {
		if err = tx.Commit(); err != nil {
			return nil, 0, time.Time{}, fmt.Errorf("cannot commit the external transation on %q: %w", codeHash, err)
		}
	}

	stageTranspileGauge.Inc(int64(currentSize))

	log.Info(fmt.Sprintf("[%s] Completed on", logPrefix), "block", toBlock, "contracts", stageProgress)

	return blockKey, stageProgress, logTime, nil
}

func logTEVMProgress(logPrefix string, prevContract uint64, prevTime time.Time, currentContract uint64) (uint64, time.Time) {
	currentTime := time.Now()
	interval := currentTime.Sub(prevTime)
	speed := float64(currentContract-prevContract) / float64(interval/time.Second)
	var m runtime.MemStats
	runtime.ReadMemStats(&m)
	var logpairs = []interface{}{
		"number", currentContract,
		"contracts/second", speed,
	}
	logpairs = append(logpairs, "alloc", common.StorageSize(m.Alloc), "sys", common.StorageSize(m.Sys), "numGC", int(m.NumGC))
	log.Info(fmt.Sprintf("[%s] Translated contracts", logPrefix), logpairs...)

	return currentContract, currentTime
}

func UnwindTranspileStage(u *UnwindState, s *StageState, tx ethdb.RwTx, _ <-chan struct{}, cfg TranspileCfg) error {
	useExternalTx := tx != nil
	if !useExternalTx {
		var err error
		tx, err = cfg.db.BeginRw(context.Background())
		if err != nil {
			return err
		}
		defer tx.Rollback()
	}

	keyStart := dbutils.EncodeBlockNumber(u.UnwindPoint + 1)
	c, err := tx.CursorDupSort(dbutils.CallTraceSet)
	if err != nil {
		return err
	}
	defer c.Close()

	var (
		codeHash      common.Hash
		codeHashBytes []byte
		addr          common.Address
		addrBytes     []byte
		acc           *accounts.Account
		ok            bool
	)

	stateReader := state.NewPlainStateReader(tx)

	for k, addrStatus, err := c.Seek(keyStart); k != nil; k, addrStatus, err = c.Next() {
		if err != nil {
			return err
		}

		if addrStatus[len(addrStatus)-1]&4 == 0 {
			continue
		}

		addrBytes = addrStatus[:len(addrStatus)-1]
		addr = common.BytesToAddress(addrBytes)

		acc, err = stateReader.ReadAccountData(addr)
		if err != nil {
			if errors.Is(err, ethdb.ErrKeyNotFound) {
				continue
			}
			return fmt.Errorf("can't read account by address %q: %w", addr, err)
		}
		if acc == nil {
			continue
		}

		codeHash = acc.CodeHash
		if ok = accounts.IsEmptyCodeHash(codeHash); ok {
			continue
		}
		codeHashBytes = codeHash.Bytes()

		// check if we already have TEVM code
		ok, err = tx.Has(dbutils.ContractTEVMCodeBucket, codeHashBytes)
		if err != nil && !errors.Is(err, ethdb.ErrKeyNotFound) {
			return fmt.Errorf("can't read code TEVM bucket by contract hash %q: %w", codeHash, err)
		}
		if err != nil || !ok {
			// doesn't have TEVM code
			continue
		}

		err = tx.Delete(dbutils.ContractTEVMCodeBucket, codeHashBytes, nil)
		if err != nil {
			return fmt.Errorf("can't delete TEVM code by hash %q: %w", codeHash, err)
		}
	}

	err = u.Done(tx)
	logPrefix := s.state.LogPrefix()
	if err != nil {
		return fmt.Errorf("%s: reset: %v", logPrefix, err)
	}
	if !useExternalTx {
		err = tx.Commit()
		if err != nil {
			return fmt.Errorf("%s: failed to write db commit: %v", logPrefix, err)
		}
	}
	return nil
}

// todo: TBD actual TEVM translator
func transpileCode(code []byte) ([]byte, error) {
	return append(make([]byte, 0, len(code)), code...), nil
}<|MERGE_RESOLUTION|>--- conflicted
+++ resolved
@@ -158,16 +158,8 @@
 
 		select {
 		case <-logEvery.C:
-<<<<<<< HEAD
-			prevContract, logTime = logTEVMProgress(logPrefix, prevContract, logTime, stageProgress)
-
-			if hasTx, ok := tx.(ethdb.HasTx); ok {
-				hasTx.Tx().CollectMetrics()
-			}
-=======
 			logBlock, logTime = logTEVMProgress(logPrefix, logBlock, logTime, stageProgress)
 			tx.CollectMetrics()
->>>>>>> 24a76a00
 		default:
 		}
 
