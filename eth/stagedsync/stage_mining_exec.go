--- conflicted
+++ resolved
@@ -4,11 +4,8 @@
 	"bytes"
 	"errors"
 	"fmt"
-<<<<<<< HEAD
+	"io"
 	"math/big"
-=======
-	"io"
->>>>>>> 27ec4f02
 	"sync/atomic"
 	"time"
 
@@ -185,19 +182,13 @@
 		current.Receipts = types.Receipts{}
 	}
 
-<<<<<<< HEAD
 	parentHeader := getHeader(current.Header.ParentHash, current.Header.Number.Uint64()-1)
 	var excessDataGas *big.Int
 	if parentHeader != nil {
 		excessDataGas = parentHeader.ExcessDataGas
 	}
-	var err error
 	_, current.Txs, current.Receipts, err = core.FinalizeBlockExecution(cfg.engine, stateReader, current.Header, excessDataGas, current.Txs, current.Uncles, stateWriter,
-		&cfg.chainConfig, ibs, current.Receipts, epochReader{tx: tx}, chainReader{config: &cfg.chainConfig, tx: tx, blockReader: cfg.blockReader}, true)
-=======
-	_, current.Txs, current.Receipts, err = core.FinalizeBlockExecution(cfg.engine, stateReader, current.Header, current.Txs, current.Uncles, stateWriter,
 		&cfg.chainConfig, ibs, current.Receipts, current.Withdrawals, epochReader{tx: tx}, chainReader{config: &cfg.chainConfig, tx: tx, blockReader: cfg.blockReader}, true)
->>>>>>> 27ec4f02
 	if err != nil {
 		return err
 	}
