--- conflicted
+++ resolved
@@ -182,18 +182,13 @@
 		current.Receipts = types.Receipts{}
 	}
 
-<<<<<<< HEAD
 	parentHeader := getHeader(current.Header.ParentHash, current.Header.Number.Uint64()-1)
 	var excessDataGas *big.Int
 	if parentHeader != nil {
 		excessDataGas = parentHeader.ExcessDataGas
 	}
 	_, current.Txs, current.Receipts, err = core.FinalizeBlockExecution(cfg.engine, stateReader, current.Header, excessDataGas, current.Txs, current.Uncles, stateWriter,
-		&cfg.chainConfig, ibs, current.Receipts, current.Withdrawals, epochReader{tx: tx}, chainReader{config: &cfg.chainConfig, tx: tx, blockReader: cfg.blockReader}, true)
-=======
-	_, current.Txs, current.Receipts, err = core.FinalizeBlockExecution(cfg.engine, stateReader, current.Header, current.Txs, current.Uncles, stateWriter,
 		&cfg.chainConfig, ibs, current.Receipts, current.Withdrawals, EpochReaderImpl{tx: tx}, ChainReaderImpl{config: &cfg.chainConfig, tx: tx, blockReader: cfg.blockReader}, true)
->>>>>>> 9d1e4ec3
 	if err != nil {
 		return err
 	}
