package stagedsync

import (
	"fmt"

	"github.com/ledgerwatch/erigon/common"
	"github.com/ledgerwatch/erigon/consensus"
	"github.com/ledgerwatch/erigon/consensus/misc"
	"github.com/ledgerwatch/erigon/core"
	"github.com/ledgerwatch/erigon/core/rawdb"
	"github.com/ledgerwatch/erigon/core/state"
	"github.com/ledgerwatch/erigon/core/types"
	"github.com/ledgerwatch/erigon/core/vm"
	"github.com/ledgerwatch/erigon/eth/stagedsync/stages"
	"github.com/ledgerwatch/erigon/ethdb"
	"github.com/ledgerwatch/erigon/log"
	"github.com/ledgerwatch/erigon/params"
)

type MiningExecCfg struct {
	db          ethdb.RwKV
	mining      params.MiningConfig
	notifier    ChainEventNotifier
	chainConfig params.ChainConfig
	engine      consensus.Engine
	vmConfig    *vm.Config
	tmpdir      string
}

func StageMiningExecCfg(
	db ethdb.RwKV,
	mining params.MiningConfig,
	notifier ChainEventNotifier,
	chainConfig params.ChainConfig,
	engine consensus.Engine,
	vmConfig *vm.Config,
	tmpdir string,
) MiningExecCfg {
	return MiningExecCfg{
		db:          db,
		mining:      mining,
		notifier:    notifier,
		chainConfig: chainConfig,
		engine:      engine,
		vmConfig:    vmConfig,
		tmpdir:      tmpdir,
	}
}

// SpawnMiningExecStage
//TODO:
// - resubmitAdjustCh - variable is not implemented
func SpawnMiningExecStage(s *StageState, tx ethdb.RwTx, cfg MiningExecCfg, current *miningBlock, localTxs, remoteTxs types.TransactionsStream, noempty bool, quit <-chan struct{}) error {
	cfg.vmConfig.NoReceipts = false
	logPrefix := s.state.LogPrefix()

	ibs := state.New(state.NewPlainStateReader(tx))
	stateWriter := state.NewPlainStateWriter(ethdb.WrapIntoTxDB(tx), tx, current.Header.Number.Uint64())
	if cfg.chainConfig.DAOForkSupport && cfg.chainConfig.DAOForkBlock != nil && cfg.chainConfig.DAOForkBlock.Cmp(current.Header.Number) == 0 {
		misc.ApplyDAOHardFork(ibs)
	}

	// Create an empty block based on temporary copied state for
	// sealing in advance without waiting block execution finished.
	if !noempty {
		log.Info("Commit an empty block", "number", current.Header.Number)
		s.Done()
		return nil
	}

	getHeader := func(hash common.Hash, number uint64) *types.Header { return rawdb.ReadHeader(tx, hash, number) }
	checkTEVM := ethdb.GetCheckTEVM(tx)

	// Short circuit if there is no available pending transactions.
	// But if we disable empty precommit already, ignore it. Since
	// empty block is necessary to keep the liveness of the network.
	if noempty {
		if !localTxs.Empty() {
<<<<<<< HEAD
			logs, err := addTransactionsToMiningBlock(current, chainConfig, vmConfig, getHeader, checkTEVM, engine, localTxs, coinbase, ibs, quit)
=======
			logs, err := addTransactionsToMiningBlock(current, cfg.chainConfig, cfg.vmConfig, getHeader, cfg.engine, localTxs, cfg.mining.Etherbase, ibs, quit)
>>>>>>> 74847d77
			if err != nil {
				return err
			}
			// We don't push the pendingLogsEvent while we are mining. The reason is that
			// when we are mining, the worker will regenerate a mining block every 3 seconds.
			// In order to avoid pushing the repeated pendingLog, we disable the pending log pushing.
			//if !w.isRunning() {
			NotifyPendingLogs(logPrefix, cfg.notifier, logs)
			//}
		}
		if !remoteTxs.Empty() {
<<<<<<< HEAD
			logs, err := addTransactionsToMiningBlock(current, chainConfig, vmConfig, getHeader, checkTEVM, engine, remoteTxs, coinbase, ibs, quit)
=======
			logs, err := addTransactionsToMiningBlock(current, cfg.chainConfig, cfg.vmConfig, getHeader, cfg.engine, remoteTxs, cfg.mining.Etherbase, ibs, quit)
>>>>>>> 74847d77
			if err != nil {
				return err
			}
			// We don't push the pendingLogsEvent while we are mining. The reason is that
			// when we are mining, the worker will regenerate a mining block every 3 seconds.
			// In order to avoid pushing the repeated pendingLog, we disable the pending log pushing.
			//if !w.isRunning() {
			NotifyPendingLogs(logPrefix, cfg.notifier, logs)
			//}
		}
	}

	if err := core.FinalizeBlockExecution(cfg.engine, current.Header, current.Txs, current.Uncles, stateWriter, &cfg.chainConfig, ibs); err != nil {
		return err
	}

	/*
		if w.isRunning() {
			if interval != nil {
				interval()
			}

			select {
			case w.taskCh <- &task{receipts: receipts, state: s, tds: w.env.tds, block: block, createdAt: time.Now(), ctx: ctx}:
				log.Warn("mining: worker task event",
					"number", block.NumberU64(),
					"hash", block.Hash().String(),
					"parentHash", block.ParentHash().String(),
				)

				log.Info("Commit new mining work", "number", block.Number(), "sealhash", w.engine.SealHash(block.Header()),
					"uncles", len(uncles), "txs", w.env.tcount,
					"gas", block.GasUsed(), "fees", totalFees(block, receipts),
					"elapsed", common.PrettyDuration(time.Since(start)))

			case <-w.exitCh:
				log.Info("Worker has exited")
			}
		}
		if update {
			w.updateSnapshot()
		}
	*/

	// hack: pretend that we are real execution stage - next stages will rely on this progress
	if err := stages.SaveStageProgress(tx, stages.Execution, current.Header.Number.Uint64()); err != nil {
		return err
	}
	s.Done()
	return nil
}

<<<<<<< HEAD
func addTransactionsToMiningBlock(current *miningBlock, chainConfig *params.ChainConfig, vmConfig *vm.Config, getHeader func(hash common.Hash, number uint64) *types.Header, checkTEVM func(hash common.Hash) (bool, error), engine consensus.Engine, txs types.TransactionsStream, coinbase common.Address, ibs *state.IntraBlockState, quit <-chan struct{}) (types.Logs, error) {
=======
func addTransactionsToMiningBlock(current *miningBlock, chainConfig params.ChainConfig, vmConfig *vm.Config, getHeader func(hash common.Hash, number uint64) *types.Header, engine consensus.Engine, txs types.TransactionsStream, coinbase common.Address, ibs *state.IntraBlockState, quit <-chan struct{}) (types.Logs, error) {
>>>>>>> 74847d77
	header := current.Header
	tcount := 0
	gasPool := new(core.GasPool).AddGas(current.Header.GasLimit)
	signer := types.MakeSigner(&chainConfig, header.Number.Uint64())

	var coalescedLogs types.Logs
	noop := state.NewNoopWriter()

	var miningCommitTx = func(txn types.Transaction, coinbase common.Address, vmConfig *vm.Config, chainConfig params.ChainConfig, ibs *state.IntraBlockState, current *miningBlock) ([]*types.Log, error) {
		snap := ibs.Snapshot()
<<<<<<< HEAD
		receipt, err := core.ApplyTransaction(chainConfig, getHeader, engine, &coinbase, gasPool, ibs, noop, header, txn, &header.GasUsed, *vmConfig, checkTEVM)
=======
		receipt, err := core.ApplyTransaction(&chainConfig, getHeader, engine, &coinbase, gasPool, ibs, noop, header, txn, &header.GasUsed, *vmConfig)
>>>>>>> 74847d77
		if err != nil {
			ibs.RevertToSnapshot(snap)
			return nil, err
		}

		//if !chainConfig.IsByzantium(header.Number) {
		//	batch.Rollback()
		//}
		//fmt.Printf("Tx Hash: %x\n", txn.Hash())

		current.Txs = append(current.Txs, txn)
		current.Receipts = append(current.Receipts, receipt)
		return receipt.Logs, nil
	}

	for {
		if err := common.Stopped(quit); err != nil {
			return nil, err
		}

		// In the following three cases, we will interrupt the execution of the transaction.
		// (1) new head block event arrival, the interrupt signal is 1
		// (2) worker start or restart, the interrupt signal is 1
		// (3) worker recreate the mining block with any newly arrived transactions, the interrupt signal is 2.
		// For the first two cases, the semi-finished work will be discarded.
		// For the third case, the semi-finished work will be submitted to the consensus engine.
		//if interrupt != nil && atomic.LoadInt32(interrupt) != commitInterruptNone {
		//	// Notify resubmit loop to increase resubmitting interval due to too frequent commits.
		//	if atomic.LoadInt32(interrupt) == commitInterruptResubmit {
		//		ratio := float64(header.GasLimit-w.env.gasPool.Gas()) / float64(header.GasLimit)
		//		if ratio < 0.1 {
		//			ratio = 0.1
		//		}
		//		w.resubmitAdjustCh <- &intervalAdjust{
		//			ratio: ratio,
		//			inc:   true,
		//		}
		//	}
		//	return atomic.LoadInt32(interrupt) == commitInterruptNewHead
		//}
		// If we don't have enough gas for any further transactions then we're done
		if gasPool.Gas() < params.TxGas {
			log.Trace("Not enough gas for further transactions", "have", gasPool, "want", params.TxGas)
			break
		}
		// Retrieve the next transaction and abort if all done
		txn := txs.Peek()
		if txn == nil {
			break
		}
		// Error may be ignored here. The error has already been checked
		// during transaction acceptance is the transaction pool.
		//
		// We use the eip155 signer regardless of the env hf.
		from, _ := txn.Sender(*signer)
		// Check whether the txn is replay protected. If we're not in the EIP155 hf
		// phase, start ignoring the sender until we do.
		if txn.Protected() && !chainConfig.IsEIP155(header.Number.Uint64()) {
			log.Trace("Ignoring replay protected transaction", "hash", txn.Hash(), "eip155", chainConfig.EIP155Block)

			txs.Pop()
			continue
		}

		// Start executing the transaction
		ibs.Prepare(txn.Hash(), common.Hash{}, tcount)
		logs, err := miningCommitTx(txn, coinbase, vmConfig, chainConfig, ibs, current)

		switch err {
		case core.ErrGasLimitReached:
			// Pop the env out-of-gas transaction without shifting in the next from the account
			log.Trace("Gas limit exceeded for env block", "sender", from)
			txs.Pop()

		case core.ErrNonceTooLow:
			// New head notification data race between the transaction pool and miner, shift
			log.Trace("Skipping transaction with low nonce", "sender", from, "nonce", txn.GetNonce())
			txs.Shift()

		case core.ErrNonceTooHigh:
			// Reorg notification data race between the transaction pool and miner, skip account =
			log.Trace("Skipping account with hight nonce", "sender", from, "nonce", txn.GetNonce())
			txs.Pop()

		case nil:
			// Everything ok, collect the logs and shift in the next transaction from the same account
			coalescedLogs = append(coalescedLogs, logs...)
			tcount++
			txs.Shift()

		default:
			// Strange error, discard the transaction and get the next in line (note, the
			// nonce-too-high clause will prevent us from executing in vain).
			log.Debug("Transaction failed, account skipped", "hash", txn.Hash(), "err", err)
			txs.Shift()
		}
	}

	/*
		// Notify resubmit loop to decrease resubmitting interval if env interval is larger
		// than the user-specified one.
		if interrupt != nil {
			w.resubmitAdjustCh <- &intervalAdjust{inc: false}
		}
	*/
	return coalescedLogs, nil

}

func NotifyPendingLogs(logPrefix string, notifier ChainEventNotifier, logs types.Logs) {
	if len(logs) == 0 {
		return
	}

	if notifier == nil {
		log.Warn(fmt.Sprintf("[%s] rpc notifier is not set, rpc daemon won't be updated about pending logs", logPrefix))
		return
	}
	notifier.OnNewPendingLogs(logs)
}<|MERGE_RESOLUTION|>--- conflicted
+++ resolved
@@ -76,11 +76,7 @@
 	// empty block is necessary to keep the liveness of the network.
 	if noempty {
 		if !localTxs.Empty() {
-<<<<<<< HEAD
-			logs, err := addTransactionsToMiningBlock(current, chainConfig, vmConfig, getHeader, checkTEVM, engine, localTxs, coinbase, ibs, quit)
-=======
-			logs, err := addTransactionsToMiningBlock(current, cfg.chainConfig, cfg.vmConfig, getHeader, cfg.engine, localTxs, cfg.mining.Etherbase, ibs, quit)
->>>>>>> 74847d77
+			logs, err := addTransactionsToMiningBlock(current, cfg.chainConfig, cfg.vmConfig, getHeader, checkTEVM, cfg.engine, localTxs, cfg.mining.Etherbase, ibs, quit)
 			if err != nil {
 				return err
 			}
@@ -92,11 +88,7 @@
 			//}
 		}
 		if !remoteTxs.Empty() {
-<<<<<<< HEAD
-			logs, err := addTransactionsToMiningBlock(current, chainConfig, vmConfig, getHeader, checkTEVM, engine, remoteTxs, coinbase, ibs, quit)
-=======
-			logs, err := addTransactionsToMiningBlock(current, cfg.chainConfig, cfg.vmConfig, getHeader, cfg.engine, remoteTxs, cfg.mining.Etherbase, ibs, quit)
->>>>>>> 74847d77
+			logs, err := addTransactionsToMiningBlock(current, cfg.chainConfig, cfg.vmConfig, getHeader, checkTEVM, cfg.engine, remoteTxs, cfg.mining.Etherbase, ibs, quit)
 			if err != nil {
 				return err
 			}
@@ -149,11 +141,7 @@
 	return nil
 }
 
-<<<<<<< HEAD
-func addTransactionsToMiningBlock(current *miningBlock, chainConfig *params.ChainConfig, vmConfig *vm.Config, getHeader func(hash common.Hash, number uint64) *types.Header, checkTEVM func(hash common.Hash) (bool, error), engine consensus.Engine, txs types.TransactionsStream, coinbase common.Address, ibs *state.IntraBlockState, quit <-chan struct{}) (types.Logs, error) {
-=======
-func addTransactionsToMiningBlock(current *miningBlock, chainConfig params.ChainConfig, vmConfig *vm.Config, getHeader func(hash common.Hash, number uint64) *types.Header, engine consensus.Engine, txs types.TransactionsStream, coinbase common.Address, ibs *state.IntraBlockState, quit <-chan struct{}) (types.Logs, error) {
->>>>>>> 74847d77
+func addTransactionsToMiningBlock(current *miningBlock, chainConfig params.ChainConfig, vmConfig *vm.Config, getHeader func(hash common.Hash, number uint64) *types.Header, checkTEVM func(hash common.Hash) (bool, error), engine consensus.Engine, txs types.TransactionsStream, coinbase common.Address, ibs *state.IntraBlockState, quit <-chan struct{}) (types.Logs, error) {
 	header := current.Header
 	tcount := 0
 	gasPool := new(core.GasPool).AddGas(current.Header.GasLimit)
@@ -164,11 +152,7 @@
 
 	var miningCommitTx = func(txn types.Transaction, coinbase common.Address, vmConfig *vm.Config, chainConfig params.ChainConfig, ibs *state.IntraBlockState, current *miningBlock) ([]*types.Log, error) {
 		snap := ibs.Snapshot()
-<<<<<<< HEAD
-		receipt, err := core.ApplyTransaction(chainConfig, getHeader, engine, &coinbase, gasPool, ibs, noop, header, txn, &header.GasUsed, *vmConfig, checkTEVM)
-=======
-		receipt, err := core.ApplyTransaction(&chainConfig, getHeader, engine, &coinbase, gasPool, ibs, noop, header, txn, &header.GasUsed, *vmConfig)
->>>>>>> 74847d77
+		receipt, err := core.ApplyTransaction(&chainConfig, getHeader, engine, &coinbase, gasPool, ibs, noop, header, txn, &header.GasUsed, *vmConfig, checkTEVM)
 		if err != nil {
 			ibs.RevertToSnapshot(snap)
 			return nil, err
