package stagedsync

import (
	"context"

	"github.com/ledgerwatch/erigon/eth/ethconfig"
	"github.com/ledgerwatch/erigon/ethdb/kv"
	"github.com/ledgerwatch/erigon/turbo/snapshotsync"
)

type SnapshotBodiesCfg struct {
<<<<<<< HEAD
	enabled          bool
	db               ethdb.RwKV
=======
	db               kv.RwDB
>>>>>>> 838e5f9e
	snapshotDir      string
	tmpDir           string
	client           *snapshotsync.Client
	snapshotMigrator *snapshotsync.SnapshotMigrator
}

func StageSnapshotBodiesCfg(db kv.RwDB, snapshot ethconfig.Snapshot, client *snapshotsync.Client, snapshotMigrator *snapshotsync.SnapshotMigrator, tmpDir string) SnapshotBodiesCfg {
	return SnapshotBodiesCfg{
		enabled:          snapshot.Enabled && snapshot.Mode.Bodies,
		db:               db,
		snapshotDir:      snapshot.Dir,
		client:           client,
		snapshotMigrator: snapshotMigrator,
		tmpDir:           tmpDir,
	}
}

func SpawnBodiesSnapshotGenerationStage(s *StageState, tx kv.RwTx, cfg SnapshotBodiesCfg, ctx context.Context) error {
	return nil
}

func UnwindBodiesSnapshotGenerationStage(s *UnwindState, tx kv.RwTx, cfg SnapshotBodiesCfg, ctx context.Context) (err error) {
	useExternalTx := tx != nil
	if !useExternalTx {
		tx, err = cfg.db.BeginRw(ctx)
		if err != nil {
			return err
		}
		defer tx.Rollback()
	}

	if err := s.Done(tx); err != nil {
		return err
	}
	if !useExternalTx {
		if err := tx.Commit(); err != nil {
			return err
		}
	}
	return nil
}

func PruneBodiesSnapshotGenerationStage(s *PruneState, tx kv.RwTx, cfg SnapshotBodiesCfg, ctx context.Context) (err error) {
	useExternalTx := tx != nil
	if !useExternalTx {
		tx, err = cfg.db.BeginRw(ctx)
		if err != nil {
			return err
		}
		defer tx.Rollback()
	}

	if !useExternalTx {
		if err := tx.Commit(); err != nil {
			return err
		}
	}
	return nil
}<|MERGE_RESOLUTION|>--- conflicted
+++ resolved
@@ -9,12 +9,8 @@
 )
 
 type SnapshotBodiesCfg struct {
-<<<<<<< HEAD
 	enabled          bool
-	db               ethdb.RwKV
-=======
 	db               kv.RwDB
->>>>>>> 838e5f9e
 	snapshotDir      string
 	tmpDir           string
 	client           *snapshotsync.Client
