--- conflicted
+++ resolved
@@ -37,9 +37,6 @@
 }
 
 func spawnRecoverSendersStage(s *StageState, stateDB ethdb.Database, config *params.ChainConfig, quitCh chan struct{}) error {
-<<<<<<< HEAD
-	nextBlockNumber := s.BlockNumber
-=======
 	if prof {
 		f, err := os.Create("cpu-senders.prof")
 		if err != nil {
@@ -54,9 +51,7 @@
 		defer pprof.StopCPUProfile()
 	}
 
-	lastProcessedBlockNumber := s.BlockNumber
-	nextBlockNumber := lastProcessedBlockNumber + 1
->>>>>>> b05fafc6
+	nextBlockNumber := s.BlockNumber
 
 	mutation := stateDB.NewBatch()
 	defer func() {
