--- conflicted
+++ resolved
@@ -4,6 +4,7 @@
 	"context"
 	"encoding/binary"
 	"fmt"
+	"github.com/ledgerwatch/erigon-lib/state"
 	"math/big"
 	"runtime"
 	"time"
@@ -109,7 +110,6 @@
 		if err != nil {
 			return err
 		}
-		fmt.Printf("a: begin %#v\n", tx)
 		defer tx.Rollback()
 	}
 	if initialCycle && cfg.blockReader.FreezingCfg().Enabled {
@@ -310,15 +310,9 @@
 	if headerInserter.Unwind() {
 		if cfg.historyV3 {
 			unwindTo := headerInserter.UnwindPoint()
-<<<<<<< HEAD
-			if err := u.UnwindTo(unwindTo, StagedUnwind, tx); err != nil {
-=======
 			doms := state.NewSharedDomains(tx) //TODO: if remove this line TestBlockchainHeaderchainReorgConsistency failing
 			defer doms.Close()
-
-			allowedUnwindTo, ok, err := tx.(state.HasAggCtx).AggCtx().CanUnwindBeforeBlockNum(unwindTo, tx)
-			if err != nil {
->>>>>>> c7896c6f
+			if err := u.UnwindTo(unwindTo, StagedUnwind, tx); err != nil {
 				return err
 			}
 		} else {
