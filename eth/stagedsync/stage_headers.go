package stagedsync

import (
	"context"
	"encoding/binary"
	"errors"
	"fmt"
	"math/big"
	"runtime"
	"time"

	"github.com/c2h5oh/datasize"
	"github.com/holiman/uint256"
	libcommon "github.com/ledgerwatch/erigon-lib/common"
	"github.com/ledgerwatch/erigon-lib/common/cmp"
	"github.com/ledgerwatch/erigon-lib/etl"
	proto_downloader "github.com/ledgerwatch/erigon-lib/gointerfaces/downloader"
	"github.com/ledgerwatch/erigon-lib/gointerfaces/remote"
	"github.com/ledgerwatch/erigon-lib/kv"
	"github.com/ledgerwatch/erigon/cmd/downloader/downloadergrpc"
	"github.com/ledgerwatch/erigon/cmd/rpcdaemon/interfaces"
	"github.com/ledgerwatch/erigon/common"
	"github.com/ledgerwatch/erigon/common/dbutils"
	"github.com/ledgerwatch/erigon/core/rawdb"
	"github.com/ledgerwatch/erigon/core/types"
	"github.com/ledgerwatch/erigon/ethdb/privateapi"
	"github.com/ledgerwatch/erigon/params"
	"github.com/ledgerwatch/erigon/rlp"
	"github.com/ledgerwatch/erigon/turbo/engineapi"
	"github.com/ledgerwatch/erigon/turbo/snapshotsync"
	"github.com/ledgerwatch/erigon/turbo/snapshotsync/snapshothashes"
	"github.com/ledgerwatch/erigon/turbo/stages/bodydownload"
	"github.com/ledgerwatch/erigon/turbo/stages/headerdownload"
	"github.com/ledgerwatch/log/v3"
)

// The number of blocks we should be able to re-org sub-second on commodity hardware.
// See https://hackmd.io/TdJtNs0dS56q-In8h-ShSg
const ShortPoSReorgThresholdBlocks = 10

type HeadersCfg struct {
	db                kv.RwDB
	hd                *headerdownload.HeaderDownload
	bodyDownload      *bodydownload.BodyDownload
	chainConfig       params.ChainConfig
	headerReqSend     func(context.Context, *headerdownload.HeaderRequest) ([64]byte, bool)
	announceNewHashes func(context.Context, []headerdownload.Announce)
	penalize          func(context.Context, []headerdownload.PenaltyItem)
	batchSize         datasize.ByteSize
	noP2PDiscovery    bool
	tmpdir            string

	snapshots          *snapshotsync.RoSnapshots
	snapshotDownloader proto_downloader.DownloaderClient
	blockReader        interfaces.FullBlockReader
	dbEventNotifier    snapshotsync.DBEventNotifier
}

func StageHeadersCfg(
	db kv.RwDB,
	headerDownload *headerdownload.HeaderDownload,
	bodyDownload *bodydownload.BodyDownload,
	chainConfig params.ChainConfig,
	headerReqSend func(context.Context, *headerdownload.HeaderRequest) ([64]byte, bool),
	announceNewHashes func(context.Context, []headerdownload.Announce),
	penalize func(context.Context, []headerdownload.PenaltyItem),
	batchSize datasize.ByteSize,
	noP2PDiscovery bool,
	snapshots *snapshotsync.RoSnapshots,
	snapshotDownloader proto_downloader.DownloaderClient,
	blockReader interfaces.FullBlockReader,
	tmpdir string,
	dbEventNotifier snapshotsync.DBEventNotifier) HeadersCfg {
	return HeadersCfg{
		db:                 db,
		hd:                 headerDownload,
		bodyDownload:       bodyDownload,
		chainConfig:        chainConfig,
		headerReqSend:      headerReqSend,
		announceNewHashes:  announceNewHashes,
		penalize:           penalize,
		batchSize:          batchSize,
		tmpdir:             tmpdir,
		noP2PDiscovery:     noP2PDiscovery,
		snapshots:          snapshots,
		snapshotDownloader: snapshotDownloader,
		blockReader:        blockReader,
		dbEventNotifier:    dbEventNotifier,
	}
}

func SpawnStageHeaders(
	s *StageState,
	u Unwinder,
	ctx context.Context,
	tx kv.RwTx,
	cfg HeadersCfg,
	initialCycle bool,
	test bool, // Set to true in tests, allows the stage to fail rather than wait indefinitely
) error {
	useExternalTx := tx != nil
	if !useExternalTx {
		var err error
		tx, err = cfg.db.BeginRw(ctx)
		if err != nil {
			return err
		}
		defer tx.Rollback()
	}
	if err := DownloadAndIndexSnapshotsIfNeed(s, ctx, tx, cfg, initialCycle); err != nil {
		return err
	}

	var blockNumber uint64
	if s == nil {
		blockNumber = 0
	} else {
		blockNumber = s.BlockNumber
	}

	unsettledForkChoice, headHeight := cfg.hd.GetUnsettledForkChoice()
	if unsettledForkChoice != nil { // some work left to do after unwind
		return finishHandlingForkChoice(unsettledForkChoice, headHeight, s, tx, cfg, useExternalTx)
	}

	isTrans, err := rawdb.Transitioned(tx, blockNumber, cfg.chainConfig.TerminalTotalDifficulty)
	if err != nil {
		return err
	}

	if isTrans {
		return HeadersPOS(s, u, ctx, tx, cfg, useExternalTx)
	} else {
		return HeadersPOW(s, u, ctx, tx, cfg, initialCycle, test, useExternalTx)
	}
}

// HeadersPOS processes Proof-of-Stake requests (newPayload, forkchoiceUpdated).
// It also saves PoS headers downloaded by (*HeaderDownload)StartPoSDownloader into the DB.
func HeadersPOS(
	s *StageState,
	u Unwinder,
	ctx context.Context,
	tx kv.RwTx,
	cfg HeadersCfg,
	useExternalTx bool,
) error {
	log.Info(fmt.Sprintf("[%s] Waiting for Beacon Chain...", s.LogPrefix()))

	onlyNewRequests := cfg.hd.PosStatus() == headerdownload.Syncing
	interrupt, requestId, requestWithStatus := cfg.hd.BeaconRequestList.WaitForRequest(onlyNewRequests)

	cfg.hd.SetHeaderReader(&chainReader{config: &cfg.chainConfig, tx: tx, blockReader: cfg.blockReader})
	headerInserter := headerdownload.NewHeaderInserter(s.LogPrefix(), nil, s.BlockNumber, cfg.blockReader)

	if interrupt != engineapi.None {
		if interrupt == engineapi.Stopping {
			cfg.hd.PayloadStatusCh <- privateapi.PayloadStatus{CriticalError: errors.New("server is stopping")}
		}
		if interrupt == engineapi.Synced {
			verifyAndSaveDownloadedPoSHeaders(tx, cfg, headerInserter)
		}
		if !useExternalTx {
			return tx.Commit()
		}
		return nil
	}

	request := requestWithStatus.Message
	status := requestWithStatus.Status

	// Decide what kind of action we need to take place
	var payloadMessage *engineapi.PayloadMessage
	forkChoiceMessage, forkChoiceInsteadOfNewPayload := request.(*engineapi.ForkChoiceMessage)
	if !forkChoiceInsteadOfNewPayload {
		payloadMessage = request.(*engineapi.PayloadMessage)
	}

	cfg.hd.ClearPendingPayloadStatus()

	if forkChoiceInsteadOfNewPayload {
		if err := startHandlingForkChoice(forkChoiceMessage, status, requestId, s, u, ctx, tx, cfg, headerInserter); err != nil {
			return err
		}
	} else {
		if err := handleNewPayload(payloadMessage, status, requestId, s, ctx, tx, cfg, headerInserter); err != nil {
			return err
		}
	}

	if !useExternalTx {
		return tx.Commit()
	}
	return nil
}

func safeAndFinalizedBlocksAreCanonical(
	forkChoice *engineapi.ForkChoiceMessage,
	s *StageState,
	tx kv.RwTx,
	cfg HeadersCfg,
	sendErrResponse bool,
) (bool, error) {
	safeIsCanonical, err := rawdb.IsCanonicalHash(tx, forkChoice.SafeBlockHash)
	if err != nil {
		return false, err
	}
	if !safeIsCanonical {
		log.Warn(fmt.Sprintf("[%s] Non-canonical SafeBlockHash", s.LogPrefix()), "forkChoice", forkChoice)
		if sendErrResponse {
			cfg.hd.PayloadStatusCh <- privateapi.PayloadStatus{
				CriticalError: errors.New("safe block is not an ancestor of head block"),
			}
		}
		return false, nil
	}

	finalizedIsCanonical, err := rawdb.IsCanonicalHash(tx, forkChoice.FinalizedBlockHash)
	if err != nil {
		return false, err
	}
	if !finalizedIsCanonical {
		log.Warn(fmt.Sprintf("[%s] Non-canonical FinalizedBlockHash", s.LogPrefix()), "forkChoice", forkChoice)
		if sendErrResponse {
			cfg.hd.PayloadStatusCh <- privateapi.PayloadStatus{
				CriticalError: errors.New("finalized block is not an ancestor of head block"),
			}
		}
		return false, nil
	}

	return true, nil
}

func startHandlingForkChoice(
	forkChoice *engineapi.ForkChoiceMessage,
	requestStatus engineapi.RequestStatus,
	requestId int,
	s *StageState,
	u Unwinder,
	ctx context.Context,
	tx kv.RwTx,
	cfg HeadersCfg,
	headerInserter *headerdownload.HeaderInserter,
) error {
	headerHash := forkChoice.HeadBlockHash
	log.Info(fmt.Sprintf("[%s] Handling fork choice", s.LogPrefix()), "headerHash", headerHash)

	currentHeadHash := rawdb.ReadHeadHeaderHash(tx)
	if currentHeadHash == headerHash { // no-op
		log.Info(fmt.Sprintf("[%s] Fork choice no-op", s.LogPrefix()))
		cfg.hd.BeaconRequestList.Remove(requestId)
		canonical, err := safeAndFinalizedBlocksAreCanonical(forkChoice, s, tx, cfg, requestStatus == engineapi.New)
		if err != nil {
			log.Warn(fmt.Sprintf("[%s] Fork choice err", s.LogPrefix()), "err", err)
			if requestStatus == engineapi.New {
				cfg.hd.PayloadStatusCh <- privateapi.PayloadStatus{CriticalError: err}
			}
			return err
		}
		if canonical && requestStatus == engineapi.New {
			cfg.hd.PayloadStatusCh <- privateapi.PayloadStatus{
				Status:          remote.EngineStatus_VALID,
				LatestValidHash: currentHeadHash,
			}
		}
		return nil
	}

	bad, lastValidHash := cfg.hd.IsBadHeaderPoS(headerHash)
	if bad {
		log.Info(fmt.Sprintf("[%s] Fork choice bad head block", s.LogPrefix()), "headerHash", headerHash)
		cfg.hd.BeaconRequestList.Remove(requestId)
		if requestStatus == engineapi.New {
			cfg.hd.PayloadStatusCh <- privateapi.PayloadStatus{
				Status:          remote.EngineStatus_INVALID,
				LatestValidHash: lastValidHash,
			}
		} else {
			cfg.hd.ReportBadHeaderPoS(headerHash, lastValidHash)
		}
		return nil
	}

	header, err := rawdb.ReadHeaderByHash(tx, headerHash)
	if err != nil {
		log.Warn(fmt.Sprintf("[%s] Fork choice err", s.LogPrefix()), "err", err)
		cfg.hd.BeaconRequestList.Remove(requestId)
		if requestStatus == engineapi.New {
			cfg.hd.PayloadStatusCh <- privateapi.PayloadStatus{CriticalError: err}
		}
		return err
	}

	if header == nil {
		log.Info(fmt.Sprintf("[%s] Fork choice missing header", s.LogPrefix()))
		hashToDownload := headerHash
		heighToDownload := cfg.hd.TopSeenHeight() // approximate
		cfg.hd.SetPoSDownloaderTip(headerHash)
		schedulePoSDownload(requestStatus, requestId, hashToDownload, heighToDownload, s, cfg)
		return nil
	}

	cfg.hd.BeaconRequestList.Remove(requestId)

	headerNumber := header.Number.Uint64()
	cfg.hd.UpdateTopSeenHeightPoS(headerNumber)

	forkingPoint := uint64(0)
	if headerNumber > 0 {
		parent := rawdb.ReadHeader(tx, header.ParentHash, headerNumber-1)
		forkingPoint, err = headerInserter.ForkingPoint(tx, header, parent)
		if err != nil {
			if requestStatus == engineapi.New {
				cfg.hd.PayloadStatusCh <- privateapi.PayloadStatus{CriticalError: err}
			}
			return err
		}
	}

	if requestStatus == engineapi.New {
		if headerNumber-forkingPoint <= ShortPoSReorgThresholdBlocks {
			log.Info(fmt.Sprintf("[%s] Short range re-org", s.LogPrefix()), "headerNumber", headerNumber, "forkingPoint", forkingPoint)
			// TODO(yperbasis): what if some bodies are missing and we have to download them?
			cfg.hd.SetPendingPayloadStatus(headerHash)
		} else {
			log.Info(fmt.Sprintf("[%s] Long range re-org", s.LogPrefix()), "headerNumber", headerNumber, "forkingPoint", forkingPoint)
			cfg.hd.PayloadStatusCh <- privateapi.PayloadStatus{Status: remote.EngineStatus_SYNCING}
		}
	}

	log.Trace(fmt.Sprintf("[%s] Fork choice beginning unwind", s.LogPrefix()))
	u.UnwindTo(forkingPoint, common.Hash{})
	log.Trace(fmt.Sprintf("[%s] Fork choice unwind finished", s.LogPrefix()))

	cfg.hd.SetUnsettledForkChoice(forkChoice, headerNumber)

	return nil
}

func finishHandlingForkChoice(
	forkChoice *engineapi.ForkChoiceMessage,
	headHeight uint64,
	s *StageState,
	tx kv.RwTx,
	cfg HeadersCfg,
	useExternalTx bool,
) error {
	log.Info(fmt.Sprintf("[%s] Unsettled forkchoice after unwind", s.LogPrefix()), "height", headHeight, "forkchoice", forkChoice)

	logEvery := time.NewTicker(logInterval)
	defer logEvery.Stop()

	if err := fixCanonicalChain(s.LogPrefix(), logEvery, headHeight, forkChoice.HeadBlockHash, tx, cfg.blockReader); err != nil {
		return err
	}

	if err := rawdb.WriteHeadHeaderHash(tx, forkChoice.HeadBlockHash); err != nil {
		return err
	}

	sendErrResponse := cfg.hd.GetPendingPayloadStatus() != (common.Hash{})
	canonical, err := safeAndFinalizedBlocksAreCanonical(forkChoice, s, tx, cfg, sendErrResponse)
	if err != nil {
		return err
	}
	if !canonical {
		cfg.hd.ClearPendingPayloadStatus()
	}

	if err := s.Update(tx, headHeight); err != nil {
		return err
	}

	if !useExternalTx {
		if err := tx.Commit(); err != nil {
			return err
		}
	}

	cfg.hd.ClearUnsettledForkChoice()
	return nil
}

func handleNewPayload(
	payloadMessage *engineapi.PayloadMessage,
	requestStatus engineapi.RequestStatus,
	requestId int,
	s *StageState,
	ctx context.Context,
	tx kv.RwTx,
	cfg HeadersCfg,
	headerInserter *headerdownload.HeaderInserter,
) error {
	header := payloadMessage.Header
	headerNumber := header.Number.Uint64()
	headerHash := header.Hash()

	log.Trace(fmt.Sprintf("[%s] Handling new payload", s.LogPrefix()), "height", headerNumber, "hash", headerHash)

	cfg.hd.UpdateTopSeenHeightPoS(headerNumber)

	existingCanonicalHash, err := rawdb.ReadCanonicalHash(tx, headerNumber)
	if err != nil {
		log.Warn(fmt.Sprintf("[%s] New payload err", s.LogPrefix()), "err", err)
		cfg.hd.BeaconRequestList.Remove(requestId)
		if requestStatus == engineapi.New {
			cfg.hd.PayloadStatusCh <- privateapi.PayloadStatus{CriticalError: err}
		}
		return err
	}

	if existingCanonicalHash != (common.Hash{}) && headerHash == existingCanonicalHash {
		log.Info(fmt.Sprintf("[%s] New payload: previously received valid header", s.LogPrefix()))
		cfg.hd.BeaconRequestList.Remove(requestId)
		if requestStatus == engineapi.New {
			cfg.hd.PayloadStatusCh <- privateapi.PayloadStatus{
				Status:          remote.EngineStatus_VALID,
				LatestValidHash: headerHash,
			}
		}
		return nil
	}

	bad, lastValidHash := cfg.hd.IsBadHeaderPoS(headerHash)
	if !bad {
		bad, lastValidHash = cfg.hd.IsBadHeaderPoS(header.ParentHash)
	}
	if bad {
		log.Info(fmt.Sprintf("[%s] Previously known bad block", s.LogPrefix()), "height", headerNumber, "hash", headerHash)
		cfg.hd.BeaconRequestList.Remove(requestId)
		if requestStatus == engineapi.New {
			cfg.hd.PayloadStatusCh <- privateapi.PayloadStatus{
				Status:          remote.EngineStatus_INVALID,
				LatestValidHash: lastValidHash,
			}
		} else {
			cfg.hd.ReportBadHeaderPoS(headerHash, lastValidHash)
		}
		return nil
	}

	parent := rawdb.ReadHeader(tx, header.ParentHash, headerNumber-1)
	if parent == nil {
		log.Info(fmt.Sprintf("[%s] New payload missing parent", s.LogPrefix()))
		hashToDownload := header.ParentHash
		heightToDownload := headerNumber - 1
		cfg.hd.SetPoSDownloaderTip(headerHash)
		schedulePoSDownload(requestStatus, requestId, hashToDownload, heightToDownload, s, cfg)
		return nil
	}

	cfg.hd.BeaconRequestList.Remove(requestId)

	for _, tx := range payloadMessage.Body.Transactions {
		if types.TypedTransactionMarshalledAsRlpString(tx) {
			if requestStatus == engineapi.New {
				cfg.hd.PayloadStatusCh <- privateapi.PayloadStatus{
					Status:          remote.EngineStatus_INVALID,
					LatestValidHash: header.ParentHash,
					ValidationError: errors.New("typed txn marshalled as RLP string"),
				}
			} else {
				cfg.hd.ReportBadHeaderPoS(headerHash, header.ParentHash)
			}
			return nil
		}
	}

	transactions, err := types.DecodeTransactions(payloadMessage.Body.Transactions)
	if err != nil {
		log.Warn("Error during Beacon transaction decoding", "err", err.Error())
		if requestStatus == engineapi.New {
			cfg.hd.PayloadStatusCh <- privateapi.PayloadStatus{
				Status:          remote.EngineStatus_INVALID,
				LatestValidHash: header.ParentHash,
				ValidationError: err,
			}
		} else {
			cfg.hd.ReportBadHeaderPoS(headerHash, header.ParentHash)
		}
		return nil
	}

	log.Trace(fmt.Sprintf("[%s] New payload begin verification", s.LogPrefix()))
	success, err := verifyAndSaveNewPoSHeader(requestStatus, s, tx, cfg, header, headerInserter)
	log.Trace(fmt.Sprintf("[%s] New payload verification ended", s.LogPrefix()), "success", success, "err", err)
	if err != nil || !success {
		return err
	}

	if cfg.bodyDownload != nil {
		block := types.NewBlockFromStorage(headerHash, header, transactions, nil)
		cfg.bodyDownload.AddToPrefetch(block)
	}

	return nil
}

func verifyAndSaveNewPoSHeader(
	requestStatus engineapi.RequestStatus,
	s *StageState,
	tx kv.RwTx,
	cfg HeadersCfg,
	header *types.Header,
	headerInserter *headerdownload.HeaderInserter,
) (success bool, err error) {
	headerNumber := header.Number.Uint64()
	headerHash := header.Hash()

	if verificationErr := cfg.hd.VerifyHeader(header); verificationErr != nil {
		log.Warn("Verification failed for header", "hash", headerHash, "height", headerNumber, "err", verificationErr)
		if requestStatus == engineapi.New {
			cfg.hd.PayloadStatusCh <- privateapi.PayloadStatus{
				Status:          remote.EngineStatus_INVALID,
				LatestValidHash: header.ParentHash,
				ValidationError: verificationErr,
			}
		} else {
			cfg.hd.ReportBadHeaderPoS(headerHash, header.ParentHash)
		}
		return
	}

	err = headerInserter.FeedHeaderPoS(tx, header, headerHash)
	if err != nil {
		if requestStatus == engineapi.New {
			cfg.hd.PayloadStatusCh <- privateapi.PayloadStatus{CriticalError: err}
		}
		return
	}

	currentHeadHash := rawdb.ReadHeadHeaderHash(tx)
	if currentHeadHash == header.ParentHash {
		// OK, we're on the canonical chain
		if requestStatus == engineapi.New {
			cfg.hd.SetPendingPayloadStatus(headerHash)
		}

		logEvery := time.NewTicker(logInterval)
		defer logEvery.Stop()

		// Extend canonical chain by the new header
		err = fixCanonicalChain(s.LogPrefix(), logEvery, headerInserter.GetHighest(), headerInserter.GetHighestHash(), tx, cfg.blockReader)
		if err != nil {
			return
		}

		err = rawdb.WriteHeadHeaderHash(tx, headerHash)
		if err != nil {
			return
		}

		err = s.Update(tx, headerNumber)
		if err != nil {
			return
		}
	} else {
		// Side chain or something weird
		// TODO(yperbasis): considered non-canonical because some missing headers were donloaded but not canonized
		// Or it's not a problem because forkChoice is updated frequently?
		if requestStatus == engineapi.New {
			cfg.hd.PayloadStatusCh <- privateapi.PayloadStatus{Status: remote.EngineStatus_ACCEPTED}
		}
		// No canonization, HeadHeaderHash & StageProgress are not updated
	}

	success = true
	return
}

func schedulePoSDownload(
	requestStatus engineapi.RequestStatus,
	requestId int,
	hashToDownload common.Hash,
	heightToDownload uint64,
	s *StageState,
	cfg HeadersCfg,
) {
	if requestStatus == engineapi.New {
		cfg.hd.PayloadStatusCh <- privateapi.PayloadStatus{Status: remote.EngineStatus_SYNCING}
	}
	cfg.hd.BeaconRequestList.SetStatus(requestId, engineapi.DataWasMissing)

	if cfg.hd.PosStatus() != headerdownload.Idle {
		log.Trace(fmt.Sprintf("[%s] Postponing PoS download since another one is in progress", s.LogPrefix()), "height", heightToDownload, "hash", hashToDownload)
		return
	}

	log.Info(fmt.Sprintf("[%s] Downloading PoS headers...", s.LogPrefix()), "height", heightToDownload, "hash", hashToDownload, "requestId", requestId)

	cfg.hd.SetRequestId(requestId)
	cfg.hd.SetHeaderToDownloadPoS(hashToDownload, heightToDownload)
	cfg.hd.SetPOSSync(true) // This needs to be called afrer SetHeaderToDownloadPOS because SetHeaderToDownloadPOS sets `posAnchor` member field which is used by ProcessHeadersPOS

	//nolint
	headerCollector := etl.NewCollector(s.LogPrefix(), cfg.tmpdir, etl.NewSortableBuffer(etl.BufferOptimalSize))
	// headerCollector is closed in verifyAndSaveDownloadedPoSHeaders, thus nolint

	cfg.hd.SetHeadersCollector(headerCollector)

	cfg.hd.SetPosStatus(headerdownload.Syncing)
}

func verifyAndSaveDownloadedPoSHeaders(tx kv.RwTx, cfg HeadersCfg, headerInserter *headerdownload.HeaderInserter) {
	var lastValidHash common.Hash

	headerLoadFunc := func(key, value []byte, _ etl.CurrentTableReader, _ etl.LoadNextFunc) error {
		var h types.Header
		if err := rlp.DecodeBytes(value, &h); err != nil {
			return err
		}
		lastValidHash = h.ParentHash
		if err := cfg.hd.VerifyHeader(&h); err != nil {
			log.Warn("Verification failed for header", "hash", h.Hash(), "height", h.Number.Uint64(), "err", err)
			return err
		}
		return headerInserter.FeedHeaderPoS(tx, &h, h.Hash())
	}

	err := cfg.hd.HeadersCollector().Load(tx, kv.Headers, headerLoadFunc, etl.TransformArgs{
		LogDetailsLoad: func(k, v []byte) (additionalLogArguments []interface{}) {
			return []interface{}{"block", binary.BigEndian.Uint64(k)}
		},
	})

	if err != nil {
		log.Warn("Removing beacon request due to", "err", err, "requestId", cfg.hd.RequestId())
		cfg.hd.BeaconRequestList.Remove(cfg.hd.RequestId())
		cfg.hd.ReportBadHeaderPoS(cfg.hd.PoSDownloaderTip(), lastValidHash)
	} else {
		log.Info("PoS headers verified and saved", "requestId", cfg.hd.RequestId())
	}

	cfg.hd.HeadersCollector().Close()
	cfg.hd.SetHeadersCollector(nil)
	cfg.hd.SetPosStatus(headerdownload.Idle)
}

// HeadersPOW progresses Headers stage for Proof-of-Work headers
func HeadersPOW(
	s *StageState,
	u Unwinder,
	ctx context.Context,
	tx kv.RwTx,
	cfg HeadersCfg,
	initialCycle bool,
	test bool, // Set to true in tests, allows the stage to fail rather than wait indefinitely
	useExternalTx bool,
) error {
	var headerProgress uint64
	var err error

	if err = cfg.hd.ReadProgressFromDb(tx); err != nil {
		return err
	}
	cfg.hd.SetPOSSync(false)
	cfg.hd.SetFetchingNew(true)
	defer cfg.hd.SetFetchingNew(false)
	headerProgress = cfg.hd.Progress()
	logPrefix := s.LogPrefix()
	// Check if this is called straight after the unwinds, which means we need to create new canonical markings
	hash, err := rawdb.ReadCanonicalHash(tx, headerProgress)
	if err != nil {
		return err
	}
	logEvery := time.NewTicker(logInterval)
	defer logEvery.Stop()
	if hash == (common.Hash{}) {
		headHash := rawdb.ReadHeadHeaderHash(tx)
		if err = fixCanonicalChain(logPrefix, logEvery, headerProgress, headHash, tx, cfg.blockReader); err != nil {
			return err
		}
		if !useExternalTx {
			if err = tx.Commit(); err != nil {
				return err
			}
		}
		return nil
	}

	// Allow other stages to run 1 cycle if no network available
	if initialCycle && cfg.noP2PDiscovery {
		return nil
	}

	log.Info(fmt.Sprintf("[%s] Waiting for headers...", logPrefix), "from", headerProgress)

	localTd, err := rawdb.ReadTd(tx, hash, headerProgress)
	if err != nil {
		return err
	}
	if localTd == nil {
		return fmt.Errorf("localTD is nil: %d, %x", headerProgress, hash)
	}
	headerInserter := headerdownload.NewHeaderInserter(logPrefix, localTd, headerProgress, cfg.blockReader)
	cfg.hd.SetHeaderReader(&chainReader{config: &cfg.chainConfig, tx: tx, blockReader: cfg.blockReader})

	var sentToPeer bool
	stopped := false
	prevProgress := headerProgress
<<<<<<< HEAD
=======
	var skeletonReqCount, reqCount int                        // How many requests have been issued in the last logging interval
	var skeletonReqMin, skeletonReqMax, reqMin, reqMax uint64 // min and max block height for skeleton and non-skeleton requests
>>>>>>> 0b6532fe
	var noProgressCounter int
	var wasProgress bool
Loop:
	for !stopped {

		isTrans, err := rawdb.Transitioned(tx, headerProgress, cfg.chainConfig.TerminalTotalDifficulty)
		if err != nil {
			return err
		}

		if isTrans {
			if err := s.Update(tx, headerProgress); err != nil {
				return err
			}
			break
		}
		currentTime := uint64(time.Now().Unix())
		req, penalties := cfg.hd.RequestMoreHeaders(currentTime)
		if req != nil {
			_, sentToPeer = cfg.headerReqSend(ctx, req)
			if sentToPeer {
				// If request was actually sent to a peer, we update retry time to be 5 seconds in the future
				cfg.hd.UpdateRetryTime(req, currentTime, 5 /* timeout */)
				log.Trace("Sent request", "height", req.Number)
			}
		}
		if len(penalties) > 0 {
			cfg.penalize(ctx, penalties)
		}
		maxRequests := 64 // Limit number of requests sent per round to let some headers to be inserted into the database
		for req != nil && sentToPeer && maxRequests > 0 {
			req, penalties = cfg.hd.RequestMoreHeaders(currentTime)
			if req != nil {
				_, sentToPeer = cfg.headerReqSend(ctx, req)
				if sentToPeer {
					// If request was actually sent to a peer, we update retry time to be 5 seconds in the future
					cfg.hd.UpdateRetryTime(req, currentTime, 5 /*timeout */)
					log.Trace("Sent request", "height", req.Number)
					reqCount++
					// We know that req is reverse request, with Skip == 0, therefore comparing Number with reqMax
					if req.Number > reqMax {
						reqMax = req.Number
					}
					if reqMin == 0 || req.Number < reqMin+req.Length {
						if req.Number >= req.Length {
							reqMin = req.Number - req.Length
						}
					}
				}
			}
			if len(penalties) > 0 {
				cfg.penalize(ctx, penalties)
			}
			maxRequests--
		}

		// Send skeleton request if required
		req = cfg.hd.RequestSkeleton()
		if req != nil {
			_, sentToPeer = cfg.headerReqSend(ctx, req)
			if sentToPeer {
				log.Trace("Sent skeleton request", "height", req.Number)
				skeletonReqCount++
				if skeletonReqMin == 0 || req.Number < skeletonReqMin {
					skeletonReqMin = req.Number
				}
				if req.Number+req.Length*req.Skip > skeletonReqMax {
					skeletonReqMax = req.Number + req.Length*req.Skip
				}
			}
		}
		// Load headers into the database
		var inSync bool
		if inSync, err = cfg.hd.InsertHeaders(headerInserter.NewFeedHeaderFunc(tx, cfg.blockReader), cfg.chainConfig.TerminalTotalDifficulty, logPrefix, logEvery.C); err != nil {
			return err
		}

		announces := cfg.hd.GrabAnnounces()
		if len(announces) > 0 {
			cfg.announceNewHashes(ctx, announces)
		}
		if headerInserter.BestHeaderChanged() { // We do not break unless there best header changed
			noProgressCounter = 0
			wasProgress = true
			if !initialCycle {
				// if this is not an initial cycle, we need to react quickly when new headers are coming in
				break
			}
			// if this is initial cycle, we want to make sure we insert all known headers (inSync)
			if inSync {
				break
			}
		}
		if test {
			break
		}
		timer := time.NewTimer(1 * time.Second)
		select {
		case <-ctx.Done():
			stopped = true
		case <-logEvery.C:
			progress := cfg.hd.Progress()
			logProgressHeaders(logPrefix, prevProgress, progress)
			if prevProgress == progress {
				noProgressCounter++
<<<<<<< HEAD
=======
				respCount, respMin, respMax := cfg.hd.ExtractRespStats()
				log.Info("Req/resp stats", "req", reqCount, "reqMin", reqMin, "reqMax", reqMax,
					"skel", skeletonReqCount, "skelMin", skeletonReqMin, "skelMax", skeletonReqMax,
					"resp", respCount, "respMin", respMin, "respMax", respMax)
				fmt.Printf("%s\n", cfg.hd.AnchorState())
>>>>>>> 0b6532fe
				if noProgressCounter >= 5 && wasProgress {
					log.Warn("Looks like chain is not progressing, moving to the next stage")
					break Loop
				}
			}
			prevProgress = progress
			reqCount = 0
			reqMin = 0
			reqMax = 0
			skeletonReqCount = 0
			skeletonReqMin = 0
			skeletonReqMax = 0
		case <-timer.C:
			log.Trace("RequestQueueTime (header) ticked")
		case <-cfg.hd.DeliveryNotify:
			log.Trace("headerLoop woken up by the incoming request")
		case <-cfg.hd.SkipCycleHack:
			break Loop
		}
		timer.Stop()
	}
	if headerInserter.Unwind() {
		u.UnwindTo(headerInserter.UnwindPoint(), common.Hash{})
	}
	if headerInserter.GetHighest() != 0 {
		if !headerInserter.Unwind() {
			if err := fixCanonicalChain(logPrefix, logEvery, headerInserter.GetHighest(), headerInserter.GetHighestHash(), tx, cfg.blockReader); err != nil {
				return fmt.Errorf("fix canonical chain: %w", err)
			}
		}
		if err = rawdb.WriteHeadHeaderHash(tx, headerInserter.GetHighestHash()); err != nil {
			return fmt.Errorf("[%s] marking head header hash as %x: %w", logPrefix, headerInserter.GetHighestHash(), err)
		}
		if err = s.Update(tx, headerInserter.GetHighest()); err != nil {
			return fmt.Errorf("[%s] saving Headers progress: %w", logPrefix, err)
		}
	}
	if !useExternalTx {
		if err := tx.Commit(); err != nil {
			return err
		}
	}
	if stopped {
		return libcommon.ErrStopped
	}
	// We do not print the following line if the stage was interrupted
	log.Info(fmt.Sprintf("[%s] Processed", logPrefix), "highest inserted", headerInserter.GetHighest(), "age", common.PrettyAge(time.Unix(int64(headerInserter.GetHighestTimestamp()), 0)))

	return nil
}

func fixCanonicalChain(logPrefix string, logEvery *time.Ticker, height uint64, hash common.Hash, tx kv.StatelessRwTx, headerReader interfaces.FullBlockReader) error {
	if height == 0 {
		return nil
	}
	ancestorHash := hash
	ancestorHeight := height

	var ch common.Hash
	var err error
	for ch, err = headerReader.CanonicalHash(context.Background(), tx, ancestorHeight); err == nil && ch != ancestorHash; ch, err = headerReader.CanonicalHash(context.Background(), tx, ancestorHeight) {
		if err = rawdb.WriteCanonicalHash(tx, ancestorHash, ancestorHeight); err != nil {
			return fmt.Errorf("marking canonical header %d %x: %w", ancestorHeight, ancestorHash, err)
		}

		ancestor, err := headerReader.Header(context.Background(), tx, ancestorHash, ancestorHeight)
		if err != nil {
			return err
		}
		if ancestor == nil {
			return fmt.Errorf("ancestor is nil. height %d, hash %x", ancestorHeight, ancestorHash)
		}

		select {
		case <-logEvery.C:
			log.Info(fmt.Sprintf("[%s] write canonical markers", logPrefix), "ancestor", ancestorHeight, "hash", ancestorHash)
		default:
		}
		ancestorHash = ancestor.ParentHash
		ancestorHeight--
	}
	if err != nil {
		return fmt.Errorf("reading canonical hash for %d: %w", ancestorHeight, err)
	}

	return nil
}

func HeadersUnwind(u *UnwindState, s *StageState, tx kv.RwTx, cfg HeadersCfg, test bool) (err error) {
	useExternalTx := tx != nil
	if !useExternalTx {
		tx, err = cfg.db.BeginRw(context.Background())
		if err != nil {
			return err
		}
		defer tx.Rollback()
	}
	// Delete canonical hashes that are being unwound
	badBlock := u.BadBlock != (common.Hash{})
	if badBlock {
		cfg.hd.ReportBadHeader(u.BadBlock)
		// Mark all descendants of bad block as bad too
		headerCursor, cErr := tx.Cursor(kv.Headers)
		if cErr != nil {
			return cErr
		}
		defer headerCursor.Close()
		var k, v []byte
		for k, v, err = headerCursor.Seek(dbutils.EncodeBlockNumber(u.UnwindPoint + 1)); err == nil && k != nil; k, v, err = headerCursor.Next() {
			var h types.Header
			if err = rlp.DecodeBytes(v, &h); err != nil {
				return err
			}
			if cfg.hd.IsBadHeader(h.ParentHash) {
				cfg.hd.ReportBadHeader(h.Hash())
			}
		}
		if err != nil {
			return fmt.Errorf("iterate over headers to mark bad headers: %w", err)
		}
	}
	if err := rawdb.TruncateCanonicalHash(tx, u.UnwindPoint+1); err != nil {
		return err
	}
	if badBlock {
		var maxTd big.Int
		var maxHash common.Hash
		var maxNum uint64 = 0

		if test { // If we are not in the test, we can do searching for the heaviest chain in the next cycle
			// Find header with biggest TD
			tdCursor, cErr := tx.Cursor(kv.HeaderTD)
			if cErr != nil {
				return cErr
			}
			defer tdCursor.Close()
			var k, v []byte
			k, v, err = tdCursor.Last()
			if err != nil {
				return err
			}
			for ; err == nil && k != nil; k, v, err = tdCursor.Prev() {
				if len(k) != 40 {
					return fmt.Errorf("key in TD table has to be 40 bytes long: %x", k)
				}
				var hash common.Hash
				copy(hash[:], k[8:])
				if cfg.hd.IsBadHeader(hash) {
					continue
				}
				var td big.Int
				if err = rlp.DecodeBytes(v, &td); err != nil {
					return err
				}
				if td.Cmp(&maxTd) > 0 {
					maxTd.Set(&td)
					copy(maxHash[:], k[8:])
					maxNum = binary.BigEndian.Uint64(k[:8])
				}
			}
			if err != nil {
				return err
			}
		}
		if maxNum == 0 {
			maxNum = u.UnwindPoint
			if maxHash, err = rawdb.ReadCanonicalHash(tx, maxNum); err != nil {
				return err
			}
		}
		if err = rawdb.WriteHeadHeaderHash(tx, maxHash); err != nil {
			return err
		}
		if err = u.Done(tx); err != nil {
			return err
		}
		if err = s.Update(tx, maxNum); err != nil {
			return err
		}
	}
	if !useExternalTx {
		if err := tx.Commit(); err != nil {
			return err
		}
	}
	return nil
}

func logProgressHeaders(logPrefix string, prev, now uint64) uint64 {
	speed := float64(now-prev) / float64(logInterval/time.Second)
	var m runtime.MemStats
	runtime.ReadMemStats(&m)
	log.Info(fmt.Sprintf("[%s] Wrote block headers", logPrefix),
		"number", now,
		"blk/second", speed,
		"alloc", libcommon.ByteCount(m.Alloc),
		"sys", libcommon.ByteCount(m.Sys))

	return now
}

type chainReader struct {
	config      *params.ChainConfig
	tx          kv.RwTx
	blockReader interfaces.FullBlockReader
}

func (cr chainReader) Config() *params.ChainConfig  { return cr.config }
func (cr chainReader) CurrentHeader() *types.Header { panic("") }
func (cr chainReader) GetHeader(hash common.Hash, number uint64) *types.Header {
	if cr.blockReader != nil {
		h, _ := cr.blockReader.Header(context.Background(), cr.tx, hash, number)
		return h
	}
	return rawdb.ReadHeader(cr.tx, hash, number)
}
func (cr chainReader) GetHeaderByNumber(number uint64) *types.Header {
	if cr.blockReader != nil {
		h, _ := cr.blockReader.HeaderByNumber(context.Background(), cr.tx, number)
		return h
	}
	return rawdb.ReadHeaderByNumber(cr.tx, number)

}
func (cr chainReader) GetHeaderByHash(hash common.Hash) *types.Header {
	if cr.blockReader != nil {
		number := rawdb.ReadHeaderNumber(cr.tx, hash)
		if number == nil {
			return nil
		}
		return cr.GetHeader(hash, *number)
	}
	h, _ := rawdb.ReadHeaderByHash(cr.tx, hash)
	return h
}
func (cr chainReader) GetTd(hash common.Hash, number uint64) *big.Int {
	td, err := rawdb.ReadTd(cr.tx, hash, number)
	if err != nil {
		log.Error("ReadTd failed", "err", err)
		return nil
	}
	return td
}

type epochReader struct {
	tx kv.RwTx
}

func (cr epochReader) GetEpoch(hash common.Hash, number uint64) ([]byte, error) {
	return rawdb.ReadEpoch(cr.tx, number, hash)
}
func (cr epochReader) PutEpoch(hash common.Hash, number uint64, proof []byte) error {
	return rawdb.WriteEpoch(cr.tx, number, hash, proof)
}
func (cr epochReader) GetPendingEpoch(hash common.Hash, number uint64) ([]byte, error) {
	return rawdb.ReadPendingEpoch(cr.tx, number, hash)
}
func (cr epochReader) PutPendingEpoch(hash common.Hash, number uint64, proof []byte) error {
	return rawdb.WritePendingEpoch(cr.tx, number, hash, proof)
}
func (cr epochReader) FindBeforeOrEqualNumber(number uint64) (blockNum uint64, blockHash common.Hash, transitionProof []byte, err error) {
	return rawdb.FindEpochBeforeOrEqualNumber(cr.tx, number)
}

func HeadersPrune(p *PruneState, tx kv.RwTx, cfg HeadersCfg, ctx context.Context) (err error) {
	useExternalTx := tx != nil
	if !useExternalTx {
		tx, err = cfg.db.BeginRw(ctx)
		if err != nil {
			return err
		}
		defer tx.Rollback()
	}

	if !useExternalTx {
		if err = tx.Commit(); err != nil {
			return err
		}
	}
	return nil
}

func DownloadAndIndexSnapshotsIfNeed(s *StageState, ctx context.Context, tx kv.RwTx, cfg HeadersCfg, initialCycle bool) error {
	if cfg.snapshots == nil {
		return nil
	}

	if initialCycle {
		if err := WaitForDownloader(ctx, tx, cfg); err != nil {
			return err
		}
		if err := cfg.snapshots.Reopen(); err != nil {
			return fmt.Errorf("ReopenSegments: %w", err)
		}

		expect := snapshothashes.KnownConfig(cfg.chainConfig.ChainName).ExpectBlocks
		if cfg.snapshots.SegmentsMax() < expect {
			c, err := tx.Cursor(kv.Headers)
			if err != nil {
				return err
			}
			defer c.Close()
			firstK, _, err := c.First()
			if err != nil {
				return err
			}
			c.Close()
			hasInDB := binary.BigEndian.Uint64(firstK)
			if cfg.snapshots.SegmentsMax() < hasInDB {
				return fmt.Errorf("not enough snapshots available: snapshots=%d, blockInDB=%d, expect=%d", cfg.snapshots.SegmentsMax(), hasInDB, expect)
			} else {
				log.Warn(fmt.Sprintf("not enough snapshots available: %d < %d, but we can re-generate them because DB has historical blocks up to: %d", cfg.snapshots.SegmentsMax(), expect, hasInDB))
			}
		}
		if err := cfg.snapshots.Reopen(); err != nil {
			return fmt.Errorf("ReopenIndices: %w", err)
		}

		// Create .idx files
		if cfg.snapshots.IndicesMax() < cfg.snapshots.SegmentsMax() {
			if !cfg.snapshots.SegmentsReady() {
				return fmt.Errorf("not all snapshot segments are available")
			}

			// wait for Downloader service to download all expected snapshots
			if cfg.snapshots.IndicesMax() < cfg.snapshots.SegmentsMax() {
				chainID, _ := uint256.FromBig(cfg.chainConfig.ChainID)
				workers := cmp.InRange(1, 2, runtime.GOMAXPROCS(-1)-1)
				if err := snapshotsync.BuildIndices(ctx, cfg.snapshots, *chainID, cfg.tmpdir, cfg.snapshots.IndicesMax(), workers, log.LvlInfo); err != nil {
					return err
				}
			}

			if err := cfg.snapshots.Reopen(); err != nil {
				return fmt.Errorf("ReopenIndices: %w", err)
			}
		}
		if cfg.dbEventNotifier != nil {
			cfg.dbEventNotifier.OnNewSnapshot()
		}
	}

	if s.BlockNumber < cfg.snapshots.BlocksAvailable() { // allow genesis
		logEvery := time.NewTicker(logInterval)
		defer logEvery.Stop()

		// fill some small tables from snapshots, in future we may store this data in snapshots also, but
		// for now easier just store them in db
		td := big.NewInt(0)
		if err := snapshotsync.ForEachHeader(ctx, cfg.snapshots, func(header *types.Header) error {
			blockNum, blockHash := header.Number.Uint64(), header.Hash()
			td.Add(td, header.Difficulty)
			if err := rawdb.WriteTd(tx, blockHash, blockNum, td); err != nil {
				return err
			}
			if err := rawdb.WriteCanonicalHash(tx, blockHash, blockNum); err != nil {
				return err
			}
			if err := rawdb.WriteHeaderNumber(tx, blockHash, blockNum); err != nil {
				return err
			}
			select {
			case <-ctx.Done():
				return ctx.Err()
			case <-logEvery.C:
				log.Info(fmt.Sprintf("[%s] Writing total difficulty index for snapshots", s.LogPrefix()), "block_num", header.Number.Uint64())
			default:
			}
			return nil
		}); err != nil {
			return err
		}

		// ResetSequence - allow set arbitrary value to sequence (for example to decrement it to exact value)
		ok, err := cfg.snapshots.ViewTxs(cfg.snapshots.BlocksAvailable(), func(sn *snapshotsync.TxnSegment) error {
			lastTxnID := sn.IdxTxnHash.BaseDataID() + uint64(sn.Seg.Count())
			if err := rawdb.ResetSequence(tx, kv.EthTx, lastTxnID+1); err != nil {
				return err
			}
			return nil
		})
		if err != nil {
			return err
		}
		if !ok {
			return fmt.Errorf("snapshot not found for block: %d", cfg.snapshots.BlocksAvailable())
		}
		if err := s.Update(tx, cfg.snapshots.BlocksAvailable()); err != nil {
			return err
		}
		canonicalHash, err := cfg.blockReader.CanonicalHash(ctx, tx, cfg.snapshots.BlocksAvailable())
		if err != nil {
			return err
		}
		if err = rawdb.WriteHeadHeaderHash(tx, canonicalHash); err != nil {
			return err
		}
		if err := s.Update(tx, cfg.snapshots.BlocksAvailable()); err != nil {
			return err
		}
		s.BlockNumber = cfg.snapshots.BlocksAvailable()
	}
	if err := cfg.hd.AddHeaderFromSnapshot(tx, cfg.snapshots.BlocksAvailable(), cfg.blockReader); err != nil {
		return err
	}

	return nil
}

// WaitForDownloader - wait for Downloader service to download all expected snapshots
// for MVP we sync with Downloader only once, in future will send new snapshots also
func WaitForDownloader(ctx context.Context, tx kv.RwTx, cfg HeadersCfg) error {
	snapshotsCfg := snapshothashes.KnownConfig(cfg.chainConfig.ChainName)

	// send all hashes to the Downloader service
	preverified := snapshotsCfg.Preverified
	req := &proto_downloader.DownloadRequest{Items: make([]*proto_downloader.DownloadItem, 0, len(preverified))}
	i := 0
	for _, p := range preverified {
		req.Items = append(req.Items, &proto_downloader.DownloadItem{
			TorrentHash: downloadergrpc.String2Proto(p.Hash),
			Path:        p.Name,
		})
		i++
	}
	log.Info("[Snapshots] Fetching torrent files metadata")
	for {
		select {
		case <-ctx.Done():
			return ctx.Err()
		default:
		}
		if _, err := cfg.snapshotDownloader.Download(ctx, req); err != nil {
			log.Error("[Snapshots] call downloader", "err", err)
			time.Sleep(10 * time.Second)
			continue
		}
		break
	}
	logEvery := time.NewTicker(logInterval)
	defer logEvery.Stop()

	var m runtime.MemStats
	// Print download progress until all segments are available
Loop:
	for {
		select {
		case <-ctx.Done():
			return ctx.Err()
		case <-logEvery.C:
			if stats, err := cfg.snapshotDownloader.Stats(ctx, &proto_downloader.StatsRequest{}); err != nil {
				log.Warn("Error while waiting for snapshots progress", "err", err)
			} else if stats.Completed {
				break Loop
			} else {
				if stats.MetadataReady < stats.FilesTotal {
					log.Info(fmt.Sprintf("[Snapshots] Waiting for torrents metadata: %d/%d", stats.MetadataReady, stats.FilesTotal))
					continue
				}
				runtime.ReadMemStats(&m)
				log.Info("[Snapshots] download",
					"progress", fmt.Sprintf("%.2f%% %s/%s", stats.Progress, libcommon.ByteCount(stats.BytesCompleted), libcommon.ByteCount(stats.BytesTotal)),
					"download", libcommon.ByteCount(stats.DownloadRate)+"/s",
					"upload", libcommon.ByteCount(stats.UploadRate)+"/s",
					"peers", stats.PeersUnique,
					"connections", stats.ConnectionsTotal,
					"files", stats.FilesTotal,
					"alloc", libcommon.ByteCount(m.Alloc), "sys", libcommon.ByteCount(m.Sys),
				)
			}
		}
	}
	return nil
}<|MERGE_RESOLUTION|>--- conflicted
+++ resolved
@@ -699,11 +699,8 @@
 	var sentToPeer bool
 	stopped := false
 	prevProgress := headerProgress
-<<<<<<< HEAD
-=======
 	var skeletonReqCount, reqCount int                        // How many requests have been issued in the last logging interval
 	var skeletonReqMin, skeletonReqMax, reqMin, reqMax uint64 // min and max block height for skeleton and non-skeleton requests
->>>>>>> 0b6532fe
 	var noProgressCounter int
 	var wasProgress bool
 Loop:
@@ -809,14 +806,11 @@
 			logProgressHeaders(logPrefix, prevProgress, progress)
 			if prevProgress == progress {
 				noProgressCounter++
-<<<<<<< HEAD
-=======
 				respCount, respMin, respMax := cfg.hd.ExtractRespStats()
 				log.Info("Req/resp stats", "req", reqCount, "reqMin", reqMin, "reqMax", reqMax,
 					"skel", skeletonReqCount, "skelMin", skeletonReqMin, "skelMax", skeletonReqMax,
 					"resp", respCount, "respMin", respMin, "respMax", respMax)
 				fmt.Printf("%s\n", cfg.hd.AnchorState())
->>>>>>> 0b6532fe
 				if noProgressCounter >= 5 && wasProgress {
 					log.Warn("Looks like chain is not progressing, moving to the next stage")
 					break Loop
