--- conflicted
+++ resolved
@@ -1,61 +1,9 @@
 package stagedsync
 
-<<<<<<< HEAD
-import (
-	"fmt"
-
-	"github.com/ledgerwatch/turbo-geth/core"
-	"github.com/ledgerwatch/turbo-geth/eth/stagedsync/stages"
-	"github.com/ledgerwatch/turbo-geth/ethdb"
-	"github.com/ledgerwatch/turbo-geth/log"
-)
-
-func DownloadHeaders(s *StageState, d DownloaderGlue, stateDB ethdb.Database, headersFetchers []func() error, quitCh chan struct{}) error {
-	err := d.SpawnSync(headersFetchers)
-	if err != nil {
-		return err
-	}
-
-	log.Info("Checking for unwinding...")
-	// Check unwinds backwards and if they are outstanding, invoke corresponding functions
-	for stage := stages.Finish - 1; stage > stages.Headers; stage-- {
-		unwindPoint, err := stages.GetStageUnwind(stateDB, stage)
-		if err != nil {
-			return err
-		}
-
-		if unwindPoint == 0 {
-			continue
-		}
-
-		switch stage {
-		case stages.Bodies:
-			err = unwindBodyDownloadStage(stateDB, unwindPoint)
-		case stages.Senders:
-			err = unwindSendersStage(stateDB, unwindPoint)
-		case stages.Execution:
-			err = unwindExecutionStage(unwindPoint, stateDB)
-		case stages.HashCheck:
-			err = unwindHashCheckStage(unwindPoint, stateDB)
-		case stages.AccountHistoryIndex:
-			err = unwindAccountHistoryIndex(unwindPoint, stateDB, core.UsePlainStateExecution, quitCh)
-		case stages.StorageHistoryIndex:
-			err = unwindStorageHistoryIndex(unwindPoint, stateDB, core.UsePlainStateExecution, quitCh)
-		case stages.TxLookup:
-			err = unwindTxLookup(unwindPoint, stateDB, quitCh)
-		default:
-			return fmt.Errorf("unrecognized stage for unwinding: %d", stage)
-		}
-
-		if err != nil {
-			return fmt.Errorf("error unwinding stage: %d: %w", stage, err)
-		}
-=======
 func SpawnHeaderDownloadStage(s *StageState, u Unwinder, d DownloaderGlue, headersFetchers []func() error) error {
 	err := d.SpawnHeaderDownloadStage(headersFetchers, s, u)
 	if err == nil {
 		s.Done()
->>>>>>> fd61af70
 	}
 	return err
 }