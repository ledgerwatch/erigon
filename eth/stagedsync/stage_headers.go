package stagedsync

import (
	"context"
	"encoding/binary"
	"errors"
	"fmt"
	"math/big"
	"runtime"
	"time"

	"github.com/c2h5oh/datasize"
	"github.com/holiman/uint256"
	libcommon "github.com/ledgerwatch/erigon-lib/common"
	"github.com/ledgerwatch/erigon-lib/common/cmp"
	"github.com/ledgerwatch/erigon-lib/etl"
	proto_downloader "github.com/ledgerwatch/erigon-lib/gointerfaces/downloader"
	"github.com/ledgerwatch/erigon-lib/gointerfaces/remote"
	"github.com/ledgerwatch/erigon-lib/kv"
	"github.com/ledgerwatch/erigon/cmd/downloader/downloadergrpc"
	"github.com/ledgerwatch/erigon/common"
	"github.com/ledgerwatch/erigon/common/dbutils"
	"github.com/ledgerwatch/erigon/core/rawdb"
	"github.com/ledgerwatch/erigon/core/types"
	"github.com/ledgerwatch/erigon/ethdb/privateapi"
	"github.com/ledgerwatch/erigon/params"
	"github.com/ledgerwatch/erigon/rlp"
	"github.com/ledgerwatch/erigon/turbo/engineapi"
	"github.com/ledgerwatch/erigon/turbo/services"
	"github.com/ledgerwatch/erigon/turbo/snapshotsync"
	"github.com/ledgerwatch/erigon/turbo/snapshotsync/snapshothashes"
	"github.com/ledgerwatch/erigon/turbo/stages/bodydownload"
	"github.com/ledgerwatch/erigon/turbo/stages/headerdownload"
	"github.com/ledgerwatch/log/v3"
)

// The number of blocks we should be able to re-org sub-second on commodity hardware.
// See https://hackmd.io/TdJtNs0dS56q-In8h-ShSg
const ShortPoSReorgThresholdBlocks = 10

type HeadersCfg struct {
	db                kv.RwDB
	hd                *headerdownload.HeaderDownload
	bodyDownload      *bodydownload.BodyDownload
	chainConfig       params.ChainConfig
	headerReqSend     func(context.Context, *headerdownload.HeaderRequest) ([64]byte, bool)
	announceNewHashes func(context.Context, []headerdownload.Announce)
	penalize          func(context.Context, []headerdownload.PenaltyItem)
	batchSize         datasize.ByteSize
	noP2PDiscovery    bool
	tmpdir            string

	snapshots          *snapshotsync.RoSnapshots
	snapshotDownloader proto_downloader.DownloaderClient
	blockReader        services.FullBlockReader
	dbEventNotifier    snapshotsync.DBEventNotifier
	execPayload        ExecutePayloadFunc
}

func StageHeadersCfg(
	db kv.RwDB,
	headerDownload *headerdownload.HeaderDownload,
	bodyDownload *bodydownload.BodyDownload,
	chainConfig params.ChainConfig,
	headerReqSend func(context.Context, *headerdownload.HeaderRequest) ([64]byte, bool),
	announceNewHashes func(context.Context, []headerdownload.Announce),
	penalize func(context.Context, []headerdownload.PenaltyItem),
	batchSize datasize.ByteSize,
	noP2PDiscovery bool,
	snapshots *snapshotsync.RoSnapshots,
	snapshotDownloader proto_downloader.DownloaderClient,
	blockReader services.FullBlockReader,
	tmpdir string,
	dbEventNotifier snapshotsync.DBEventNotifier,
	execPayload ExecutePayloadFunc) HeadersCfg {
	return HeadersCfg{
		db:                 db,
		hd:                 headerDownload,
		bodyDownload:       bodyDownload,
		chainConfig:        chainConfig,
		headerReqSend:      headerReqSend,
		announceNewHashes:  announceNewHashes,
		penalize:           penalize,
		batchSize:          batchSize,
		tmpdir:             tmpdir,
		noP2PDiscovery:     noP2PDiscovery,
		snapshots:          snapshots,
		snapshotDownloader: snapshotDownloader,
		blockReader:        blockReader,
		dbEventNotifier:    dbEventNotifier,
		execPayload:        execPayload,
	}
}

func SpawnStageHeaders(
	s *StageState,
	u Unwinder,
	ctx context.Context,
	tx kv.RwTx,
	cfg HeadersCfg,
	initialCycle bool,
	test bool, // Set to true in tests, allows the stage to fail rather than wait indefinitely
) error {
	useExternalTx := tx != nil
	if !useExternalTx {
		var err error
		tx, err = cfg.db.BeginRw(ctx)
		if err != nil {
			return err
		}
		defer tx.Rollback()
	}
	if err := DownloadAndIndexSnapshotsIfNeed(s, ctx, tx, cfg, initialCycle); err != nil {
		return err
	}

	var blockNumber uint64
	if s == nil {
		blockNumber = 0
	} else {
		blockNumber = s.BlockNumber
	}

	unsettledForkChoice, headHeight := cfg.hd.GetUnsettledForkChoice()
	if unsettledForkChoice != nil { // some work left to do after unwind
		return finishHandlingForkChoice(unsettledForkChoice, headHeight, s, tx, cfg, useExternalTx)
	}

	isTrans, err := rawdb.Transitioned(tx, blockNumber, cfg.chainConfig.TerminalTotalDifficulty)
	if err != nil {
		return err
	}

	if isTrans {
		return HeadersPOS(s, u, ctx, tx, cfg, useExternalTx)
	} else {
		return HeadersPOW(s, u, ctx, tx, cfg, initialCycle, test, useExternalTx)
	}
}

// HeadersPOS processes Proof-of-Stake requests (newPayload, forkchoiceUpdated).
// It also saves PoS headers downloaded by (*HeaderDownload)StartPoSDownloader into the DB.
func HeadersPOS(
	s *StageState,
	u Unwinder,
	ctx context.Context,
	tx kv.RwTx,
	cfg HeadersCfg,
	useExternalTx bool,
) error {
	log.Info(fmt.Sprintf("[%s] Waiting for Beacon Chain...", s.LogPrefix()))

	onlyNewRequests := cfg.hd.PosStatus() == headerdownload.Syncing
	interrupt, requestId, requestWithStatus := cfg.hd.BeaconRequestList.WaitForRequest(onlyNewRequests)

	cfg.hd.SetPOSSync(true)
	cfg.hd.SetHeaderReader(&chainReader{config: &cfg.chainConfig, tx: tx, blockReader: cfg.blockReader})
	headerInserter := headerdownload.NewHeaderInserter(s.LogPrefix(), nil, s.BlockNumber, cfg.blockReader)

	if interrupt != engineapi.None {
		if interrupt == engineapi.Stopping {
			cfg.hd.PayloadStatusCh <- privateapi.PayloadStatus{CriticalError: errors.New("server is stopping")}
		}
		if interrupt == engineapi.Synced {
			verifyAndSaveDownloadedPoSHeaders(tx, cfg, headerInserter)
		}
		if !useExternalTx {
			return tx.Commit()
		}
		return nil
	}

	request := requestWithStatus.Message
	status := requestWithStatus.Status

	// Decide what kind of action we need to take place
	var payloadMessage *engineapi.PayloadMessage
	forkChoiceMessage, forkChoiceInsteadOfNewPayload := request.(*engineapi.ForkChoiceMessage)
	if !forkChoiceInsteadOfNewPayload {
		payloadMessage = request.(*engineapi.PayloadMessage)
	}

	cfg.hd.ClearPendingPayloadStatus()

	if forkChoiceInsteadOfNewPayload {
		if err := startHandlingForkChoice(forkChoiceMessage, status, requestId, s, u, ctx, tx, cfg, headerInserter, cfg.blockReader); err != nil {
			return err
		}
	} else {
		if err := handleNewPayload(payloadMessage, status, requestId, s, ctx, tx, cfg, headerInserter); err != nil {
			return err
		}
	}

	if !useExternalTx {
		return tx.Commit()
	}
	return nil
}

func safeAndFinalizedBlocksAreCanonical(
	forkChoice *engineapi.ForkChoiceMessage,
	s *StageState,
	tx kv.RwTx,
	cfg HeadersCfg,
	sendErrResponse bool,
) (bool, error) {
	if forkChoice.SafeBlockHash != (common.Hash{}) {
		safeIsCanonical, err := rawdb.IsCanonicalHash(tx, forkChoice.SafeBlockHash)
		if err != nil {
			return false, err
		}
		if safeIsCanonical {
			rawdb.WriteForkchoiceSafe(tx, forkChoice.SafeBlockHash)
		} else {
			log.Warn(fmt.Sprintf("[%s] Non-canonical SafeBlockHash", s.LogPrefix()), "forkChoice", forkChoice)
			if sendErrResponse {
				cfg.hd.PayloadStatusCh <- privateapi.PayloadStatus{
					CriticalError: &privateapi.InvalidForkchoiceStateErr,
				}
			}
			return false, nil
		}
	}

	if forkChoice.FinalizedBlockHash != (common.Hash{}) {
		finalizedIsCanonical, err := rawdb.IsCanonicalHash(tx, forkChoice.FinalizedBlockHash)
		if err != nil {
			return false, err
		}
		if finalizedIsCanonical {
			rawdb.WriteForkchoiceFinalized(tx, forkChoice.FinalizedBlockHash)
		} else {
			log.Warn(fmt.Sprintf("[%s] Non-canonical FinalizedBlockHash", s.LogPrefix()), "forkChoice", forkChoice)
			if sendErrResponse {
				cfg.hd.PayloadStatusCh <- privateapi.PayloadStatus{
					CriticalError: &privateapi.InvalidForkchoiceStateErr,
				}
			}
			return false, nil
		}
	}

	return true, nil
}

func startHandlingForkChoice(
	forkChoice *engineapi.ForkChoiceMessage,
	requestStatus engineapi.RequestStatus,
	requestId int,
	s *StageState,
	u Unwinder,
	ctx context.Context,
	tx kv.RwTx,
	cfg HeadersCfg,
	headerInserter *headerdownload.HeaderInserter,
	headerReader services.HeaderReader,
) error {
	headerHash := forkChoice.HeadBlockHash
	log.Debug(fmt.Sprintf("[%s] Handling fork choice", s.LogPrefix()), "headerHash", headerHash)

	currentHeadHash := rawdb.ReadHeadHeaderHash(tx)
	if currentHeadHash == headerHash { // no-op
		log.Debug(fmt.Sprintf("[%s] Fork choice no-op", s.LogPrefix()))
		cfg.hd.BeaconRequestList.Remove(requestId)
		rawdb.WriteForkchoiceHead(tx, forkChoice.HeadBlockHash)
		canonical, err := safeAndFinalizedBlocksAreCanonical(forkChoice, s, tx, cfg, requestStatus == engineapi.New)
		if err != nil {
			log.Warn(fmt.Sprintf("[%s] Fork choice err", s.LogPrefix()), "err", err)
			if requestStatus == engineapi.New {
				cfg.hd.PayloadStatusCh <- privateapi.PayloadStatus{CriticalError: err}
			}
			return err
		}
		if canonical && requestStatus == engineapi.New {
			cfg.hd.PayloadStatusCh <- privateapi.PayloadStatus{
				Status:          remote.EngineStatus_VALID,
				LatestValidHash: currentHeadHash,
			}
		}
		return nil
	}

	bad, lastValidHash := cfg.hd.IsBadHeaderPoS(headerHash)
	if bad {
		log.Warn(fmt.Sprintf("[%s] Fork choice bad head block", s.LogPrefix()), "headerHash", headerHash)
		cfg.hd.BeaconRequestList.Remove(requestId)
		if requestStatus == engineapi.New {
			cfg.hd.PayloadStatusCh <- privateapi.PayloadStatus{
				Status:          remote.EngineStatus_INVALID,
				LatestValidHash: lastValidHash,
			}
		} else {
			cfg.hd.ReportBadHeaderPoS(headerHash, lastValidHash)
		}
		return nil
	}

	// Header itself may already be in the snapshots, if CL starts off at much earlier state than Erigon
	header, err := headerReader.HeaderByHash(ctx, tx, headerHash)
	if err != nil {
		return err
	}
	if err != nil {
		log.Warn(fmt.Sprintf("[%s] Fork choice err (reading header by hash %x)", s.LogPrefix(), headerHash), "err", err)
		cfg.hd.BeaconRequestList.Remove(requestId)
		if requestStatus == engineapi.New {
			cfg.hd.PayloadStatusCh <- privateapi.PayloadStatus{CriticalError: err}
		}
		return err
	}

	if header == nil {
		log.Info(fmt.Sprintf("[%s] Fork choice missing header with hash %x", s.LogPrefix(), headerHash))
		hashToDownload := headerHash
		cfg.hd.SetPoSDownloaderTip(headerHash)
		schedulePoSDownload(requestStatus, requestId, hashToDownload, 0 /* header height is unknown, setting to 0 */, s, cfg)
		return nil
	}

	cfg.hd.BeaconRequestList.Remove(requestId)

	headerNumber := header.Number.Uint64()
	// If header is canonical, then no reorgs are required
	canonicalHash, err := rawdb.ReadCanonicalHash(tx, headerNumber)
	if err != nil {
		log.Warn(fmt.Sprintf("[%s] Fork choice err (reading canonical hash of %d)", s.LogPrefix(), headerNumber), "err", err)
		cfg.hd.BeaconRequestList.Remove(requestId)
		if requestStatus == engineapi.New {
			cfg.hd.PayloadStatusCh <- privateapi.PayloadStatus{CriticalError: err}
		}
		return err
	}
	if headerHash == canonicalHash {
		log.Info(fmt.Sprintf("[%s] Fork choice on previously known block", s.LogPrefix()))
		cfg.hd.BeaconRequestList.Remove(requestId)
		rawdb.WriteForkchoiceHead(tx, forkChoice.HeadBlockHash)
		canonical, err := safeAndFinalizedBlocksAreCanonical(forkChoice, s, tx, cfg, requestStatus == engineapi.New)
		if err != nil {
			log.Warn(fmt.Sprintf("[%s] Fork choice err", s.LogPrefix()), "err", err)
			if requestStatus == engineapi.New {
				cfg.hd.PayloadStatusCh <- privateapi.PayloadStatus{CriticalError: err}
			}
			return err
		}
		if canonical && requestStatus == engineapi.New {
			cfg.hd.PayloadStatusCh <- privateapi.PayloadStatus{
				Status:          remote.EngineStatus_VALID,
				LatestValidHash: headerHash,
			}
		}
		return nil
	}

	cfg.hd.UpdateTopSeenHeightPoS(headerNumber)

	forkingPoint := uint64(0)
	if headerNumber > 0 {
		parent, err := headerReader.Header(ctx, tx, header.ParentHash, headerNumber-1)
		if err != nil {
			return err
		}
		forkingPoint, err = headerInserter.ForkingPoint(tx, header, parent)
		if err != nil {
			if requestStatus == engineapi.New {
				cfg.hd.PayloadStatusCh <- privateapi.PayloadStatus{CriticalError: err}
			}
			return err
		}
	}

<<<<<<< HEAD
	if headerHash == cfg.hd.GetNextForkHash() {
		log.Info("Flushing in-memory state")
		if err := cfg.hd.FlushNextForkState(tx); err != nil {
			return err
		}
		log.Info(fmt.Sprintf("%x,\n", headerHash))
		cfg.hd.SetPendingPayloadStatus(headerHash)

		return nil
	}
=======
	log.Info(fmt.Sprintf("[%s] Fork choice re-org", s.LogPrefix()), "headerNumber", headerNumber, "forkingPoint", forkingPoint)
>>>>>>> 50873a5b

	if requestStatus == engineapi.New {
		if headerNumber-forkingPoint <= ShortPoSReorgThresholdBlocks {
			// TODO(yperbasis): what if some bodies are missing and we have to download them?
			cfg.hd.SetPendingPayloadStatus(headerHash)
		} else {
			cfg.hd.PayloadStatusCh <- privateapi.PayloadStatus{Status: remote.EngineStatus_SYNCING}
		}
	}

	u.UnwindTo(forkingPoint, common.Hash{})

	cfg.hd.SetUnsettledForkChoice(forkChoice, headerNumber)

	return nil
}

func finishHandlingForkChoice(
	forkChoice *engineapi.ForkChoiceMessage,
	headHeight uint64,
	s *StageState,
	tx kv.RwTx,
	cfg HeadersCfg,
	useExternalTx bool,
) error {
	log.Info(fmt.Sprintf("[%s] Unsettled forkchoice after unwind", s.LogPrefix()), "height", headHeight, "forkchoice", forkChoice)

	logEvery := time.NewTicker(logInterval)
	defer logEvery.Stop()

	if err := fixCanonicalChain(s.LogPrefix(), logEvery, headHeight, forkChoice.HeadBlockHash, tx, cfg.blockReader); err != nil {
		return err
	}

	if err := rawdb.WriteHeadHeaderHash(tx, forkChoice.HeadBlockHash); err != nil {
		return err
	}
	rawdb.WriteForkchoiceHead(tx, forkChoice.HeadBlockHash)

	sendErrResponse := cfg.hd.GetPendingPayloadStatus() != (common.Hash{})
	canonical, err := safeAndFinalizedBlocksAreCanonical(forkChoice, s, tx, cfg, sendErrResponse)
	if err != nil {
		return err
	}
	if !canonical {
		cfg.hd.ClearPendingPayloadStatus()
	}

	if err := s.Update(tx, headHeight); err != nil {
		return err
	}

	if !useExternalTx {
		if err := tx.Commit(); err != nil {
			return err
		}
	}

	cfg.hd.ClearUnsettledForkChoice()
	return nil
}

func handleNewPayload(
	payloadMessage *engineapi.PayloadMessage,
	requestStatus engineapi.RequestStatus,
	requestId int,
	s *StageState,
	ctx context.Context,
	tx kv.RwTx,
	cfg HeadersCfg,
	headerInserter *headerdownload.HeaderInserter,
) error {
	header := payloadMessage.Header
	headerNumber := header.Number.Uint64()
	headerHash := header.Hash()

	log.Info(fmt.Sprintf("[%s] Handling new payload", s.LogPrefix()), "height", headerNumber, "hash", headerHash)
	fmt.Printf("%x\n", header.ParentHash)
	cfg.hd.UpdateTopSeenHeightPoS(headerNumber)

	existingCanonicalHash, err := rawdb.ReadCanonicalHash(tx, headerNumber)
	if err != nil {
		log.Warn(fmt.Sprintf("[%s] New payload err", s.LogPrefix()), "err", err)
		cfg.hd.BeaconRequestList.Remove(requestId)
		if requestStatus == engineapi.New {
			cfg.hd.PayloadStatusCh <- privateapi.PayloadStatus{CriticalError: err}
		}
		return err
	}

	if existingCanonicalHash != (common.Hash{}) && headerHash == existingCanonicalHash {
		log.Info(fmt.Sprintf("[%s] New payload: previously received valid header %d", s.LogPrefix(), headerNumber))
		cfg.hd.BeaconRequestList.Remove(requestId)
		if requestStatus == engineapi.New {
			cfg.hd.PayloadStatusCh <- privateapi.PayloadStatus{
				Status:          remote.EngineStatus_VALID,
				LatestValidHash: headerHash,
			}
		}
		return nil
	}

	bad, lastValidHash := cfg.hd.IsBadHeaderPoS(headerHash)
	if !bad {
		bad, lastValidHash = cfg.hd.IsBadHeaderPoS(header.ParentHash)
	}
	if bad {
		log.Info(fmt.Sprintf("[%s] Previously known bad block", s.LogPrefix()), "height", headerNumber, "hash", headerHash)
		cfg.hd.BeaconRequestList.Remove(requestId)
		if requestStatus == engineapi.New {
			cfg.hd.PayloadStatusCh <- privateapi.PayloadStatus{
				Status:          remote.EngineStatus_INVALID,
				LatestValidHash: lastValidHash,
			}
		} else {
			cfg.hd.ReportBadHeaderPoS(headerHash, lastValidHash)
		}
		return nil
	}

	parent, err := cfg.blockReader.Header(ctx, tx, header.ParentHash, headerNumber-1)
	if err != nil {
		return err
	}
	if parent == nil {
		log.Info(fmt.Sprintf("[%s] New payload missing parent", s.LogPrefix()))
		hashToDownload := header.ParentHash
		heightToDownload := headerNumber - 1
		cfg.hd.SetPoSDownloaderTip(headerHash)
		schedulePoSDownload(requestStatus, requestId, hashToDownload, heightToDownload, s, cfg)
		return nil
	}

	cfg.hd.BeaconRequestList.Remove(requestId)

	for _, tx := range payloadMessage.Body.Transactions {
		if types.TypedTransactionMarshalledAsRlpString(tx) {
			if requestStatus == engineapi.New {
				cfg.hd.PayloadStatusCh <- privateapi.PayloadStatus{
					Status:          remote.EngineStatus_INVALID,
					LatestValidHash: header.ParentHash,
					ValidationError: errors.New("typed txn marshalled as RLP string"),
				}
			} else {
				cfg.hd.ReportBadHeaderPoS(headerHash, header.ParentHash)
			}
			return nil
		}
	}

	transactions, err := types.DecodeTransactions(payloadMessage.Body.Transactions)
	if err != nil {
		log.Warn("Error during Beacon transaction decoding", "err", err.Error())
		if requestStatus == engineapi.New {
			cfg.hd.PayloadStatusCh <- privateapi.PayloadStatus{
				Status:          remote.EngineStatus_INVALID,
				LatestValidHash: header.ParentHash,
				ValidationError: err,
			}
		} else {
			cfg.hd.ReportBadHeaderPoS(headerHash, header.ParentHash)
		}
		return nil
	}

	log.Trace(fmt.Sprintf("[%s] New payload begin verification", s.LogPrefix()))
	success, err := verifyAndSaveNewPoSHeader(requestStatus, s, tx, cfg, types.NewBlock(header, transactions, nil, nil), headerInserter)
	log.Trace(fmt.Sprintf("[%s] New payload verification ended", s.LogPrefix()), "success", success, "err", err)
	if err != nil || !success {
		return err
	}

	if cfg.bodyDownload != nil {
		block := types.NewBlockFromStorage(headerHash, header, transactions, nil)
		cfg.bodyDownload.AddToPrefetch(block)
	}

	return nil
}

func verifyAndSaveNewPoSHeader(
	requestStatus engineapi.RequestStatus,
	s *StageState,
	tx kv.RwTx,
	cfg HeadersCfg,
	block *types.Block,
	headerInserter *headerdownload.HeaderInserter,
) (success bool, err error) {
	header := block.Header()
	headerNumber := header.Number.Uint64()
	headerHash := header.Hash()

	if verificationErr := cfg.hd.VerifyHeader(header); verificationErr != nil {
		log.Warn("Verification failed for header", "hash", headerHash, "height", headerNumber, "err", verificationErr)
		if requestStatus == engineapi.New {
			cfg.hd.PayloadStatusCh <- privateapi.PayloadStatus{
				Status:          remote.EngineStatus_INVALID,
				LatestValidHash: header.ParentHash,
				ValidationError: verificationErr,
			}
		} else {
			cfg.hd.ReportBadHeaderPoS(headerHash, header.ParentHash)
		}
		return
	}

	err = headerInserter.FeedHeaderPoS(tx, header, headerHash)
	if err != nil {
		if requestStatus == engineapi.New {
			cfg.hd.PayloadStatusCh <- privateapi.PayloadStatus{CriticalError: err}
		}
		return
	}

	currentHeadHash := rawdb.ReadHeadHeaderHash(tx)
	fmt.Printf("[%x]\n", currentHeadHash)
	fmt.Printf("[%x]\n", header.ParentHash)
	if currentHeadHash == header.ParentHash || header.ParentHash == cfg.hd.GetNextForkHash() {
		if err = cfg.hd.ValidatePayload(tx, block, cfg.execPayload); err != nil {
			cfg.hd.PayloadStatusCh <- privateapi.PayloadStatus{Status: remote.EngineStatus_INVALID}
			return
		}
		cfg.hd.PayloadStatusCh <- privateapi.PayloadStatus{Status: remote.EngineStatus_VALID}
		/*// OK, we're on the canonical chain
		if requestStatus == engineapi.New {
			cfg.hd.SetPendingPayloadStatus(headerHash)
		}

		logEvery := time.NewTicker(logInterval)
		defer logEvery.Stop()

		// Extend canonical chain by the new header
		err = fixCanonicalChain(s.LogPrefix(), logEvery, headerInserter.GetHighest(), headerInserter.GetHighestHash(), tx, cfg.blockReader)
		if err != nil {
			return
		}

		err = rawdb.WriteHeadHeaderHash(tx, headerHash)
		if err != nil {
			return
		}

		err = s.Update(tx, headerNumber)
		if err != nil {
			return
		}*/
	} else {
		// Side chain or something weird
		// TODO(yperbasis): considered non-canonical because some missing headers were downloaded but not canonized
		// Or it's not a problem because forkChoice is updated frequently?
		if requestStatus == engineapi.New {
			cfg.hd.PayloadStatusCh <- privateapi.PayloadStatus{Status: remote.EngineStatus_ACCEPTED}
		}
		// No canonization, HeadHeaderHash & StageProgress are not updated
	}

	success = true
	return
}

func schedulePoSDownload(
	requestStatus engineapi.RequestStatus,
	requestId int,
	hashToDownload common.Hash,
	heightToDownload uint64,
	s *StageState,
	cfg HeadersCfg,
) {
	if requestStatus == engineapi.New {
		cfg.hd.PayloadStatusCh <- privateapi.PayloadStatus{Status: remote.EngineStatus_SYNCING}
	}
	cfg.hd.BeaconRequestList.SetStatus(requestId, engineapi.DataWasMissing)

	if cfg.hd.PosStatus() != headerdownload.Idle {
		log.Trace(fmt.Sprintf("[%s] Postponing PoS download since another one is in progress", s.LogPrefix()), "height", heightToDownload, "hash", hashToDownload)
		return
	}

	log.Info(fmt.Sprintf("[%s] Downloading PoS headers...", s.LogPrefix()), "height", heightToDownload, "hash", hashToDownload, "requestId", requestId)

	cfg.hd.SetRequestId(requestId)
	cfg.hd.SetHeaderToDownloadPoS(hashToDownload, heightToDownload)
	cfg.hd.SetPOSSync(true) // This needs to be called afrer SetHeaderToDownloadPOS because SetHeaderToDownloadPOS sets `posAnchor` member field which is used by ProcessHeadersPOS

	//nolint
	headerCollector := etl.NewCollector(s.LogPrefix(), cfg.tmpdir, etl.NewSortableBuffer(etl.BufferOptimalSize))
	// headerCollector is closed in verifyAndSaveDownloadedPoSHeaders, thus nolint

	cfg.hd.SetHeadersCollector(headerCollector)

	cfg.hd.SetPosStatus(headerdownload.Syncing)
}

func verifyAndSaveDownloadedPoSHeaders(tx kv.RwTx, cfg HeadersCfg, headerInserter *headerdownload.HeaderInserter) {
	var lastValidHash common.Hash

	headerLoadFunc := func(key, value []byte, _ etl.CurrentTableReader, _ etl.LoadNextFunc) error {
		var h types.Header
		if err := rlp.DecodeBytes(value, &h); err != nil {
			return err
		}
		lastValidHash = h.ParentHash
		if err := cfg.hd.VerifyHeader(&h); err != nil {
			log.Warn("Verification failed for header", "hash", h.Hash(), "height", h.Number.Uint64(), "err", err)
			return err
		}
		return headerInserter.FeedHeaderPoS(tx, &h, h.Hash())
	}

	err := cfg.hd.HeadersCollector().Load(tx, kv.Headers, headerLoadFunc, etl.TransformArgs{
		LogDetailsLoad: func(k, v []byte) (additionalLogArguments []interface{}) {
			return []interface{}{"block", binary.BigEndian.Uint64(k)}
		},
	})

	if err != nil {
		log.Warn("Removing beacon request due to", "err", err, "requestId", cfg.hd.RequestId())
		cfg.hd.BeaconRequestList.Remove(cfg.hd.RequestId())
		cfg.hd.ReportBadHeaderPoS(cfg.hd.PoSDownloaderTip(), lastValidHash)
	} else {
		log.Info("PoS headers verified and saved", "requestId", cfg.hd.RequestId())
	}

	cfg.hd.HeadersCollector().Close()
	cfg.hd.SetHeadersCollector(nil)
	cfg.hd.SetPosStatus(headerdownload.Idle)
}

// HeadersPOW progresses Headers stage for Proof-of-Work headers
func HeadersPOW(
	s *StageState,
	u Unwinder,
	ctx context.Context,
	tx kv.RwTx,
	cfg HeadersCfg,
	initialCycle bool,
	test bool, // Set to true in tests, allows the stage to fail rather than wait indefinitely
	useExternalTx bool,
) error {
	var headerProgress uint64
	var err error

	if err = cfg.hd.ReadProgressFromDb(tx); err != nil {
		return err
	}
	cfg.hd.SetPOSSync(false)
	cfg.hd.SetFetchingNew(true)
	defer cfg.hd.SetFetchingNew(false)
	headerProgress = cfg.hd.Progress()
	logPrefix := s.LogPrefix()
	// Check if this is called straight after the unwinds, which means we need to create new canonical markings
	hash, err := rawdb.ReadCanonicalHash(tx, headerProgress)
	if err != nil {
		return err
	}
	logEvery := time.NewTicker(logInterval)
	defer logEvery.Stop()
	if hash == (common.Hash{}) {
		headHash := rawdb.ReadHeadHeaderHash(tx)
		if err = fixCanonicalChain(logPrefix, logEvery, headerProgress, headHash, tx, cfg.blockReader); err != nil {
			return err
		}
		if !useExternalTx {
			if err = tx.Commit(); err != nil {
				return err
			}
		}
		return nil
	}

	// Allow other stages to run 1 cycle if no network available
	if initialCycle && cfg.noP2PDiscovery {
		return nil
	}

	log.Info(fmt.Sprintf("[%s] Waiting for headers...", logPrefix), "from", headerProgress)

	localTd, err := rawdb.ReadTd(tx, hash, headerProgress)
	if err != nil {
		return err
	}
	if localTd == nil {
		return fmt.Errorf("localTD is nil: %d, %x", headerProgress, hash)
	}
	headerInserter := headerdownload.NewHeaderInserter(logPrefix, localTd, headerProgress, cfg.blockReader)
	cfg.hd.SetHeaderReader(&chainReader{config: &cfg.chainConfig, tx: tx, blockReader: cfg.blockReader})

	var sentToPeer bool
	stopped := false
	prevProgress := headerProgress
	var noProgressCounter int
	var wasProgress bool
	var lastSkeletonTime time.Time
Loop:
	for !stopped {

		isTrans, err := rawdb.Transitioned(tx, headerProgress, cfg.chainConfig.TerminalTotalDifficulty)
		if err != nil {
			return err
		}

		if isTrans {
			if err := s.Update(tx, headerProgress); err != nil {
				return err
			}
			break
		}
		currentTime := time.Now()
		req, penalties := cfg.hd.RequestMoreHeaders(currentTime)
		if req != nil {
			_, sentToPeer = cfg.headerReqSend(ctx, req)
			if sentToPeer {
				cfg.hd.UpdateStats(req, false /* skeleton */)
			}
			// Regardless of whether request was actually sent to a peer, we update retry time to be 5 seconds in the future
			cfg.hd.UpdateRetryTime(req, currentTime, 5*time.Second /* timeout */)
		}
		if len(penalties) > 0 {
			cfg.penalize(ctx, penalties)
		}
		maxRequests := 64 // Limit number of requests sent per round to let some headers to be inserted into the database
		for req != nil && sentToPeer && maxRequests > 0 {
			req, penalties = cfg.hd.RequestMoreHeaders(currentTime)
			if req != nil {
				_, sentToPeer = cfg.headerReqSend(ctx, req)
				if sentToPeer {
					cfg.hd.UpdateStats(req, false /* skeleton */)
				}
				// Regardless of whether request was actually sent to a peer, we update retry time to be 5 seconds in the future
				cfg.hd.UpdateRetryTime(req, currentTime, 5*time.Second /* timeout */)
			}
			if len(penalties) > 0 {
				cfg.penalize(ctx, penalties)
			}
			maxRequests--
		}

		// Send skeleton request if required
		if time.Since(lastSkeletonTime) > 1*time.Second {
			req = cfg.hd.RequestSkeleton()
			if req != nil {
				_, sentToPeer = cfg.headerReqSend(ctx, req)
				if sentToPeer {
					cfg.hd.UpdateStats(req, true /* skeleton */)
					lastSkeletonTime = time.Now()
				}
			}
		}
		// Load headers into the database
		var inSync bool
		if inSync, err = cfg.hd.InsertHeaders(headerInserter.NewFeedHeaderFunc(tx, cfg.blockReader), cfg.chainConfig.TerminalTotalDifficulty, logPrefix, logEvery.C); err != nil {
			return err
		}

		announces := cfg.hd.GrabAnnounces()
		if len(announces) > 0 {
			cfg.announceNewHashes(ctx, announces)
		}
		if headerInserter.BestHeaderChanged() { // We do not break unless there best header changed
			noProgressCounter = 0
			wasProgress = true
			if !initialCycle {
				// if this is not an initial cycle, we need to react quickly when new headers are coming in
				break
			}
			// if this is initial cycle, we want to make sure we insert all known headers (inSync)
			if inSync {
				break
			}
		}
		if test {
			break
		}
		timer := time.NewTimer(1 * time.Second)
		select {
		case <-ctx.Done():
			stopped = true
		case <-logEvery.C:
			progress := cfg.hd.Progress()
			logProgressHeaders(logPrefix, prevProgress, progress)
			stats := cfg.hd.ExtractStats()
			if prevProgress == progress {
				noProgressCounter++
				if noProgressCounter >= 5 {
					log.Info("Req/resp stats", "req", stats.Requests, "reqMin", stats.ReqMinBlock, "reqMax", stats.ReqMaxBlock,
						"skel", stats.SkeletonRequests, "skelMin", stats.SkeletonReqMinBlock, "skelMax", stats.SkeletonReqMaxBlock,
						"resp", stats.Responses, "respMin", stats.RespMinBlock, "respMax", stats.RespMaxBlock, "dups", stats.Duplicates)
					cfg.hd.LogAnchorState()
					if wasProgress {
						log.Warn("Looks like chain is not progressing, moving to the next stage")
						break Loop
					}
				}
			}
			prevProgress = progress
		case <-timer.C:
			log.Trace("RequestQueueTime (header) ticked")
		case <-cfg.hd.DeliveryNotify:
			log.Trace("headerLoop woken up by the incoming request")
		}
		timer.Stop()
	}
	if headerInserter.Unwind() {
		u.UnwindTo(headerInserter.UnwindPoint(), common.Hash{})
	}
	if headerInserter.GetHighest() != 0 {
		if !headerInserter.Unwind() {
			if err := fixCanonicalChain(logPrefix, logEvery, headerInserter.GetHighest(), headerInserter.GetHighestHash(), tx, cfg.blockReader); err != nil {
				return fmt.Errorf("fix canonical chain: %w", err)
			}
		}
		if err = rawdb.WriteHeadHeaderHash(tx, headerInserter.GetHighestHash()); err != nil {
			return fmt.Errorf("[%s] marking head header hash as %x: %w", logPrefix, headerInserter.GetHighestHash(), err)
		}
		if err = s.Update(tx, headerInserter.GetHighest()); err != nil {
			return fmt.Errorf("[%s] saving Headers progress: %w", logPrefix, err)
		}
	}
	if !useExternalTx {
		if err := tx.Commit(); err != nil {
			return err
		}
	}
	if stopped {
		return libcommon.ErrStopped
	}
	// We do not print the following line if the stage was interrupted
	log.Info(fmt.Sprintf("[%s] Processed", logPrefix), "highest inserted", headerInserter.GetHighest(), "age", common.PrettyAge(time.Unix(int64(headerInserter.GetHighestTimestamp()), 0)))

	return nil
}

func fixCanonicalChain(logPrefix string, logEvery *time.Ticker, height uint64, hash common.Hash, tx kv.StatelessRwTx, headerReader services.FullBlockReader) error {
	if height == 0 {
		return nil
	}
	ancestorHash := hash
	ancestorHeight := height

	var ch common.Hash
	var err error
	for ch, err = headerReader.CanonicalHash(context.Background(), tx, ancestorHeight); err == nil && ch != ancestorHash; ch, err = headerReader.CanonicalHash(context.Background(), tx, ancestorHeight) {
		if err = rawdb.WriteCanonicalHash(tx, ancestorHash, ancestorHeight); err != nil {
			return fmt.Errorf("marking canonical header %d %x: %w", ancestorHeight, ancestorHash, err)
		}

		ancestor, err := headerReader.Header(context.Background(), tx, ancestorHash, ancestorHeight)
		if err != nil {
			return err
		}
		if ancestor == nil {
			return fmt.Errorf("ancestor is nil. height %d, hash %x", ancestorHeight, ancestorHash)
		}

		select {
		case <-logEvery.C:
			log.Info(fmt.Sprintf("[%s] write canonical markers", logPrefix), "ancestor", ancestorHeight, "hash", ancestorHash)
		default:
		}
		ancestorHash = ancestor.ParentHash
		ancestorHeight--
	}
	if err != nil {
		return fmt.Errorf("reading canonical hash for %d: %w", ancestorHeight, err)
	}

	return nil
}

func HeadersUnwind(u *UnwindState, s *StageState, tx kv.RwTx, cfg HeadersCfg, test bool) (err error) {
	useExternalTx := tx != nil
	if !useExternalTx {
		tx, err = cfg.db.BeginRw(context.Background())
		if err != nil {
			return err
		}
		defer tx.Rollback()
	}
	// Delete canonical hashes that are being unwound
	badBlock := u.BadBlock != (common.Hash{})
	if badBlock {
		cfg.hd.ReportBadHeader(u.BadBlock)
		// Mark all descendants of bad block as bad too
		headerCursor, cErr := tx.Cursor(kv.Headers)
		if cErr != nil {
			return cErr
		}
		defer headerCursor.Close()
		var k, v []byte
		for k, v, err = headerCursor.Seek(dbutils.EncodeBlockNumber(u.UnwindPoint + 1)); err == nil && k != nil; k, v, err = headerCursor.Next() {
			var h types.Header
			if err = rlp.DecodeBytes(v, &h); err != nil {
				return err
			}
			if cfg.hd.IsBadHeader(h.ParentHash) {
				cfg.hd.ReportBadHeader(h.Hash())
			}
		}
		if err != nil {
			return fmt.Errorf("iterate over headers to mark bad headers: %w", err)
		}
	}
	if err := rawdb.TruncateCanonicalHash(tx, u.UnwindPoint+1); err != nil {
		return err
	}
	if badBlock {
		var maxTd big.Int
		var maxHash common.Hash
		var maxNum uint64 = 0

		if test { // If we are not in the test, we can do searching for the heaviest chain in the next cycle
			// Find header with biggest TD
			tdCursor, cErr := tx.Cursor(kv.HeaderTD)
			if cErr != nil {
				return cErr
			}
			defer tdCursor.Close()
			var k, v []byte
			k, v, err = tdCursor.Last()
			if err != nil {
				return err
			}
			for ; err == nil && k != nil; k, v, err = tdCursor.Prev() {
				if len(k) != 40 {
					return fmt.Errorf("key in TD table has to be 40 bytes long: %x", k)
				}
				var hash common.Hash
				copy(hash[:], k[8:])
				if cfg.hd.IsBadHeader(hash) {
					continue
				}
				var td big.Int
				if err = rlp.DecodeBytes(v, &td); err != nil {
					return err
				}
				if td.Cmp(&maxTd) > 0 {
					maxTd.Set(&td)
					copy(maxHash[:], k[8:])
					maxNum = binary.BigEndian.Uint64(k[:8])
				}
			}
			if err != nil {
				return err
			}
		}
		if maxNum == 0 {
			maxNum = u.UnwindPoint
			if maxHash, err = rawdb.ReadCanonicalHash(tx, maxNum); err != nil {
				return err
			}
		}
		if err = rawdb.WriteHeadHeaderHash(tx, maxHash); err != nil {
			return err
		}
		if err = u.Done(tx); err != nil {
			return err
		}
		if err = s.Update(tx, maxNum); err != nil {
			return err
		}
	}
	if !useExternalTx {
		if err := tx.Commit(); err != nil {
			return err
		}
	}
	return nil
}

func logProgressHeaders(logPrefix string, prev, now uint64) uint64 {
	speed := float64(now-prev) / float64(logInterval/time.Second)
	var m runtime.MemStats
	libcommon.ReadMemStats(&m)
	log.Info(fmt.Sprintf("[%s] Wrote block headers", logPrefix),
		"number", now,
		"blk/second", speed,
		"alloc", libcommon.ByteCount(m.Alloc),
		"sys", libcommon.ByteCount(m.Sys))

	return now
}

type chainReader struct {
	config      *params.ChainConfig
	tx          kv.RwTx
	blockReader services.FullBlockReader
}

func (cr chainReader) Config() *params.ChainConfig  { return cr.config }
func (cr chainReader) CurrentHeader() *types.Header { panic("") }
func (cr chainReader) GetHeader(hash common.Hash, number uint64) *types.Header {
	if cr.blockReader != nil {
		h, _ := cr.blockReader.Header(context.Background(), cr.tx, hash, number)
		return h
	}
	return rawdb.ReadHeader(cr.tx, hash, number)
}
func (cr chainReader) GetHeaderByNumber(number uint64) *types.Header {
	if cr.blockReader != nil {
		h, _ := cr.blockReader.HeaderByNumber(context.Background(), cr.tx, number)
		return h
	}
	return rawdb.ReadHeaderByNumber(cr.tx, number)

}
func (cr chainReader) GetHeaderByHash(hash common.Hash) *types.Header {
	if cr.blockReader != nil {
		number := rawdb.ReadHeaderNumber(cr.tx, hash)
		if number == nil {
			return nil
		}
		return cr.GetHeader(hash, *number)
	}
	h, _ := rawdb.ReadHeaderByHash(cr.tx, hash)
	return h
}
func (cr chainReader) GetTd(hash common.Hash, number uint64) *big.Int {
	td, err := rawdb.ReadTd(cr.tx, hash, number)
	if err != nil {
		log.Error("ReadTd failed", "err", err)
		return nil
	}
	return td
}

type epochReader struct {
	tx kv.RwTx
}

func (cr epochReader) GetEpoch(hash common.Hash, number uint64) ([]byte, error) {
	return rawdb.ReadEpoch(cr.tx, number, hash)
}
func (cr epochReader) PutEpoch(hash common.Hash, number uint64, proof []byte) error {
	return rawdb.WriteEpoch(cr.tx, number, hash, proof)
}
func (cr epochReader) GetPendingEpoch(hash common.Hash, number uint64) ([]byte, error) {
	return rawdb.ReadPendingEpoch(cr.tx, number, hash)
}
func (cr epochReader) PutPendingEpoch(hash common.Hash, number uint64, proof []byte) error {
	return rawdb.WritePendingEpoch(cr.tx, number, hash, proof)
}
func (cr epochReader) FindBeforeOrEqualNumber(number uint64) (blockNum uint64, blockHash common.Hash, transitionProof []byte, err error) {
	return rawdb.FindEpochBeforeOrEqualNumber(cr.tx, number)
}

func HeadersPrune(p *PruneState, tx kv.RwTx, cfg HeadersCfg, ctx context.Context) (err error) {
	useExternalTx := tx != nil
	if !useExternalTx {
		tx, err = cfg.db.BeginRw(ctx)
		if err != nil {
			return err
		}
		defer tx.Rollback()
	}

	if !useExternalTx {
		if err = tx.Commit(); err != nil {
			return err
		}
	}
	return nil
}

func DownloadAndIndexSnapshotsIfNeed(s *StageState, ctx context.Context, tx kv.RwTx, cfg HeadersCfg, initialCycle bool) error {
	if cfg.snapshots == nil || !cfg.snapshots.Cfg().Enabled || !initialCycle {
		return nil
	}

	if err := WaitForDownloader(ctx, cfg); err != nil {
		return err
	}
	if err := cfg.snapshots.Reopen(); err != nil {
		return fmt.Errorf("ReopenSegments: %w", err)
	}
	expect := snapshothashes.KnownConfig(cfg.chainConfig.ChainName).ExpectBlocks
	if cfg.snapshots.SegmentsMax() < expect {
		k, err := rawdb.SecondKey(tx, kv.Headers) // genesis always first
		if err != nil {
			return err
		}
		var hasInDB uint64 = 1
		if k != nil {
			hasInDB = binary.BigEndian.Uint64(k)
		}
		if cfg.snapshots.SegmentsMax() < hasInDB {
			return fmt.Errorf("not enough snapshots available: snapshots=%d, blockInDB=%d, expect=%d", cfg.snapshots.SegmentsMax(), hasInDB, expect)
		} else {
			log.Warn(fmt.Sprintf("not enough snapshots available: %d < %d, but we can re-generate them because DB has historical blocks up to: %d", cfg.snapshots.SegmentsMax(), expect, hasInDB))
		}
	}

	var m runtime.MemStats
	libcommon.ReadMemStats(&m)
	log.Info("[Snapshots] Stat", "blocks", cfg.snapshots.BlocksAvailable(), "segments", cfg.snapshots.SegmentsMax(), "indices", cfg.snapshots.IndicesMax(), "alloc", libcommon.ByteCount(m.Alloc), "sys", libcommon.ByteCount(m.Sys))

	// Create .idx files
	if cfg.snapshots.Cfg().Produce && cfg.snapshots.IndicesMax() < cfg.snapshots.SegmentsMax() {
		if !cfg.snapshots.SegmentsReady() {
			return fmt.Errorf("not all snapshot segments are available")
		}

		// wait for Downloader service to download all expected snapshots
		if cfg.snapshots.IndicesMax() < cfg.snapshots.SegmentsMax() {
			chainID, _ := uint256.FromBig(cfg.chainConfig.ChainID)
			workers := cmp.InRange(1, 2, runtime.GOMAXPROCS(-1)-1)
			if err := snapshotsync.BuildIndices(ctx, cfg.snapshots, *chainID, cfg.tmpdir, cfg.snapshots.IndicesMax(), workers, log.LvlInfo); err != nil {
				return fmt.Errorf("BuildIndices: %w", err)
			}
		}

		if err := cfg.snapshots.Reopen(); err != nil {
			return fmt.Errorf("ReopenIndices: %w", err)
		}
	}
	if cfg.dbEventNotifier != nil {
		cfg.dbEventNotifier.OnNewSnapshot()
	}

	if s.BlockNumber < cfg.snapshots.BlocksAvailable() { // allow genesis
		logEvery := time.NewTicker(logInterval)
		defer logEvery.Stop()

		h2n := etl.NewCollector("Snapshots", cfg.tmpdir, etl.NewSortableBuffer(etl.BufferOptimalSize))
		defer h2n.Close()
		h2n.LogLvl(log.LvlDebug)

		// fill some small tables from snapshots, in future we may store this data in snapshots also, but
		// for now easier just store them in db
		td := big.NewInt(0)
		if err := snapshotsync.ForEachHeader(ctx, cfg.snapshots, func(header *types.Header) error {
			blockNum, blockHash := header.Number.Uint64(), header.Hash()
			td.Add(td, header.Difficulty)
			if err := rawdb.WriteTd(tx, blockHash, blockNum, td); err != nil {
				return err
			}
			if err := rawdb.WriteCanonicalHash(tx, blockHash, blockNum); err != nil {
				return err
			}
			if err := h2n.Collect(blockHash[:], dbutils.EncodeBlockNumber(blockNum)); err != nil {
				return err
			}
			select {
			case <-ctx.Done():
				return ctx.Err()
			case <-logEvery.C:
				log.Info(fmt.Sprintf("[%s] Writing total difficulty index for snapshots", s.LogPrefix()), "block_num", header.Number.Uint64())
			default:
			}
			return nil
		}); err != nil {
			return err
		}
		if err := h2n.Load(tx, kv.HeaderNumber, etl.IdentityLoadFunc, etl.TransformArgs{}); err != nil {
			return err
		}
		// ResetSequence - allow set arbitrary value to sequence (for example to decrement it to exact value)
		ok, err := cfg.snapshots.ViewTxs(cfg.snapshots.BlocksAvailable(), func(sn *snapshotsync.TxnSegment) error {
			lastTxnID := sn.IdxTxnHash.BaseDataID() + uint64(sn.Seg.Count())
			if err := rawdb.ResetSequence(tx, kv.EthTx, lastTxnID+1); err != nil {
				return err
			}
			return nil
		})
		if err != nil {
			return err
		}
		if !ok {
			return fmt.Errorf("snapshot not found for block: %d", cfg.snapshots.BlocksAvailable())
		}
		if err := s.Update(tx, cfg.snapshots.BlocksAvailable()); err != nil {
			return err
		}
		canonicalHash, err := cfg.blockReader.CanonicalHash(ctx, tx, cfg.snapshots.BlocksAvailable())
		if err != nil {
			return err
		}
		if err = rawdb.WriteHeadHeaderHash(tx, canonicalHash); err != nil {
			return err
		}
		if err := s.Update(tx, cfg.snapshots.BlocksAvailable()); err != nil {
			return err
		}
		s.BlockNumber = cfg.snapshots.BlocksAvailable()
	}

	if err := cfg.hd.AddHeadersFromSnapshot(tx, cfg.snapshots.BlocksAvailable(), cfg.blockReader); err != nil {
		return err
	}

	return nil
}

// WaitForDownloader - wait for Downloader service to download all expected snapshots
// for MVP we sync with Downloader only once, in future will send new snapshots also
func WaitForDownloader(ctx context.Context, cfg HeadersCfg) error {
	// send all hashes to the Downloader service
	preverified := snapshothashes.KnownConfig(cfg.chainConfig.ChainName).Preverified
	req := &proto_downloader.DownloadRequest{Items: make([]*proto_downloader.DownloadItem, 0, len(preverified))}
	i := 0
	for _, p := range preverified {
		req.Items = append(req.Items, &proto_downloader.DownloadItem{
			TorrentHash: downloadergrpc.String2Proto(p.Hash),
			Path:        p.Name,
		})
		i++
	}
	log.Info("[Snapshots] Fetching torrent files metadata")
	for {
		select {
		case <-ctx.Done():
			return ctx.Err()
		default:
		}
		if _, err := cfg.snapshotDownloader.Download(ctx, req); err != nil {
			log.Error("[Snapshots] call downloader", "err", err)
			time.Sleep(10 * time.Second)
			continue
		}
		break
	}
	logEvery := time.NewTicker(logInterval)
	defer logEvery.Stop()

	// Check once without delay, for faster erigon re-start
	if stats, err := cfg.snapshotDownloader.Stats(ctx, &proto_downloader.StatsRequest{}); err == nil && stats.Completed {
		return nil
	}

	var m runtime.MemStats
	// Print download progress until all segments are available
Loop:
	for {
		select {
		case <-ctx.Done():
			return ctx.Err()
		case <-logEvery.C:
			if stats, err := cfg.snapshotDownloader.Stats(ctx, &proto_downloader.StatsRequest{}); err != nil {
				log.Warn("Error while waiting for snapshots progress", "err", err)
			} else if stats.Completed {
				break Loop
			} else {
				if stats.MetadataReady < stats.FilesTotal {
					log.Info(fmt.Sprintf("[Snapshots] Waiting for torrents metadata: %d/%d", stats.MetadataReady, stats.FilesTotal))
					continue
				}
				libcommon.ReadMemStats(&m)
				log.Info("[Snapshots] download",
					"progress", fmt.Sprintf("%.2f%% %s/%s", stats.Progress, libcommon.ByteCount(stats.BytesCompleted), libcommon.ByteCount(stats.BytesTotal)),
					"download", libcommon.ByteCount(stats.DownloadRate)+"/s",
					"upload", libcommon.ByteCount(stats.UploadRate)+"/s",
					"peers", stats.PeersUnique,
					"connections", stats.ConnectionsTotal,
					"files", stats.FilesTotal,
					"alloc", libcommon.ByteCount(m.Alloc), "sys", libcommon.ByteCount(m.Sys),
				)
			}
		}
	}
	return nil
}<|MERGE_RESOLUTION|>--- conflicted
+++ resolved
@@ -369,20 +369,16 @@
 		}
 	}
 
-<<<<<<< HEAD
 	if headerHash == cfg.hd.GetNextForkHash() {
 		log.Info("Flushing in-memory state")
 		if err := cfg.hd.FlushNextForkState(tx); err != nil {
 			return err
 		}
-		log.Info(fmt.Sprintf("%x,\n", headerHash))
 		cfg.hd.SetPendingPayloadStatus(headerHash)
 
 		return nil
 	}
-=======
 	log.Info(fmt.Sprintf("[%s] Fork choice re-org", s.LogPrefix()), "headerNumber", headerNumber, "forkingPoint", forkingPoint)
->>>>>>> 50873a5b
 
 	if requestStatus == engineapi.New {
 		if headerNumber-forkingPoint <= ShortPoSReorgThresholdBlocks {
@@ -459,8 +455,7 @@
 	headerNumber := header.Number.Uint64()
 	headerHash := header.Hash()
 
-	log.Info(fmt.Sprintf("[%s] Handling new payload", s.LogPrefix()), "height", headerNumber, "hash", headerHash)
-	fmt.Printf("%x\n", header.ParentHash)
+	log.Trace(fmt.Sprintf("[%s] Handling new payload", s.LogPrefix()), "height", headerNumber, "hash", headerHash)
 	cfg.hd.UpdateTopSeenHeightPoS(headerNumber)
 
 	existingCanonicalHash, err := rawdb.ReadCanonicalHash(tx, headerNumber)
@@ -598,8 +593,6 @@
 	}
 
 	currentHeadHash := rawdb.ReadHeadHeaderHash(tx)
-	fmt.Printf("[%x]\n", currentHeadHash)
-	fmt.Printf("[%x]\n", header.ParentHash)
 	if currentHeadHash == header.ParentHash || header.ParentHash == cfg.hd.GetNextForkHash() {
 		if err = cfg.hd.ValidatePayload(tx, block, cfg.execPayload); err != nil {
 			cfg.hd.PayloadStatusCh <- privateapi.PayloadStatus{Status: remote.EngineStatus_INVALID}
