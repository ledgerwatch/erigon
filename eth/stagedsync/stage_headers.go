--- conflicted
+++ resolved
@@ -1,7 +1,8 @@
 package stagedsync
 
 import (
-<<<<<<< HEAD
+	"os"
+	"runtime/pprof"
 	"context"
 	"errors"
 	"fmt"
@@ -14,12 +15,6 @@
 	"github.com/ledgerwatch/turbo-geth/params"
 	"math/big"
 	"time"
-=======
-	"os"
-	"runtime/pprof"
-
-	"github.com/ledgerwatch/turbo-geth/log"
->>>>>>> b05fafc6
 )
 
 func SpawnHeaderDownloadStage(s *StageState, u Unwinder, d DownloaderGlue, headersFetchers []func() error) error {
