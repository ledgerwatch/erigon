package stagedsync

import (
	"context"
	"fmt"
	"strings"
	"unsafe"

	"github.com/c2h5oh/datasize"
	"github.com/ledgerwatch/turbo-geth/consensus"
	"github.com/ledgerwatch/turbo-geth/core"
	"github.com/ledgerwatch/turbo-geth/core/types"
	"github.com/ledgerwatch/turbo-geth/core/vm"
	"github.com/ledgerwatch/turbo-geth/eth/stagedsync/stages"
	"github.com/ledgerwatch/turbo-geth/ethdb"
	"github.com/ledgerwatch/turbo-geth/params"
	"github.com/ledgerwatch/turbo-geth/turbo/snapshotsync"
	"github.com/ledgerwatch/turbo-geth/turbo/stages/bodydownload"
)

type ChainEventNotifier interface {
	OnNewHeader(*types.Header)
	OnNewPendingLogs(types.Logs)
	OnNewPendingBlock(*types.Block)
	OnNewPendingTxs([]types.Transaction)
}

// StageParameters contains the stage that stages receives at runtime when initializes.
// Then the stage can use it to receive different useful functions.
type StageParameters struct {
	d           DownloaderGlue
	ChainConfig *params.ChainConfig
	vmConfig    *vm.Config
	Engine      consensus.Engine
	DB          ethdb.Database
	// TX is a current transaction that staged sync runs in. It contains all the latest changes that DB has.
	// It can be used for both reading and writing.
	pid         string
	BatchSize   datasize.ByteSize // Batch size for the execution stage
	storageMode ethdb.StorageMode
	TmpDir      string
	// QuitCh is a channel that is closed. This channel is useful to listen to when
	// the stage can take significant time and gracefully shutdown at Ctrl+C.
	QuitCh                <-chan struct{}
	headersFetchers       []func() error
	txPool                *core.TxPool
	prefetchedBlocks      *bodydownload.PrefetchedBlocks
	stateReaderBuilder    StateReaderBuilder
	stateWriterBuilder    StateWriterBuilder
	notifier              ChainEventNotifier
	silkwormExecutionFunc unsafe.Pointer
	InitialCycle          bool
	mining                *MiningCfg

	snapshotsDir    string
	btClient        *snapshotsync.Client
	SnapshotBuilder *snapshotsync.SnapshotMigrator
}

type MiningCfg struct {
	// configs
	params.MiningConfig

	// noempty is the flag used to control whether the feature of pre-seal empty
	// block is enabled. The default value is false(pre-seal is enabled by default).
	// But in some special scenario the consensus engine will seal blocks instantaneously,
	// in this case this feature will add all empty blocks into canonical chain
	// non-stop and no real transaction will be included.
	noempty bool

	pendingBlocks chan<- *types.Block
	minedBlocks   chan<- *types.Block
	sealCancel    <-chan struct{}

	// runtime dat
	Block *miningBlock
}

func StageMiningCfg(cfg params.MiningConfig, noempty bool, pendingBlocks chan<- *types.Block, resultCh chan<- *types.Block, sealCancel <-chan struct{}) *MiningCfg {
	return &MiningCfg{MiningConfig: cfg, noempty: noempty, Block: &miningBlock{}, pendingBlocks: pendingBlocks, minedBlocks: resultCh, sealCancel: sealCancel}

}

// StageBuilder represent an object to create a single stage for staged sync
type StageBuilder struct {
	// ID is the stage identifier. Should be unique. It is recommended to prefix it with reverse domain `com.example.my-stage` to avoid conflicts.
	ID stages.SyncStage
	// Build is a factory function that initializes the sync stage based on the `StageParameters` provided.
	Build func(StageParameters) *Stage
}

// StageBuilders represents an ordered list of builders to build different stages. It also contains helper methods to change the list of stages.
type StageBuilders []StageBuilder

// MustReplace finds a stage with a specific ID and then sets the new one instead of that.
// Chainable but panics if it can't find stage to replace.
func (bb StageBuilders) MustReplace(id stages.SyncStage, newBuilder StageBuilder) StageBuilders {
	result := make([]StageBuilder, len(bb))

	found := false

	for i, originalBuilder := range bb {
		if strings.EqualFold(string(originalBuilder.ID), string(id)) {
			found = true
			result[i] = newBuilder
		} else {
			result[i] = originalBuilder
		}
	}

	if !found {
		panic(fmt.Sprintf("StageBuilders#Replace can't find the stage with id %s", string(id)))
	}

	return result
}

// Build creates sync states out of builders
func (bb StageBuilders) Build(world StageParameters) []*Stage {
	stages := make([]*Stage, len(bb))
	for i, builder := range bb {
		stages[i] = builder.Build(world)
	}
	return stages
}

// DefaultStages contains the list of default stage builders that are used by turbo-geth.
func DefaultStages() StageBuilders {
	return []StageBuilder{
		{
			ID: stages.Headers,
			Build: func(world StageParameters) *Stage {
				return &Stage{
					ID:          stages.Headers,
					Description: "Download headers",
					ExecFunc: func(s *StageState, u Unwinder, tx ethdb.RwTx) error {
						return SpawnHeaderDownloadStage(s, u, world.d, world.headersFetchers)
					},
					UnwindFunc: func(u *UnwindState, s *StageState, tx ethdb.RwTx) error {
						return u.Done(world.DB)
					},
				}
			},
		},
		{
			ID: stages.BlockHashes,
			Build: func(world StageParameters) *Stage {
				return &Stage{
					ID:          stages.BlockHashes,
					Description: "Write block hashes",
					ExecFunc: func(s *StageState, u Unwinder, tx ethdb.RwTx) error {
						blockHashCfg := StageBlockHashesCfg(world.DB.RwKV(), world.TmpDir)
						return SpawnBlockHashStage(s, tx, blockHashCfg, world.QuitCh)
					},
					UnwindFunc: func(u *UnwindState, s *StageState, tx ethdb.RwTx) error {
						return u.Done(world.DB)
					},
				}
			},
		},
		{
			ID: stages.CreateHeadersSnapshot,
			Build: func(world StageParameters) *Stage {
				headersSnapshotGenCfg := StageHeadersSnapshotGenCfg(world.DB.RwKV(), world.snapshotsDir)
				return &Stage{
					ID:          stages.CreateHeadersSnapshot,
					Description: "Create headers snapshot",
					ExecFunc: func(s *StageState, u Unwinder, tx ethdb.RwTx) error {
						return SpawnHeadersSnapshotGenerationStage(s, tx, headersSnapshotGenCfg, world.SnapshotBuilder, world.btClient, world.QuitCh)
					},
					UnwindFunc: func(u *UnwindState, s *StageState, tx ethdb.RwTx) error {
						useExternalTx := tx != nil
						if !useExternalTx {
							var err error
							tx, err = headersSnapshotGenCfg.db.BeginRw(context.Background())
							if err != nil {
								return err
							}
							defer tx.Rollback()
						}

						err := u.Done(tx)
						if err != nil {
							return err
						}
						if !useExternalTx {
							if err := tx.Commit(); err != nil {
								return err
							}
						}
						return nil
					},
					Disabled:            world.snapshotsDir == "",
					DisabledDescription: "Enable by --snapshot.layout",
				}
			},
		},
		{
			ID: stages.Bodies,
			Build: func(world StageParameters) *Stage {
				return &Stage{
					ID:          stages.Bodies,
					Description: "Download block bodies",
					ExecFunc: func(s *StageState, u Unwinder, tx ethdb.RwTx) error {
						return spawnBodyDownloadStage(s, u, world.d, world.pid, world.prefetchedBlocks)
					},
					UnwindFunc: func(u *UnwindState, s *StageState, tx ethdb.RwTx) error {
						return unwindBodyDownloadStage(u, world.DB)
					},
				}
			},
		},
		{
			ID: stages.CreateBodiesSnapshot,
			Build: func(world StageParameters) *Stage {
				return &Stage{
					ID:                  stages.CreateBodiesSnapshot,
					Description:         "Create bodies snapshot",
					Disabled:            world.snapshotsDir == "",
					DisabledDescription: "Enable by --snapshot.layout",
					ExecFunc: func(s *StageState, u Unwinder, tx ethdb.RwTx) error {
						return SpawnBodiesSnapshotGenerationStage(s, world.DB.RwKV(), tx, world.snapshotsDir, world.btClient, world.QuitCh)
					},
					UnwindFunc: func(u *UnwindState, s *StageState, tx ethdb.RwTx) error {
						useExternalTx := tx != nil
						if !useExternalTx {
							var err error
							tx, err = world.DB.RwKV().BeginRw(context.Background())
							if err != nil {
								return err
							}
							defer tx.Rollback()
						}

						err := u.Done(tx)
						if err != nil {
							return err
						}
						if !useExternalTx {
							if err := tx.Commit(); err != nil {
								return err
							}
						}
						return nil
					},
				}
			},
		},
		{
			ID: stages.Senders,
			Build: func(world StageParameters) *Stage {
				sendersCfg := StageSendersCfg(world.DB.RwKV(), world.ChainConfig, world.TmpDir)
				return &Stage{
					ID:          stages.Senders,
					Description: "Recover senders from tx signatures",
					ExecFunc: func(s *StageState, u Unwinder, tx ethdb.RwTx) error {
						return SpawnRecoverSendersStage(sendersCfg, s, tx, 0, world.QuitCh)
					},
					UnwindFunc: func(u *UnwindState, s *StageState, tx ethdb.RwTx) error {
						return UnwindSendersStage(u, s, tx, sendersCfg)
					},
				}
			},
		},
		{
			ID: stages.Execution,
			Build: func(world StageParameters) *Stage {
				execCfg := StageExecuteBlocksCfg(
					world.DB.RwKV(),
					world.storageMode.Receipts,
					world.storageMode.CallTraces,
					world.BatchSize,
					world.stateReaderBuilder,
					world.stateWriterBuilder,
					world.silkwormExecutionFunc,
					nil,
					world.ChainConfig,
					world.Engine,
					world.vmConfig,
					world.TmpDir,
				)
				return &Stage{
					ID:          stages.Execution,
					Description: "Execute blocks w/o hash checks",
					ExecFunc: func(s *StageState, u Unwinder, tx ethdb.RwTx) error {
						return SpawnExecuteBlocksStage(s, tx, 0, world.QuitCh, execCfg)
					},
					UnwindFunc: func(u *UnwindState, s *StageState, tx ethdb.RwTx) error {
						return UnwindExecutionStage(u, s, tx, world.QuitCh, execCfg)
					},
				}
			},
		},
		{
<<<<<<< HEAD
			ID: stages.Translation,
			Build: func(world StageParameters) *Stage {
				transCfg := StageTranspileCfg(
					world.DB.RwKV(),
					world.BatchSize,
					world.stateReaderBuilder,
					world.stateWriterBuilder,
					world.ChainConfig,
				)
				return &Stage{
					ID:          stages.Translation,
					Description: "Transpile marked EVM contracts to TEVM",
					ExecFunc: func(s *StageState, u Unwinder, tx ethdb.RwTx) error {
						return SpawnTranspileStage(s, tx, 0, world.QuitCh, transCfg)
					},
					UnwindFunc: func(u *UnwindState, s *StageState, tx ethdb.RwTx) error {
						return UnwindTranspileStage(u, s, tx, world.QuitCh, transCfg)
=======
			ID: stages.CreateStateSnapshot,
			Build: func(world StageParameters) *Stage {
				return &Stage{
					ID:                  stages.CreateStateSnapshot,
					Description:         "Create state snapshot",
					Disabled:            world.snapshotsDir == "",
					DisabledDescription: "Enable by --snapshot.layout",
					ExecFunc: func(s *StageState, u Unwinder, tx ethdb.RwTx) error {
						return SpawnStateSnapshotGenerationStage(s, world.DB.RwKV(), tx, world.snapshotsDir, world.btClient, world.QuitCh)
					},
					UnwindFunc: func(u *UnwindState, s *StageState, tx ethdb.RwTx) error {
						return u.Done(world.DB)
>>>>>>> d6c1cb56
					},
				}
			},
		},
		{
			ID: stages.HashState,
			Build: func(world StageParameters) *Stage {
				return &Stage{
					ID:          stages.HashState,
					Description: "Hash the key in the state",
					ExecFunc: func(s *StageState, u Unwinder, tx ethdb.RwTx) error {
						return SpawnHashStateStage(s, tx, StageHashStateCfg(world.DB.RwKV(), world.TmpDir), world.QuitCh)
					},
					UnwindFunc: func(u *UnwindState, s *StageState, tx ethdb.RwTx) error {
						return UnwindHashStateStage(u, s, tx, StageHashStateCfg(world.DB.RwKV(), world.TmpDir), world.QuitCh)
					},
				}
			},
		},
		{
			ID: stages.IntermediateHashes,
			Build: func(world StageParameters) *Stage {
				return &Stage{
					ID:          stages.IntermediateHashes,
					Description: "Generate intermediate hashes and computing state root",
					ExecFunc: func(s *StageState, u Unwinder, tx ethdb.RwTx) error {
						_, err := SpawnIntermediateHashesStage(s, u, tx, StageTrieCfg(world.DB.RwKV(), true, true, world.TmpDir), world.QuitCh)
						return err
					},
					UnwindFunc: func(u *UnwindState, s *StageState, tx ethdb.RwTx) error {
						return UnwindIntermediateHashesStage(u, s, tx, StageTrieCfg(world.DB.RwKV(), true, true, world.TmpDir), world.QuitCh)
					},
				}
			},
		},
		{
			ID: stages.AccountHistoryIndex,
			Build: func(world StageParameters) *Stage {
				return &Stage{
					ID:                  stages.AccountHistoryIndex,
					Description:         "Generate account history index",
					Disabled:            !world.storageMode.History,
					DisabledDescription: "Enable by adding `h` to --storage-mode",
					ExecFunc: func(s *StageState, u Unwinder, tx ethdb.RwTx) error {
						cfg := StageHistoryCfg(world.DB.RwKV(), world.TmpDir)
						return SpawnAccountHistoryIndex(s, tx, cfg, world.QuitCh)
					},
					UnwindFunc: func(u *UnwindState, s *StageState, tx ethdb.RwTx) error {
						cfg := StageHistoryCfg(world.DB.RwKV(), world.TmpDir)
						return UnwindAccountHistoryIndex(u, s, tx, cfg, world.QuitCh)
					},
				}
			},
		},
		{
			ID: stages.StorageHistoryIndex,
			Build: func(world StageParameters) *Stage {
				cfg := StageHistoryCfg(world.DB.RwKV(), world.TmpDir)
				return &Stage{
					ID:                  stages.StorageHistoryIndex,
					Description:         "Generate storage history index",
					Disabled:            !world.storageMode.History,
					DisabledDescription: "Enable by adding `h` to --storage-mode",
					ExecFunc: func(s *StageState, u Unwinder, tx ethdb.RwTx) error {
						return SpawnStorageHistoryIndex(s, tx, cfg, world.QuitCh)
					},
					UnwindFunc: func(u *UnwindState, s *StageState, tx ethdb.RwTx) error {
						return UnwindStorageHistoryIndex(u, s, tx, cfg, world.QuitCh)
					},
				}
			},
		},
		{
			ID: stages.LogIndex,
			Build: func(world StageParameters) *Stage {
				logIndexCfg := StageLogIndexCfg(world.DB.RwKV(), world.TmpDir)
				return &Stage{
					ID:                  stages.LogIndex,
					Description:         "Generate receipt logs index",
					Disabled:            !world.storageMode.Receipts,
					DisabledDescription: "Enable by adding `r` to --storage-mode",
					ExecFunc: func(s *StageState, u Unwinder, tx ethdb.RwTx) error {
						return SpawnLogIndex(s, tx, logIndexCfg, world.QuitCh)
					},
					UnwindFunc: func(u *UnwindState, s *StageState, tx ethdb.RwTx) error {
						return UnwindLogIndex(u, s, tx, logIndexCfg, world.QuitCh)
					},
				}
			},
		},
		{
			ID: stages.CallTraces,
			Build: func(world StageParameters) *Stage {
				callTracesCfg := StageCallTracesCfg(world.DB.RwKV(), 0, world.BatchSize, world.TmpDir, world.ChainConfig, world.Engine)
				return &Stage{
					ID:                  stages.CallTraces,
					Description:         "Generate call traces index",
					Disabled:            !world.storageMode.CallTraces,
					DisabledDescription: "Work In Progress",
					ExecFunc: func(s *StageState, u Unwinder, tx ethdb.RwTx) error {
						return SpawnCallTraces(s, tx, world.QuitCh, callTracesCfg)
					},
					UnwindFunc: func(u *UnwindState, s *StageState, tx ethdb.RwTx) error {
						return UnwindCallTraces(u, s, tx, world.QuitCh, callTracesCfg)
					},
				}
			},
		},
		{
			ID: stages.TxLookup,
			Build: func(world StageParameters) *Stage {
				txLookupCfg := StageTxLookupCfg(world.DB.RwKV(), world.TmpDir)
				return &Stage{
					ID:                  stages.TxLookup,
					Description:         "Generate tx lookup index",
					Disabled:            !world.storageMode.TxIndex,
					DisabledDescription: "Enable by adding `t` to --storage-mode",
					ExecFunc: func(s *StageState, u Unwinder, tx ethdb.RwTx) error {
						return SpawnTxLookup(s, tx, txLookupCfg, world.QuitCh)
					},
					UnwindFunc: func(u *UnwindState, s *StageState, tx ethdb.RwTx) error {
						return UnwindTxLookup(u, s, tx, txLookupCfg, world.QuitCh)
					},
				}
			},
		},
		{
			ID: stages.TxPool,
			Build: func(world StageParameters) *Stage {
				txPoolCfg := StageTxPoolCfg(world.DB.RwKV(), world.txPool, nil /* startFunc */)
				return &Stage{
					ID:          stages.TxPool,
					Description: "Update transaction pool",
					ExecFunc: func(s *StageState, _ Unwinder, tx ethdb.RwTx) error {
						return SpawnTxPool(s, tx, txPoolCfg, world.QuitCh)
					},
					UnwindFunc: func(u *UnwindState, s *StageState, tx ethdb.RwTx) error {
						return UnwindTxPool(u, s, tx, txPoolCfg, world.QuitCh)
					},
				}
			},
		},
		{
			ID: stages.Finish,
			Build: func(world StageParameters) *Stage {
				finishCfg := StageFinishCfg(world.DB.RwKV(), world.TmpDir)
				return &Stage{
					ID:          stages.Finish,
					Description: "Final: update current block for the RPC API",
					ExecFunc: func(s *StageState, _ Unwinder, tx ethdb.RwTx) error {
						return FinishForward(s, tx, finishCfg, world.btClient, world.SnapshotBuilder)
					},
					UnwindFunc: func(u *UnwindState, s *StageState, tx ethdb.RwTx) error {
						return UnwindFinish(u, s, tx, finishCfg)
					},
				}
			},
		},
	}
}

func MiningStages() StageBuilders {
	return []StageBuilder{
		{
			ID: stages.MiningCreateBlock,
			Build: func(world StageParameters) *Stage {
				return &Stage{
					ID:          stages.MiningCreateBlock,
					Description: "Mining: construct new block from tx pool",
					ExecFunc: func(s *StageState, u Unwinder, tx ethdb.RwTx) error {
						return SpawnMiningCreateBlockStage(s, tx,
							world.mining.Block,
							*world.ChainConfig,
							world.Engine,
							world.mining.ExtraData,
							world.mining.GasFloor,
							world.mining.GasCeil,
							world.mining.Etherbase,
							world.txPool,
							world.QuitCh)
					},
					UnwindFunc: func(u *UnwindState, s *StageState, tx ethdb.RwTx) error { return nil },
				}
			},
		},
		{
			ID: stages.MiningExecution,
			Build: func(world StageParameters) *Stage {
				return &Stage{
					ID:          stages.MiningExecution,
					Description: "Mining: construct new block from tx pool",
					ExecFunc: func(s *StageState, u Unwinder, tx ethdb.RwTx) error {
						return SpawnMiningExecStage(s, tx,
							world.mining.Block,
							world.ChainConfig,
							world.vmConfig,
							world.Engine,
							world.mining.Block.LocalTxs,
							world.mining.Block.RemoteTxs,
							world.mining.Etherbase,
							world.mining.noempty,
							world.notifier,
							world.QuitCh)
					},
					UnwindFunc: func(u *UnwindState, s *StageState, tx ethdb.RwTx) error { return nil },
				}
			},
		},
		{
			ID: stages.HashState,
			Build: func(world StageParameters) *Stage {
				cfg := StageHashStateCfg(world.DB.RwKV(), world.TmpDir)
				return &Stage{
					ID:          stages.HashState,
					Description: "Hash the key in the state",
					ExecFunc: func(s *StageState, u Unwinder, tx ethdb.RwTx) error {
						return SpawnHashStateStage(s, tx, cfg, world.QuitCh)
					},
					UnwindFunc: func(u *UnwindState, s *StageState, tx ethdb.RwTx) error { return nil },
				}
			},
		},
		{
			ID: stages.IntermediateHashes,
			Build: func(world StageParameters) *Stage {
				cfg := StageTrieCfg(world.DB.RwKV(), false, true, world.TmpDir)
				return &Stage{
					ID:          stages.IntermediateHashes,
					Description: "Generate intermediate hashes and computing state root",
					ExecFunc: func(s *StageState, u Unwinder, tx ethdb.RwTx) error {
						stateRoot, err := SpawnIntermediateHashesStage(s, u, tx, cfg, world.QuitCh)
						if err != nil {
							return err
						}
						world.mining.Block.Header.Root = stateRoot
						return nil
					},
					UnwindFunc: func(u *UnwindState, s *StageState, tx ethdb.RwTx) error { return nil },
				}
			},
		},
		{
			ID: stages.MiningFinish,
			Build: func(world StageParameters) *Stage {
				return &Stage{
					ID:          stages.MiningFinish,
					Description: "Mining: create and propagate valid block",
					ExecFunc: func(s *StageState, u Unwinder, tx ethdb.RwTx) error {
						return SpawnMiningFinishStage(s, tx, world.mining.Block, world.Engine, *world.ChainConfig, world.mining.pendingBlocks, world.mining.minedBlocks, world.mining.sealCancel, world.QuitCh)
					},
					UnwindFunc: func(u *UnwindState, s *StageState, tx ethdb.RwTx) error { return nil },
				}
			},
		},
	}
}

// UnwindOrder represents the order in which the stages needs to be unwound.
// Currently it is using indexes of stages, 0-based.
// The unwind order is important and not always just stages going backwards.
// Let's say, there is tx pool (state 10) can be unwound only after execution
// is fully unwound (stages 9...3).
type UnwindOrder []int

// DefaultUnwindOrder contains the default unwind order for `DefaultStages()`.
// Just adding stages that don't do unwinding, don't require altering the default order.
func DefaultUnwindOrder() UnwindOrder {
	return []int{
		0,  //headers
		1,  //block hashes
		2,  //headers snapshot
		3,  //bodies
		4,  //bodies snapshot
		15, //Unwinding of tx pool (reinjecting transactions into the pool needs to happen after unwinding execution)
		// also tx pool is before senders because senders unwind is inside cycle transaction
		5, //senders
		6, //execution
		7, //state snapshot
		// Unwinding of IHashes needs to happen after unwinding HashState
		9,  //intermediate hashes
		8,  //hash state
		10, //acc history
		11, //st history
		12, //log index
		13, //call traces
		14, //tx lookup
		16,
	}
}

func MiningUnwindOrder() UnwindOrder {
	return []int{0, 1, 2, 3, 4}
}<|MERGE_RESOLUTION|>--- conflicted
+++ resolved
@@ -292,7 +292,6 @@
 			},
 		},
 		{
-<<<<<<< HEAD
 			ID: stages.Translation,
 			Build: func(world StageParameters) *Stage {
 				transCfg := StageTranspileCfg(
@@ -310,7 +309,11 @@
 					},
 					UnwindFunc: func(u *UnwindState, s *StageState, tx ethdb.RwTx) error {
 						return UnwindTranspileStage(u, s, tx, world.QuitCh, transCfg)
-=======
+					},
+				}
+			},
+		},
+		{
 			ID: stages.CreateStateSnapshot,
 			Build: func(world StageParameters) *Stage {
 				return &Stage{
@@ -323,7 +326,6 @@
 					},
 					UnwindFunc: func(u *UnwindState, s *StageState, tx ethdb.RwTx) error {
 						return u.Done(world.DB)
->>>>>>> d6c1cb56
 					},
 				}
 			},
