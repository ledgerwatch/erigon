--- conflicted
+++ resolved
@@ -9,10 +9,6 @@
 	"sync/atomic"
 	"time"
 
-<<<<<<< HEAD
-=======
-	"github.com/VictoriaMetrics/fastcache"
->>>>>>> 8b8094d7
 	"github.com/ledgerwatch/turbo-geth/common"
 	"github.com/ledgerwatch/turbo-geth/common/dbutils"
 	"github.com/ledgerwatch/turbo-geth/core"
@@ -87,17 +83,6 @@
 
 type ChangeSetHook func(blockNum uint64, wr *state.ChangeSetWriter)
 
-<<<<<<< HEAD
-func SpawnExecuteBlocksStage(s *StageState, stateDB ethdb.Database, chainConfig *params.ChainConfig, blockchain BlockChain, limit uint64, quit <-chan struct{}, dests vm.Cache, writeReceipts bool, changeSetHook ChangeSetHook) error {
-	if limit > 0 && limit <= s.BlockNumber {
-=======
-var (
-	accountCache  *fastcache.Cache
-	storageCache  *fastcache.Cache
-	codeCache     *fastcache.Cache
-	codeSizeCache *fastcache.Cache
-)
-
 func SpawnExecuteBlocksStage(s *StageState, stateDB ethdb.Database, chainConfig *params.ChainConfig, blockchain BlockChain, toBlock uint64, quit <-chan struct{}, dests vm.Cache, writeReceipts bool, changeSetHook ChangeSetHook) error {
 	prevStageProgress, _, errStart := stages.GetStageProgress(stateDB, stages.Senders)
 	if errStart != nil {
@@ -108,7 +93,6 @@
 		to = min(prevStageProgress, toBlock)
 	}
 	if to <= s.BlockNumber {
->>>>>>> 8b8094d7
 		s.Done()
 		return nil
 	}
