package stagedsync

import (
	"context"
	"fmt"
	"github.com/ledgerwatch/erigon/common/dbutils"
	"github.com/ledgerwatch/erigon/common/etl"
	"github.com/ledgerwatch/erigon/eth/ethconfig"
<<<<<<< HEAD
	"github.com/ledgerwatch/erigon/eth/stagedsync/stages"
	"github.com/ledgerwatch/erigon/ethdb"
	"github.com/ledgerwatch/erigon/ethdb/kv"
	"github.com/ledgerwatch/erigon/log"
=======
	"github.com/ledgerwatch/erigon/ethdb/kv"
>>>>>>> 838e5f9e
	"github.com/ledgerwatch/erigon/turbo/snapshotsync"
)

type SnapshotStateCfg struct {
<<<<<<< HEAD
	enabled          bool
	db               ethdb.RwKV
=======
	db               kv.RwDB
>>>>>>> 838e5f9e
	snapshotDir      string
	tmpDir           string
	client           *snapshotsync.Client
	snapshotMigrator *snapshotsync.SnapshotMigrator
}

func StageSnapshotStateCfg(db kv.RwDB, snapshot ethconfig.Snapshot, tmpDir string, client *snapshotsync.Client, snapshotMigrator *snapshotsync.SnapshotMigrator) SnapshotStateCfg {
	return SnapshotStateCfg{
		enabled:          snapshot.Enabled && snapshot.Mode.State,
		db:               db,
		snapshotDir:      snapshot.Dir,
		client:           client,
		snapshotMigrator: snapshotMigrator,
		tmpDir:           tmpDir,
	}
}

<<<<<<< HEAD
func SpawnStateSnapshotGenerationStage(s *StageState, tx ethdb.RwTx, cfg SnapshotStateCfg, ctx context.Context, initialSync bool, epochSize uint64) (err error) {
	if !initialSync {
		return nil
	}
	roTX, err := cfg.db.BeginRo(ctx)
	if err != nil {
		return err
	}
	defer roTX.Rollback()

	to, err := stages.GetStageProgress(roTX, stages.Execution)
	if err != nil {
		return fmt.Errorf("%w", err)
	}

	//it's too early for snapshot
	if to < epochSize {
		return nil
	}
	currentSnapshotBlock, err := stages.GetStageProgress(roTX, stages.CreateStateSnapshot)
	if err != nil {
		return fmt.Errorf("%w", err)
	}
	snapshotBlock := snapshotsync.CalculateEpoch(to, epochSize)
	if snapshotBlock <= currentSnapshotBlock {
		return nil
	}
	roTX.Rollback()

	//prelimary checks finished. we can start migration.
	tmpDB := cfg.db.(*kv.SnapshotKV).TempDB()
	if tmpDB != nil {
		log.Error("Empty tmp db")
		defer func() {
			//recover tmp db in case of error
			if err != nil {
				cfg.db.(*kv.SnapshotKV).SetTempDB(tmpDB, snapshotsync.StateSnapshotBuckets)
			}
		}()
	}

	//get rid of block after epoch block
	cfg.db.(*kv.SnapshotKV).SetTempDB(nil, nil)
	mainDBTX, err := cfg.db.BeginRw(ctx)
	if err != nil {
		return err
	}
	defer mainDBTX.Rollback()

	//collect whole state snapshot
	plainStateCollector := etl.NewCollector(cfg.tmpDir, etl.NewSortableBuffer(etl.BufferOptimalSize))
	codeCollector := etl.NewCollector(cfg.tmpDir, etl.NewSortableBuffer(etl.BufferOptimalSize))
	contractCodeBucketCollector := etl.NewCollector(cfg.tmpDir, etl.NewSortableBuffer(etl.BufferOptimalSize))
	err = mainDBTX.ForEach(dbutils.PlainStateBucket, []byte{}, func(k, v []byte) error {
		return plainStateCollector.Collect(k, v)
	})
	if err != nil {
		return err
	}
	err = mainDBTX.ForEach(dbutils.CodeBucket, []byte{}, func(k, v []byte) error {
		return codeCollector.Collect(k, v)
	})
	if err != nil {
		return err
	}
	err = mainDBTX.ForEach(dbutils.PlainContractCodeBucket, []byte{}, func(k, v []byte) error {
		return contractCodeBucketCollector.Collect(k, v)
	})
	if err != nil {
		return err
	}

	snapshotPath := snapshotsync.SnapshotName(cfg.tmpDir, "state", snapshotBlock)
	//todo change tmp dir to snapshots folder
	snKV, err := snapshotsync.CreateStateSnapshot(ctx, snapshotPath)
	if err != nil {
		return err
	}

	snRwTX, err := snKV.BeginRw(context.Background())
	if err != nil {
		return err
	}

	err = plainStateCollector.Load("plain state", snRwTX, dbutils.PlainStateBucket, etl.IdentityLoadFunc, etl.TransformArgs{
		Quit: ctx.Done(),
	})
	if err != nil {
		return err
	}

	err = codeCollector.Load("codes", snRwTX, dbutils.CodeBucket, etl.IdentityLoadFunc, etl.TransformArgs{
		Quit: ctx.Done(),
	})
	if err != nil {
		return err
	}

	err = contractCodeBucketCollector.Load("code hashes", snRwTX, dbutils.PlainContractCodeBucket, etl.IdentityLoadFunc, etl.TransformArgs{
		Quit: ctx.Done(),
	})
	if err != nil {
		return err
	}

	err = snRwTX.Commit()
	if err != nil {
		return err
	}
	snKV.Close()
	//snapshot creation finished

	err = mainDBTX.ClearBucket(dbutils.PlainStateBucket)
	if err != nil {
		return err
	}
	err = mainDBTX.ClearBucket(dbutils.CodeBucket)
	if err != nil {
		return err
	}
	err = mainDBTX.ClearBucket(dbutils.PlainContractCodeBucket)
	if err != nil {
		return err
	}

	if tmpDB != nil {
		tmpDBRoTX, err := tmpDB.BeginRo(context.Background())
		if err != nil {
			return err
		}
		defer tmpDBRoTX.Rollback()
		migrateBucket := func(from ethdb.Tx, to ethdb.RwTx, bucket string) error {
			return from.ForEach(bucket, []byte{}, func(k, v []byte) error {
				return to.Put(bucket, k, v)
			})
		}

		err = migrateBucket(tmpDBRoTX, mainDBTX, dbutils.PlainStateBucket)
		if err != nil {
			return err
		}

		err = migrateBucket(tmpDBRoTX, mainDBTX, dbutils.PlainContractCodeBucket)
		if err != nil {
			return err
		}

		err = migrateBucket(tmpDBRoTX, mainDBTX, dbutils.ContractCodeBucket)
=======
func SpawnStateSnapshotGenerationStage(s *StageState, tx kv.RwTx, cfg SnapshotStateCfg, ctx context.Context) (err error) {
	useExternalTx := tx != nil
	if !useExternalTx {
		tx, err = cfg.db.BeginRw(ctx)
>>>>>>> 838e5f9e
		if err != nil {
			return err
		}
	}

	if err = s.Update(mainDBTX, snapshotBlock); err != nil {
		return err
	}
	stateSnapshot, err := snapshotsync.OpenStateSnapshot(snapshotPath)
	if err != nil {
		return err
	}
	err = mainDBTX.Commit()
	if err != nil {
		return err
	}

	cfg.db.(*kv.SnapshotKV).UpdateSnapshots("state", stateSnapshot, make(chan struct{}))

	if tmpDB != nil {
		go func() {
			tmpDB.Close()
			//todo remove tmp db

		}()
	}
	return nil
}

func UnwindStateSnapshotGenerationStage(s *UnwindState, tx kv.RwTx, cfg SnapshotStateCfg, ctx context.Context) (err error) {
	useExternalTx := tx != nil
	if !useExternalTx {
		tx, err = cfg.db.BeginRw(ctx)
		if err != nil {
			return err
		}
		defer tx.Rollback()
	}

	if err = s.Done(tx); err != nil {
		return err
	}
	if !useExternalTx {
		if err = tx.Commit(); err != nil {
			return err
		}
	}
	return nil
}

func PruneStateSnapshotGenerationStage(s *PruneState, tx kv.RwTx, cfg SnapshotStateCfg, ctx context.Context) (err error) {
	useExternalTx := tx != nil
	if !useExternalTx {
		tx, err = cfg.db.BeginRw(ctx)
		if err != nil {
			return err
		}
		defer tx.Rollback()
	}

	if !useExternalTx {
		if err = tx.Commit(); err != nil {
			return err
		}
	}
	return nil
}<|MERGE_RESOLUTION|>--- conflicted
+++ resolved
@@ -3,34 +3,27 @@
 import (
 	"context"
 	"fmt"
-	"github.com/ledgerwatch/erigon/common/dbutils"
+
 	"github.com/ledgerwatch/erigon/common/etl"
 	"github.com/ledgerwatch/erigon/eth/ethconfig"
-<<<<<<< HEAD
 	"github.com/ledgerwatch/erigon/eth/stagedsync/stages"
-	"github.com/ledgerwatch/erigon/ethdb"
 	"github.com/ledgerwatch/erigon/ethdb/kv"
+	"github.com/ledgerwatch/erigon/ethdb/snapshotdb"
 	"github.com/ledgerwatch/erigon/log"
-=======
-	"github.com/ledgerwatch/erigon/ethdb/kv"
->>>>>>> 838e5f9e
 	"github.com/ledgerwatch/erigon/turbo/snapshotsync"
 )
 
 type SnapshotStateCfg struct {
-<<<<<<< HEAD
 	enabled          bool
-	db               ethdb.RwKV
-=======
 	db               kv.RwDB
->>>>>>> 838e5f9e
 	snapshotDir      string
 	tmpDir           string
 	client           *snapshotsync.Client
 	snapshotMigrator *snapshotsync.SnapshotMigrator
-}
-
-func StageSnapshotStateCfg(db kv.RwDB, snapshot ethconfig.Snapshot, tmpDir string, client *snapshotsync.Client, snapshotMigrator *snapshotsync.SnapshotMigrator) SnapshotStateCfg {
+	log              log.Logger
+}
+
+func StageSnapshotStateCfg(db kv.RwDB, snapshot ethconfig.Snapshot, tmpDir string, client *snapshotsync.Client, snapshotMigrator *snapshotsync.SnapshotMigrator, logger log.Logger) SnapshotStateCfg {
 	return SnapshotStateCfg{
 		enabled:          snapshot.Enabled && snapshot.Mode.State,
 		db:               db,
@@ -38,11 +31,11 @@
 		client:           client,
 		snapshotMigrator: snapshotMigrator,
 		tmpDir:           tmpDir,
-	}
-}
-
-<<<<<<< HEAD
-func SpawnStateSnapshotGenerationStage(s *StageState, tx ethdb.RwTx, cfg SnapshotStateCfg, ctx context.Context, initialSync bool, epochSize uint64) (err error) {
+		log:              logger,
+	}
+}
+
+func SpawnStateSnapshotGenerationStage(s *StageState, tx kv.RwTx, cfg SnapshotStateCfg, ctx context.Context, initialSync bool, epochSize uint64) (err error) {
 	if !initialSync {
 		return nil
 	}
@@ -72,19 +65,19 @@
 	roTX.Rollback()
 
 	//prelimary checks finished. we can start migration.
-	tmpDB := cfg.db.(*kv.SnapshotKV).TempDB()
+	tmpDB := cfg.db.(*snapshotdb.SnapshotKV).TempDB()
 	if tmpDB != nil {
 		log.Error("Empty tmp db")
 		defer func() {
 			//recover tmp db in case of error
 			if err != nil {
-				cfg.db.(*kv.SnapshotKV).SetTempDB(tmpDB, snapshotsync.StateSnapshotBuckets)
+				cfg.db.(*snapshotdb.SnapshotKV).SetTempDB(tmpDB, snapshotsync.StateSnapshotBuckets)
 			}
 		}()
 	}
 
 	//get rid of block after epoch block
-	cfg.db.(*kv.SnapshotKV).SetTempDB(nil, nil)
+	cfg.db.(*snapshotdb.SnapshotKV).SetTempDB(nil, nil)
 	mainDBTX, err := cfg.db.BeginRw(ctx)
 	if err != nil {
 		return err
@@ -95,19 +88,19 @@
 	plainStateCollector := etl.NewCollector(cfg.tmpDir, etl.NewSortableBuffer(etl.BufferOptimalSize))
 	codeCollector := etl.NewCollector(cfg.tmpDir, etl.NewSortableBuffer(etl.BufferOptimalSize))
 	contractCodeBucketCollector := etl.NewCollector(cfg.tmpDir, etl.NewSortableBuffer(etl.BufferOptimalSize))
-	err = mainDBTX.ForEach(dbutils.PlainStateBucket, []byte{}, func(k, v []byte) error {
+	err = mainDBTX.ForEach(kv.PlainStateBucket, []byte{}, func(k, v []byte) error {
 		return plainStateCollector.Collect(k, v)
 	})
 	if err != nil {
 		return err
 	}
-	err = mainDBTX.ForEach(dbutils.CodeBucket, []byte{}, func(k, v []byte) error {
+	err = mainDBTX.ForEach(kv.CodeBucket, []byte{}, func(k, v []byte) error {
 		return codeCollector.Collect(k, v)
 	})
 	if err != nil {
 		return err
 	}
-	err = mainDBTX.ForEach(dbutils.PlainContractCodeBucket, []byte{}, func(k, v []byte) error {
+	err = mainDBTX.ForEach(kv.PlainContractCode, []byte{}, func(k, v []byte) error {
 		return contractCodeBucketCollector.Collect(k, v)
 	})
 	if err != nil {
@@ -116,7 +109,7 @@
 
 	snapshotPath := snapshotsync.SnapshotName(cfg.tmpDir, "state", snapshotBlock)
 	//todo change tmp dir to snapshots folder
-	snKV, err := snapshotsync.CreateStateSnapshot(ctx, snapshotPath)
+	snKV, err := snapshotsync.CreateStateSnapshot(ctx, snapshotPath, cfg.log)
 	if err != nil {
 		return err
 	}
@@ -126,21 +119,21 @@
 		return err
 	}
 
-	err = plainStateCollector.Load("plain state", snRwTX, dbutils.PlainStateBucket, etl.IdentityLoadFunc, etl.TransformArgs{
+	err = plainStateCollector.Load("plain state", snRwTX, kv.PlainStateBucket, etl.IdentityLoadFunc, etl.TransformArgs{
 		Quit: ctx.Done(),
 	})
 	if err != nil {
 		return err
 	}
 
-	err = codeCollector.Load("codes", snRwTX, dbutils.CodeBucket, etl.IdentityLoadFunc, etl.TransformArgs{
+	err = codeCollector.Load("codes", snRwTX, kv.CodeBucket, etl.IdentityLoadFunc, etl.TransformArgs{
 		Quit: ctx.Done(),
 	})
 	if err != nil {
 		return err
 	}
 
-	err = contractCodeBucketCollector.Load("code hashes", snRwTX, dbutils.PlainContractCodeBucket, etl.IdentityLoadFunc, etl.TransformArgs{
+	err = contractCodeBucketCollector.Load("code hashes", snRwTX, kv.PlainContractCode, etl.IdentityLoadFunc, etl.TransformArgs{
 		Quit: ctx.Done(),
 	})
 	if err != nil {
@@ -154,15 +147,15 @@
 	snKV.Close()
 	//snapshot creation finished
 
-	err = mainDBTX.ClearBucket(dbutils.PlainStateBucket)
-	if err != nil {
-		return err
-	}
-	err = mainDBTX.ClearBucket(dbutils.CodeBucket)
-	if err != nil {
-		return err
-	}
-	err = mainDBTX.ClearBucket(dbutils.PlainContractCodeBucket)
+	err = mainDBTX.ClearBucket(kv.PlainStateBucket)
+	if err != nil {
+		return err
+	}
+	err = mainDBTX.ClearBucket(kv.CodeBucket)
+	if err != nil {
+		return err
+	}
+	err = mainDBTX.ClearBucket(kv.PlainContractCode)
 	if err != nil {
 		return err
 	}
@@ -173,29 +166,23 @@
 			return err
 		}
 		defer tmpDBRoTX.Rollback()
-		migrateBucket := func(from ethdb.Tx, to ethdb.RwTx, bucket string) error {
+		migrateBucket := func(from kv.Tx, to kv.RwTx, bucket string) error {
 			return from.ForEach(bucket, []byte{}, func(k, v []byte) error {
 				return to.Put(bucket, k, v)
 			})
 		}
 
-		err = migrateBucket(tmpDBRoTX, mainDBTX, dbutils.PlainStateBucket)
-		if err != nil {
-			return err
-		}
-
-		err = migrateBucket(tmpDBRoTX, mainDBTX, dbutils.PlainContractCodeBucket)
-		if err != nil {
-			return err
-		}
-
-		err = migrateBucket(tmpDBRoTX, mainDBTX, dbutils.ContractCodeBucket)
-=======
-func SpawnStateSnapshotGenerationStage(s *StageState, tx kv.RwTx, cfg SnapshotStateCfg, ctx context.Context) (err error) {
-	useExternalTx := tx != nil
-	if !useExternalTx {
-		tx, err = cfg.db.BeginRw(ctx)
->>>>>>> 838e5f9e
+		err = migrateBucket(tmpDBRoTX, mainDBTX, kv.PlainStateBucket)
+		if err != nil {
+			return err
+		}
+
+		err = migrateBucket(tmpDBRoTX, mainDBTX, kv.PlainContractCode)
+		if err != nil {
+			return err
+		}
+
+		err = migrateBucket(tmpDBRoTX, mainDBTX, kv.ContractCode)
 		if err != nil {
 			return err
 		}
@@ -204,7 +191,7 @@
 	if err = s.Update(mainDBTX, snapshotBlock); err != nil {
 		return err
 	}
-	stateSnapshot, err := snapshotsync.OpenStateSnapshot(snapshotPath)
+	stateSnapshot, err := snapshotsync.OpenStateSnapshot(snapshotPath, cfg.log)
 	if err != nil {
 		return err
 	}
@@ -213,7 +200,7 @@
 		return err
 	}
 
-	cfg.db.(*kv.SnapshotKV).UpdateSnapshots("state", stateSnapshot, make(chan struct{}))
+	cfg.db.(*snapshotdb.SnapshotKV).UpdateSnapshots("state", stateSnapshot, make(chan struct{}))
 
 	if tmpDB != nil {
 		go func() {
