--- conflicted
+++ resolved
@@ -292,26 +292,6 @@
 		logger: logger,
 	}
 
-<<<<<<< HEAD
-	// Check if we have an already initialized chain and fall back to
-	// that if so. Otherwise we need to generate a new genesis spec.
-	//TODO: `config.Genesis.Config.Bor != nil` is not initialized here... but seems it works?
-	blockReader, blockWriter, allSnapshots, agg, err := setUpBlockReader(ctx, chainKv, config.Dirs, config.Snapshot, config.HistoryV3, config.Genesis.Config.Bor != nil, logger)
-	if err != nil {
-		return nil, err
-	}
-	backend.agg, backend.blockSnapshots, backend.blockReader, backend.blockWriter = agg, allSnapshots, blockReader, blockWriter
-
-	if config.HistoryV3 {
-		backend.chainDB, err = temporal.New(backend.chainDB, agg, systemcontracts.SystemContractCodeLookup[config.Genesis.Config.ChainName])
-		if err != nil {
-			return nil, err
-		}
-		chainKv = backend.chainDB //nolint
-	}
-
-=======
->>>>>>> 67223346
 	var chainConfig *chain.Config
 	var genesis *types.Block
 	if err := backend.chainDB.Update(context.Background(), func(tx kv.RwTx) error {
@@ -590,11 +570,7 @@
 	}
 
 	backend.sentriesClient, err = sentry_multi_client.NewMultiClient(
-<<<<<<< HEAD
 		backend.chainDB,
-=======
-		chainKv,
->>>>>>> 67223346
 		stack.Config().NodeName(),
 		chainConfig,
 		genesis.Hash(),
