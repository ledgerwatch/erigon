// Copyright 2014 The go-ethereum Authors
// This file is part of the go-ethereum library.
//
// The go-ethereum library is free software: you can redistribute it and/or modify
// it under the terms of the GNU Lesser General Public License as published by
// the Free Software Foundation, either version 3 of the License, or
// (at your option) any later version.
//
// The go-ethereum library is distributed in the hope that it will be useful,
// but WITHOUT ANY WARRANTY; without even the implied warranty of
// MERCHANTABILITY or FITNESS FOR A PARTICULAR PURPOSE. See the
// GNU Lesser General Public License for more details.
//
// You should have received a copy of the GNU Lesser General Public License
// along with the go-ethereum library. If not, see <http://www.gnu.org/licenses/>.

// Package eth implements the Ethereum protocol.
package eth

import (
	"context"
	"errors"
	"fmt"
	"io/fs"
	"math/big"
	"net"
	"os"
	"path/filepath"
	"strconv"
	"strings"
	"sync"
	"time"

	"github.com/ledgerwatch/erigon-lib/downloader/downloadergrpc"
	"github.com/ledgerwatch/erigon-lib/kv/kvcfg"
	"github.com/ledgerwatch/erigon/cl/clparams"
	"github.com/ledgerwatch/erigon/cl/cltypes"
	"github.com/ledgerwatch/erigon/cl/fork"
	"github.com/ledgerwatch/erigon/cl/phase1/execution_client"
	"github.com/ledgerwatch/erigon/core/rawdb/blockio"
	"github.com/ledgerwatch/erigon/ethdb/prune"
	"github.com/ledgerwatch/erigon/params/networkname"
	"github.com/ledgerwatch/erigon/turbo/builder"
	"github.com/ledgerwatch/erigon/turbo/engineapi"
	"github.com/ledgerwatch/erigon/turbo/engineapi/engine_block_downloader"
	"github.com/ledgerwatch/erigon/turbo/engineapi/engine_helpers"
	"github.com/ledgerwatch/erigon/turbo/execution/eth1"
	"github.com/ledgerwatch/erigon/turbo/execution/eth1/eth1_chain_reader.go"
	"github.com/ledgerwatch/erigon/turbo/jsonrpc"
	"github.com/ledgerwatch/erigon/turbo/snapshotsync/freezeblocks"
	"github.com/ledgerwatch/erigon/turbo/snapshotsync/snap"

	"github.com/holiman/uint256"
	"github.com/ledgerwatch/log/v3"
	"golang.org/x/exp/slices"
	"google.golang.org/grpc"
	"google.golang.org/grpc/credentials"
	"google.golang.org/protobuf/types/known/emptypb"

	"github.com/ledgerwatch/erigon-lib/chain"
	libcommon "github.com/ledgerwatch/erigon-lib/common"
	"github.com/ledgerwatch/erigon-lib/common/datadir"
	"github.com/ledgerwatch/erigon-lib/common/dir"
	"github.com/ledgerwatch/erigon-lib/direct"
	downloader3 "github.com/ledgerwatch/erigon-lib/downloader"
	"github.com/ledgerwatch/erigon-lib/downloader/downloadercfg"
	proto_downloader "github.com/ledgerwatch/erigon-lib/gointerfaces/downloader"
	"github.com/ledgerwatch/erigon-lib/gointerfaces/grpcutil"
	"github.com/ledgerwatch/erigon-lib/gointerfaces/remote"
	proto_sentry "github.com/ledgerwatch/erigon-lib/gointerfaces/sentry"
	txpool_proto "github.com/ledgerwatch/erigon-lib/gointerfaces/txpool"
	prototypes "github.com/ledgerwatch/erigon-lib/gointerfaces/types"
	"github.com/ledgerwatch/erigon-lib/kv"
	"github.com/ledgerwatch/erigon-lib/kv/kvcache"
	"github.com/ledgerwatch/erigon-lib/kv/remotedbserver"
	libstate "github.com/ledgerwatch/erigon-lib/state"
	"github.com/ledgerwatch/erigon-lib/txpool"
	"github.com/ledgerwatch/erigon-lib/txpool/txpooluitl"
	types2 "github.com/ledgerwatch/erigon-lib/types"

	clcore "github.com/ledgerwatch/erigon/cl/phase1/core"
	"github.com/ledgerwatch/erigon/cmd/caplin-phase1/caplin1"
	"github.com/ledgerwatch/erigon/cmd/rpcdaemon/cli"
	"github.com/ledgerwatch/erigon/cmd/sentinel/sentinel"
	"github.com/ledgerwatch/erigon/cmd/sentinel/sentinel/service"
	"github.com/ledgerwatch/erigon/cmd/sentry/sentry"
	"github.com/ledgerwatch/erigon/common/debug"

	"github.com/ledgerwatch/erigon/consensus"
	"github.com/ledgerwatch/erigon/consensus/bor"
	"github.com/ledgerwatch/erigon/consensus/bor/heimdall"
	"github.com/ledgerwatch/erigon/consensus/bor/heimdallgrpc"
	"github.com/ledgerwatch/erigon/consensus/clique"
	"github.com/ledgerwatch/erigon/consensus/ethash"
	"github.com/ledgerwatch/erigon/consensus/merge"
	"github.com/ledgerwatch/erigon/core"
	"github.com/ledgerwatch/erigon/core/rawdb"
	"github.com/ledgerwatch/erigon/core/state/temporal"
	"github.com/ledgerwatch/erigon/core/systemcontracts"
	"github.com/ledgerwatch/erigon/core/types"
	"github.com/ledgerwatch/erigon/core/vm"
	"github.com/ledgerwatch/erigon/crypto"
	"github.com/ledgerwatch/erigon/eth/ethconfig"
	"github.com/ledgerwatch/erigon/eth/ethconsensusconfig"
	"github.com/ledgerwatch/erigon/eth/ethutils"
	"github.com/ledgerwatch/erigon/eth/protocols/eth"
	"github.com/ledgerwatch/erigon/eth/stagedsync"
	"github.com/ledgerwatch/erigon/eth/stagedsync/stages"
	"github.com/ledgerwatch/erigon/ethdb/privateapi"
	"github.com/ledgerwatch/erigon/ethstats"
	"github.com/ledgerwatch/erigon/node"
	"github.com/ledgerwatch/erigon/p2p"
	"github.com/ledgerwatch/erigon/p2p/enode"
	"github.com/ledgerwatch/erigon/params"
	"github.com/ledgerwatch/erigon/rpc"
	"github.com/ledgerwatch/erigon/turbo/services"
	"github.com/ledgerwatch/erigon/turbo/shards"
	stages2 "github.com/ledgerwatch/erigon/turbo/stages"
	"github.com/ledgerwatch/erigon/turbo/stages/headerdownload"
)

// Config contains the configuration options of the ETH protocol.
// Deprecated: use ethconfig.Config instead.
type Config = ethconfig.Config

// Ethereum implements the Ethereum full node service.
type Ethereum struct {
	config *ethconfig.Config

	// DB interfaces
	chainDB    kv.RwDB
	privateAPI *grpc.Server

	engine consensus.Engine

	gasPrice  *uint256.Int
	etherbase libcommon.Address

	networkID uint64

	lock         sync.RWMutex // Protects the variadic fields (e.g. gas price and etherbase)
	chainConfig  *chain.Config
	genesisBlock *types.Block
	genesisHash  libcommon.Hash

	eth1ExecutionServer *eth1.EthereumExecutionModule

	ethBackendRPC      *privateapi.EthBackendServer
	engineBackendRPC   *engineapi.EngineServer
	miningRPC          txpool_proto.MiningServer
	stateChangesClient txpool.StateChangesClient

	miningSealingQuit chan struct{}
	pendingBlocks     chan *types.Block
	minedBlocks       chan *types.Block

	// downloader fields
	sentryCtx      context.Context
	sentryCancel   context.CancelFunc
	sentriesClient *sentry.MultiClient
	sentryServers  []*sentry.GrpcServer

	stagedSync         *stagedsync.Sync
	pipelineStagedSync *stagedsync.Sync
	syncStages         []*stagedsync.Stage
	syncUnwindOrder    stagedsync.UnwindOrder
	syncPruneOrder     stagedsync.PruneOrder

	downloaderClient proto_downloader.DownloaderClient

	notifications      *shards.Notifications
	unsubscribeEthstat func()

	waitForStageLoopStop chan struct{}
	waitForMiningStop    chan struct{}

	txPoolDB                kv.RwDB
	txPool                  *txpool.TxPool
	newTxs                  chan types2.Announcements
	txPoolFetch             *txpool.Fetch
	txPoolSend              *txpool.Send
	txPoolGrpcServer        txpool_proto.TxpoolServer
	notifyMiningAboutNewTxs chan struct{}
	forkValidator           *engine_helpers.ForkValidator
	downloader              *downloader3.Downloader

	agg            *libstate.AggregatorV3
	blockSnapshots *freezeblocks.RoSnapshots
	blockReader    services.FullBlockReader
	blockWriter    *blockio.BlockWriter
	kvRPC          *remotedbserver.KvServer
	logger         log.Logger
}

func splitAddrIntoHostAndPort(addr string) (host string, port int, err error) {
	idx := strings.LastIndexByte(addr, ':')
	if idx < 0 {
		return "", 0, errors.New("invalid address format")
	}
	host = addr[:idx]
	port, err = strconv.Atoi(addr[idx+1:])
	return
}

const blockBufferSize = 128

// New creates a new Ethereum object (including the
// initialisation of the common Ethereum object)
func New(stack *node.Node, config *ethconfig.Config, logger log.Logger) (*Ethereum, error) {
	config.Snapshot.Enabled = config.Sync.UseSnapshots
	if config.Miner.GasPrice == nil || config.Miner.GasPrice.Cmp(libcommon.Big0) <= 0 {
		logger.Warn("Sanitizing invalid miner gas price", "provided", config.Miner.GasPrice, "updated", ethconfig.Defaults.Miner.GasPrice)
		config.Miner.GasPrice = new(big.Int).Set(ethconfig.Defaults.Miner.GasPrice)
	}

	dirs := stack.Config().Dirs
	tmpdir := dirs.Tmp
	if err := RemoveContents(tmpdir); err != nil { // clean it on startup
		return nil, fmt.Errorf("clean tmp dir: %s, %w", tmpdir, err)
	}

	// Assemble the Ethereum object
	chainKv, err := node.OpenDatabase(stack.Config(), kv.ChainDB, "", false, logger)
	if err != nil {
		return nil, err
	}
	latestBlockBuiltStore := builder.NewLatestBlockBuiltStore()

	if err := chainKv.Update(context.Background(), func(tx kv.RwTx) error {
		if err = stagedsync.UpdateMetrics(tx); err != nil {
			return err
		}

		config.Prune, err = prune.EnsureNotChanged(tx, config.Prune)
		if err != nil {
			return err
		}

		config.HistoryV3, err = kvcfg.HistoryV3.WriteOnce(tx, config.HistoryV3)
		if err != nil {
			return err
		}

		isCorrectSync, useSnapshots, err := snap.EnsureNotChanged(tx, config.Snapshot)
		if err != nil {
			return err
		}
		// if we are in the incorrect syncmode then we change it to the appropriate one
		if !isCorrectSync {
			config.Sync.UseSnapshots = useSnapshots
			config.Snapshot.Enabled = ethconfig.UseSnapshotsByChainName(config.Genesis.Config.ChainName) && useSnapshots
		}

		return nil
	}); err != nil {
		return nil, err
	}

	ctx, ctxCancel := context.WithCancel(context.Background())

	// kv_remote architecture does blocks on stream.Send - means current architecture require unlimited amount of txs to provide good throughput
	backend := &Ethereum{
		sentryCtx:            ctx,
		sentryCancel:         ctxCancel,
		config:               config,
		chainDB:              chainKv,
		networkID:            config.NetworkID,
		etherbase:            config.Miner.Etherbase,
		waitForStageLoopStop: make(chan struct{}),
		waitForMiningStop:    make(chan struct{}),
		notifications: &shards.Notifications{
			Events:      shards.NewEvents(),
			Accumulator: shards.NewAccumulator(),
		},
		logger: logger,
	}

	// Check if we have an already initialized chain and fall back to
	// that if so. Otherwise we need to generate a new genesis spec.
	var chainConfig *chain.Config
	var genesis *types.Block
	if err := chainKv.Update(context.Background(), func(tx kv.RwTx) error {
		h, err := rawdb.ReadCanonicalHash(tx, 0)
		if err != nil {
			panic(err)
		}
		genesisSpec := config.Genesis
		if h != (libcommon.Hash{}) { // fallback to db content
			genesisSpec = nil
		}
		var genesisErr error
		chainConfig, genesis, genesisErr = core.WriteGenesisBlock(tx, genesisSpec, config.OverrideCancunTime, tmpdir, logger)
		if _, ok := genesisErr.(*chain.ConfigCompatError); genesisErr != nil && !ok {
			return genesisErr
		}

		return nil
	}); err != nil {
		panic(err)
	}

	blockReader, blockWriter, allSnapshots, agg, err := setUpBlockReader(ctx, chainKv, config.Dirs, config.Snapshot, config.HistoryV3, chainConfig.Bor != nil, logger)
	if err != nil {
		return nil, err
	}
	backend.agg, backend.blockSnapshots, backend.blockReader, backend.blockWriter = agg, allSnapshots, blockReader, blockWriter

	backend.chainConfig = chainConfig
	backend.genesisBlock = genesis
	backend.genesisHash = genesis.Hash()

	logger.Info("Initialised chain configuration", "config", chainConfig, "genesis", genesis.Hash())

	if err := backend.setUpSnapDownloader(ctx, config.Downloader); err != nil {
		return nil, err
	}

	if config.HistoryV3 {
		backend.chainDB, err = temporal.New(backend.chainDB, agg, systemcontracts.SystemContractCodeLookup[chainConfig.ChainName])
		if err != nil {
			return nil, err
		}
		chainKv = backend.chainDB
	}

	kvRPC := remotedbserver.NewKvServer(ctx, chainKv, allSnapshots, agg, logger)
	backend.notifications.StateChangesConsumer = kvRPC
	backend.kvRPC = kvRPC

	backend.gasPrice, _ = uint256.FromBig(config.Miner.GasPrice)

	var sentries []direct.SentryClient
	if len(stack.Config().P2P.SentryAddr) > 0 {
		for _, addr := range stack.Config().P2P.SentryAddr {
			sentryClient, err := sentry.GrpcClient(backend.sentryCtx, addr)
			if err != nil {
				return nil, err
			}
			sentries = append(sentries, sentryClient)
		}
	} else {
		var readNodeInfo = func() *eth.NodeInfo {
			var res *eth.NodeInfo
			_ = backend.chainDB.View(context.Background(), func(tx kv.Tx) error {
				res = eth.ReadNodeInfo(tx, backend.chainConfig, backend.genesisHash, backend.networkID)
				return nil
			})

			return res
		}

		discovery := func() enode.Iterator {
			d, err := setupDiscovery(backend.config.EthDiscoveryURLs)
			if err != nil {
				panic(err)
			}
			return d
		}

		refCfg := stack.Config().P2P
		listenHost, listenPort, err := splitAddrIntoHostAndPort(refCfg.ListenAddr)
		if err != nil {
			return nil, err
		}

		var pi int // points to next port to be picked from refCfg.AllowedPorts
		for _, protocol := range refCfg.ProtocolVersion {
			cfg := refCfg
			cfg.NodeDatabase = filepath.Join(stack.Config().Dirs.Nodes, eth.ProtocolToString[protocol])

			// pick port from allowed list
			var picked bool
			for ; pi < len(refCfg.AllowedPorts) && !picked; pi++ {
				pc := int(refCfg.AllowedPorts[pi])
				if pc == 0 {
					// For ephemeral ports probing to see if the port is taken does not
					// make sense.
					picked = true
					break
				}
				if !checkPortIsFree(fmt.Sprintf("%s:%d", listenHost, pc)) {
					logger.Warn("bind protocol to port has failed: port is busy", "protocols", fmt.Sprintf("eth/%d", refCfg.ProtocolVersion), "port", pc)
					continue
				}
				if listenPort != pc {
					listenPort = pc
				}
				pi++
				picked = true
				break
			}
			if !picked {
				return nil, fmt.Errorf("run out of allowed ports for p2p eth protocols %v. Extend allowed port list via --p2p.allowed-ports", cfg.AllowedPorts)
			}

			cfg.ListenAddr = fmt.Sprintf("%s:%d", listenHost, listenPort)

			server := sentry.NewGrpcServer(backend.sentryCtx, discovery, readNodeInfo, &cfg, protocol, logger)
			backend.sentryServers = append(backend.sentryServers, server)
			sentries = append(sentries, direct.NewSentryClientDirect(protocol, server))
		}

		go func() {
			logEvery := time.NewTicker(120 * time.Second)
			defer logEvery.Stop()

			var logItems []interface{}

			for {
				select {
				case <-backend.sentryCtx.Done():
					return
				case <-logEvery.C:
					logItems = logItems[:0]
					peerCountMap := map[uint]int{}
					for _, srv := range backend.sentryServers {
						counts := srv.SimplePeerCount()
						for protocol, count := range counts {
							peerCountMap[protocol] += count
						}
					}
					for protocol, count := range peerCountMap {
						logItems = append(logItems, eth.ProtocolToString[protocol], strconv.Itoa(count))
					}
					logger.Info("[p2p] GoodPeers", logItems...)
				}
			}
		}()
	}

	var currentBlock *types.Block
	if err := chainKv.View(context.Background(), func(tx kv.Tx) error {
		currentBlock, err = blockReader.CurrentBlock(tx)
		return err
	}); err != nil {
		panic(err)
	}

	currentBlockNumber := uint64(0)
	if currentBlock != nil {
		currentBlockNumber = currentBlock.NumberU64()
	}

	logger.Info("Initialising Ethereum protocol", "network", config.NetworkID)
	var consensusConfig interface{}

	if chainConfig.Clique != nil {
		consensusConfig = &config.Clique
	} else if chainConfig.Aura != nil {
		consensusConfig = &config.Aura
	} else if chainConfig.Bor != nil {
		consensusConfig = &config.Bor
	} else {
		consensusConfig = &config.Ethash
	}
	var heimdallClient bor.IHeimdallClient
	if chainConfig.Bor != nil && !config.WithoutHeimdall {
		if config.HeimdallgRPCAddress != "" {
			heimdallClient = heimdallgrpc.NewHeimdallGRPCClient(config.HeimdallgRPCAddress, logger)
		} else {
			heimdallClient = heimdall.NewHeimdallClient(config.HeimdallURL, logger)
		}
	}
	backend.engine = ethconsensusconfig.CreateConsensusEngine(stack.Config(), chainConfig, consensusConfig, config.Miner.Notify, config.Miner.Noverify, heimdallClient, config.WithoutHeimdall, blockReader, false /* readonly */, logger)

	inMemoryExecution := func(batch kv.RwTx, header *types.Header, body *types.RawBody, unwindPoint uint64, headersChain []*types.Header, bodiesChain []*types.RawBody,
		notifications *shards.Notifications) error {
		// Needs its own notifications to not update RPC daemon and txpool about pending blocks
		stateSync, err := stages2.NewInMemoryExecution(backend.sentryCtx, backend.chainDB, config, backend.sentriesClient,
			dirs, notifications, blockReader, blockWriter, backend.agg, log.New() /* logging will be discarded */)
		if err != nil {
			return err
		}
		chainReader := stagedsync.NewChainReaderImpl(chainConfig, batch, blockReader, logger)
		// We start the mining step
		if err := stages2.StateStep(ctx, chainReader, backend.engine, batch, backend.blockWriter, stateSync, backend.sentriesClient.Bd, header, body, unwindPoint, headersChain, bodiesChain); err != nil {
			logger.Warn("Could not validate block", "err", err)
			return err
		}
		progress, err := stages.GetStageProgress(batch, stages.IntermediateHashes)
		if err != nil {
			return err
		}
		if progress < header.Number.Uint64() {
			return fmt.Errorf("unsuccessful execution, progress %d < expected %d", progress, header.Number.Uint64())
		}
		return nil
	}
	backend.forkValidator = engine_helpers.NewForkValidator(ctx, currentBlockNumber, inMemoryExecution, tmpdir, backend.blockReader)

	backend.sentriesClient, err = sentry.NewMultiClient(
		chainKv,
		stack.Config().NodeName(),
		chainConfig,
		genesis.Hash(),
		backend.engine,
		backend.config.NetworkID,
		sentries,
		config.Sync,
		blockReader,
		blockBufferSize,
		stack.Config().SentryLogPeerInfo,
		backend.forkValidator,
		config.DropUselessPeers,
		logger,
	)
	if err != nil {
		return nil, err
	}

	var miningRPC txpool_proto.MiningServer
	stateDiffClient := direct.NewStateDiffClientDirect(kvRPC)
	if config.DeprecatedTxPool.Disable {
		backend.txPoolGrpcServer = &txpool.GrpcDisabled{}
	} else {
		//cacheConfig := kvcache.DefaultCoherentCacheConfig
		//cacheConfig.MetricsLabel = "txpool"

		backend.newTxs = make(chan types2.Announcements, 1024)
		//defer close(newTxs)
		backend.txPoolDB, backend.txPool, backend.txPoolFetch, backend.txPoolSend, backend.txPoolGrpcServer, err = txpooluitl.AllComponents(
			ctx, config.TxPool, kvcache.NewDummy(), backend.newTxs, backend.chainDB, backend.sentriesClient.Sentries(), stateDiffClient, logger,
		)
		if err != nil {
			return nil, err
		}
	}

	backend.notifyMiningAboutNewTxs = make(chan struct{}, 1)
	backend.miningSealingQuit = make(chan struct{})
	backend.pendingBlocks = make(chan *types.Block, 1)
	backend.minedBlocks = make(chan *types.Block, 1)

	miner := stagedsync.NewMiningState(&config.Miner)
	backend.pendingBlocks = miner.PendingResultCh
	backend.minedBlocks = miner.MiningResultCh

	// proof-of-work mining
	mining := stagedsync.New(
		stagedsync.MiningStages(backend.sentryCtx,
			stagedsync.StageMiningCreateBlockCfg(backend.chainDB, miner, *backend.chainConfig, backend.engine, backend.txPoolDB, nil, tmpdir, backend.blockReader),
			stagedsync.StageMiningExecCfg(backend.chainDB, miner, backend.notifications.Events, *backend.chainConfig, backend.engine, &vm.Config{}, tmpdir, nil, 0, backend.txPool, backend.txPoolDB, blockReader),
			stagedsync.StageHashStateCfg(backend.chainDB, dirs, config.HistoryV3),
			stagedsync.StageTrieCfg(backend.chainDB, false, true, true, tmpdir, blockReader, nil, config.HistoryV3, backend.agg),
			stagedsync.StageMiningFinishCfg(backend.chainDB, *backend.chainConfig, backend.engine, miner, backend.miningSealingQuit, backend.blockReader, latestBlockBuiltStore),
		), stagedsync.MiningUnwindOrder, stagedsync.MiningPruneOrder,
		logger)

	var ethashApi *ethash.API
	if casted, ok := backend.engine.(*ethash.Ethash); ok {
		ethashApi = casted.APIs(nil)[1].Service.(*ethash.API)
	}

	// proof-of-stake mining
	assembleBlockPOS := func(param *core.BlockBuilderParameters, interrupt *int32) (*types.BlockWithReceipts, error) {
		miningStatePos := stagedsync.NewProposingState(&config.Miner)
		miningStatePos.MiningConfig.Etherbase = param.SuggestedFeeRecipient
		proposingSync := stagedsync.New(
			stagedsync.MiningStages(backend.sentryCtx,
				stagedsync.StageMiningCreateBlockCfg(backend.chainDB, miningStatePos, *backend.chainConfig, backend.engine, backend.txPoolDB, param, tmpdir, backend.blockReader),
				stagedsync.StageMiningExecCfg(backend.chainDB, miningStatePos, backend.notifications.Events, *backend.chainConfig, backend.engine, &vm.Config{}, tmpdir, interrupt, param.PayloadId, backend.txPool, backend.txPoolDB, blockReader),
				stagedsync.StageHashStateCfg(backend.chainDB, dirs, config.HistoryV3),
				stagedsync.StageTrieCfg(backend.chainDB, false, true, true, tmpdir, blockReader, nil, config.HistoryV3, backend.agg),
				stagedsync.StageMiningFinishCfg(backend.chainDB, *backend.chainConfig, backend.engine, miningStatePos, backend.miningSealingQuit, backend.blockReader, latestBlockBuiltStore),
			), stagedsync.MiningUnwindOrder, stagedsync.MiningPruneOrder,
			logger)
		// We start the mining step
		if err := stages2.MiningStep(ctx, backend.chainDB, proposingSync, tmpdir); err != nil {
			return nil, err
		}
		block := <-miningStatePos.MiningResultPOSCh
		return block, nil
	}

	// Initialize ethbackend
	ethBackendRPC := privateapi.NewEthBackendServer(ctx, backend, backend.chainDB, backend.notifications.Events, blockReader, logger, latestBlockBuiltStore)
	// intiialize engine backend
	var engine *execution_client.ExecutionClientDirect

	blockRetire := freezeblocks.NewBlockRetire(1, dirs, blockReader, blockWriter, backend.chainDB, backend.notifications.Events, logger)

	miningRPC = privateapi.NewMiningServer(ctx, backend, ethashApi, logger)

	var creds credentials.TransportCredentials
	if stack.Config().PrivateApiAddr != "" {
		if stack.Config().TLSConnection {
			creds, err = grpcutil.TLS(stack.Config().TLSCACert, stack.Config().TLSCertFile, stack.Config().TLSKeyFile)
			if err != nil {
				return nil, err
			}
		}
		backend.privateAPI, err = privateapi.StartGrpc(
			kvRPC,
			ethBackendRPC,
			backend.txPoolGrpcServer,
			miningRPC,
			stack.Config().PrivateApiAddr,
			stack.Config().PrivateApiRateLimit,
			creds,
			stack.Config().HealthCheck,
			logger)
		if err != nil {
			return nil, fmt.Errorf("private api: %w", err)
		}
	}

	if currentBlock == nil {
		currentBlock = genesis
	}
	// We start the transaction pool on startup, for a couple of reasons:
	// 1) Hive tests requires us to do so and starting it from eth_sendRawTransaction is not viable as we have not enough data
	// to initialize it properly.
	// 2) we cannot propose for block 1 regardless.
	go func() {
		time.Sleep(10 * time.Millisecond)
		baseFee := uint64(0)
		if currentBlock.BaseFee() != nil {
			baseFee = currentBlock.BaseFee().Uint64()
		}
		backend.notifications.Accumulator.StartChange(currentBlock.NumberU64(), currentBlock.Hash(), nil, false)
		backend.notifications.Accumulator.SendAndReset(ctx, backend.notifications.StateChangesConsumer, baseFee, currentBlock.GasLimit())

	}()

	if !config.DeprecatedTxPool.Disable {
		backend.txPoolFetch.ConnectCore()
		backend.txPoolFetch.ConnectSentries()
		var newTxsBroadcaster *txpool.NewSlotsStreams
		if casted, ok := backend.txPoolGrpcServer.(*txpool.GrpcServer); ok {
			newTxsBroadcaster = casted.NewSlotsStreams
		}
		go txpool.MainLoop(backend.sentryCtx,
			backend.txPoolDB, backend.chainDB,
			backend.txPool, backend.newTxs, backend.txPoolSend, newTxsBroadcaster,
			func() {
				select {
				case backend.notifyMiningAboutNewTxs <- struct{}{}:
				default:
				}
			})
	}
	go func() {
		defer debug.LogPanic()
		for {
			select {
			case b := <-backend.minedBlocks:
				// Add mined header and block body before broadcast. This is because the broadcast call
				// will trigger the staged sync which will require headers and blocks to be available
				// in their respective cache in the download stage. If not found, it would cause a
				// liveness issue for the chain.
				if err := backend.sentriesClient.Hd.AddMinedHeader(b.Header()); err != nil {
					logger.Error("add mined block to header downloader", "err", err)
				}
				backend.sentriesClient.Bd.AddToPrefetch(b.Header(), b.RawBody())

				//p2p
				//backend.sentriesClient.BroadcastNewBlock(context.Background(), b, b.Difficulty())
				//rpcdaemon
				if err := miningRPC.(*privateapi.MiningServer).BroadcastMinedBlock(b); err != nil {
					logger.Error("txpool rpc mined block broadcast", "err", err)
				}
				logger.Trace("BroadcastMinedBlock successful", "number", b.Number(), "GasUsed", b.GasUsed(), "txn count", b.Transactions().Len())
				backend.sentriesClient.PropagateNewBlockHashes(ctx, []headerdownload.Announce{
					{
						Number: b.NumberU64(),
						Hash:   b.Hash(),
					},
				})

			case b := <-backend.pendingBlocks:
				if err := miningRPC.(*privateapi.MiningServer).BroadcastPendingBlock(b); err != nil {
					logger.Error("txpool rpc pending block broadcast", "err", err)
				}
			case <-backend.sentriesClient.Hd.QuitPoWMining:
				return
			}
		}
	}()

	if err := backend.StartMining(context.Background(), backend.chainDB, mining, backend.config.Miner, backend.gasPrice, backend.sentriesClient.Hd.QuitPoWMining, tmpdir); err != nil {
		return nil, err
	}

	backend.ethBackendRPC, backend.miningRPC, backend.stateChangesClient = ethBackendRPC, miningRPC, stateDiffClient

	backend.syncStages = stages2.NewDefaultStages(backend.sentryCtx, backend.chainDB, stack.Config().P2P, config, backend.sentriesClient, backend.notifications, backend.downloaderClient,
		blockReader, blockRetire, backend.agg, backend.forkValidator, heimdallClient, logger)
	backend.syncUnwindOrder = stagedsync.DefaultUnwindOrder
	backend.syncPruneOrder = stagedsync.DefaultPruneOrder
	backend.stagedSync = stagedsync.New(backend.syncStages, backend.syncUnwindOrder, backend.syncPruneOrder, logger)

	hook := stages2.NewHook(backend.sentryCtx, backend.notifications, backend.stagedSync, backend.blockReader, backend.chainConfig, backend.logger, backend.sentriesClient.UpdateHead)

	checkStateRoot := true
	pipelineStages := stages2.NewPipelineStages(ctx, chainKv, config, backend.sentriesClient, backend.notifications, backend.downloaderClient, blockReader, blockRetire, backend.agg, backend.forkValidator, logger, checkStateRoot)
	backend.pipelineStagedSync = stagedsync.New(pipelineStages, stagedsync.PipelineUnwindOrder, stagedsync.PipelinePruneOrder, logger)
	backend.eth1ExecutionServer = eth1.NewEthereumExecutionModule(blockReader, chainKv, backend.pipelineStagedSync, backend.forkValidator, chainConfig, assembleBlockPOS, hook, backend.notifications.Accumulator, backend.notifications.StateChangesConsumer, logger, config.HistoryV3)
	executionRpc := direct.NewExecutionClientDirect(backend.eth1ExecutionServer)
	engineBackendRPC := engineapi.NewEngineServer(
		ctx,
		logger,
		chainConfig,
		executionRpc,
		backend.sentriesClient.Hd,
		engine_block_downloader.NewEngineBlockDownloader(ctx, logger, backend.sentriesClient.Hd, executionRpc,
			backend.sentriesClient.Bd, backend.sentriesClient.BroadcastNewBlock, backend.sentriesClient.SendBodyRequest, blockReader,
			chainKv, chainConfig, tmpdir, config.Sync.BodyDownloadTimeoutSeconds),
		false,
		config.Miner.EnabledPOS)
	backend.engineBackendRPC = engineBackendRPC
	engine, err = execution_client.NewExecutionClientDirect(ctx, eth1_chain_reader.NewChainReaderEth1(ctx, chainConfig, executionRpc, 1000))
	if err != nil {
		return nil, err
	}

	// If we choose not to run a consensus layer, run our embedded.
	if config.InternalCL && clparams.EmbeddedSupported(config.NetworkID) {
		genesisCfg, networkCfg, beaconCfg := clparams.GetConfigsByNetwork(clparams.NetworkType(config.NetworkID))
		if err != nil {
			return nil, err
		}
		state, err := clcore.RetrieveBeaconState(ctx, beaconCfg, genesisCfg,
			clparams.GetCheckpointSyncEndpoint(clparams.NetworkType(config.NetworkID)))
		if err != nil {
			return nil, err
		}
		forkDigest, err := fork.ComputeForkDigest(beaconCfg, genesisCfg)
		if err != nil {
			return nil, err
		}

		client, err := service.StartSentinelService(&sentinel.SentinelConfig{
			IpAddr:        config.LightClientDiscoveryAddr,
			Port:          int(config.LightClientDiscoveryPort),
			TCPPort:       uint(config.LightClientDiscoveryTCPPort),
			GenesisConfig: genesisCfg,
			NetworkConfig: networkCfg,
			BeaconConfig:  beaconCfg,
			TmpDir:        tmpdir,
		}, chainKv, &service.ServerConfig{Network: "tcp", Addr: fmt.Sprintf("%s:%d", config.SentinelAddr, config.SentinelPort)}, creds, &cltypes.Status{
			ForkDigest:     forkDigest,
			FinalizedRoot:  state.FinalizedCheckpoint().BlockRoot(),
			FinalizedEpoch: state.FinalizedCheckpoint().Epoch(),
			HeadSlot:       state.FinalizedCheckpoint().Epoch() * beaconCfg.SlotsPerEpoch,
			HeadRoot:       state.FinalizedCheckpoint().BlockRoot(),
		}, logger)
		if err != nil {
			return nil, err
		}
		fmt.Println(engine)
		go caplin1.RunCaplinPhase1(ctx, client, beaconCfg, genesisCfg, engine, state, nil, dirs.DataDir)
	}

	return backend, nil
}

func (s *Ethereum) Init(stack *node.Node, config *ethconfig.Config) error {
	ethBackendRPC, miningRPC, stateDiffClient := s.ethBackendRPC, s.miningRPC, s.stateChangesClient
	blockReader := s.blockReader
	ctx := s.sentryCtx
	chainKv := s.chainDB
	var err error

	s.sentriesClient.Hd.StartPoSDownloader(s.sentryCtx, s.sentriesClient.SendHeaderRequest, s.sentriesClient.Penalize)

	emptyBadHash := config.BadBlockHash == libcommon.Hash{}
	if !emptyBadHash {
		var badBlockHeader *types.Header
		if err = chainKv.View(context.Background(), func(tx kv.Tx) error {
			header, hErr := rawdb.ReadHeaderByHash(tx, config.BadBlockHash)
			badBlockHeader = header
			return hErr
		}); err != nil {
			return err
		}

		if badBlockHeader != nil {
			unwindPoint := badBlockHeader.Number.Uint64() - 1
			s.stagedSync.UnwindTo(unwindPoint, config.BadBlockHash)
		}
	}

	//eth.APIBackend = &EthAPIBackend{stack.Config().ExtRPCEnabled(), stack.Config().AllowUnprotectedTxs, eth, nil}
	gpoParams := config.GPO
	if gpoParams.Default == nil {
		gpoParams.Default = config.Miner.GasPrice
	}
	//eth.APIBackend.gpo = gasprice.NewOracle(eth.APIBackend, gpoParams)
	if config.Ethstats != "" {
		var headCh chan [][]byte
		headCh, s.unsubscribeEthstat = s.notifications.Events.AddHeaderSubscription()
		if err := ethstats.New(stack, s.sentryServers, chainKv, s.blockReader, s.engine, config.Ethstats, s.networkID, ctx.Done(), headCh); err != nil {
			return err
		}
	}
	// start HTTP API
	httpRpcCfg := stack.Config().Http
	ethRpcClient, txPoolRpcClient, miningRpcClient, stateCache, ff, err := cli.EmbeddedServices(ctx, chainKv, httpRpcCfg.StateCache, blockReader, ethBackendRPC,
		s.txPoolGrpcServer, miningRPC, stateDiffClient, s.logger)
	if err != nil {
		return err
	}

	var borDb kv.RoDB
	if casted, ok := s.engine.(*bor.Bor); ok {
		borDb = casted.DB
	}
	apiList := jsonrpc.APIList(chainKv, borDb, ethRpcClient, txPoolRpcClient, miningRpcClient, ff, stateCache, blockReader, s.agg, httpRpcCfg, s.engine, s.logger)
	go func() {
		if err := cli.StartRpcServer(ctx, httpRpcCfg, apiList, s.logger); err != nil {
			s.logger.Error(err.Error())
			return
		}
	}()
	go s.engineBackendRPC.Start(httpRpcCfg, s.chainDB, s.blockReader, ff, stateCache, s.agg, s.engine, ethRpcClient, txPoolRpcClient, miningRpcClient)

	// Register the backend on the node
	stack.RegisterLifecycle(s)
	return nil
}

func (s *Ethereum) APIs() []rpc.API {
	return []rpc.API{}
}

func (s *Ethereum) Etherbase() (eb libcommon.Address, err error) {
	s.lock.RLock()
	etherbase := s.etherbase
	s.lock.RUnlock()

	if etherbase != (libcommon.Address{}) {
		return etherbase, nil
	}
	return libcommon.Address{}, fmt.Errorf("etherbase must be explicitly specified")
}

// isLocalBlock checks whether the specified block is mined
// by local miner accounts.
//
// We regard two types of accounts as local miner account: etherbase
// and accounts specified via `txpool.locals` flag.
func (s *Ethereum) isLocalBlock(block *types.Block) bool { //nolint
	s.lock.RLock()
	etherbase := s.etherbase
	s.lock.RUnlock()
	return ethutils.IsLocalBlock(s.engine, etherbase, s.config.DeprecatedTxPool.Locals, block.Header())
}

// shouldPreserve checks whether we should preserve the given block
// during the chain reorg depending on whether the author of block
// is a local account.
func (s *Ethereum) shouldPreserve(block *types.Block) bool { //nolint
	// The reason we need to disable the self-reorg preserving for clique
	// is it can be probable to introduce a deadlock.
	//
	// e.g. If there are 7 available signers
	//
	// r1   A
	// r2     B
	// r3       C
	// r4         D
	// r5   A      [X] F G
	// r6    [X]
	//
	// In the round5, the inturn signer E is offline, so the worst case
	// is A, F and G sign the block of round5 and reject the block of opponents
	// and in the round6, the last available signer B is offline, the whole
	// network is stuck.
	if _, ok := s.engine.(*clique.Clique); ok {
		return false
	}
	return s.isLocalBlock(block)
}

// StartMining starts the miner with the given number of CPU threads. If mining
// is already running, this method adjust the number of threads allowed to use
// and updates the minimum price required by the transaction pool.
func (s *Ethereum) StartMining(ctx context.Context, db kv.RwDB, mining *stagedsync.Sync, cfg params.MiningConfig, gasPrice *uint256.Int, quitCh chan struct{}, tmpDir string) error {

	var borcfg *bor.Bor
	if b, ok := s.engine.(*bor.Bor); ok {
		borcfg = b
	} else if br, ok := s.engine.(*merge.Merge); ok {
		if b, ok := br.InnerEngine().(*bor.Bor); ok {
			borcfg = b
		}
	}

	//if borcfg == nil {
	if !cfg.Enabled {
		return nil
	}
	//}

	// Configure the local mining address
	eb, err := s.Etherbase()
	if err != nil {
		s.logger.Error("Cannot start mining without etherbase", "err", err)
		return fmt.Errorf("etherbase missing: %w", err)
	}

	if borcfg != nil {
		if cfg.Enabled {
			if cfg.SigKey == nil {
				s.logger.Error("Etherbase account unavailable locally", "err", err)
				return fmt.Errorf("signer missing: %w", err)
			}

			borcfg.Authorize(eb, func(_ libcommon.Address, mimeType string, message []byte) ([]byte, error) {
				return crypto.Sign(crypto.Keccak256(message), cfg.SigKey)
			})
		} else {
			// for the bor dev network without heimdall we need the authorizer to be set otherwise there is no
			// validator defined in the bor validator set and non mining nodes will reject all blocks
			// this assumes in this mode we're only running a single validator

			if s.chainConfig.ChainName == networkname.BorDevnetChainName && s.config.WithoutHeimdall {
				borcfg.Authorize(eb, func(addr libcommon.Address, _ string, _ []byte) ([]byte, error) {
					return nil, &bor.UnauthorizedSignerError{Number: 0, Signer: addr.Bytes()}
				})
			}

			return nil
		}
	}

	var clq *clique.Clique
	if c, ok := s.engine.(*clique.Clique); ok {
		clq = c
	} else if cl, ok := s.engine.(*merge.Merge); ok {
		if c, ok := cl.InnerEngine().(*clique.Clique); ok {
			clq = c
		}
	}
	if clq != nil {
		if cfg.SigKey == nil {
			s.logger.Error("Etherbase account unavailable locally", "err", err)
			return fmt.Errorf("signer missing: %w", err)
		}

		clq.Authorize(eb, func(_ libcommon.Address, mimeType string, message []byte) ([]byte, error) {
			return crypto.Sign(crypto.Keccak256(message), cfg.SigKey)
		})
	}

	go func() {
		defer debug.LogPanic()
		defer close(s.waitForMiningStop)

		mineEvery := time.NewTicker(cfg.Recommit)
		defer mineEvery.Stop()

		// Listen on a new head subscription. This allows us to maintain the block time by
		// triggering mining after the block is passed through all stages.
		newHeadCh, closeNewHeadCh := s.notifications.Events.AddHeaderSubscription()
		defer closeNewHeadCh()

		s.logger.Info("Starting to mine", "etherbase", eb)

		var works bool
		hasWork := true // Start mining immediately
		errc := make(chan error, 1)

		for {
			// Only check for case if you're already mining (i.e. works = true) and
			// waiting for error or you don't have any work yet (i.e. hasWork = false).
			if works || !hasWork {
				select {
				case <-newHeadCh:
					s.logger.Debug("Start mining new block based on new head channel")
					hasWork = true
				case <-s.notifyMiningAboutNewTxs:
					// Skip mining based on new tx notif for bor consensus
					hasWork = s.chainConfig.Bor == nil
					if hasWork {
						s.logger.Debug("Start mining new block based on txpool notif")
					}
				case <-mineEvery.C:
					s.logger.Debug("Start mining new block based on miner.recommit")
					hasWork = true
				case err := <-errc:
					works = false
					hasWork = false
					if errors.Is(err, libcommon.ErrStopped) {
						return
					}
					if err != nil {
						s.logger.Warn("mining", "err", err)
					}
				case <-quitCh:
					return
				}
			}

			if !works && hasWork {
				works = true
				hasWork = false
				mineEvery.Reset(cfg.Recommit)
				go func() { errc <- stages2.MiningStep(ctx, db, mining, tmpDir) }()
			}
		}
	}()

	return nil
}

func (s *Ethereum) IsMining() bool { return s.config.Miner.Enabled }

func (s *Ethereum) ChainKV() kv.RwDB            { return s.chainDB }
func (s *Ethereum) NetVersion() (uint64, error) { return s.networkID, nil }
func (s *Ethereum) NetPeerCount() (uint64, error) {
	var sentryPc uint64 = 0

	s.logger.Trace("sentry", "peer count", sentryPc)
	for _, sc := range s.sentriesClient.Sentries() {
		ctx := context.Background()
		reply, err := sc.PeerCount(ctx, &proto_sentry.PeerCountRequest{})
		if err != nil {
			s.logger.Warn("sentry", "err", err)
			return 0, nil
		}
		sentryPc += reply.Count
	}

	return sentryPc, nil
}

func (s *Ethereum) NodesInfo(limit int) (*remote.NodesInfoReply, error) {
	if limit == 0 || limit > len(s.sentriesClient.Sentries()) {
		limit = len(s.sentriesClient.Sentries())
	}

	nodes := make([]*prototypes.NodeInfoReply, 0, limit)
	for i := 0; i < limit; i++ {
		sc := s.sentriesClient.Sentries()[i]

		nodeInfo, err := sc.NodeInfo(context.Background(), nil)
		if err != nil {
			s.logger.Error("sentry nodeInfo", "err", err)
			continue
		}

		nodes = append(nodes, nodeInfo)
	}

	nodesInfo := &remote.NodesInfoReply{NodesInfo: nodes}
	slices.SortFunc(nodesInfo.NodesInfo, remote.NodeInfoReplyLess)

	return nodesInfo, nil
}

// sets up blockReader and client downloader
func (s *Ethereum) setUpSnapDownloader(ctx context.Context, downloaderCfg *downloadercfg.Cfg) error {
	var err error
	if s.config.Snapshot.NoDownloader {
		return nil
	}
	if s.config.Snapshot.DownloaderAddr != "" {
		// connect to external Downloader
		s.downloaderClient, err = downloadergrpc.NewClient(ctx, s.config.Snapshot.DownloaderAddr)
	} else {
		// start embedded Downloader
		s.downloader, err = downloader3.New(ctx, downloaderCfg)
		if err != nil {
			return err
		}
		s.downloader.MainLoopInBackground(ctx, true)
		bittorrentServer, err := downloader3.NewGrpcServer(s.downloader)
		if err != nil {
			return fmt.Errorf("new server: %w", err)
		}

		s.downloaderClient = direct.NewDownloaderClient(bittorrentServer)
	}
	s.agg.OnFreeze(func(frozenFileNames []string) {
		events := s.notifications.Events
		events.OnNewSnapshot()
		if s.downloaderClient != nil {
			req := &proto_downloader.DownloadRequest{Items: make([]*proto_downloader.DownloadItem, 0, len(frozenFileNames))}
			for _, fName := range frozenFileNames {
				req.Items = append(req.Items, &proto_downloader.DownloadItem{
					Path: filepath.Join("history", fName),
				})
			}
			if _, err := s.downloaderClient.Download(ctx, req); err != nil {
				s.logger.Warn("[snapshots] notify downloader", "err", err)
			}
		}
	})
	return err
}

func setUpBlockReader(ctx context.Context, db kv.RwDB, dirs datadir.Dirs, snConfig ethconfig.BlocksFreezing, histV3 bool, isBor bool, logger log.Logger) (services.FullBlockReader, *blockio.BlockWriter, *freezeblocks.RoSnapshots, *libstate.AggregatorV3, error) {
	allSnapshots := freezeblocks.NewRoSnapshots(snConfig, dirs.Snap, logger)
	var allBorSnapshots *freezeblocks.BorRoSnapshots
	if isBor {
		allBorSnapshots = freezeblocks.NewBorRoSnapshots(snConfig, dirs.Snap, logger)
	}
	var err error
	if !snConfig.NoDownloader {
		allSnapshots.OptimisticalyReopenWithDB(db)
		if isBor {
			allBorSnapshots.OptimisticalyReopenWithDB(db)
		}
	}
	blockReader := freezeblocks.NewBlockReader(allSnapshots, allBorSnapshots)
	blockWriter := blockio.NewBlockWriter(histV3)

	dir.MustExist(dirs.SnapHistory)
	agg, err := libstate.NewAggregatorV3(ctx, dirs.SnapHistory, dirs.Tmp, ethconfig.HistoryV3AggregationStep, db, logger)
	if err != nil {
		return nil, nil, nil, nil, err
	}
	if err = agg.OpenFolder(); err != nil {
		return nil, nil, nil, nil, err
	}
	return blockReader, blockWriter, allSnapshots, agg, nil
}

func (s *Ethereum) Peers(ctx context.Context) (*remote.PeersReply, error) {
	var reply remote.PeersReply
	for _, sentryClient := range s.sentriesClient.Sentries() {
		peers, err := sentryClient.Peers(ctx, &emptypb.Empty{})
		if err != nil {
			return nil, fmt.Errorf("ethereum backend MultiClient.Peers error: %w", err)
		}
		reply.Peers = append(reply.Peers, peers.Peers...)
	}
	return &reply, nil
}

// Protocols returns all the currently configured
// network protocols to start.
func (s *Ethereum) Protocols() []p2p.Protocol {
	protocols := make([]p2p.Protocol, 0, len(s.sentryServers))
	for i := range s.sentryServers {
		protocols = append(protocols, s.sentryServers[i].Protocols...)
	}
	return protocols
}

// Start implements node.Lifecycle, starting all internal goroutines needed by the
// Ethereum protocol implementation.
func (s *Ethereum) Start() error {
	s.sentriesClient.StartStreamLoops(s.sentryCtx)
	time.Sleep(10 * time.Millisecond) // just to reduce logs order confusion

	hook := stages2.NewHook(s.sentryCtx, s.notifications, s.stagedSync, s.blockReader, s.chainConfig, s.logger, s.sentriesClient.UpdateHead)
	var currentTD *big.Int
	if err := s.chainDB.View(s.sentryCtx, func(tx kv.Tx) error {
<<<<<<< HEAD
		h, err := s.blockReader.CurrentBlock(tx)
		if err != nil {
			return err
		}
		currentTD, err = rawdb.ReadTd(tx, h.Hash(), h.NumberU64())
=======
		h := rawdb.ReadCurrentHeader(tx)
		if h == nil {
			return nil
		}
		var err error
		currentTD, err = rawdb.ReadTd(tx, h.Hash(), h.Number.Uint64())
>>>>>>> 6b6c0caa
		return err
	}); err != nil {
		return err
	}
	if currentTD != nil && isChainPoS(s.chainConfig, currentTD) {
		go s.eth1ExecutionServer.Start(s.sentryCtx)
	} else {
		go stages2.StageLoop(s.sentryCtx, s.chainDB, s.stagedSync, s.sentriesClient.Hd, s.waitForStageLoopStop, s.config.Sync.LoopThrottle, s.logger, s.blockReader, hook)
	}

	return nil
}

// Stop implements node.Service, terminating all internal goroutines used by the
// Ethereum protocol.
func (s *Ethereum) Stop() error {
	// Stop all the peer-related stuff first.
	s.sentryCancel()
	if s.unsubscribeEthstat != nil {
		s.unsubscribeEthstat()
	}
	if s.downloader != nil {
		s.downloader.Close()
	}
	if s.privateAPI != nil {
		shutdownDone := make(chan bool)
		go func() {
			defer close(shutdownDone)
			s.privateAPI.GracefulStop()
		}()
		select {
		case <-time.After(1 * time.Second): // shutdown deadline
			s.privateAPI.Stop()
		case <-shutdownDone:
		}
	}
	libcommon.SafeClose(s.sentriesClient.Hd.QuitPoWMining)

	_ = s.engine.Close()
	<-s.waitForStageLoopStop
	if s.config.Miner.Enabled {
		<-s.waitForMiningStop
	}
	for _, sentryServer := range s.sentryServers {
		sentryServer.Close()
	}
	if s.txPoolDB != nil {
		s.txPoolDB.Close()
	}
	if s.agg != nil {
		s.agg.Close()
	}
	s.chainDB.Close()
	return nil
}

func (s *Ethereum) ChainDB() kv.RwDB {
	return s.chainDB
}

func (s *Ethereum) ChainConfig() *chain.Config {
	return s.chainConfig
}

func (s *Ethereum) StagedSync() *stagedsync.Sync {
	return s.stagedSync
}

func (s *Ethereum) Notifications() *shards.Notifications {
	return s.notifications
}

func (s *Ethereum) SentryCtx() context.Context {
	return s.sentryCtx
}

func (s *Ethereum) SentryControlServer() *sentry.MultiClient {
	return s.sentriesClient
}
func (s *Ethereum) BlockIO() (services.FullBlockReader, *blockio.BlockWriter) {
	return s.blockReader, s.blockWriter
}

// RemoveContents is like os.RemoveAll, but preserve dir itself
func RemoveContents(dir string) error {
	d, err := os.Open(dir)
	if err != nil {
		if errors.Is(err, fs.ErrNotExist) {
			return nil
		}
		return err
	}
	defer d.Close()
	names, err := d.Readdirnames(-1)
	if err != nil {
		return err
	}
	for _, name := range names {
		err = os.RemoveAll(filepath.Join(dir, name))
		if err != nil {
			return err
		}
	}
	return nil
}

func checkPortIsFree(addr string) (free bool) {
	c, err := net.DialTimeout("tcp", addr, 200*time.Millisecond)
	if err != nil {
		return true
	}
	c.Close()
	return false
}

func isChainPoS(chainConfig *chain.Config, currentTD *big.Int) bool {
	id := chainConfig.ChainID.Int64()
	return id == 1 ||
		id == 5 ||
		id == 11155111 ||
		id == 100 ||
		id == 10200 ||
		(chainConfig.TerminalTotalDifficulty != nil && chainConfig.TerminalTotalDifficulty.Cmp(currentTD) <= 0) ||
		chainConfig.TerminalTotalDifficultyPassed
}<|MERGE_RESOLUTION|>--- conflicted
+++ resolved
@@ -1148,20 +1148,11 @@
 	hook := stages2.NewHook(s.sentryCtx, s.notifications, s.stagedSync, s.blockReader, s.chainConfig, s.logger, s.sentriesClient.UpdateHead)
 	var currentTD *big.Int
 	if err := s.chainDB.View(s.sentryCtx, func(tx kv.Tx) error {
-<<<<<<< HEAD
 		h, err := s.blockReader.CurrentBlock(tx)
 		if err != nil {
 			return err
 		}
 		currentTD, err = rawdb.ReadTd(tx, h.Hash(), h.NumberU64())
-=======
-		h := rawdb.ReadCurrentHeader(tx)
-		if h == nil {
-			return nil
-		}
-		var err error
-		currentTD, err = rawdb.ReadTd(tx, h.Hash(), h.Number.Uint64())
->>>>>>> 6b6c0caa
 		return err
 	}); err != nil {
 		return err
