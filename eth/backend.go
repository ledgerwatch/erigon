--- conflicted
+++ resolved
@@ -894,7 +894,6 @@
 		fmt.Println("SHIVAM 1")
 
 		for {
-<<<<<<< HEAD
 			fmt.Println("SHIVAM 2")
 
 			// Only reset if some work was done previously as we'd like to rely
@@ -905,8 +904,6 @@
 				mineEvery.Reset(cfg.Recommit)
 			}
 
-=======
->>>>>>> 78d9e007
 			// Only check for case if you're already mining (i.e. works = true) and
 			// waiting for error or you don't have any work yet (i.e. hasWork = false).
 			if works || !hasWork {
