// Copyright 2014 The go-ethereum Authors
// This file is part of the go-ethereum library.
//
// The go-ethereum library is free software: you can redistribute it and/or modify
// it under the terms of the GNU Lesser General Public License as published by
// the Free Software Foundation, either version 3 of the License, or
// (at your option) any later version.
//
// The go-ethereum library is distributed in the hope that it will be useful,
// but WITHOUT ANY WARRANTY; without even the implied warranty of
// MERCHANTABILITY or FITNESS FOR A PARTICULAR PURPOSE. See the
// GNU Lesser General Public License for more details.
//
// You should have received a copy of the GNU Lesser General Public License
// along with the go-ethereum library. If not, see <http://www.gnu.org/licenses/>.

// Package eth implements the Ethereum protocol.
package eth

import (
	"context"
	"crypto/tls"
	"crypto/x509"
	"encoding/binary"
	"errors"
	"fmt"
	"github.com/ledgerwatch/turbo-geth/common/dbutils"
	"github.com/ledgerwatch/turbo-geth/turbo/snapshotsync/migrator"
	"io/ioutil"
	"math/big"
	"os"
	"path"
	"reflect"
	"runtime"
	"sync"
	"sync/atomic"
	"time"

	"github.com/holiman/uint256"
	"github.com/ledgerwatch/turbo-geth/cmd/headers/download"
	"github.com/ledgerwatch/turbo-geth/common"
	"github.com/ledgerwatch/turbo-geth/common/etl"
	"github.com/ledgerwatch/turbo-geth/consensus"
	"github.com/ledgerwatch/turbo-geth/consensus/clique"
	"github.com/ledgerwatch/turbo-geth/consensus/ethash"
	"github.com/ledgerwatch/turbo-geth/core"
	"github.com/ledgerwatch/turbo-geth/core/rawdb"
	"github.com/ledgerwatch/turbo-geth/core/types"
	"github.com/ledgerwatch/turbo-geth/core/vm"
	"github.com/ledgerwatch/turbo-geth/crypto"
	"github.com/ledgerwatch/turbo-geth/eth/ethconfig"
	"github.com/ledgerwatch/turbo-geth/eth/ethutils"
	"github.com/ledgerwatch/turbo-geth/eth/fetcher"
	"github.com/ledgerwatch/turbo-geth/eth/protocols/eth"
	"github.com/ledgerwatch/turbo-geth/eth/stagedsync"
	"github.com/ledgerwatch/turbo-geth/eth/stagedsync/stages"
	"github.com/ledgerwatch/turbo-geth/ethdb"
	"github.com/ledgerwatch/turbo-geth/ethdb/remote/remotedbserver"
	"github.com/ledgerwatch/turbo-geth/event"
	proto_sentry "github.com/ledgerwatch/turbo-geth/gointerfaces/sentry"
	"github.com/ledgerwatch/turbo-geth/log"
	"github.com/ledgerwatch/turbo-geth/node"
	"github.com/ledgerwatch/turbo-geth/p2p"
	"github.com/ledgerwatch/turbo-geth/p2p/enode"
	"github.com/ledgerwatch/turbo-geth/params"
	"github.com/ledgerwatch/turbo-geth/rpc"
	"github.com/ledgerwatch/turbo-geth/turbo/snapshotsync"
	"github.com/ledgerwatch/turbo-geth/turbo/snapshotsync/bittorrent"
	"google.golang.org/grpc"
	"google.golang.org/grpc/credentials"
)

// Config contains the configuration options of the ETH protocol.
// Deprecated: use ethconfig.Config instead.
type Config = ethconfig.Config

// Ethereum implements the Ethereum full node service.
type Ethereum struct {
	config *ethconfig.Config

	// Handlers
	txPool *core.TxPool

	handler           *handler
	ethDialCandidates enode.Iterator

	// DB interfaces
	chainDB    ethdb.Database // Same as chainDb, but different interface
	chainKV    ethdb.RwKV     // Same as chainDb, but different interface
	privateAPI *grpc.Server

	engine consensus.Engine

	gasPrice  *uint256.Int
	etherbase common.Address

	networkID uint64

	p2pServer *p2p.Server

	torrentClient *bittorrent.Client

	lock        sync.RWMutex // Protects the variadic fields (e.g. gas price and etherbase)
	events      *remotedbserver.Events
	chainConfig *params.ChainConfig
	genesisHash common.Hash
	quitMining  chan struct{}

	// downloader v2 fields
	downloadV2Ctx    context.Context
	downloadV2Cancel context.CancelFunc
	downloadServer   *download.ControlServerImpl
	sentryServer     *download.SentryServerImpl
	txPoolServer     *download.TxPoolServer
	sentries         []proto_sentry.SentryClient
	stagedSync2      *stagedsync.StagedSync
}

// New creates a new Ethereum object (including the
// initialisation of the common Ethereum object)
func New(stack *node.Node, config *ethconfig.Config, gitCommit string) (*Ethereum, error) {
	if config.Miner.GasPrice == nil || config.Miner.GasPrice.Cmp(common.Big0) <= 0 {
		log.Warn("Sanitizing invalid miner gas price", "provided", config.Miner.GasPrice, "updated", ethconfig.Defaults.Miner.GasPrice)
		config.Miner.GasPrice = new(big.Int).Set(ethconfig.Defaults.Miner.GasPrice)
	}

	tmpdir := path.Join(stack.Config().DataDir, etl.TmpDirName)
	if err := os.RemoveAll(tmpdir); err != nil { // clean it on startup
		return nil, fmt.Errorf("clean tmp dir: %s, %w", tmpdir, err)
	}

	// Assemble the Ethereum object
	var chainDb ethdb.Database
	var err error
	chainDb, err = stack.OpenDatabaseWithFreezer("chaindata", stack.Config().DataDir)
	if err != nil {
		return nil, err
	}

<<<<<<< HEAD

	btEnabled:=config.SnapshotMode != (snapshotsync.SnapshotMode{}) && config.NetworkID == params.MainnetChainConfig.ChainID.Uint64()
	var torrentClient *bittorrent.Client
	snapshotsDir:= stack.Config().ResolvePath("snapshots")
	v,err:=chainDb.Get(dbutils.BittorrentInfoBucket, []byte(dbutils.BittorrentPeerID))
	if err!=nil && errors.Is(err, ethdb.ErrKeyNotFound) {
		log.Error("Get bittorrent peerID","err", err)
	}
	torrentClient, err = bittorrent.New(snapshotsDir, config.SnapshotSeeding, string(v))
	if err != nil {
		return nil, err
	}
	if len(v)==0 {
		err = torrentClient.SavePeerID(chainDb)
		if err!=nil {
			log.Error("Bittorrent peerID haven't saved","err", err)
		}
=======
	chainConfig, genesisHash, genesisErr := core.SetupGenesisBlockWithOverride(chainDb, config.Genesis, config.OverrideBerlin, config.StorageMode.History, false /* overwrite */)
	if _, ok := genesisErr.(*params.ConfigCompatError); genesisErr != nil && !ok {
		return nil, genesisErr
>>>>>>> 6b84a92b
	}

	if config.SnapshotLayout {

	}
	btEnabled=false
	if btEnabled {
		var downloadedSnapshots map[snapshotsync.SnapshotType]*snapshotsync.SnapshotsInfo
		if config.ExternalSnapshotDownloaderAddr != "" {
			cli, cl, innerErr := snapshotsync.NewClient(config.ExternalSnapshotDownloaderAddr)
			if innerErr != nil {
				return nil, innerErr
			}
			defer cl() //nolint

			_, innerErr = cli.Download(context.Background(), &snapshotsync.DownloadSnapshotRequest{
				NetworkId: config.NetworkID,
				Type:      config.SnapshotMode.ToSnapshotTypes(),
			})
			if innerErr != nil {
				return nil, innerErr
			}

			waitDownload := func() (map[snapshotsync.SnapshotType]*snapshotsync.SnapshotsInfo, error) {
				snapshotReadinessCheck := func(mp map[snapshotsync.SnapshotType]*snapshotsync.SnapshotsInfo, tp snapshotsync.SnapshotType) bool {
					if mp[tp].Readiness != int32(100) {
						log.Info("Downloading", "snapshot", tp, "%", mp[tp].Readiness)
						return false
					}
					return true
				}
				for {
					downloadedSnapshots = make(map[snapshotsync.SnapshotType]*snapshotsync.SnapshotsInfo)
					snapshots, err1 := cli.Snapshots(context.Background(), &snapshotsync.SnapshotsRequest{NetworkId: config.NetworkID})
					if err1 != nil {
						return nil, err1
					}
					for i := range snapshots.Info {
						if downloadedSnapshots[snapshots.Info[i].Type].SnapshotBlock < snapshots.Info[i].SnapshotBlock && snapshots.Info[i] != nil {
							downloadedSnapshots[snapshots.Info[i].Type] = snapshots.Info[i]
						}
					}

					downloaded := true
					if config.SnapshotMode.Headers {
						if !snapshotReadinessCheck(downloadedSnapshots, snapshotsync.SnapshotType_headers) {
							downloaded = false
						}
					}
					if config.SnapshotMode.Bodies {
						if !snapshotReadinessCheck(downloadedSnapshots, snapshotsync.SnapshotType_bodies) {
							downloaded = false
						}
					}
					if config.SnapshotMode.State {
						if !snapshotReadinessCheck(downloadedSnapshots, snapshotsync.SnapshotType_state) {
							downloaded = false
						}
					}
					if config.SnapshotMode.Receipts {
						if !snapshotReadinessCheck(downloadedSnapshots, snapshotsync.SnapshotType_receipts) {
							downloaded = false
						}
					}
					if downloaded {
						return downloadedSnapshots, nil
					}
					time.Sleep(time.Second * 10)
				}
			}
			downloadedSnapshots, innerErr := waitDownload()
			if innerErr != nil {
				return nil, innerErr
			}
			snapshotKV := chainDb.(ethdb.HasRwKV).RwKV()

			snapshotKV, innerErr = snapshotsync.WrapBySnapshotsFromDownloader(snapshotKV, downloadedSnapshots)
			if innerErr != nil {
				return nil, innerErr
			}
			chainDb.(ethdb.HasRwKV).SetRwKV(snapshotKV)

			innerErr = snapshotsync.PostProcessing(chainDb, config.SnapshotMode, downloadedSnapshots)
			if innerErr != nil {
				return nil, innerErr
			}
		} else {
			err = torrentClient.Load(chainDb)
			if err != nil {
				return nil, err
			}
			err = torrentClient.AddSnapshotsTorrents(context.Background(), chainDb, config.NetworkID, config.SnapshotMode)
			if err == nil {
				torrentClient.Download()
				var innerErr error
				snapshotKV := chainDb.(ethdb.HasRwKV).RwKV()
				downloadedSnapshots, innerErr := torrentClient.GetSnapshots(chainDb, config.NetworkID)
				if innerErr != nil {
					return nil, innerErr
				}

				snapshotKV, innerErr = snapshotsync.WrapBySnapshotsFromDownloader(snapshotKV, downloadedSnapshots)
				if innerErr != nil {
					return nil, innerErr
				}
				chainDb.(ethdb.HasRwKV).SetRwKV(snapshotKV)
				tx, err := chainDb.Begin(context.Background(), ethdb.RW)
				if err != nil {
					return nil, err
				}
				defer tx.Rollback()
				innerErr = snapshotsync.PostProcessing(chainDb, config.SnapshotMode, downloadedSnapshots)
				if err = tx.Commit(); err != nil {
					return nil, err
				}
				if innerErr != nil {
					return nil, innerErr
				}
			} else {
				log.Error("There was an error in snapshot init. Swithing to regular sync", "err", err)
			}
		}
	} else  {
		snapshotBlock,err:=chainDb.Get(dbutils.BittorrentInfoBucket, dbutils.CurrentHeadersSnapshotBlock)
		if err!=nil && !errors.Is(err, ethdb.ErrKeyNotFound) {
			return nil, err
		}
		snKVOpts:=ethdb.NewSnapshotKV().DB(chainDb.(ethdb.HasRwKV).RwKV())
		if len(snapshotBlock)==8 {
			snKV, err:=migrator.OpenHeadersSnapshot(migrator.SnapshotName(snapshotsDir, "headers", binary.BigEndian.Uint64(snapshotBlock)))
			if err!=nil {
				return nil, err
			}
			snKVOpts = snKVOpts.SnapshotDB([]string{dbutils.HeadersBucket}, snKV)
		}
		//manually wrap current db for snapshot generation
		chainDb.(ethdb.HasRwKV).SetRwKV(snKVOpts.Open())
	}
	btEnabled=true

	chainConfig, genesisHash, genesisErr := core.SetupGenesisBlockWithOverride(chainDb, config.Genesis, config.OverrideBerlin, config.StorageMode.History, false /* overwrite */)

	if _, ok := genesisErr.(*params.ConfigCompatError); genesisErr != nil && !ok {
		return nil, genesisErr
	}
	log.Info("Initialised chain configuration", "config", chainConfig)


	eth := &Ethereum{
		config:        config,
		chainDB:       chainDb,
		chainKV:       chainDb.(ethdb.HasRwKV).RwKV(),
		engine:        ethconfig.CreateConsensusEngine(chainConfig, &config.Ethash, config.Miner.Notify, config.Miner.Noverify),
		networkID:     config.NetworkID,
		etherbase:     config.Miner.Etherbase,
		p2pServer:     stack.Server(),
		torrentClient: torrentClient,
		chainConfig:   chainConfig,
		genesisHash:   genesisHash,
	}
	eth.gasPrice, _ = uint256.FromBig(config.Miner.GasPrice)

	var consensusConfig interface{}

	if chainConfig.Clique != nil {
		consensusConfig = &config.Clique
	} else {
		consensusConfig = &config.Ethash
	}

	if !eth.config.EnableDownloadV2 {
		eth.engine = ethconfig.CreateConsensusEngine(chainConfig, consensusConfig, config.Miner.Notify, config.Miner.Noverify)
	}

	log.Info("Initialising Ethereum protocol", "network", config.NetworkID)

	err = ethdb.SetStorageModeIfNotExist(chainDb, config.StorageMode)
	if err != nil {
		return nil, err
	}

	sm, err := ethdb.GetStorageModeFromDB(chainDb)
	if err != nil {
		return nil, err
	}
	if !reflect.DeepEqual(sm, config.StorageMode) {
		return nil, errors.New("mode is " + config.StorageMode.ToString() + " original mode is " + sm.ToString())
	}

	if err = stagedsync.UpdateMetrics(chainDb); err != nil {
		return nil, err
	}

	vmConfig, _ := BlockchainRuntimeConfig(config)
	txCacher := core.NewTxSenderCacher(runtime.NumCPU())

	if config.TxPool.Journal != "" {
		config.TxPool.Journal, err = stack.ResolvePath(config.TxPool.Journal)
		if err != nil {
			return nil, err
		}
	}

	eth.txPool = core.NewTxPool(config.TxPool, chainConfig, chainDb, txCacher)

	stagedSync := config.StagedSync

	log.Info("Snapshot dir","diir", snapshotsDir, "stagedSync == nil",stagedSync == nil, "btenabled", btEnabled)
	// setting notifier to support streaming events to rpc daemon
	eth.events = remotedbserver.NewEvents()
	if stagedSync == nil {
		// if there is not stagedsync, we create one with the custom notifier
		if config.SnapshotLayout {
			currentSnapshotBlock, currentInfohash,err:=migrator.GetSnapshotInfo(chainDb)
			if err!=nil {
				return nil, err
			}
			mg:=migrator.New(snapshotsDir, currentSnapshotBlock, currentInfohash)

			stagedSync = stagedsync.New(stagedsync.WithSnapshotsStages(), stagedsync.UnwindOrderWithSnapshots(), stagedsync.OptionalParameters{Notifier: eth.events, SnapshotDir: snapshotsDir, TorrnetClient: torrentClient, SnapshotMigrator:mg})
		} else {
			stagedSync = stagedsync.New(stagedsync.DefaultStages(), stagedsync.DefaultUnwindOrder(), stagedsync.OptionalParameters{Notifier: eth.events})
		}
	} else {
		// otherwise we add one if needed
		if stagedSync.Notifier == nil {
			stagedSync.Notifier = eth.events
		}
		if config.SnapshotLayout {
			currentSnapshotBlock, currentInfohash,err:=migrator.GetSnapshotInfo(chainDb)
			if err!=nil {
				return nil, err
			}

			mg:=migrator.New(snapshotsDir, currentSnapshotBlock, currentInfohash)
			stagedSync.SetTorrentParams(torrentClient, snapshotsDir, mg)
			log.Info("Set torrent params", "snapshotsDir", snapshotsDir)
		}
	}

	mining := stagedsync.New(stagedsync.MiningStages(), stagedsync.MiningUnwindOrder(), stagedsync.OptionalParameters{})

	var ethashApi *ethash.API
	if casted, ok := eth.engine.(*ethash.Ethash); ok {
		ethashApi = casted.APIs(nil)[1].Service.(*ethash.API)
	}
	if stack.Config().PrivateApiAddr != "" {
		if stack.Config().TLSConnection {
			// load peer cert/key, ca cert
			var creds credentials.TransportCredentials

			if stack.Config().TLSCACert != "" {
				var peerCert tls.Certificate
				var caCert []byte
				peerCert, err = tls.LoadX509KeyPair(stack.Config().TLSCertFile, stack.Config().TLSKeyFile)
				if err != nil {
					log.Error("load peer cert/key error:%v", err)
					return nil, err
				}
				caCert, err = ioutil.ReadFile(stack.Config().TLSCACert)
				if err != nil {
					log.Error("read ca cert file error:%v", err)
					return nil, err
				}
				caCertPool := x509.NewCertPool()
				caCertPool.AppendCertsFromPEM(caCert)
				creds = credentials.NewTLS(&tls.Config{
					Certificates: []tls.Certificate{peerCert},
					ClientCAs:    caCertPool,
					ClientAuth:   tls.RequireAndVerifyClientCert,
					MinVersion:   tls.VersionTLS12,
				})
			} else {
				creds, err = credentials.NewServerTLSFromFile(stack.Config().TLSCertFile, stack.Config().TLSKeyFile)
			}

			if err != nil {
				return nil, err
			}
			eth.privateAPI, err = remotedbserver.StartGrpc(
				chainDb.(ethdb.HasRwKV).RwKV(),
				eth,
				ethashApi,
				stack.Config().PrivateApiAddr,
				stack.Config().PrivateApiRateLimit,
				&creds,
				eth.events,
				gitCommit)
			if err != nil {
				return nil, err
			}
		} else {
			eth.privateAPI, err = remotedbserver.StartGrpc(
				chainDb.(ethdb.HasRwKV).RwKV(),
				eth,
				ethashApi,
				stack.Config().PrivateApiAddr,
				stack.Config().PrivateApiRateLimit,
				nil,
				eth.events,
				gitCommit)
			if err != nil {
				return nil, err
			}
		}
	}

	checkpoint := config.Checkpoint
	if eth.config.EnableDownloadV2 {
		eth.sentryServer = download.NewSentryServer(context.Background())
		sentry := &download.SentryClientDirect{}
		eth.sentryServer.P2pServer = eth.p2pServer
		sentry.SetServer(eth.sentryServer)
		eth.sentries = []proto_sentry.SentryClient{sentry}
		blockDownloaderWindow := 65536
		eth.downloadV2Ctx, eth.downloadV2Cancel = context.WithCancel(context.Background())
		eth.downloadServer, err = download.NewControlServer(chainDb, stack.Config().NodeName(), chainConfig, genesisHash, eth.engine, eth.config.NetworkID, eth.sentries, blockDownloaderWindow)
		if err != nil {
			return nil, err
		}
		if err = download.SetSentryStatus(eth.downloadV2Ctx, sentry, eth.downloadServer); err != nil {
			return nil, err
		}
		eth.txPoolServer, err = download.NewTxPoolServer(eth.sentries, eth.txPool)
		if err != nil {
			return nil, err
		}

		fetchTx := func(peerID string, hashes []common.Hash) error {
			eth.txPoolServer.SendTxsRequest(context.TODO(), peerID, hashes)
			return nil
		}

		eth.txPoolServer.TxFetcher = fetcher.NewTxFetcher(eth.txPool.Has, eth.txPool.AddRemotes, fetchTx)
		bodyDownloadTimeoutSeconds := 30 // TODO: convert to duration, make configurable

		eth.stagedSync2, err = download.NewStagedSync(
			eth.downloadV2Ctx,
			eth.chainDB,
			config.BatchSize,
			bodyDownloadTimeoutSeconds,
			eth.downloadServer,
			tmpdir,
		)
		if err != nil {
			return nil, err
		}

	} else {
		genesisBlock, _ := rawdb.ReadBlockByNumber(chainDb, 0)
		if genesisBlock == nil {
			return nil, core.ErrNoGenesis
		}

		if eth.handler, err = newHandler(&handlerConfig{
			Database:    chainDb,
			ChainConfig: chainConfig,
			genesis:     genesisBlock,
			vmConfig:    &vmConfig,
			engine:      eth.engine,
			TxPool:      eth.txPool,
			Network:     config.NetworkID,
			Checkpoint:  checkpoint,

			Whitelist: config.Whitelist,
		}); err != nil {
			return nil, err
		}

		eth.handler.SetTmpDir(tmpdir)
		eth.handler.SetBatchSize(config.BatchSize)
		eth.handler.SetStagedSync(stagedSync)
	}

	go SendPendingTxsToRpcDaemon(eth.txPool, eth.events)

	if err := eth.StartMining(mining, tmpdir); err != nil {
		return nil, err
	}

	//eth.APIBackend = &EthAPIBackend{stack.Config().ExtRPCEnabled(), stack.Config().AllowUnprotectedTxs, eth, nil}
	gpoParams := config.GPO
	if gpoParams.Default == nil {
		gpoParams.Default = config.Miner.GasPrice
	}
	//eth.APIBackend.gpo = gasprice.NewOracle(eth.APIBackend, gpoParams)
	eth.ethDialCandidates, err = setupDiscovery(eth.config.EthDiscoveryURLs)
	if err != nil {
		return nil, err
	}

	eth.ethDialCandidates, err = setupDiscovery(eth.config.EthDiscoveryURLs)
	if err != nil {
		return nil, err
	}

	// Register the backend on the node
	stack.RegisterAPIs(eth.APIs())
	stack.RegisterProtocols(eth.Protocols())
	stack.RegisterLifecycle(eth)
	// Check for unclean shutdown
	return eth, nil
}

func SendPendingTxsToRpcDaemon(txPool *core.TxPool, notifier *remotedbserver.Events) {
	if notifier == nil {
		return
	}

	txsCh := make(chan core.NewTxsEvent, txChanSize)
	txsSub := txPool.SubscribeNewTxsEvent(txsCh)
	defer txsSub.Unsubscribe()

	for {
		select {
		case e := <-txsCh:
			notifier.OnNewPendingTxs(e.Txs)
		case <-txsSub.Err():
			return
		}
	}
}

func BlockchainRuntimeConfig(config *ethconfig.Config) (vm.Config, *core.CacheConfig) {
	var (
		vmConfig = vm.Config{
			EnablePreimageRecording: config.EnablePreimageRecording,
			NoReceipts:              !config.StorageMode.Receipts,
		}
		cacheConfig = &core.CacheConfig{
			Pruning:             config.Pruning,
			BlocksBeforePruning: config.BlocksBeforePruning,
			BlocksToPrune:       config.BlocksToPrune,
			PruneTimeout:        config.PruningTimeout,
			DownloadOnly:        config.DownloadOnly,
			NoHistory:           !config.StorageMode.History,
		}
	)
	return vmConfig, cacheConfig
}

// func makeExtraData(extra []byte) []byte {
// 	if len(extra) == 0 {
// 		// create default extradata
// 		extra, _ = rlp.EncodeToBytes([]interface{}{
// 			uint(params.VersionMajor<<16 | params.VersionMinor<<8 | params.VersionMicro),
// 			"turbo-geth",
// 			runtime.GOOS,
// 		})
// 	}
// 	if uint64(len(extra)) > params.MaximumExtraDataSize {
// 		log.Warn("Miner extra data exceed limit", "extra", hexutil.Bytes(extra), "limit", params.MaximumExtraDataSize)
// 		extra = nil
// 	}
// 	return extra
// }

func (s *Ethereum) APIs() []rpc.API {
	return []rpc.API{}
}

/*
// APIs return the collection of RPC services the ethereum package offers.
// NOTE, some of these services probably need to be moved to somewhere else.
func (s *Ethereum) APIs() []rpc.API {
	if s.APIBackend == nil {
		return []rpc.API{}
	}
	apis := ethapi.GetAPIs(s.APIBackend)

	// Append any APIs exposed explicitly by the consensus engine
	//apis = append(apis, s.engine.APIs(s.BlockChain())...)

	// Append all the local APIs and return
	return append(apis, []rpc.API{
		//{
		//	Namespace: "eth",
		//	Version:   "1.0",
		//	Service:   NewPublicEthereumAPI(s),
		//	Public:    true,
		//},
		//{
		//	Namespace: "eth",
		//	Version:   "1.0",
		//	Service:   NewPublicMinerAPI(s),
		//	Public:    true,
		//},
		//{
		//	Namespace: "eth",
		//	Version:   "1.0",
		//	Service:   downloader.NewPublicDownloaderAPI(s.handler.downloader, s.eventMux),
		//	Public:    true,
		//},
		//{
		//	Namespace: "miner",
		//	Version:   "1.0",
		//	Service:   NewPrivateMinerAPI(s),
		//	Public:    false,
		//},
		//{
		//	Namespace: "eth",
		//	Version:   "1.0",
		//	Service:   filters.NewPublicFilterAPI(s.APIBackend, 5*time.Minute),
		//	Public:    true,
		//},
		//{
		//	Namespace: "admin",
		//	Version:   "1.0",
		//	Service:   NewPrivateAdminAPI(s),
		//},
		//{
		//	Namespace: "debug",
		//	Version:   "1.0",
		//	Service:   NewPublicDebugAPI(s),
		//	Public:    true,
		//}, {
		//	Namespace: "debug",
		//	Version:   "1.0",
		//	Service:   NewPrivateDebugAPI(s),
		//},
		{
			Namespace: "net",
			Version:   "1.0",
			Service:   s.netRPCService,
			Public:    true,
		},
	}...)
}
*/

func (s *Ethereum) Etherbase() (eb common.Address, err error) {
	s.lock.RLock()
	etherbase := s.etherbase
	s.lock.RUnlock()

	if etherbase != (common.Address{}) {
		return etherbase, nil
	}
	return common.Address{}, fmt.Errorf("etherbase must be explicitly specified")
}

// isLocalBlock checks whether the specified block is mined
// by local miner accounts.
//
// We regard two types of accounts as local miner account: etherbase
// and accounts specified via `txpool.locals` flag.
func (s *Ethereum) isLocalBlock(block *types.Block) bool { //nolint
	s.lock.RLock()
	etherbase := s.etherbase
	s.lock.RUnlock()
	return ethutils.IsLocalBlock(s.engine, etherbase, s.config.TxPool.Locals, block.Header())
}

// shouldPreserve checks whether we should preserve the given block
// during the chain reorg depending on whether the author of block
// is a local account.
func (s *Ethereum) shouldPreserve(block *types.Block) bool { //nolint
	// The reason we need to disable the self-reorg preserving for clique
	// is it can be probable to introduce a deadlock.
	//
	// e.g. If there are 7 available signers
	//
	// r1   A
	// r2     B
	// r3       C
	// r4         D
	// r5   A      [X] F G
	// r6    [X]
	//
	// In the round5, the inturn signer E is offline, so the worst case
	// is A, F and G sign the block of round5 and reject the block of opponents
	// and in the round6, the last available signer B is offline, the whole
	// network is stuck.
	if _, ok := s.engine.(*clique.Clique); ok {
		return false
	}
	return s.isLocalBlock(block)
}

// StartMining starts the miner with the given number of CPU threads. If mining
// is already running, this method adjust the number of threads allowed to use
// and updates the minimum price required by the transaction pool.
func (s *Ethereum) StartMining(mining *stagedsync.StagedSync, tmpdir string) error {
	if !s.config.Miner.Enabled {
		return nil
	}

	s.lock.Lock()
	price := s.gasPrice
	s.quitMining = make(chan struct{})
	s.lock.Unlock()
	s.txPool.SetGasPrice(price)

	// Configure the local mining address
	eb, err := s.Etherbase()
	if err != nil {
		log.Error("Cannot start mining without etherbase", "err", err)
		return fmt.Errorf("etherbase missing: %v", err)
	}
	if clique, ok := s.engine.(*clique.Clique); ok {
		if s.config.Miner.SigKey == nil {
			log.Error("Etherbase account unavailable locally", "err", err)
			return fmt.Errorf("signer missing: %v", err)
		}

		clique.Authorize(eb, func(_ common.Address, mimeType string, message []byte) ([]byte, error) {
			return crypto.Sign(message, s.config.Miner.SigKey)
		})
	}

	if s.chainConfig.ChainID.Uint64() != params.MainnetChainConfig.ChainID.Uint64() {
		// If mining is started, we can disable the transaction rejection mechanism
		// introduced to speed sync times.
		if s.config.EnableDownloadV2 {

		} else {
			atomic.StoreUint32(&s.handler.acceptTxs, 1)
		}

		tx, err := s.chainKV.BeginRo(context.Background())
		if err != nil {
			return err
		}
		defer tx.Rollback()
		hh := rawdb.ReadCurrentHeader(tx)
		if hh != nil {
			execution, _ := stages.GetStageProgress(tx, stages.Execution)
			if err := s.txPool.Start(hh.GasLimit, execution); err != nil {
				return err
			}
		}
	}
	txsChMining := make(chan core.NewTxsEvent, txChanSize)
	txsSubMining := s.txPool.SubscribeNewTxsEvent(txsChMining)

	s.quitMining = make(chan struct{})
	go func() {
		defer txsSubMining.Unsubscribe()
		defer close(txsChMining)
		s.miningLoop(txsChMining, txsSubMining, mining, tmpdir, s.quitMining)
	}()

	return nil
}

func (s *Ethereum) miningLoop(newTransactions chan core.NewTxsEvent, sub event.Subscription, mining *stagedsync.StagedSync, tmpdir string, quitCh chan struct{}) {
	var works bool
	var hasWork bool
	errc := make(chan error, 1)
	resultCh := make(chan *types.Block, 1)

	for {
		select {
		case <-newTransactions:
			hasWork = true
		case minedBlock := <-resultCh:
			works = false
			// TODO: send mined block to sentry
			_ = minedBlock
		case err := <-errc:
			works = false
			hasWork = false
			if err != nil {
				log.Warn("mining", "err", err)
			}
		case <-sub.Err():
			return
		case <-quitCh:
			return
		}

		if !works && hasWork {
			works = true
			go func() { errc <- s.miningStep(resultCh, mining, tmpdir, quitCh) }()
		}
	}
}

func (s *Ethereum) miningStep(resultCh chan *types.Block, mining *stagedsync.StagedSync, tmpdir string, quitCh chan struct{}) error {
	tx, err := s.chainKV.BeginRw(context.Background())
	if err != nil {
		return err
	}
	defer tx.Rollback()
	txdb := ethdb.NewRwTxDb(tx)
	sealCancel := make(chan struct{})
	miningState, err := mining.Prepare(
		nil,
		s.chainConfig,
		s.engine,
		&vm.Config{},
		nil,
		txdb,
		"",
		ethdb.DefaultStorageMode,
		tmpdir,
		0,
		quitCh,
		nil,
		s.txPool,
		nil,
		false,
		stagedsync.StageMiningCfg(s.config.Miner, true, resultCh, sealCancel),
		stagedsync.StageSendersCfg(s.chainConfig),
	)
	if err != nil {
		return err
	}
	if err = miningState.Run(txdb, txdb); err != nil {
		return err
	}
	tx.Rollback()
	return nil
}

func (s *Ethereum) IsMining() bool { return s.config.Miner.Enabled }

func (s *Ethereum) TxPool() *core.TxPool        { return s.txPool }
func (s *Ethereum) ChainKV() ethdb.RwKV         { return s.chainKV }
func (s *Ethereum) NetVersion() (uint64, error) { return s.networkID, nil }

// Protocols returns all the currently configured
// network protocols to start.
func (s *Ethereum) Protocols() []p2p.Protocol {
	var headHeight uint64
	_ = s.chainKV.View(context.Background(), func(tx ethdb.Tx) error {
		headHeight, _ = stages.GetStageProgress(tx, stages.Finish)
		return nil
	})
	var readNodeInfo = func() *eth.NodeInfo {
		var res *eth.NodeInfo
		_ = s.chainKV.View(context.Background(), func(tx ethdb.Tx) error {
			res = eth.ReadNodeInfo(tx, s.chainConfig, s.genesisHash, s.networkID)
			return nil
		})

		return res
	}
	if s.config.EnableDownloadV2 {
		return download.MakeProtocols(
			s.downloadV2Ctx,
			readNodeInfo,
			s.ethDialCandidates,
			&s.sentryServer.Peers,
			&s.sentryServer.PeerHeightMap,
			&s.sentryServer.PeerTimeMap,
			&s.sentryServer.PeerRwMap,
			s.sentryServer.GetStatus,
			s.sentryServer.ReceiveCh,
			s.sentryServer.ReceiveUploadCh,
			s.sentryServer.ReceiveTxCh)
	} else {
		return eth.MakeProtocols((*ethHandler)(s.handler), readNodeInfo, s.ethDialCandidates, s.chainConfig, s.genesisHash, headHeight)
	}
}

// Start implements node.Lifecycle, starting all internal goroutines needed by the
// Ethereum protocol implementation.
func (s *Ethereum) Start() error {
	eth.StartENRUpdater(s.chainConfig, s.genesisHash, s.events, s.p2pServer.LocalNode())

	// Figure out a max peers count based on the server limits
	maxPeers := s.p2pServer.MaxPeers
	if s.config.EnableDownloadV2 {
		s.txPoolServer.TxFetcher.Stop()
		go download.RecvMessage(s.downloadV2Ctx, s.sentries[0], s.downloadServer.HandleInboundMessage)
		go download.RecvUploadMessage(s.downloadV2Ctx, s.sentries[0], s.downloadServer.HandleInboundMessage)
		go download.RecvTxMessage(s.downloadV2Ctx, s.sentries[0], s.txPoolServer.HandleInboundMessage)
		go download.Loop(s.downloadV2Ctx, s.chainDB, s.stagedSync2, s.downloadServer)
	} else {
		// Start the networking layer and the light server if requested
		s.handler.Start(maxPeers)
	}
	return nil
}

// Stop implements node.Service, terminating all internal goroutines used by the
// Ethereum protocol.
func (s *Ethereum) Stop() error {
	// Stop all the peer-related stuff first.
	if s.config.EnableDownloadV2 {
		s.downloadV2Cancel()
		s.txPoolServer.TxFetcher.Stop()
		s.txPool.Stop()
	} else {
		s.handler.Stop()
	}
	if s.quitMining != nil {
		close(s.quitMining)
	}

	if s.privateAPI != nil {
		shutdownDone := make(chan bool)
		go func() {
			defer close(shutdownDone)
			s.privateAPI.GracefulStop()
		}()
		select {
		case <-time.After(1 * time.Second): // shutdown deadline
			s.privateAPI.Stop()
		case <-shutdownDone:
		}
	}

	//s.miner.Stop()
	s.engine.Close()
	if s.txPool != nil {
		s.txPool.Stop()
	}
	return nil
}<|MERGE_RESOLUTION|>--- conflicted
+++ resolved
@@ -24,8 +24,6 @@
 	"encoding/binary"
 	"errors"
 	"fmt"
-	"github.com/ledgerwatch/turbo-geth/common/dbutils"
-	"github.com/ledgerwatch/turbo-geth/turbo/snapshotsync/migrator"
 	"io/ioutil"
 	"math/big"
 	"os"
@@ -36,6 +34,8 @@
 	"sync/atomic"
 	"time"
 
+	"github.com/ledgerwatch/turbo-geth/common/dbutils"
+	"github.com/ledgerwatch/turbo-geth/turbo/snapshotsync/migrator"
 	"github.com/holiman/uint256"
 	"github.com/ledgerwatch/turbo-geth/cmd/headers/download"
 	"github.com/ledgerwatch/turbo-geth/common"
@@ -137,7 +137,6 @@
 		return nil, err
 	}
 
-<<<<<<< HEAD
 
 	btEnabled:=config.SnapshotMode != (snapshotsync.SnapshotMode{}) && config.NetworkID == params.MainnetChainConfig.ChainID.Uint64()
 	var torrentClient *bittorrent.Client
@@ -155,11 +154,6 @@
 		if err!=nil {
 			log.Error("Bittorrent peerID haven't saved","err", err)
 		}
-=======
-	chainConfig, genesisHash, genesisErr := core.SetupGenesisBlockWithOverride(chainDb, config.Genesis, config.OverrideBerlin, config.StorageMode.History, false /* overwrite */)
-	if _, ok := genesisErr.(*params.ConfigCompatError); genesisErr != nil && !ok {
-		return nil, genesisErr
->>>>>>> 6b84a92b
 	}
 
 	if config.SnapshotLayout {
@@ -301,12 +295,10 @@
 	btEnabled=true
 
 	chainConfig, genesisHash, genesisErr := core.SetupGenesisBlockWithOverride(chainDb, config.Genesis, config.OverrideBerlin, config.StorageMode.History, false /* overwrite */)
-
 	if _, ok := genesisErr.(*params.ConfigCompatError); genesisErr != nil && !ok {
 		return nil, genesisErr
 	}
 	log.Info("Initialised chain configuration", "config", chainConfig)
-
 
 	eth := &Ethereum{
 		config:        config,
