// Copyright 2014 The go-ethereum Authors
// This file is part of the go-ethereum library.
//
// The go-ethereum library is free software: you can redistribute it and/or modify
// it under the terms of the GNU Lesser General Public License as published by
// the Free Software Foundation, either version 3 of the License, or
// (at your option) any later version.
//
// The go-ethereum library is distributed in the hope that it will be useful,
// but WITHOUT ANY WARRANTY; without even the implied warranty of
// MERCHANTABILITY or FITNESS FOR A PARTICULAR PURPOSE. See the
// GNU Lesser General Public License for more details.
//
// You should have received a copy of the GNU Lesser General Public License
// along with the go-ethereum library. If not, see <http://www.gnu.org/licenses/>.

// Package eth implements the Ethereum protocol.
package eth

import (
	"context"
	"encoding/binary"
	"errors"
	"fmt"
	"math/big"
	"os"
	"path"
	"reflect"
	"sort"
	"strconv"
	"sync"
	"sync/atomic"
	"time"

	"github.com/holiman/uint256"
	libcommon "github.com/ledgerwatch/erigon-lib/common"
	"github.com/ledgerwatch/erigon-lib/direct"
	"github.com/ledgerwatch/erigon-lib/etl"
	proto_downloader "github.com/ledgerwatch/erigon-lib/gointerfaces/downloader"
	"github.com/ledgerwatch/erigon-lib/gointerfaces/grpcutil"
	"github.com/ledgerwatch/erigon-lib/gointerfaces/remote"
	proto_sentry "github.com/ledgerwatch/erigon-lib/gointerfaces/sentry"
	txpool_proto "github.com/ledgerwatch/erigon-lib/gointerfaces/txpool"
	prototypes "github.com/ledgerwatch/erigon-lib/gointerfaces/types"
	"github.com/ledgerwatch/erigon-lib/kv"
	"github.com/ledgerwatch/erigon-lib/kv/kvcache"
	"github.com/ledgerwatch/erigon-lib/kv/remotedbserver"
	txpool2 "github.com/ledgerwatch/erigon-lib/txpool"
	"github.com/ledgerwatch/erigon-lib/txpool/txpooluitl"
	"github.com/ledgerwatch/erigon/cmd/downloader/downloadergrpc"
	"github.com/ledgerwatch/erigon/cmd/rpcdaemon/interfaces"
	"github.com/ledgerwatch/erigon/cmd/sentry/sentry"
	"github.com/ledgerwatch/erigon/common"
	"github.com/ledgerwatch/erigon/common/debug"
	"github.com/ledgerwatch/erigon/consensus"
	"github.com/ledgerwatch/erigon/consensus/clique"
	"github.com/ledgerwatch/erigon/consensus/ethash"
	"github.com/ledgerwatch/erigon/core"
	"github.com/ledgerwatch/erigon/core/rawdb"
	"github.com/ledgerwatch/erigon/core/types"
	"github.com/ledgerwatch/erigon/core/vm"
	"github.com/ledgerwatch/erigon/crypto"
	"github.com/ledgerwatch/erigon/eth/ethconfig"
	"github.com/ledgerwatch/erigon/eth/ethutils"
	"github.com/ledgerwatch/erigon/eth/protocols/eth"
	"github.com/ledgerwatch/erigon/eth/stagedsync"
	"github.com/ledgerwatch/erigon/eth/stagedsync/stages"
	"github.com/ledgerwatch/erigon/ethdb/privateapi"
	"github.com/ledgerwatch/erigon/ethdb/prune"
	"github.com/ledgerwatch/erigon/node"
	"github.com/ledgerwatch/erigon/p2p"
	"github.com/ledgerwatch/erigon/params"
	"github.com/ledgerwatch/erigon/rpc"
	"github.com/ledgerwatch/erigon/turbo/shards"
	"github.com/ledgerwatch/erigon/turbo/snapshotsync"
	"github.com/ledgerwatch/erigon/turbo/snapshotsync/snapshothashes"
	stages2 "github.com/ledgerwatch/erigon/turbo/stages"
	"github.com/ledgerwatch/log/v3"
	"google.golang.org/grpc"
	"google.golang.org/grpc/credentials"
)

// Config contains the configuration options of the ETH protocol.
// Deprecated: use ethconfig.Config instead.
type Config = ethconfig.Config

// Ethereum implements the Ethereum full node service.
type Ethereum struct {
	config *ethconfig.Config
	logger log.Logger

	// DB interfaces
	chainDB    kv.RwDB
	privateAPI *grpc.Server

	engine consensus.Engine

	gasPrice  *uint256.Int
	etherbase common.Address

	networkID uint64

	lock              sync.RWMutex // Protects the variadic fields (e.g. gas price and etherbase)
	chainConfig       *params.ChainConfig
	genesisHash       common.Hash
	quitMining        chan struct{}
	miningSealingQuit chan struct{}
	pendingBlocks     chan *types.Block
	minedBlocks       chan *types.Block

	// downloader fields
	sentryCtx           context.Context
	sentryCancel        context.CancelFunc
	sentryControlServer *sentry.ControlServerImpl
	sentryServers       []*sentry.SentryServerImpl
	sentries            []direct.SentryClient

	stagedSync *stagedsync.Sync

	downloaderClient proto_downloader.DownloaderClient

	notifications *stagedsync.Notifications

	waitForStageLoopStop chan struct{}
	waitForMiningStop    chan struct{}

	txPool2DB               kv.RwDB
	txPool2                 *txpool2.TxPool
	newTxs2                 chan txpool2.Hashes
	txPool2Fetch            *txpool2.Fetch
	txPool2Send             *txpool2.Send
	txPool2GrpcServer       *txpool2.GrpcServer
	notifyMiningAboutNewTxs chan struct{}
	// When we receive something here, it means that the beacon chain transitioned
	// to proof-of-stake so we start reverse syncing from the header
	reverseDownloadCh     chan privateapi.PayloadMessage
	statusCh              chan privateapi.ExecutionStatus
	waitingForBeaconChain uint32 // atomic boolean flag
}

// New creates a new Ethereum object (including the
// initialisation of the common Ethereum object)
func New(stack *node.Node, config *ethconfig.Config, logger log.Logger) (*Ethereum, error) {
	if config.Miner.GasPrice == nil || config.Miner.GasPrice.Cmp(common.Big0) <= 0 {
		log.Warn("Sanitizing invalid miner gas price", "provided", config.Miner.GasPrice, "updated", ethconfig.Defaults.Miner.GasPrice)
		config.Miner.GasPrice = new(big.Int).Set(ethconfig.Defaults.Miner.GasPrice)
	}

	tmpdir := path.Join(stack.Config().DataDir, etl.TmpDirName)
	if err := os.RemoveAll(tmpdir); err != nil { // clean it on startup
		return nil, fmt.Errorf("clean tmp dir: %s, %w", tmpdir, err)
	}

	// Assemble the Ethereum object
	chainKv, err := node.OpenDatabase(stack.Config(), logger, kv.ChainDB)
	if err != nil {
		return nil, err
	}

	// Check if we have an already initialized chain and fall back to
	// that if so. Otherwise we need to generate a new genesis spec.
	if err := chainKv.View(context.Background(), func(tx kv.Tx) error {
		h, err := rawdb.ReadCanonicalHash(tx, 0)
		if err != nil {
			panic(err)
		}
		if h != (common.Hash{}) {
			config.Genesis = nil // fallback to db content
		}
		return nil
	}); err != nil {
		panic(err)
	}
	chainConfig, genesis, genesisErr := core.CommitGenesisBlock(chainKv, config.Genesis)
	if _, ok := genesisErr.(*params.ConfigCompatError); genesisErr != nil && !ok {
		return nil, genesisErr
	}
	types.SetHeaderSealFlag(chainConfig.IsHeaderWithSeal())
	log.Info("Initialised chain configuration", "config", chainConfig)

	ctx, ctxCancel := context.WithCancel(context.Background())
	kvRPC := remotedbserver.NewKvServer(ctx, chainKv)
	backend := &Ethereum{
		sentryCtx:            ctx,
		sentryCancel:         ctxCancel,
		config:               config,
		logger:               logger,
		chainDB:              chainKv,
		networkID:            config.NetworkID,
		etherbase:            config.Miner.Etherbase,
		chainConfig:          chainConfig,
		genesisHash:          genesis.Hash(),
		waitForStageLoopStop: make(chan struct{}),
		waitForMiningStop:    make(chan struct{}),
		sentries:             []direct.SentryClient{},
		notifications: &stagedsync.Notifications{
			Events:               privateapi.NewEvents(),
			Accumulator:          shards.NewAccumulator(chainConfig),
			StateChangesConsumer: kvRPC,
		},
	}
	backend.gasPrice, _ = uint256.FromBig(config.Miner.GasPrice)

	var consensusConfig interface{}

	if chainConfig.Clique != nil {
		consensusConfig = &config.Clique
	} else if chainConfig.Parlia != nil {
		consensusConfig = &config.Parlia
	} else if chainConfig.Aura != nil {
		config.Aura.Etherbase = config.Miner.Etherbase
		consensusConfig = &config.Aura
	} else {
		consensusConfig = &config.Ethash
	}

	backend.engine = ethconfig.CreateConsensusEngine(chainConfig, logger, consensusConfig, config.Miner.Notify, config.Miner.Noverify, backend.genesisHash)

	log.Info("Initialising Ethereum protocol", "network", config.NetworkID)

	if err := chainKv.Update(context.Background(), func(tx kv.RwTx) error {
		if err := prune.SetIfNotExist(tx, config.Prune); err != nil {
			return err
		}

		if err = stagedsync.UpdateMetrics(tx); err != nil {
			return err
		}

		pm, err := prune.Get(tx)
		if err != nil {
			return err
		}
		if config.Prune.Initialised {
			// If storage mode is not explicitly specified, we take whatever is in the database
			if !reflect.DeepEqual(pm, config.Prune) {
				return errors.New("not allowed change of --prune flag, last time you used: " + pm.String())
			}
		} else {
			config.Prune = pm
		}
		log.Info("Effective", "prune", config.Prune.String())

		return nil
	}); err != nil {
		return nil, err
	}

	if config.TxPool.Journal != "" {
		config.TxPool.Journal = stack.ResolvePath(config.TxPool.Journal)
	}

	if len(stack.Config().P2P.SentryAddr) > 0 {
		for _, addr := range stack.Config().P2P.SentryAddr {
			sentryClient, err := sentry.GrpcClient(backend.sentryCtx, addr)
			if err != nil {
				return nil, err
			}
			backend.sentries = append(backend.sentries, sentryClient)
		}
	} else {
		var readNodeInfo = func() *eth.NodeInfo {
			var res *eth.NodeInfo
			_ = backend.chainDB.View(context.Background(), func(tx kv.Tx) error {
				res = eth.ReadNodeInfo(tx, backend.chainConfig, backend.genesisHash, backend.networkID)
				return nil
			})

			return res
		}

		d66, err := setupDiscovery(backend.config.EthDiscoveryURLs)
		if err != nil {
			return nil, err
		}

		cfg66 := stack.Config().P2P
		cfg66.NodeDatabase = path.Join(stack.Config().DataDir, "nodes", "eth66")
		server66 := sentry.NewSentryServer(backend.sentryCtx, d66, readNodeInfo, &cfg66, eth.ETH66)
		backend.sentryServers = append(backend.sentryServers, server66)
		backend.sentries = []direct.SentryClient{direct.NewSentryClientDirect(eth.ETH66, server66)}

		go func() {
			logEvery := time.NewTicker(120 * time.Second)
			defer logEvery.Stop()

			var logItems []interface{}

			for {
				select {
				case <-backend.sentryCtx.Done():
					return
				case <-logEvery.C:
					logItems = logItems[:0]
					for _, srv := range backend.sentryServers {
						logItems = append(logItems, eth.ProtocolToString[srv.Protocol.Version], strconv.Itoa(srv.SimplePeerCount()))
					}
					log.Info("[p2p] GoodPeers", logItems...)
				}
			}
		}()
	}

	var blockReader interfaces.FullBlockReader
	if config.Snapshot.Enabled {
		snConfig := snapshothashes.KnownConfig(chainConfig.ChainName)
		//TODO: incremental snapshot sync
		if err := chainKv.Update(ctx, func(tx kv.RwTx) error {
			const SyncedWithSnapshot = "synced_with_snapshot"
			v, err := tx.GetOne(kv.DatabaseInfo, []byte(SyncedWithSnapshot))
			if err != nil {
				return err
			}
			if v != nil {
				valueInDB := binary.BigEndian.Uint64(v)
				if valueInDB != snConfig.ExpectBlocks {
					log.Warn(fmt.Sprintf("'incremental snapshots feature' not implemented yet. New snapshots available up to block %d, but this node was synced to snapshot %d and will keep other blocks in db. (it's safe, re-sync may reduce db size)", valueInDB, snConfig.ExpectBlocks))
					snConfig.ExpectBlocks = valueInDB
				}
				return nil
			}

			num := make([]byte, 8)
			binary.BigEndian.PutUint64(num, snConfig.ExpectBlocks)
			if err := tx.Put(kv.DatabaseInfo, []byte(SyncedWithSnapshot), num); err != nil {
				return err
			}
			return nil
		}); err != nil {
			return nil, err
		}

		allSnapshots := snapshotsync.NewAllSnapshots(config.Snapshot.Dir, snConfig)
		if err != nil {
			return nil, err
		}
		blockReader = snapshotsync.NewBlockReaderWithSnapshots(allSnapshots)

		// connect to Downloader
		backend.downloaderClient, err = downloadergrpc.NewClient(ctx, stack.Config().DownloaderAddr)
		if err != nil {
			return nil, err
		}
	} else {
		blockReader = snapshotsync.NewBlockReader()
	}

	backend.sentryControlServer, err = sentry.NewControlServer(chainKv, stack.Config().NodeName(), chainConfig, genesis.Hash(), backend.engine, backend.config.NetworkID, backend.sentries, config.BlockDownloaderWindow, blockReader)
	if err != nil {
		return nil, err
	}
	config.BodyDownloadTimeoutSeconds = 30

	var txPoolRPC txpool_proto.TxpoolServer
	var miningRPC txpool_proto.MiningServer
	if !config.TxPool.Disable {
		cfg := txpool2.DefaultConfig
		cfg.DBDir = path.Join(stack.Config().DataDir, "txpool")
		cfg.PendingSubPoolLimit = int(config.TxPool.GlobalSlots)
		cfg.BaseFeeSubPoolLimit = int(config.TxPool.GlobalBaseFeeQueue)
		cfg.QueuedSubPoolLimit = int(config.TxPool.GlobalQueue)
		cfg.PriceBump = config.TxPool.PriceBump
		cfg.MinFeeCap = config.TxPool.PriceLimit
		cfg.AccountSlots = config.TxPool.AccountSlots
		cfg.LogEvery = 1 * time.Minute
		cfg.CommitEvery = 5 * time.Minute
		cfg.TracedSenders = config.TxPool.TracedSenders

		//cacheConfig := kvcache.DefaultCoherentCacheConfig
		//cacheConfig.MetricsLabel = "txpool"

		stateDiffClient := direct.NewStateDiffClientDirect(kvRPC)
		backend.newTxs2 = make(chan txpool2.Hashes, 1024)
		//defer close(newTxs)
		backend.txPool2DB, backend.txPool2, backend.txPool2Fetch, backend.txPool2Send, backend.txPool2GrpcServer, err = txpooluitl.AllComponents(
			ctx, cfg, kvcache.NewDummy(), backend.newTxs2, backend.chainDB, backend.sentries, stateDiffClient,
		)
		if err != nil {
			return nil, err
		}
		txPoolRPC = backend.txPool2GrpcServer
	}

	backend.notifyMiningAboutNewTxs = make(chan struct{}, 1)
	backend.quitMining = make(chan struct{})
	backend.miningSealingQuit = make(chan struct{})
	backend.pendingBlocks = make(chan *types.Block, 1)
	backend.minedBlocks = make(chan *types.Block, 1)

	miner := stagedsync.NewMiningState(&config.Miner)
	backend.pendingBlocks = miner.PendingResultCh
	backend.minedBlocks = miner.MiningResultCh
	backend.reverseDownloadCh = make(chan privateapi.PayloadMessage)
	backend.statusCh = make(chan privateapi.ExecutionStatus, 1)

<<<<<<< HEAD
	var blockReader interfaces.FullBlockReader
	if config.Snapshot.Enabled {
		snConfig := snapshothashes.KnownConfig(chainConfig.ChainName)
		//TODO: incremental snapshot sync
		if err := chainKv.Update(ctx, func(tx kv.RwTx) error {
			const SyncedWithSnapshot = "synced_with_snapshot"
			v, err := tx.GetOne(kv.DatabaseInfo, []byte(SyncedWithSnapshot))
			if err != nil {
				return err
			}
			if v != nil {
				valueInDB := binary.BigEndian.Uint64(v)
				if valueInDB != snConfig.ExpectBlocks {
					log.Warn(fmt.Sprintf("'incremental snapshots feature' not implemented yet. New snapshots available up to block %d, but this node was synced to snapshot %d and will keep other blocks in db. (it's safe, re-sync may reduce db size)", valueInDB, snConfig.ExpectBlocks))
					snConfig.ExpectBlocks = valueInDB
				}
				return nil
			}

			num := make([]byte, 8)
			binary.BigEndian.PutUint64(num, snConfig.ExpectBlocks)
			if err := tx.Put(kv.DatabaseInfo, []byte(SyncedWithSnapshot), num); err != nil {
				return err
			}
			return nil
		}); err != nil {
			return nil, err
		}

		allSnapshots := snapshotsync.NewAllSnapshots(config.Snapshot.Dir, snConfig)
		if err != nil {
			return nil, err
		}
		blockReader = snapshotsync.NewBlockReaderWithSnapshots(allSnapshots)

		// connect to Downloader
		backend.downloaderClient, err = downloadergrpc.NewClient(ctx, stack.Config().DownloaderAddr)
		if err != nil {
			return nil, err
		}
	} else {
		blockReader = snapshotsync.NewBlockReader()
	}
	// proof-of-work mining
=======
>>>>>>> 156287a9
	mining := stagedsync.New(
		stagedsync.MiningStages(backend.sentryCtx,
			stagedsync.StageMiningCreateBlockCfg(backend.chainDB, miner, *backend.chainConfig, backend.engine, backend.txPool2, backend.txPool2DB, nil, tmpdir),
			stagedsync.StageMiningExecCfg(backend.chainDB, miner, backend.notifications.Events, *backend.chainConfig, backend.engine, &vm.Config{}, tmpdir),
			stagedsync.StageHashStateCfg(backend.chainDB, tmpdir),
			stagedsync.StageTrieCfg(backend.chainDB, false, true, tmpdir, blockReader),
			stagedsync.StageMiningFinishCfg(backend.chainDB, *backend.chainConfig, backend.engine, miner, backend.miningSealingQuit),
		), stagedsync.MiningUnwindOrder, stagedsync.MiningPruneOrder)

	var ethashApi *ethash.API
	if casted, ok := backend.engine.(*ethash.Ethash); ok {
		ethashApi = casted.APIs(nil)[1].Service.(*ethash.API)
	}
	// proof-of-stake mining
	assembleBlockPOS := func(random common.Hash, suggestedFeeRecipient common.Address, timestamp uint64) (*types.Block, error) {
		miningStatePos := stagedsync.NewMiningState(&config.Miner)
		proposingSync := stagedsync.New(
			stagedsync.MiningStages(backend.sentryCtx,
				stagedsync.StageMiningCreateBlockCfg(backend.chainDB, miningStatePos, *backend.chainConfig, backend.engine, backend.txPool2, backend.txPool2DB, &stagedsync.BlockProposerParametersPOS{
					Random:                random,
					SuggestedFeeRecipient: suggestedFeeRecipient,
					Timestamp:             timestamp,
				}, tmpdir),
				stagedsync.StageMiningExecCfg(backend.chainDB, miningStatePos, backend.notifications.Events, *backend.chainConfig, backend.engine, &vm.Config{}, tmpdir),
				stagedsync.StageHashStateCfg(backend.chainDB, tmpdir),
				stagedsync.StageTrieCfg(backend.chainDB, false, true, tmpdir, blockReader),
				stagedsync.StageMiningFinishCfg(backend.chainDB, *backend.chainConfig, backend.engine, miningStatePos, backend.miningSealingQuit),
			), stagedsync.MiningUnwindOrder, stagedsync.MiningPruneOrder)
		// We start the mining step
		if err := stages2.MiningStep(ctx, backend.chainDB, proposingSync); err != nil {
			return nil, err
		}
		block := <-miningStatePos.MiningResultPOSCh
		return block, nil
	}
	atomic.StoreUint32(&backend.waitingForBeaconChain, 0)
	// Initialize ethbackend
	ethBackendRPC := privateapi.NewEthBackendServer(ctx, backend, backend.chainDB, backend.notifications.Events,
		blockReader, chainConfig, backend.reverseDownloadCh, backend.statusCh, &backend.waitingForBeaconChain,
		backend.sentryControlServer.Hd.SkipCycleHack, assembleBlockPOS, config.Miner.EnabledPOS)
	miningRPC = privateapi.NewMiningServer(ctx, backend, ethashApi)
	// If we enabled the proposer flag we initiates the block proposing thread
	if config.Miner.EnabledPOS {
		ethBackendRPC.StartProposer()
	}
	if stack.Config().PrivateApiAddr != "" {
		var creds credentials.TransportCredentials
		if stack.Config().TLSConnection {
			creds, err = grpcutil.TLS(stack.Config().TLSCACert, stack.Config().TLSCertFile, stack.Config().TLSKeyFile)
			if err != nil {
				return nil, err
			}
		}
		backend.privateAPI, err = privateapi.StartGrpc(
			kvRPC,
			ethBackendRPC,
			txPoolRPC,
			miningRPC,
			stack.Config().PrivateApiAddr,
			stack.Config().PrivateApiRateLimit,
			creds,
			stack.Config().HealthCheck)
		if err != nil {
			return nil, err
		}
	}

	if !config.TxPool.Disable {
		backend.txPool2Fetch.ConnectCore()
		backend.txPool2Fetch.ConnectSentries()
		go txpool2.MainLoop(backend.sentryCtx,
			backend.txPool2DB, backend.chainDB,
			backend.txPool2, backend.newTxs2, backend.txPool2Send, backend.txPool2GrpcServer.NewSlotsStreams,
			func() {
				select {
				case backend.notifyMiningAboutNewTxs <- struct{}{}:
				default:
				}
			})
	}
	go func() {
		defer debug.LogPanic()
		for {
			select {
			case b := <-backend.minedBlocks:
				//p2p
				//backend.sentryControlServer.BroadcastNewBlock(context.Background(), b, b.Difficulty())
				//rpcdaemon
				if err := miningRPC.(*privateapi.MiningServer).BroadcastMinedBlock(b); err != nil {
					log.Error("txpool rpc mined block broadcast", "err", err)
				}
				if err := backend.sentryControlServer.Hd.AddMinedHeader(b.Header()); err != nil {
					log.Error("add mined block to header downloader", "err", err)
				}
				if err := backend.sentryControlServer.Bd.AddMinedBlock(b); err != nil {
					log.Error("add mined block to body downloader", "err", err)
				}

			case b := <-backend.pendingBlocks:
				if err := miningRPC.(*privateapi.MiningServer).BroadcastPendingBlock(b); err != nil {
					log.Error("txpool rpc pending block broadcast", "err", err)
				}
			case <-backend.quitMining:
				return
			}
		}
	}()

	if err := backend.StartMining(context.Background(), backend.chainDB, mining, backend.config.Miner, backend.gasPrice, backend.quitMining); err != nil {
		return nil, err
	}

	backend.stagedSync, err = stages2.NewStagedSync(backend.sentryCtx, backend.logger, backend.chainDB,
		stack.Config().P2P, *config, chainConfig.TerminalTotalDifficulty,
		backend.sentryControlServer, tmpdir, backend.notifications.Accumulator,
		backend.reverseDownloadCh, backend.statusCh, &backend.waitingForBeaconChain,
		backend.downloaderClient)
	if err != nil {
		return nil, err
	}

	emptyBadHash := config.BadBlockHash == common.Hash{}
	if !emptyBadHash {
		var badBlockHeader *types.Header
		if err = chainKv.View(context.Background(), func(tx kv.Tx) error {
			header, hErr := rawdb.ReadHeaderByHash(tx, config.BadBlockHash)
			badBlockHeader = header
			return hErr
		}); err != nil {
			return nil, err
		}

		if badBlockHeader != nil {
			unwindPoint := badBlockHeader.Number.Uint64() - 1
			backend.stagedSync.UnwindTo(unwindPoint, config.BadBlockHash)
		}
	}

	//eth.APIBackend = &EthAPIBackend{stack.Config().ExtRPCEnabled(), stack.Config().AllowUnprotectedTxs, eth, nil}
	gpoParams := config.GPO
	if gpoParams.Default == nil {
		gpoParams.Default = config.Miner.GasPrice
	}
	//eth.APIBackend.gpo = gasprice.NewOracle(eth.APIBackend, gpoParams)

	// Register the backend on the node
	stack.RegisterAPIs(backend.APIs())
	stack.RegisterLifecycle(backend)
	return backend, nil
}

func (s *Ethereum) APIs() []rpc.API {
	return []rpc.API{}
}

func (s *Ethereum) Etherbase() (eb common.Address, err error) {
	s.lock.RLock()
	etherbase := s.etherbase
	s.lock.RUnlock()

	if etherbase != (common.Address{}) {
		return etherbase, nil
	}
	return common.Address{}, fmt.Errorf("etherbase must be explicitly specified")
}

// isLocalBlock checks whether the specified block is mined
// by local miner accounts.
//
// We regard two types of accounts as local miner account: etherbase
// and accounts specified via `txpool.locals` flag.
func (s *Ethereum) isLocalBlock(block *types.Block) bool { //nolint
	s.lock.RLock()
	etherbase := s.etherbase
	s.lock.RUnlock()
	return ethutils.IsLocalBlock(s.engine, etherbase, s.config.TxPool.Locals, block.Header())
}

// shouldPreserve checks whether we should preserve the given block
// during the chain reorg depending on whether the author of block
// is a local account.
func (s *Ethereum) shouldPreserve(block *types.Block) bool { //nolint
	// The reason we need to disable the self-reorg preserving for clique
	// is it can be probable to introduce a deadlock.
	//
	// e.g. If there are 7 available signers
	//
	// r1   A
	// r2     B
	// r3       C
	// r4         D
	// r5   A      [X] F G
	// r6    [X]
	//
	// In the round5, the inturn signer E is offline, so the worst case
	// is A, F and G sign the block of round5 and reject the block of opponents
	// and in the round6, the last available signer B is offline, the whole
	// network is stuck.
	if _, ok := s.engine.(*clique.Clique); ok {
		return false
	}
	return s.isLocalBlock(block)
}

// StartMining starts the miner with the given number of CPU threads. If mining
// is already running, this method adjust the number of threads allowed to use
// and updates the minimum price required by the transaction pool.
func (s *Ethereum) StartMining(ctx context.Context, db kv.RwDB, mining *stagedsync.Sync, cfg params.MiningConfig, gasPrice *uint256.Int, quitCh chan struct{}) error {
	if !cfg.Enabled {
		return nil
	}

	// Configure the local mining address
	eb, err := s.Etherbase()
	if err != nil {
		log.Error("Cannot start mining without etherbase", "err", err)
		return fmt.Errorf("etherbase missing: %w", err)
	}
	if clique, ok := s.engine.(*clique.Clique); ok {
		if cfg.SigKey == nil {
			log.Error("Etherbase account unavailable locally", "err", err)
			return fmt.Errorf("signer missing: %w", err)
		}

		clique.Authorize(eb, func(_ common.Address, mimeType string, message []byte) ([]byte, error) {
			return crypto.Sign(crypto.Keccak256(message), cfg.SigKey)
		})
	}

	if s.chainConfig.ChainID.Uint64() > 10 {
		go func() {
			skipCycleEvery := time.NewTicker(4 * time.Second)
			defer skipCycleEvery.Stop()
			for range skipCycleEvery.C {
				select {
				case s.sentryControlServer.Hd.SkipCycleHack <- struct{}{}:
				default:
				}
			}
		}()
	}

	go func() {
		defer debug.LogPanic()
		defer close(s.waitForMiningStop)

		mineEvery := time.NewTicker(3 * time.Second)
		defer mineEvery.Stop()

		var works bool
		var hasWork bool
		errc := make(chan error, 1)

		tx, err := s.chainDB.BeginRo(ctx)
		if err != nil {
			log.Warn("mining", "err", err)
			return
		}

		for {
			mineEvery.Reset(3 * time.Second)
			select {
			case <-s.notifyMiningAboutNewTxs:
				hasWork = true
			case <-mineEvery.C:
				hasWork = true
			case err := <-errc:
				works = false
				hasWork = false
				if errors.Is(err, libcommon.ErrStopped) {
					return
				}
				if err != nil {
					log.Warn("mining", "err", err)
				}
			case <-quitCh:
				return
			}
			// Check if we transitioned and if we did halt POW mining
			headNumber, err := stages.GetStageProgress(tx, stages.Headers)
			if err != nil {
				log.Warn("mining", "err", err)
				return
			}

			isTrans, err := rawdb.Transitioned(tx, headNumber, s.chainConfig.TerminalTotalDifficulty)
			if err != nil {
				log.Warn("mining", "err", err)
				return
			}
			if isTrans {
				return
			}

			if !works && hasWork {
				works = true
				go func() { errc <- stages2.MiningStep(ctx, db, mining) }()
			}
		}
	}()

	return nil
}

func (s *Ethereum) IsMining() bool { return s.config.Miner.Enabled }

func (s *Ethereum) ChainKV() kv.RwDB            { return s.chainDB }
func (s *Ethereum) NetVersion() (uint64, error) { return s.networkID, nil }
func (s *Ethereum) NetPeerCount() (uint64, error) {
	var sentryPc uint64 = 0

	log.Trace("sentry", "peer count", sentryPc)
	for _, sc := range s.sentries {
		ctx := context.Background()
		reply, err := sc.PeerCount(ctx, &proto_sentry.PeerCountRequest{})
		if err != nil {
			log.Warn("sentry", "err", err)
			return 0, nil
		}
		sentryPc += reply.Count
	}

	return sentryPc, nil
}

func (s *Ethereum) NodesInfo(limit int) (*remote.NodesInfoReply, error) {
	if limit == 0 || limit > len(s.sentries) {
		limit = len(s.sentries)
	}

	nodes := make([]*prototypes.NodeInfoReply, 0, limit)
	for i := 0; i < limit; i++ {
		sc := s.sentries[i]

		nodeInfo, err := sc.NodeInfo(context.Background(), nil)
		if err != nil {
			log.Error("sentry nodeInfo", "err", err)
		}

		nodes = append(nodes, nodeInfo)
	}

	nodesInfo := &remote.NodesInfoReply{NodesInfo: nodes}
	sort.Sort(nodesInfo)

	return nodesInfo, nil
}

// Protocols returns all the currently configured
// network protocols to start.
func (s *Ethereum) Protocols() []p2p.Protocol {
	var protocols []p2p.Protocol
	for i := range s.sentryServers {
		protocols = append(protocols, s.sentryServers[i].Protocol)
	}
	return protocols
}

// Start implements node.Lifecycle, starting all internal goroutines needed by the
// Ethereum protocol implementation.
func (s *Ethereum) Start() error {
	for i := range s.sentries {
		go func(i int) {
			sentry.RecvMessageLoop(s.sentryCtx, s.sentries[i], s.sentryControlServer, nil)
		}(i)
		go func(i int) {
			sentry.RecvUploadMessageLoop(s.sentryCtx, s.sentries[i], s.sentryControlServer, nil)
		}(i)
		go func(i int) {
			sentry.RecvUploadHeadersMessageLoop(s.sentryCtx, s.sentries[i], s.sentryControlServer, nil)
		}(i)
	}

	go stages2.StageLoop(s.sentryCtx, s.chainDB, s.stagedSync, s.sentryControlServer.Hd, s.notifications, s.sentryControlServer.UpdateHead, s.waitForStageLoopStop, s.config.SyncLoopThrottle)

	return nil
}

// Stop implements node.Service, terminating all internal goroutines used by the
// Ethereum protocol.
func (s *Ethereum) Stop() error {
	// Stop all the peer-related stuff first.
	s.sentryCancel()
	if s.privateAPI != nil {
		shutdownDone := make(chan bool)
		go func() {
			defer close(shutdownDone)
			s.privateAPI.GracefulStop()
		}()
		select {
		case <-time.After(1 * time.Second): // shutdown deadline
			s.privateAPI.Stop()
		case <-shutdownDone:
		}
	}
	if s.quitMining != nil {
		close(s.quitMining)
	}

	//s.miner.Stop()
	s.engine.Close()
	<-s.waitForStageLoopStop
	if s.config.Miner.Enabled {
		<-s.waitForMiningStop
	}
	for _, sentryServer := range s.sentryServers {
		sentryServer.Close()
	}
	s.chainDB.Close()
	if s.txPool2DB != nil {
		s.txPool2DB.Close()
	}
	return nil
}<|MERGE_RESOLUTION|>--- conflicted
+++ resolved
@@ -393,53 +393,7 @@
 	backend.reverseDownloadCh = make(chan privateapi.PayloadMessage)
 	backend.statusCh = make(chan privateapi.ExecutionStatus, 1)
 
-<<<<<<< HEAD
-	var blockReader interfaces.FullBlockReader
-	if config.Snapshot.Enabled {
-		snConfig := snapshothashes.KnownConfig(chainConfig.ChainName)
-		//TODO: incremental snapshot sync
-		if err := chainKv.Update(ctx, func(tx kv.RwTx) error {
-			const SyncedWithSnapshot = "synced_with_snapshot"
-			v, err := tx.GetOne(kv.DatabaseInfo, []byte(SyncedWithSnapshot))
-			if err != nil {
-				return err
-			}
-			if v != nil {
-				valueInDB := binary.BigEndian.Uint64(v)
-				if valueInDB != snConfig.ExpectBlocks {
-					log.Warn(fmt.Sprintf("'incremental snapshots feature' not implemented yet. New snapshots available up to block %d, but this node was synced to snapshot %d and will keep other blocks in db. (it's safe, re-sync may reduce db size)", valueInDB, snConfig.ExpectBlocks))
-					snConfig.ExpectBlocks = valueInDB
-				}
-				return nil
-			}
-
-			num := make([]byte, 8)
-			binary.BigEndian.PutUint64(num, snConfig.ExpectBlocks)
-			if err := tx.Put(kv.DatabaseInfo, []byte(SyncedWithSnapshot), num); err != nil {
-				return err
-			}
-			return nil
-		}); err != nil {
-			return nil, err
-		}
-
-		allSnapshots := snapshotsync.NewAllSnapshots(config.Snapshot.Dir, snConfig)
-		if err != nil {
-			return nil, err
-		}
-		blockReader = snapshotsync.NewBlockReaderWithSnapshots(allSnapshots)
-
-		// connect to Downloader
-		backend.downloaderClient, err = downloadergrpc.NewClient(ctx, stack.Config().DownloaderAddr)
-		if err != nil {
-			return nil, err
-		}
-	} else {
-		blockReader = snapshotsync.NewBlockReader()
-	}
 	// proof-of-work mining
-=======
->>>>>>> 156287a9
 	mining := stagedsync.New(
 		stagedsync.MiningStages(backend.sentryCtx,
 			stagedsync.StageMiningCreateBlockCfg(backend.chainDB, miner, *backend.chainConfig, backend.engine, backend.txPool2, backend.txPool2DB, nil, tmpdir),
