--- conflicted
+++ resolved
@@ -396,13 +396,8 @@
 		return block, nil
 	}
 
-<<<<<<< HEAD
 	inMemoryExecution := func(batch kv.RwTx, header *types.Header, body *types.RawBody, unwindPoint uint64, headersChain []*types.Header, bodiesChain []*types.RawBody) error {
-		stateSync, err := stages2.NewInMemoryExecution(backend.sentryCtx, backend.log, backend.chainDB, stack.Config().P2P, *config, backend.sentriesClient, tmpdir, backend.notifications, backend.downloaderClient, allSnapshots, nil)
-=======
-	inMemoryExecution := func(batch kv.RwTx, header *types.Header, body *types.RawBody) error {
 		stateSync, err := stages2.NewInMemoryExecution(backend.sentryCtx, backend.log, backend.chainDB, *config, backend.sentriesClient, tmpdir, backend.notifications, allSnapshots)
->>>>>>> 4897f03c
 		if err != nil {
 			return err
 		}
