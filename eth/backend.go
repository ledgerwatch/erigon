// Copyright 2014 The go-ethereum Authors
// This file is part of the go-ethereum library.
//
// The go-ethereum library is free software: you can redistribute it and/or modify
// it under the terms of the GNU Lesser General Public License as published by
// the Free Software Foundation, either version 3 of the License, or
// (at your option) any later version.
//
// The go-ethereum library is distributed in the hope that it will be useful,
// but WITHOUT ANY WARRANTY; without even the implied warranty of
// MERCHANTABILITY or FITNESS FOR A PARTICULAR PURPOSE. See the
// GNU Lesser General Public License for more details.
//
// You should have received a copy of the GNU Lesser General Public License
// along with the go-ethereum library. If not, see <http://www.gnu.org/licenses/>.

// Package eth implements the Ethereum protocol.
package eth

import (
	"context"
	"errors"
	"fmt"
	"math/big"
	"os"
	"path"
	"reflect"
	"strconv"
	"sync"
	"time"

	"github.com/holiman/uint256"
	libcommon "github.com/ledgerwatch/erigon-lib/common"
	"github.com/ledgerwatch/erigon-lib/direct"
	"github.com/ledgerwatch/erigon-lib/etl"
	"github.com/ledgerwatch/erigon-lib/gointerfaces/grpcutil"
	"github.com/ledgerwatch/erigon-lib/gointerfaces/sentry"
	txpool_proto "github.com/ledgerwatch/erigon-lib/gointerfaces/txpool"
	"github.com/ledgerwatch/erigon-lib/kv"
	"github.com/ledgerwatch/erigon-lib/kv/kvcache"
	"github.com/ledgerwatch/erigon-lib/kv/remotedbserver"
	txpool2 "github.com/ledgerwatch/erigon-lib/txpool"
	"github.com/ledgerwatch/erigon-lib/txpool/txpooluitl"
	"github.com/ledgerwatch/erigon/cmd/sentry/download"
	"github.com/ledgerwatch/erigon/common"
	"github.com/ledgerwatch/erigon/common/debug"
	"github.com/ledgerwatch/erigon/consensus"
	"github.com/ledgerwatch/erigon/consensus/clique"
	"github.com/ledgerwatch/erigon/consensus/ethash"
	"github.com/ledgerwatch/erigon/core"
	"github.com/ledgerwatch/erigon/core/rawdb"
	"github.com/ledgerwatch/erigon/core/types"
	"github.com/ledgerwatch/erigon/core/vm"
	"github.com/ledgerwatch/erigon/crypto"
	"github.com/ledgerwatch/erigon/eth/ethconfig"
	"github.com/ledgerwatch/erigon/eth/ethutils"
	"github.com/ledgerwatch/erigon/eth/fetcher"
	"github.com/ledgerwatch/erigon/eth/protocols/eth"
	"github.com/ledgerwatch/erigon/eth/stagedsync"
	"github.com/ledgerwatch/erigon/ethdb/privateapi"
	"github.com/ledgerwatch/erigon/ethdb/prune"
	"github.com/ledgerwatch/erigon/node"
	"github.com/ledgerwatch/erigon/p2p"
	"github.com/ledgerwatch/erigon/params"
	"github.com/ledgerwatch/erigon/rpc"
	"github.com/ledgerwatch/erigon/turbo/shards"
	"github.com/ledgerwatch/erigon/turbo/snapshotsync"
	stages2 "github.com/ledgerwatch/erigon/turbo/stages"
	"github.com/ledgerwatch/erigon/turbo/stages/txpropagate"
	"github.com/ledgerwatch/erigon/turbo/txpool"
	"github.com/ledgerwatch/log/v3"
	"google.golang.org/grpc"
	"google.golang.org/grpc/credentials"
)

// Config contains the configuration options of the ETH protocol.
// Deprecated: use ethconfig.Config instead.
type Config = ethconfig.Config

// Ethereum implements the Ethereum full node service.
type Ethereum struct {
	config *ethconfig.Config
	logger log.Logger

	// Handlers
	txPool *core.TxPool

	// DB interfaces
	chainDB    kv.RwDB
	privateAPI *grpc.Server

	engine consensus.Engine

	gasPrice  *uint256.Int
	etherbase common.Address

	networkID uint64

	lock              sync.RWMutex // Protects the variadic fields (e.g. gas price and etherbase)
	chainConfig       *params.ChainConfig
	genesisHash       common.Hash
	quitMining        chan struct{}
	miningSealingQuit chan struct{}
	pendingBlocks     chan *types.Block
	minedBlocks       chan *types.Block

	// downloader fields
	downloadCtx     context.Context
	downloadCancel  context.CancelFunc
	downloadServer  *download.ControlServerImpl
	sentryServers   []*download.SentryServerImpl
	txPoolP2PServer *txpool.P2PServer
	sentries        []direct.SentryClient
	stagedSync      *stagedsync.Sync

	notifications *stagedsync.Notifications

	waitForStageLoopStop chan struct{}
	waitForMiningStop    chan struct{}

	txPool2DB               kv.RwDB
	txPool2                 *txpool2.TxPool
	newTxs2                 chan txpool2.Hashes
	txPool2Fetch            *txpool2.Fetch
	txPool2Send             *txpool2.Send
	txPool2GrpcServer       *txpool2.GrpcServer
	notifyMiningAboutNewTxs chan struct{}
}

// New creates a new Ethereum object (including the
// initialisation of the common Ethereum object)
func New(stack *node.Node, config *ethconfig.Config, logger log.Logger) (*Ethereum, error) {
	if config.Miner.GasPrice == nil || config.Miner.GasPrice.Cmp(common.Big0) <= 0 {
		log.Warn("Sanitizing invalid miner gas price", "provided", config.Miner.GasPrice, "updated", ethconfig.Defaults.Miner.GasPrice)
		config.Miner.GasPrice = new(big.Int).Set(ethconfig.Defaults.Miner.GasPrice)
	}

	tmpdir := path.Join(stack.Config().DataDir, etl.TmpDirName)
	if err := os.RemoveAll(tmpdir); err != nil { // clean it on startup
		return nil, fmt.Errorf("clean tmp dir: %s, %w", tmpdir, err)
	}

	// Assemble the Ethereum object
	chainKv, err := node.OpenDatabase(stack.Config(), logger, kv.ChainDB)
	if err != nil {
		return nil, err
	}

	// Check if we have an already initialized chain and fall back to
	// that if so. Otherwise we need to generate a new genesis spec.
	if err := chainKv.View(context.Background(), func(tx kv.Tx) error {
		h, err := rawdb.ReadCanonicalHash(tx, 0)
		if err != nil {
			panic(err)
		}
		if h != (common.Hash{}) {
			config.Genesis = nil // fallback to db content
		}
		return nil
	}); err != nil {
		panic(err)
	}
	chainConfig, genesis, genesisErr := core.CommitGenesisBlock(chainKv, config.Genesis)
	if _, ok := genesisErr.(*params.ConfigCompatError); genesisErr != nil && !ok {
		return nil, genesisErr
	}
	types.SetHeaderSealFlag(chainConfig.IsHeaderWithSeal())
	log.Info("Initialised chain configuration", "config", chainConfig)

	ctx, ctxCancel := context.WithCancel(context.Background())
	kvRPC := remotedbserver.NewKvServer(ctx, chainKv)
	backend := &Ethereum{
		downloadCtx:          ctx,
		downloadCancel:       ctxCancel,
		config:               config,
		logger:               logger,
		chainDB:              chainKv,
		networkID:            config.NetworkID,
		etherbase:            config.Miner.Etherbase,
		chainConfig:          chainConfig,
		genesisHash:          genesis.Hash(),
		waitForStageLoopStop: make(chan struct{}),
		waitForMiningStop:    make(chan struct{}),
		sentries:             []direct.SentryClient{},
		notifications: &stagedsync.Notifications{
			Events:               privateapi.NewEvents(),
			Accumulator:          shards.NewAccumulator(chainConfig),
			StateChangesConsumer: kvRPC,
		},
	}
	backend.gasPrice, _ = uint256.FromBig(config.Miner.GasPrice)

	var consensusConfig interface{}

	if chainConfig.Clique != nil {
		consensusConfig = &config.Clique
	} else if chainConfig.Aura != nil {
		config.Aura.Etherbase = config.Miner.Etherbase
		consensusConfig = &config.Aura
	} else {
		consensusConfig = &config.Ethash
	}

	backend.engine = ethconfig.CreateConsensusEngine(chainConfig, logger, consensusConfig, config.Miner.Notify, config.Miner.Noverify)

	log.Info("Initialising Ethereum protocol", "network", config.NetworkID)

	if err := chainKv.Update(context.Background(), func(tx kv.RwTx) error {
		if err := prune.SetIfNotExist(tx, config.Prune); err != nil {
			return err
		}

		if err = stagedsync.UpdateMetrics(tx); err != nil {
			return err
		}

		pm, err := prune.Get(tx)
		if err != nil {
			return err
		}
		if config.Prune.Initialised {
			// If storage mode is not explicitly specified, we take whatever is in the database
			if !reflect.DeepEqual(pm, config.Prune) {
				return errors.New("not allowed change of --prune flag, last time you used: " + pm.String())
			}
		} else {
			config.Prune = pm
		}
		log.Info("Effective", "prune", config.Prune.String())

		return nil
	}); err != nil {
		return nil, err
	}

	if config.TxPool.Journal != "" {
		config.TxPool.Journal = stack.ResolvePath(config.TxPool.Journal)
	}

	backend.txPool = core.NewTxPool(config.TxPool, chainConfig, chainKv)

	// setting notifier to support streaming events to rpc daemon
	var mg *snapshotsync.SnapshotMigrator
	if config.Snapshot.Enabled {
		currentSnapshotBlock, currentInfohash, err := snapshotsync.GetSnapshotInfo(chainKv)
		if err != nil {
			return nil, err
		}
		mg = snapshotsync.NewMigrator(config.Snapshot.Dir, currentSnapshotBlock, currentInfohash)
		err = mg.RemoveNonCurrentSnapshots()
		if err != nil {
			log.Error("Remove non current snapshot", "err", err)
		}
	}

	if len(stack.Config().P2P.SentryAddr) > 0 {
		for _, addr := range stack.Config().P2P.SentryAddr {
			sentryClient, err := download.GrpcSentryClient(backend.downloadCtx, addr)
			if err != nil {
				return nil, err
			}
			backend.sentries = append(backend.sentries, sentryClient)
		}
	} else {
		var readNodeInfo = func() *eth.NodeInfo {
			var res *eth.NodeInfo
			_ = backend.chainDB.View(context.Background(), func(tx kv.Tx) error {
				res = eth.ReadNodeInfo(tx, backend.chainConfig, backend.genesisHash, backend.networkID)
				return nil
			})

			return res
		}

		d66, err := setupDiscovery(backend.config.EthDiscoveryURLs)
		if err != nil {
			return nil, err
		}

		cfg66 := stack.Config().P2P
		cfg66.NodeDatabase = path.Join(stack.Config().DataDir, "nodes", "eth66")
		server66 := download.NewSentryServer(backend.downloadCtx, d66, readNodeInfo, &cfg66, eth.ETH66)
		backend.sentryServers = append(backend.sentryServers, server66)
		backend.sentries = []direct.SentryClient{direct.NewSentryClientDirect(eth.ETH66, server66)}
		cfg65 := stack.Config().P2P
		cfg65.NodeDatabase = path.Join(stack.Config().DataDir, "nodes", "eth65")
		d65, err := setupDiscovery(backend.config.EthDiscoveryURLs)
		if err != nil {
			return nil, err
		}
		cfg65.ListenAddr = cfg65.ListenAddr65
		server65 := download.NewSentryServer(backend.downloadCtx, d65, readNodeInfo, &cfg65, eth.ETH65)
		backend.sentryServers = append(backend.sentryServers, server65)
		backend.sentries = append(backend.sentries, direct.NewSentryClientDirect(eth.ETH65, server65))
		go func() {
			logEvery := time.NewTicker(120 * time.Second)
			defer logEvery.Stop()

			var logItems []interface{}

			for {
				select {
				case <-backend.downloadCtx.Done():
					return
				case <-logEvery.C:
					logItems = logItems[:0]
					for _, srv := range backend.sentryServers {
						logItems = append(logItems, eth.ProtocolToString[srv.Protocol.Version], strconv.Itoa(srv.SimplePeerCount()))
					}
					log.Info("[p2p] GoodPeers", logItems...)
				}
			}
		}()
	}
	backend.downloadServer, err = download.NewControlServer(chainKv, stack.Config().NodeName(), chainConfig, genesis.Hash(), backend.engine, backend.config.NetworkID, backend.sentries, config.BlockDownloaderWindow)
	if err != nil {
		return nil, err
	}
	config.BodyDownloadTimeoutSeconds = 30

	var txPoolRPC txpool_proto.TxpoolServer
	var miningRPC txpool_proto.MiningServer
	if config.TxPool.V2 {
		cfg := txpool2.DefaultConfig
		cfg.DBDir = path.Join(stack.Config().DataDir, "txpool")
		cfg.PendingSubPoolLimit = int(config.TxPool.GlobalSlots)
		cfg.BaseFeeSubPoolLimit = int(config.TxPool.GlobalBaseFeeQueue)
		cfg.QueuedSubPoolLimit = int(config.TxPool.GlobalQueue)
		cfg.MinFeeCap = config.TxPool.PriceLimit
		cfg.AccountSlots = config.TxPool.AccountSlots
		cfg.LogEvery = 1 * time.Minute
		cfg.CommitEvery = 5 * time.Minute

		//cacheConfig := kvcache.DefaultCoherentCacheConfig
		//cacheConfig.MetricsLabel = "txpool"

		stateDiffClient := direct.NewStateDiffClientDirect(kvRPC)
		backend.newTxs2 = make(chan txpool2.Hashes, 1024)
		//defer close(newTxs)
		backend.txPool2DB, backend.txPool2, backend.txPool2Fetch, backend.txPool2Send, backend.txPool2GrpcServer, err = txpooluitl.AllComponents(
			ctx, cfg, kvcache.NewDummy(), backend.newTxs2, backend.chainDB, backend.sentries, stateDiffClient,
		)
		if err != nil {
			return nil, err
		}
		txPoolRPC = backend.txPool2GrpcServer
	} else {
		backend.txPoolP2PServer, err = txpool.NewP2PServer(backend.downloadCtx, backend.sentries, backend.txPool)
		if err != nil {
			return nil, err
		}

		fetchTx := func(peerID string, hashes []common.Hash) error {
			backend.txPoolP2PServer.SendTxsRequest(context.TODO(), peerID, hashes)
			return nil
		}

		backend.txPoolP2PServer.TxFetcher = fetcher.NewTxFetcher(backend.txPool.Has, backend.txPool.AddRemotes, fetchTx)
		txPoolRPC = privateapi.NewTxPoolServer(ctx, backend.txPool)
	}

	backend.notifyMiningAboutNewTxs = make(chan struct{}, 1)
	backend.quitMining = make(chan struct{})
	backend.miningSealingQuit = make(chan struct{})
	backend.pendingBlocks = make(chan *types.Block, 1)
	backend.minedBlocks = make(chan *types.Block, 1)

	miner := stagedsync.NewMiningState(&config.Miner)
	backend.pendingBlocks = miner.PendingResultCh
	backend.minedBlocks = miner.MiningResultCh

	mining := stagedsync.New(
		stagedsync.MiningStages(backend.downloadCtx,
			stagedsync.StageMiningCreateBlockCfg(backend.chainDB, miner, *backend.chainConfig, backend.engine, backend.txPool, backend.txPool2, backend.txPool2DB, tmpdir),
			stagedsync.StageMiningExecCfg(backend.chainDB, miner, backend.notifications.Events, *backend.chainConfig, backend.engine, &vm.Config{}, tmpdir),
			stagedsync.StageHashStateCfg(backend.chainDB, tmpdir),
			stagedsync.StageTrieCfg(backend.chainDB, false, true, tmpdir),
			stagedsync.StageMiningFinishCfg(backend.chainDB, *backend.chainConfig, backend.engine, miner, backend.miningSealingQuit),
		), stagedsync.MiningUnwindOrder, stagedsync.MiningPruneOrder)

	var ethashApi *ethash.API
	if casted, ok := backend.engine.(*ethash.Ethash); ok {
		ethashApi = casted.APIs(nil)[1].Service.(*ethash.API)
	}

<<<<<<< HEAD
	emptyBadHash := config.BadBlockHash == common.Hash{}
	if !emptyBadHash {
		var badBlockHeader *types.Header
		if err = chainKv.View(context.Background(), func(tx kv.Tx) error {
			header, hErr := rawdb.ReadHeaderByHash(tx, config.BadBlockHash)
			badBlockHeader = header
			return hErr
		}); err != nil {
			return nil, err
		}

		if badBlockHeader != nil {
			unwindPoint := badBlockHeader.Number.Uint64() - 1
			backend.stagedSync.UnwindTo(unwindPoint, config.BadBlockHash)
		}
=======
	ethBackendRPC := privateapi.NewEthBackendServer(ctx, backend, backend.notifications.Events)
	miningRPC = privateapi.NewMiningServer(ctx, backend, ethashApi)
	if stack.Config().PrivateApiAddr != "" {
		var creds credentials.TransportCredentials
		if stack.Config().TLSConnection {
			creds, err = grpcutil.TLS(stack.Config().TLSCACert, stack.Config().TLSCertFile, stack.Config().TLSKeyFile)
			if err != nil {
				return nil, err
			}
		}
		backend.privateAPI, err = privateapi.StartGrpc(
			kvRPC,
			ethBackendRPC,
			txPoolRPC,
			miningRPC,
			stack.Config().PrivateApiAddr,
			stack.Config().PrivateApiRateLimit,
			creds)
		if err != nil {
			return nil, err
		}
>>>>>>> 9c572516
	}

	if !config.TxPool.Disable {
		if config.TxPool.V2 {
			backend.txPool2Fetch.ConnectCore()
			backend.txPool2Fetch.ConnectSentries()
			go txpool2.MainLoop(backend.downloadCtx,
				backend.txPool2DB, backend.chainDB,
				backend.txPool2, backend.newTxs2, backend.txPool2Send, backend.txPool2GrpcServer.NewSlotsStreams,
				func() {
					select {
					case backend.notifyMiningAboutNewTxs <- struct{}{}:
					default:
					}
				})
		} else {
			go txpropagate.BroadcastPendingTxsToNetwork(backend.downloadCtx, backend.txPool, backend.txPoolP2PServer.RecentPeers, backend.downloadServer)
			go func() {
				newTransactions := make(chan core.NewTxsEvent, 128)
				sub := backend.txPool.SubscribeNewTxsEvent(newTransactions)
				defer sub.Unsubscribe()
				defer close(newTransactions)
				for {
					select {
					case <-ctx.Done():
						return
					case <-newTransactions:
						select {
						case backend.notifyMiningAboutNewTxs <- struct{}{}:
						default:
						}
					}
				}
			}()
		}
	}
	go func() {
		defer debug.LogPanic()
		for {
			select {
			case b := <-backend.minedBlocks:
				//p2p
				//backend.downloadServer.BroadcastNewBlock(context.Background(), b, b.Difficulty())
				//rpcdaemon
				if err := miningRPC.(*privateapi.MiningServer).BroadcastMinedBlock(b); err != nil {
					log.Error("txpool rpc mined block broadcast", "err", err)
				}
				if err := backend.downloadServer.Hd.AddMinedBlock(b); err != nil {
					log.Error("add mined block to header downloader", "err", err)
				}
				if err := backend.downloadServer.Bd.AddMinedBlock(b); err != nil {
					log.Error("add mined block to body downloader", "err", err)
				}

			case b := <-backend.pendingBlocks:
				if err := miningRPC.(*privateapi.MiningServer).BroadcastPendingBlock(b); err != nil {
					log.Error("txpool rpc pending block broadcast", "err", err)
				}
			case <-backend.quitMining:
				return
			}
		}
	}()

	if err := backend.StartMining(context.Background(), backend.chainDB, mining, backend.config.Miner, backend.gasPrice, backend.quitMining); err != nil {
		return nil, err
	}

	backend.stagedSync, err = stages2.NewStagedSync(backend.downloadCtx, backend.logger, backend.chainDB, stack.Config().P2P, *config, backend.downloadServer, tmpdir, backend.txPool, backend.txPoolP2PServer, backend.notifications.Accumulator)
	if err != nil {
		return nil, err
	}

	emptyBadHash := config.BadBlockHash == common.Hash{}
	if !emptyBadHash {
		var badBlockHeader *types.Header
		if err = chainKv.View(context.Background(), func(tx kv.Tx) error {
			header, hErr := rawdb.ReadHeaderByHash(tx, config.BadBlockHash)
			badBlockHeader = header
			return hErr
		}); err != nil {
			return nil, err
		}

		if badBlockHeader != nil {
			unwindPoint := badBlockHeader.Number.Uint64() - 1
			backend.stagedSync.UnwindTo(unwindPoint, config.BadBlockHash)
		}
	}

	//eth.APIBackend = &EthAPIBackend{stack.Config().ExtRPCEnabled(), stack.Config().AllowUnprotectedTxs, eth, nil}
	gpoParams := config.GPO
	if gpoParams.Default == nil {
		gpoParams.Default = config.Miner.GasPrice
	}
	//eth.APIBackend.gpo = gasprice.NewOracle(eth.APIBackend, gpoParams)

	// Register the backend on the node
	stack.RegisterAPIs(backend.APIs())
	stack.RegisterLifecycle(backend)
	return backend, nil
}

func (s *Ethereum) APIs() []rpc.API {
	return []rpc.API{}
}

func (s *Ethereum) Etherbase() (eb common.Address, err error) {
	s.lock.RLock()
	etherbase := s.etherbase
	s.lock.RUnlock()

	if etherbase != (common.Address{}) {
		return etherbase, nil
	}
	return common.Address{}, fmt.Errorf("etherbase must be explicitly specified")
}

// isLocalBlock checks whether the specified block is mined
// by local miner accounts.
//
// We regard two types of accounts as local miner account: etherbase
// and accounts specified via `txpool.locals` flag.
func (s *Ethereum) isLocalBlock(block *types.Block) bool { //nolint
	s.lock.RLock()
	etherbase := s.etherbase
	s.lock.RUnlock()
	return ethutils.IsLocalBlock(s.engine, etherbase, s.config.TxPool.Locals, block.Header())
}

// shouldPreserve checks whether we should preserve the given block
// during the chain reorg depending on whether the author of block
// is a local account.
func (s *Ethereum) shouldPreserve(block *types.Block) bool { //nolint
	// The reason we need to disable the self-reorg preserving for clique
	// is it can be probable to introduce a deadlock.
	//
	// e.g. If there are 7 available signers
	//
	// r1   A
	// r2     B
	// r3       C
	// r4         D
	// r5   A      [X] F G
	// r6    [X]
	//
	// In the round5, the inturn signer E is offline, so the worst case
	// is A, F and G sign the block of round5 and reject the block of opponents
	// and in the round6, the last available signer B is offline, the whole
	// network is stuck.
	if _, ok := s.engine.(*clique.Clique); ok {
		return false
	}
	return s.isLocalBlock(block)
}

// StartMining starts the miner with the given number of CPU threads. If mining
// is already running, this method adjust the number of threads allowed to use
// and updates the minimum price required by the transaction pool.
func (s *Ethereum) StartMining(ctx context.Context, db kv.RwDB, mining *stagedsync.Sync, cfg params.MiningConfig, gasPrice *uint256.Int, quitCh chan struct{}) error {
	if !cfg.Enabled {
		return nil
	}
	s.txPool.SetGasPrice(gasPrice)

	// Configure the local mining address
	eb, err := s.Etherbase()
	if err != nil {
		log.Error("Cannot start mining without etherbase", "err", err)
		return fmt.Errorf("etherbase missing: %w", err)
	}
	if clique, ok := s.engine.(*clique.Clique); ok {
		if cfg.SigKey == nil {
			log.Error("Etherbase account unavailable locally", "err", err)
			return fmt.Errorf("signer missing: %w", err)
		}

		clique.Authorize(eb, func(_ common.Address, mimeType string, message []byte) ([]byte, error) {
			return crypto.Sign(crypto.Keccak256(message), cfg.SigKey)
		})
	}

	if s.chainConfig.ChainID.Uint64() > 10 {
		go func() {
			skipCycleEvery := time.NewTicker(4 * time.Second)
			defer skipCycleEvery.Stop()
			for range skipCycleEvery.C {
				select {
				case s.downloadServer.Hd.SkipCycleHack <- struct{}{}:
				default:
				}
			}
		}()
	}

	go func() {
		defer debug.LogPanic()
		defer close(s.waitForMiningStop)

		mineEvery := time.NewTicker(3 * time.Second)
		defer mineEvery.Stop()

		var works bool
		var hasWork bool
		errc := make(chan error, 1)

		for {
			mineEvery.Reset(3 * time.Second)
			select {
			case <-s.notifyMiningAboutNewTxs:
				hasWork = true
			case <-mineEvery.C:
				hasWork = true
			case err := <-errc:
				works = false
				hasWork = false
				if errors.Is(err, libcommon.ErrStopped) {
					return
				}
				if err != nil {
					log.Warn("mining", "err", err)
				}
			case <-quitCh:
				return
			}

			if !works && hasWork {
				works = true
				go func() { errc <- stages2.MiningStep(ctx, db, mining) }()
			}
		}
	}()

	return nil
}

func (s *Ethereum) IsMining() bool { return s.config.Miner.Enabled }

func (s *Ethereum) ChainKV() kv.RwDB            { return s.chainDB }
func (s *Ethereum) NetVersion() (uint64, error) { return s.networkID, nil }
func (s *Ethereum) NetPeerCount() (uint64, error) {
	var sentryPc uint64 = 0

	log.Trace("sentry", "peer count", sentryPc)
	for _, sc := range s.sentries {
		ctx := context.Background()
		reply, err := sc.PeerCount(ctx, &sentry.PeerCountRequest{})
		if err != nil {
			log.Warn("sentry", "err", err)
			return 0, nil
		}
		sentryPc += reply.Count
	}

	return sentryPc, nil
}

// Protocols returns all the currently configured
// network protocols to start.
func (s *Ethereum) Protocols() []p2p.Protocol {
	var protocols []p2p.Protocol
	for i := range s.sentryServers {
		protocols = append(protocols, s.sentryServers[i].Protocol)
	}
	return protocols
}

// Start implements node.Lifecycle, starting all internal goroutines needed by the
// Ethereum protocol implementation.
func (s *Ethereum) Start() error {
	for i := range s.sentries {
		go func(i int) {
			download.RecvMessageLoop(s.downloadCtx, s.sentries[i], s.downloadServer, nil)
		}(i)
		go func(i int) {
			download.RecvUploadMessageLoop(s.downloadCtx, s.sentries[i], s.downloadServer, nil)
		}(i)
		go func(i int) {
			download.RecvUploadHeadersMessageLoop(s.downloadCtx, s.sentries[i], s.downloadServer, nil)
		}(i)
	}

	go stages2.StageLoop(s.downloadCtx, s.chainDB, s.stagedSync, s.downloadServer.Hd, s.notifications, s.downloadServer.UpdateHead, s.waitForStageLoopStop, s.config.SyncLoopThrottle)

	return nil
}

// Stop implements node.Service, terminating all internal goroutines used by the
// Ethereum protocol.
func (s *Ethereum) Stop() error {
	// Stop all the peer-related stuff first.
	s.downloadCancel()
	if s.txPoolP2PServer != nil {
		s.txPoolP2PServer.TxFetcher.Stop()
	}
	if s.privateAPI != nil {
		shutdownDone := make(chan bool)
		go func() {
			defer close(shutdownDone)
			s.privateAPI.GracefulStop()
		}()
		select {
		case <-time.After(1 * time.Second): // shutdown deadline
			s.privateAPI.Stop()
		case <-shutdownDone:
		}
	}
	if s.txPool != nil {
		s.txPool.Stop()
	}
	if s.quitMining != nil {
		close(s.quitMining)
	}

	//s.miner.Stop()
	s.engine.Close()
	<-s.waitForStageLoopStop
	if s.config.Miner.Enabled {
		<-s.waitForMiningStop
	}
	for _, sentryServer := range s.sentryServers {
		sentryServer.Close()
	}
	s.chainDB.Close()
	if s.config.TxPool.V2 {
		s.txPool2DB.Close()
	}
	return nil
}<|MERGE_RESOLUTION|>--- conflicted
+++ resolved
@@ -383,23 +383,6 @@
 		ethashApi = casted.APIs(nil)[1].Service.(*ethash.API)
 	}
 
-<<<<<<< HEAD
-	emptyBadHash := config.BadBlockHash == common.Hash{}
-	if !emptyBadHash {
-		var badBlockHeader *types.Header
-		if err = chainKv.View(context.Background(), func(tx kv.Tx) error {
-			header, hErr := rawdb.ReadHeaderByHash(tx, config.BadBlockHash)
-			badBlockHeader = header
-			return hErr
-		}); err != nil {
-			return nil, err
-		}
-
-		if badBlockHeader != nil {
-			unwindPoint := badBlockHeader.Number.Uint64() - 1
-			backend.stagedSync.UnwindTo(unwindPoint, config.BadBlockHash)
-		}
-=======
 	ethBackendRPC := privateapi.NewEthBackendServer(ctx, backend, backend.notifications.Events)
 	miningRPC = privateapi.NewMiningServer(ctx, backend, ethashApi)
 	if stack.Config().PrivateApiAddr != "" {
@@ -421,7 +404,6 @@
 		if err != nil {
 			return nil, err
 		}
->>>>>>> 9c572516
 	}
 
 	if !config.TxPool.Disable {
