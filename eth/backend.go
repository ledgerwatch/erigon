--- conflicted
+++ resolved
@@ -855,11 +855,7 @@
 
 		go func() {
 			eth1Getter := getters.NewExecutionSnapshotReader(ctx, blockReader, backend.chainDB)
-<<<<<<< HEAD
-			if err := caplin1.RunCaplinPhase1(ctx, client, engine, beaconCfg, genesisCfg, state, nil, dirs, config.Sync.SnapshotVersion, config.BeaconRouter, eth1Getter, backend.downloaderClient, true); err != nil {
-=======
-			if err := caplin1.RunCaplinPhase1(ctx, client, engine, beaconCfg, genesisCfg, state, nil, dirs, config.BeaconRouter, eth1Getter, backend.downloaderClient, config.CaplinConfig.Backfilling); err != nil {
->>>>>>> 42111837
+			if err := caplin1.RunCaplinPhase1(ctx, client, engine, beaconCfg, genesisCfg, state, nil, dirs, config.Sync.SnapshotVersion, config.BeaconRouter, eth1Getter, backend.downloaderClient, config.CaplinConfig.Backfilling); err != nil {
 				logger.Error("could not start caplin", "err", err)
 			}
 			ctxCancel()
