// Copyright 2014 The go-ethereum Authors
// This file is part of the go-ethereum library.
//
// The go-ethereum library is free software: you can redistribute it and/or modify
// it under the terms of the GNU Lesser General Public License as published by
// the Free Software Foundation, either version 3 of the License, or
// (at your option) any later version.
//
// The go-ethereum library is distributed in the hope that it will be useful,
// but WITHOUT ANY WARRANTY; without even the implied warranty of
// MERCHANTABILITY or FITNESS FOR A PARTICULAR PURPOSE. See the
// GNU Lesser General Public License for more details.
//
// You should have received a copy of the GNU Lesser General Public License
// along with the go-ethereum library. If not, see <http://www.gnu.org/licenses/>.

// Package eth implements the Ethereum protocol.
package eth

import (
	"context"
	"encoding/binary"
	"errors"
	"fmt"
	"math/big"
	"os"
	"path"
	"sort"
	"strconv"
	"sync"
	"sync/atomic"
	"time"

	"github.com/holiman/uint256"
	libcommon "github.com/ledgerwatch/erigon-lib/common"
	"github.com/ledgerwatch/erigon-lib/direct"
	"github.com/ledgerwatch/erigon-lib/etl"
	proto_downloader "github.com/ledgerwatch/erigon-lib/gointerfaces/downloader"
	"github.com/ledgerwatch/erigon-lib/gointerfaces/grpcutil"
	"github.com/ledgerwatch/erigon-lib/gointerfaces/remote"
	proto_sentry "github.com/ledgerwatch/erigon-lib/gointerfaces/sentry"
	txpool_proto "github.com/ledgerwatch/erigon-lib/gointerfaces/txpool"
	prototypes "github.com/ledgerwatch/erigon-lib/gointerfaces/types"
	"github.com/ledgerwatch/erigon-lib/kv"
	"github.com/ledgerwatch/erigon-lib/kv/kvcache"
	"github.com/ledgerwatch/erigon-lib/kv/remotedbserver"
	txpool2 "github.com/ledgerwatch/erigon-lib/txpool"
	"github.com/ledgerwatch/erigon-lib/txpool/txpooluitl"
	"github.com/ledgerwatch/erigon/turbo/snapshotsync/snapshotsynccli"
	"github.com/ledgerwatch/log/v3"
	"google.golang.org/grpc"
	"google.golang.org/grpc/credentials"

	"github.com/ledgerwatch/erigon/consensus/parlia"

	"github.com/ledgerwatch/erigon/cmd/downloader/downloadergrpc"
	"github.com/ledgerwatch/erigon/cmd/rpcdaemon/interfaces"
	"github.com/ledgerwatch/erigon/cmd/sentry/sentry"
	"github.com/ledgerwatch/erigon/common"
	"github.com/ledgerwatch/erigon/common/debug"
	"github.com/ledgerwatch/erigon/consensus"
	"github.com/ledgerwatch/erigon/consensus/clique"
	"github.com/ledgerwatch/erigon/consensus/ethash"
	"github.com/ledgerwatch/erigon/core"
	"github.com/ledgerwatch/erigon/core/rawdb"
	"github.com/ledgerwatch/erigon/core/types"
	"github.com/ledgerwatch/erigon/core/vm"
	"github.com/ledgerwatch/erigon/crypto"
	"github.com/ledgerwatch/erigon/eth/ethconfig"
	"github.com/ledgerwatch/erigon/eth/ethutils"
	"github.com/ledgerwatch/erigon/eth/protocols/eth"
	"github.com/ledgerwatch/erigon/eth/stagedsync"
	"github.com/ledgerwatch/erigon/eth/stagedsync/stages"
	"github.com/ledgerwatch/erigon/ethdb/privateapi"
	"github.com/ledgerwatch/erigon/ethdb/prune"
	"github.com/ledgerwatch/erigon/node"
	"github.com/ledgerwatch/erigon/p2p"
	"github.com/ledgerwatch/erigon/params"
	"github.com/ledgerwatch/erigon/rpc"
	"github.com/ledgerwatch/erigon/turbo/shards"
	"github.com/ledgerwatch/erigon/turbo/snapshotsync"
	"github.com/ledgerwatch/erigon/turbo/snapshotsync/snapshothashes"
	stages2 "github.com/ledgerwatch/erigon/turbo/stages"
)

// Config contains the configuration options of the ETH protocol.
// Deprecated: use ethconfig.Config instead.
type Config = ethconfig.Config

// Ethereum implements the Ethereum full node service.
type Ethereum struct {
	config *ethconfig.Config
	logger log.Logger

	// DB interfaces
	chainDB    kv.RwDB
	privateAPI *grpc.Server

	engine consensus.Engine

	gasPrice  *uint256.Int
	etherbase common.Address

	networkID uint64

	lock              sync.RWMutex // Protects the variadic fields (e.g. gas price and etherbase)
	chainConfig       *params.ChainConfig
	genesisHash       common.Hash
	quitMining        chan struct{}
	miningSealingQuit chan struct{}
	pendingBlocks     chan *types.Block
	minedBlocks       chan *types.Block

	// downloader fields
	sentryCtx           context.Context
	sentryCancel        context.CancelFunc
	sentryControlServer *sentry.ControlServerImpl
	sentryServers       []*sentry.SentryServerImpl
	sentries            []direct.SentryClient

	stagedSync *stagedsync.Sync

	downloaderClient proto_downloader.DownloaderClient

	notifications *stagedsync.Notifications

	waitForStageLoopStop chan struct{}
	waitForMiningStop    chan struct{}

	txPool2DB               kv.RwDB
	txPool2                 *txpool2.TxPool
	newTxs2                 chan txpool2.Hashes
	txPool2Fetch            *txpool2.Fetch
	txPool2Send             *txpool2.Send
	txPool2GrpcServer       *txpool2.GrpcServer
	notifyMiningAboutNewTxs chan struct{}
	// When we receive something here, it means that the beacon chain transitioned
	// to proof-of-stake so we start reverse syncing from the header
	reverseDownloadCh     chan privateapi.PayloadMessage
	waitingForBeaconChain uint32 // atomic boolean flag
}

// New creates a new Ethereum object (including the
// initialisation of the common Ethereum object)
func New(stack *node.Node, config *ethconfig.Config, logger log.Logger) (*Ethereum, error) {
	if config.Miner.GasPrice == nil || config.Miner.GasPrice.Cmp(common.Big0) <= 0 {
		log.Warn("Sanitizing invalid miner gas price", "provided", config.Miner.GasPrice, "updated", ethconfig.Defaults.Miner.GasPrice)
		config.Miner.GasPrice = new(big.Int).Set(ethconfig.Defaults.Miner.GasPrice)
	}

	tmpdir := path.Join(stack.Config().DataDir, etl.TmpDirName)
	if err := os.RemoveAll(tmpdir); err != nil { // clean it on startup
		return nil, fmt.Errorf("clean tmp dir: %s, %w", tmpdir, err)
	}

	// Assemble the Ethereum object
	chainKv, err := node.OpenDatabase(stack.Config(), logger, kv.ChainDB)
	if err != nil {
		return nil, err
	}

	// Check if we have an already initialized chain and fall back to
	// that if so. Otherwise we need to generate a new genesis spec.
	if err := chainKv.View(context.Background(), func(tx kv.Tx) error {
		h, err := rawdb.ReadCanonicalHash(tx, 0)
		if err != nil {
			panic(err)
		}
		if h != (common.Hash{}) {
			config.Genesis = nil // fallback to db content
		}
		return nil
	}); err != nil {
		panic(err)
	}

	chainConfig, genesis, genesisErr := core.CommitGenesisBlock(chainKv, config.Genesis)
	if _, ok := genesisErr.(*params.ConfigCompatError); genesisErr != nil && !ok {
		return nil, genesisErr
	}
	types.SetHeaderSealFlag(chainConfig.IsHeaderWithSeal())
	log.Info("Initialised chain configuration", "config", chainConfig, "genesis", genesis.Hash())

	// Apply special hacks for BSC params
	if chainConfig.Parlia != nil {
		params.ApplyBinanceSmartChainParams()
	}

	ctx, ctxCancel := context.WithCancel(context.Background())
	kvRPC := remotedbserver.NewKvServer(ctx, chainKv)
	backend := &Ethereum{
		sentryCtx:            ctx,
		sentryCancel:         ctxCancel,
		config:               config,
		logger:               logger,
		chainDB:              chainKv,
		networkID:            config.NetworkID,
		etherbase:            config.Miner.Etherbase,
		chainConfig:          chainConfig,
		genesisHash:          genesis.Hash(),
		waitForStageLoopStop: make(chan struct{}),
		waitForMiningStop:    make(chan struct{}),
		sentries:             []direct.SentryClient{},
		notifications: &stagedsync.Notifications{
			Events:               privateapi.NewEvents(),
			Accumulator:          shards.NewAccumulator(chainConfig),
			StateChangesConsumer: kvRPC,
		},
	}
	backend.gasPrice, _ = uint256.FromBig(config.Miner.GasPrice)

	var consensusConfig interface{}

	if chainConfig.Clique != nil {
		consensusConfig = &config.Clique
	} else if chainConfig.Aura != nil {
		config.Aura.Etherbase = config.Miner.Etherbase
		consensusConfig = &config.Aura
<<<<<<< HEAD
	} else if chainConfig.Parlia != nil {
		consensusConfig = &config.Parlia
=======
	} else if chainConfig.Bor != nil {
		consensusConfig = &config.Bor
>>>>>>> 22192e4b
	} else {
		consensusConfig = &config.Ethash
	}

	backend.engine = ethconfig.CreateConsensusEngine(chainConfig, logger, consensusConfig, config.Miner.Notify, config.Miner.Noverify, config.HeimdallURL, config.WithoutHeimdall, stack.DataDir())

	log.Info("Initialising Ethereum protocol", "network", config.NetworkID)

	if err := chainKv.Update(context.Background(), func(tx kv.RwTx) error {
		if err = stagedsync.UpdateMetrics(tx); err != nil {
			return err
		}

		config.Prune, err = prune.EnsureNotChanged(tx, config.Prune)
		if err != nil {
			return err
		}
		if err := snapshotsynccli.EnsureNotChanged(tx, config.Snapshot); err != nil {
			return err
		}
		log.Info("Effective", "prune_flags", config.Prune.String(), "snapshot_flags", config.Snapshot.String())

		return nil
	}); err != nil {
		return nil, err
	}

	if config.TxPool.Journal != "" {
		config.TxPool.Journal = stack.ResolvePath(config.TxPool.Journal)
	}

	if len(stack.Config().P2P.SentryAddr) > 0 {
		for _, addr := range stack.Config().P2P.SentryAddr {
			sentryClient, err := sentry.GrpcClient(backend.sentryCtx, addr)
			if err != nil {
				return nil, err
			}
			backend.sentries = append(backend.sentries, sentryClient)
		}
	} else {
		var readNodeInfo = func() *eth.NodeInfo {
			var res *eth.NodeInfo
			_ = backend.chainDB.View(context.Background(), func(tx kv.Tx) error {
				res = eth.ReadNodeInfo(tx, backend.chainConfig, backend.genesisHash, backend.networkID)
				return nil
			})

			return res
		}

		d66, err := setupDiscovery(backend.config.EthDiscoveryURLs)
		if err != nil {
			return nil, err
		}

		cfg66 := stack.Config().P2P
		cfg66.NodeDatabase = path.Join(stack.Config().DataDir, "nodes", "eth66")
		server66 := sentry.NewSentryServer(backend.sentryCtx, d66, readNodeInfo, &cfg66, eth.ETH66)
		backend.sentryServers = append(backend.sentryServers, server66)
		backend.sentries = []direct.SentryClient{direct.NewSentryClientDirect(eth.ETH66, server66)}

		go func() {
			logEvery := time.NewTicker(120 * time.Second)
			defer logEvery.Stop()

			var logItems []interface{}

			for {
				select {
				case <-backend.sentryCtx.Done():
					return
				case <-logEvery.C:
					logItems = logItems[:0]
					for _, srv := range backend.sentryServers {
						logItems = append(logItems, eth.ProtocolToString[srv.Protocol.Version], strconv.Itoa(srv.SimplePeerCount()))
					}
					log.Info("[p2p] GoodPeers", logItems...)
				}
			}
		}()
	}

	var blockReader interfaces.FullBlockReader
	if config.Snapshot.Enabled {
		snConfig := snapshothashes.KnownConfig(chainConfig.ChainName)
		//TODO: incremental snapshot sync
		if err := chainKv.Update(ctx, func(tx kv.RwTx) error {
			const SyncedWithSnapshot = "synced_with_snapshot"
			v, err := tx.GetOne(kv.DatabaseInfo, []byte(SyncedWithSnapshot))
			if err != nil {
				return err
			}
			if v != nil {
				valueInDB := binary.BigEndian.Uint64(v)
				if valueInDB != snConfig.ExpectBlocks {
					log.Warn(fmt.Sprintf("'incremental snapshots feature' not implemented yet. New snapshots available up to block %d, but this node was synced to snapshot %d and will keep other blocks in db. (it's safe, re-sync may reduce db size)", valueInDB, snConfig.ExpectBlocks))
					snConfig.ExpectBlocks = valueInDB
				}
				return nil
			}

			num := make([]byte, 8)
			binary.BigEndian.PutUint64(num, snConfig.ExpectBlocks)
			if err := tx.Put(kv.DatabaseInfo, []byte(SyncedWithSnapshot), num); err != nil {
				return err
			}
			return nil
		}); err != nil {
			return nil, err
		}

		allSnapshots := snapshotsync.NewAllSnapshots(config.Snapshot, config.SnapshotDir)
		blockReader = snapshotsync.NewBlockReaderWithSnapshots(allSnapshots)

		// connect to Downloader
		backend.downloaderClient, err = downloadergrpc.NewClient(ctx, stack.Config().DownloaderAddr)
		if err != nil {
			return nil, err
		}
	} else {
		blockReader = snapshotsync.NewBlockReader()
	}

	backend.sentryControlServer, err = sentry.NewControlServer(chainKv, stack.Config().NodeName(), chainConfig, genesis.Hash(), backend.engine, backend.config.NetworkID, backend.sentries, config.BlockDownloaderWindow, blockReader)
	if err != nil {
		return nil, err
	}
	config.BodyDownloadTimeoutSeconds = 30

	var txPoolRPC txpool_proto.TxpoolServer
	var miningRPC txpool_proto.MiningServer
	if !config.TxPool.Disable {
		cfg := txpool2.DefaultConfig
		cfg.DBDir = path.Join(stack.Config().DataDir, "txpool")
		cfg.PendingSubPoolLimit = int(config.TxPool.GlobalSlots)
		cfg.BaseFeeSubPoolLimit = int(config.TxPool.GlobalBaseFeeQueue)
		cfg.QueuedSubPoolLimit = int(config.TxPool.GlobalQueue)
		cfg.PriceBump = config.TxPool.PriceBump
		cfg.MinFeeCap = config.TxPool.PriceLimit
		cfg.AccountSlots = config.TxPool.AccountSlots
		cfg.LogEvery = 1 * time.Minute
		cfg.CommitEvery = 5 * time.Minute
		cfg.TracedSenders = config.TxPool.TracedSenders

		//cacheConfig := kvcache.DefaultCoherentCacheConfig
		//cacheConfig.MetricsLabel = "txpool"

		stateDiffClient := direct.NewStateDiffClientDirect(kvRPC)
		backend.newTxs2 = make(chan txpool2.Hashes, 1024)
		//defer close(newTxs)
		backend.txPool2DB, backend.txPool2, backend.txPool2Fetch, backend.txPool2Send, backend.txPool2GrpcServer, err = txpooluitl.AllComponents(
			ctx, cfg, kvcache.NewDummy(), backend.newTxs2, backend.chainDB, backend.sentries, stateDiffClient,
		)
		if err != nil {
			return nil, err
		}
		txPoolRPC = backend.txPool2GrpcServer
	}

	backend.notifyMiningAboutNewTxs = make(chan struct{}, 1)
	backend.quitMining = make(chan struct{})
	backend.miningSealingQuit = make(chan struct{})
	backend.pendingBlocks = make(chan *types.Block, 1)
	backend.minedBlocks = make(chan *types.Block, 1)

	miner := stagedsync.NewMiningState(&config.Miner)
	backend.pendingBlocks = miner.PendingResultCh
	backend.minedBlocks = miner.MiningResultCh
	backend.reverseDownloadCh = make(chan privateapi.PayloadMessage)

	// proof-of-work mining
	mining := stagedsync.New(
		stagedsync.MiningStages(backend.sentryCtx,
			stagedsync.StageMiningCreateBlockCfg(backend.chainDB, miner, *backend.chainConfig, backend.engine, backend.txPool2, backend.txPool2DB, nil, tmpdir),
			stagedsync.StageMiningExecCfg(backend.chainDB, miner, backend.notifications.Events, *backend.chainConfig, backend.engine, &vm.Config{}, tmpdir),
			stagedsync.StageHashStateCfg(backend.chainDB, tmpdir),
			stagedsync.StageTrieCfg(backend.chainDB, false, true, tmpdir, blockReader),
			stagedsync.StageMiningFinishCfg(backend.chainDB, *backend.chainConfig, backend.engine, miner, backend.miningSealingQuit),
		), stagedsync.MiningUnwindOrder, stagedsync.MiningPruneOrder)

	var ethashApi *ethash.API
	if casted, ok := backend.engine.(*ethash.Ethash); ok {
		ethashApi = casted.APIs(nil)[1].Service.(*ethash.API)
	}
	// proof-of-stake mining
	assembleBlockPOS := func(random common.Hash, suggestedFeeRecipient common.Address, timestamp uint64) (*types.Block, error) {
		miningStatePos := stagedsync.NewMiningState(&config.Miner)
		proposingSync := stagedsync.New(
			stagedsync.MiningStages(backend.sentryCtx,
				stagedsync.StageMiningCreateBlockCfg(backend.chainDB, miningStatePos, *backend.chainConfig, backend.engine, backend.txPool2, backend.txPool2DB, &stagedsync.BlockProposerParametersPOS{
					Random:                random,
					SuggestedFeeRecipient: suggestedFeeRecipient,
					Timestamp:             timestamp,
				}, tmpdir),
				stagedsync.StageMiningExecCfg(backend.chainDB, miningStatePos, backend.notifications.Events, *backend.chainConfig, backend.engine, &vm.Config{}, tmpdir),
				stagedsync.StageHashStateCfg(backend.chainDB, tmpdir),
				stagedsync.StageTrieCfg(backend.chainDB, false, true, tmpdir, blockReader),
				stagedsync.StageMiningFinishCfg(backend.chainDB, *backend.chainConfig, backend.engine, miningStatePos, backend.miningSealingQuit),
			), stagedsync.MiningUnwindOrder, stagedsync.MiningPruneOrder)
		// We start the mining step
		if err := stages2.MiningStep(ctx, backend.chainDB, proposingSync); err != nil {
			return nil, err
		}
		block := <-miningStatePos.MiningResultPOSCh
		return block, nil
	}
	atomic.StoreUint32(&backend.waitingForBeaconChain, 0)
	// Initialize ethbackend
	ethBackendRPC := privateapi.NewEthBackendServer(ctx, backend, backend.chainDB, backend.notifications.Events,
		blockReader, chainConfig, backend.reverseDownloadCh, backend.sentryControlServer.Hd.ExecutionStatusCh, &backend.waitingForBeaconChain,
		backend.sentryControlServer.Hd.SkipCycleHack, assembleBlockPOS, config.Miner.EnabledPOS)
	miningRPC = privateapi.NewMiningServer(ctx, backend, ethashApi)
	// If we enabled the proposer flag we initiates the block proposing thread
	if config.Miner.EnabledPOS && chainConfig.TerminalTotalDifficulty != nil {
		ethBackendRPC.StartProposer()
	}
	if stack.Config().PrivateApiAddr != "" {
		var creds credentials.TransportCredentials
		if stack.Config().TLSConnection {
			creds, err = grpcutil.TLS(stack.Config().TLSCACert, stack.Config().TLSCertFile, stack.Config().TLSKeyFile)
			if err != nil {
				return nil, err
			}
		}
		backend.privateAPI, err = privateapi.StartGrpc(
			kvRPC,
			ethBackendRPC,
			txPoolRPC,
			miningRPC,
			stack.Config().PrivateApiAddr,
			stack.Config().PrivateApiRateLimit,
			creds,
			stack.Config().HealthCheck)
		if err != nil {
			return nil, err
		}
	}

	if !config.TxPool.Disable {
		backend.txPool2Fetch.ConnectCore()
		backend.txPool2Fetch.ConnectSentries()
		go txpool2.MainLoop(backend.sentryCtx,
			backend.txPool2DB, backend.chainDB,
			backend.txPool2, backend.newTxs2, backend.txPool2Send, backend.txPool2GrpcServer.NewSlotsStreams,
			func() {
				select {
				case backend.notifyMiningAboutNewTxs <- struct{}{}:
				default:
				}
			})
	}
	go func() {
		defer debug.LogPanic()
		for {
			select {
			case b := <-backend.minedBlocks:
				//p2p
				//backend.sentryControlServer.BroadcastNewBlock(context.Background(), b, b.Difficulty())
				//rpcdaemon
				if err := miningRPC.(*privateapi.MiningServer).BroadcastMinedBlock(b); err != nil {
					log.Error("txpool rpc mined block broadcast", "err", err)
				}
				if err := backend.sentryControlServer.Hd.AddMinedHeader(b.Header()); err != nil {
					log.Error("add mined block to header downloader", "err", err)
				}
				if err := backend.sentryControlServer.Bd.AddMinedBlock(b); err != nil {
					log.Error("add mined block to body downloader", "err", err)
				}

			case b := <-backend.pendingBlocks:
				if err := miningRPC.(*privateapi.MiningServer).BroadcastPendingBlock(b); err != nil {
					log.Error("txpool rpc pending block broadcast", "err", err)
				}
			case <-backend.quitMining:
				return
			}
		}
	}()

	if err := backend.StartMining(context.Background(), backend.chainDB, mining, backend.config.Miner, backend.gasPrice, backend.quitMining); err != nil {
		return nil, err
	}

	backend.stagedSync, err = stages2.NewStagedSync(backend.sentryCtx, backend.logger, backend.chainDB,
		stack.Config().P2P, *config, chainConfig.TerminalTotalDifficulty,
		backend.sentryControlServer, tmpdir, backend.notifications.Accumulator,
		backend.reverseDownloadCh, &backend.waitingForBeaconChain,
		backend.downloaderClient)
	if err != nil {
		return nil, err
	}

	emptyBadHash := config.BadBlockHash == common.Hash{}
	if !emptyBadHash {
		var badBlockHeader *types.Header
		if err = chainKv.View(context.Background(), func(tx kv.Tx) error {
			header, hErr := rawdb.ReadHeaderByHash(tx, config.BadBlockHash)
			badBlockHeader = header
			return hErr
		}); err != nil {
			return nil, err
		}

		if badBlockHeader != nil {
			unwindPoint := badBlockHeader.Number.Uint64() - 1
			backend.stagedSync.UnwindTo(unwindPoint, config.BadBlockHash)
		}
	}

	//eth.APIBackend = &EthAPIBackend{stack.Config().ExtRPCEnabled(), stack.Config().AllowUnprotectedTxs, eth, nil}
	gpoParams := config.GPO
	if gpoParams.Default == nil {
		gpoParams.Default = config.Miner.GasPrice
	}
	//eth.APIBackend.gpo = gasprice.NewOracle(eth.APIBackend, gpoParams)

	// Register the backend on the node
	stack.RegisterAPIs(backend.APIs())
	stack.RegisterLifecycle(backend)
	return backend, nil
}

func (s *Ethereum) APIs() []rpc.API {
	return []rpc.API{}
}

func (s *Ethereum) Etherbase() (eb common.Address, err error) {
	s.lock.RLock()
	etherbase := s.etherbase
	s.lock.RUnlock()

	if etherbase != (common.Address{}) {
		return etherbase, nil
	}
	return common.Address{}, fmt.Errorf("etherbase must be explicitly specified")
}

// isLocalBlock checks whether the specified block is mined
// by local miner accounts.
//
// We regard two types of accounts as local miner account: etherbase
// and accounts specified via `txpool.locals` flag.
func (s *Ethereum) isLocalBlock(block *types.Block) bool { //nolint
	s.lock.RLock()
	etherbase := s.etherbase
	s.lock.RUnlock()
	return ethutils.IsLocalBlock(s.engine, etherbase, s.config.TxPool.Locals, block.Header())
}

// shouldPreserve checks whether we should preserve the given block
// during the chain reorg depending on whether the author of block
// is a local account.
func (s *Ethereum) shouldPreserve(block *types.Block) bool { //nolint
	// The reason we need to disable the self-reorg preserving for clique
	// is it can be probable to introduce a deadlock.
	//
	// e.g. If there are 7 available signers
	//
	// r1   A
	// r2     B
	// r3       C
	// r4         D
	// r5   A      [X] F G
	// r6    [X]
	//
	// In the round5, the inturn signer E is offline, so the worst case
	// is A, F and G sign the block of round5 and reject the block of opponents
	// and in the round6, the last available signer B is offline, the whole
	// network is stuck.
	if _, ok := s.engine.(*clique.Clique); ok {
		return false
	}
	return s.isLocalBlock(block)
}

// StartMining starts the miner with the given number of CPU threads. If mining
// is already running, this method adjust the number of threads allowed to use
// and updates the minimum price required by the transaction pool.
func (s *Ethereum) StartMining(ctx context.Context, db kv.RwDB, mining *stagedsync.Sync, cfg params.MiningConfig, gasPrice *uint256.Int, quitCh chan struct{}) error {
	if !cfg.Enabled {
		return nil
	}

	// Configure the local mining address
	eb, err := s.Etherbase()
	if err != nil {
		log.Error("Cannot start mining without etherbase", "err", err)
		return fmt.Errorf("etherbase missing: %w", err)
	}
	if c, ok := s.engine.(*clique.Clique); ok {
		if cfg.SigKey == nil {
			log.Error("Etherbase account unavailable locally", "err", err)
			return fmt.Errorf("signer missing: %w", err)
		}

		c.Authorize(eb, func(_ common.Address, mimeType string, message []byte) ([]byte, error) {
			return crypto.Sign(crypto.Keccak256(message), cfg.SigKey)
		})
	}
	if p, ok := s.engine.(*parlia.Parlia); ok {
		if cfg.SigKey == nil {
			log.Error("Etherbase account unavailable locally", "err", err)
			return fmt.Errorf("signer missing: %w", err)
		}

		p.Authorize(eb, func(validator common.Address, payload []byte, chainId *big.Int) ([]byte, error) {
			return crypto.Sign(payload, cfg.SigKey)
		})
	}

	if s.chainConfig.ChainID.Uint64() > 10 {
		go func() {
			skipCycleEvery := time.NewTicker(4 * time.Second)
			defer skipCycleEvery.Stop()
			for range skipCycleEvery.C {
				select {
				case s.sentryControlServer.Hd.SkipCycleHack <- struct{}{}:
				default:
				}
			}
		}()
	}

	go func() {
		defer debug.LogPanic()
		defer close(s.waitForMiningStop)

		mineEvery := time.NewTicker(3 * time.Second)
		defer mineEvery.Stop()

		var works bool
		var hasWork bool
		errc := make(chan error, 1)

		tx, err := s.chainDB.BeginRo(ctx)
		if err != nil {
			log.Warn("mining", "err", err)
			return
		}

		for {
			mineEvery.Reset(3 * time.Second)
			select {
			case <-s.notifyMiningAboutNewTxs:
				hasWork = true
			case <-mineEvery.C:
				hasWork = true
			case err := <-errc:
				works = false
				hasWork = false
				if errors.Is(err, libcommon.ErrStopped) {
					return
				}
				if err != nil {
					log.Warn("mining", "err", err)
				}
			case <-quitCh:
				return
			}
			// Check if we transitioned and if we did halt POW mining
			headNumber, err := stages.GetStageProgress(tx, stages.Headers)
			if err != nil {
				log.Warn("mining", "err", err)
				return
			}

			isTrans, err := rawdb.Transitioned(tx, headNumber, s.chainConfig.TerminalTotalDifficulty)
			if err != nil {
				log.Warn("mining", "err", err)
				return
			}
			if isTrans {
				return
			}

			if !works && hasWork {
				works = true
				go func() { errc <- stages2.MiningStep(ctx, db, mining) }()
			}
		}
	}()

	return nil
}

func (s *Ethereum) IsMining() bool { return s.config.Miner.Enabled }

func (s *Ethereum) ChainKV() kv.RwDB            { return s.chainDB }
func (s *Ethereum) NetVersion() (uint64, error) { return s.networkID, nil }
func (s *Ethereum) NetPeerCount() (uint64, error) {
	var sentryPc uint64 = 0

	log.Trace("sentry", "peer count", sentryPc)
	for _, sc := range s.sentries {
		ctx := context.Background()
		reply, err := sc.PeerCount(ctx, &proto_sentry.PeerCountRequest{})
		if err != nil {
			log.Warn("sentry", "err", err)
			return 0, nil
		}
		sentryPc += reply.Count
	}

	return sentryPc, nil
}

func (s *Ethereum) NodesInfo(limit int) (*remote.NodesInfoReply, error) {
	if limit == 0 || limit > len(s.sentries) {
		limit = len(s.sentries)
	}

	nodes := make([]*prototypes.NodeInfoReply, 0, limit)
	for i := 0; i < limit; i++ {
		sc := s.sentries[i]

		nodeInfo, err := sc.NodeInfo(context.Background(), nil)
		if err != nil {
			log.Error("sentry nodeInfo", "err", err)
		}

		nodes = append(nodes, nodeInfo)
	}

	nodesInfo := &remote.NodesInfoReply{NodesInfo: nodes}
	sort.Sort(nodesInfo)

	return nodesInfo, nil
}

// Protocols returns all the currently configured
// network protocols to start.
func (s *Ethereum) Protocols() []p2p.Protocol {
	var protocols []p2p.Protocol
	for i := range s.sentryServers {
		protocols = append(protocols, s.sentryServers[i].Protocol)
	}
	return protocols
}

// Start implements node.Lifecycle, starting all internal goroutines needed by the
// Ethereum protocol implementation.
func (s *Ethereum) Start() error {
	for i := range s.sentries {
		go func(i int) {
			sentry.RecvMessageLoop(s.sentryCtx, s.sentries[i], s.sentryControlServer, nil)
		}(i)
		go func(i int) {
			sentry.RecvUploadMessageLoop(s.sentryCtx, s.sentries[i], s.sentryControlServer, nil)
		}(i)
		go func(i int) {
			sentry.RecvUploadHeadersMessageLoop(s.sentryCtx, s.sentries[i], s.sentryControlServer, nil)
		}(i)
	}

	go stages2.StageLoop(s.sentryCtx, s.chainDB, s.stagedSync, s.sentryControlServer.Hd, s.notifications, s.sentryControlServer.UpdateHead, s.waitForStageLoopStop, s.config.SyncLoopThrottle)

	return nil
}

// Stop implements node.Service, terminating all internal goroutines used by the
// Ethereum protocol.
func (s *Ethereum) Stop() error {
	// Stop all the peer-related stuff first.
	s.sentryCancel()
	if s.privateAPI != nil {
		shutdownDone := make(chan bool)
		go func() {
			defer close(shutdownDone)
			s.privateAPI.GracefulStop()
		}()
		select {
		case <-time.After(1 * time.Second): // shutdown deadline
			s.privateAPI.Stop()
		case <-shutdownDone:
		}
	}
	if s.quitMining != nil {
		close(s.quitMining)
	}

	//s.miner.Stop()
	s.engine.Close()
	<-s.waitForStageLoopStop
	if s.config.Miner.Enabled {
		<-s.waitForMiningStop
	}
	for _, sentryServer := range s.sentryServers {
		sentryServer.Close()
	}
	s.chainDB.Close()
	if s.txPool2DB != nil {
		s.txPool2DB.Close()
	}
	return nil
}

func (s *Ethereum) ChainDB() kv.RwDB {
	return s.chainDB
}

func (s *Ethereum) StagedSync() *stagedsync.Sync {
	return s.stagedSync
}

func (s *Ethereum) Notifications() *stagedsync.Notifications {
	return s.notifications
}

func (s *Ethereum) SentryCtx() context.Context {
	return s.sentryCtx
}

func (s *Ethereum) SentryControlServer() *sentry.ControlServerImpl {
	return s.sentryControlServer
}<|MERGE_RESOLUTION|>--- conflicted
+++ resolved
@@ -216,13 +216,10 @@
 	} else if chainConfig.Aura != nil {
 		config.Aura.Etherbase = config.Miner.Etherbase
 		consensusConfig = &config.Aura
-<<<<<<< HEAD
 	} else if chainConfig.Parlia != nil {
 		consensusConfig = &config.Parlia
-=======
-	} else if chainConfig.Bor != nil {
+	}else if chainConfig.Bor != nil {
 		consensusConfig = &config.Bor
->>>>>>> 22192e4b
 	} else {
 		consensusConfig = &config.Ethash
 	}
