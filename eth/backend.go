// Copyright 2014 The go-ethereum Authors
// This file is part of the go-ethereum library.
//
// The go-ethereum library is free software: you can redistribute it and/or modify
// it under the terms of the GNU Lesser General Public License as published by
// the Free Software Foundation, either version 3 of the License, or
// (at your option) any later version.
//
// The go-ethereum library is distributed in the hope that it will be useful,
// but WITHOUT ANY WARRANTY; without even the implied warranty of
// MERCHANTABILITY or FITNESS FOR A PARTICULAR PURPOSE. See the
// GNU Lesser General Public License for more details.
//
// You should have received a copy of the GNU Lesser General Public License
// along with the go-ethereum library. If not, see <http://www.gnu.org/licenses/>.

// Package eth implements the Ethereum protocol.
package eth

import (
	"context"
	"errors"
	"fmt"
	"io/fs"
	"math/big"
	"os"
	"path/filepath"
	"strconv"
	"sync"
	"time"

	"github.com/holiman/uint256"
	libcommon "github.com/ledgerwatch/erigon-lib/common"
	"github.com/ledgerwatch/erigon-lib/common/dir"
	"github.com/ledgerwatch/erigon-lib/direct"
	proto_downloader "github.com/ledgerwatch/erigon-lib/gointerfaces/downloader"
	"github.com/ledgerwatch/erigon-lib/gointerfaces/grpcutil"
	"github.com/ledgerwatch/erigon-lib/gointerfaces/remote"
	proto_sentry "github.com/ledgerwatch/erigon-lib/gointerfaces/sentry"
	txpool_proto "github.com/ledgerwatch/erigon-lib/gointerfaces/txpool"
	prototypes "github.com/ledgerwatch/erigon-lib/gointerfaces/types"
	"github.com/ledgerwatch/erigon-lib/kv"
	"github.com/ledgerwatch/erigon-lib/kv/kvcache"
	"github.com/ledgerwatch/erigon-lib/kv/remotedbserver"
	libstate "github.com/ledgerwatch/erigon-lib/state"
	txpool2 "github.com/ledgerwatch/erigon-lib/txpool"
	"github.com/ledgerwatch/erigon-lib/txpool/txpooluitl"
	types2 "github.com/ledgerwatch/erigon-lib/types"
	"github.com/ledgerwatch/log/v3"
	"golang.org/x/exp/slices"
	"google.golang.org/grpc"
	"google.golang.org/grpc/credentials"
	"google.golang.org/protobuf/types/known/emptypb"

	"github.com/ledgerwatch/erigon/cl/clparams"
	"github.com/ledgerwatch/erigon/cmd/downloader/downloader"
	"github.com/ledgerwatch/erigon/cmd/downloader/downloader/downloadercfg"
	"github.com/ledgerwatch/erigon/cmd/downloader/downloadergrpc"
	clcore "github.com/ledgerwatch/erigon/cmd/erigon-cl/cl-core"
	"github.com/ledgerwatch/erigon/cmd/lightclient/lightclient"
	"github.com/ledgerwatch/erigon/cmd/rpcdaemon/cli"
	"github.com/ledgerwatch/erigon/cmd/rpcdaemon/commands"
	"github.com/ledgerwatch/erigon/cmd/sentinel/sentinel"
	"github.com/ledgerwatch/erigon/cmd/sentinel/sentinel/service"
	"github.com/ledgerwatch/erigon/cmd/sentry/sentry"
	"github.com/ledgerwatch/erigon/common"
	"github.com/ledgerwatch/erigon/common/debug"
	"github.com/ledgerwatch/erigon/consensus"
	"github.com/ledgerwatch/erigon/consensus/bor"
	"github.com/ledgerwatch/erigon/consensus/clique"
	"github.com/ledgerwatch/erigon/consensus/ethash"
	"github.com/ledgerwatch/erigon/consensus/parlia"
	"github.com/ledgerwatch/erigon/consensus/serenity"
	"github.com/ledgerwatch/erigon/core"
	"github.com/ledgerwatch/erigon/core/rawdb"
	"github.com/ledgerwatch/erigon/core/types"
	"github.com/ledgerwatch/erigon/core/vm"
	"github.com/ledgerwatch/erigon/crypto"
	"github.com/ledgerwatch/erigon/eth/ethconfig"
	"github.com/ledgerwatch/erigon/eth/ethconsensusconfig"
	"github.com/ledgerwatch/erigon/eth/ethutils"
	"github.com/ledgerwatch/erigon/eth/protocols/eth"
	"github.com/ledgerwatch/erigon/eth/stagedsync"
	"github.com/ledgerwatch/erigon/eth/stagedsync/stages"
	"github.com/ledgerwatch/erigon/ethdb/privateapi"
	"github.com/ledgerwatch/erigon/ethdb/prune"
	"github.com/ledgerwatch/erigon/ethstats"
	"github.com/ledgerwatch/erigon/node"
	"github.com/ledgerwatch/erigon/node/nodecfg/datadir"
	"github.com/ledgerwatch/erigon/p2p"
	"github.com/ledgerwatch/erigon/params"
	"github.com/ledgerwatch/erigon/rpc"
	"github.com/ledgerwatch/erigon/turbo/engineapi"
	"github.com/ledgerwatch/erigon/turbo/services"
	"github.com/ledgerwatch/erigon/turbo/shards"
	"github.com/ledgerwatch/erigon/turbo/snapshotsync"
	"github.com/ledgerwatch/erigon/turbo/snapshotsync/snap"
	stages2 "github.com/ledgerwatch/erigon/turbo/stages"
	"github.com/ledgerwatch/erigon/turbo/stages/headerdownload"
)

// Config contains the configuration options of the ETH protocol.
// Deprecated: use ethconfig.Config instead.
type Config = ethconfig.Config

// Ethereum implements the Ethereum full node service.
type Ethereum struct {
	config *ethconfig.Config
	log    log.Logger

	// DB interfaces
	chainDB    kv.RwDB
	privateAPI *grpc.Server

	engine consensus.Engine

	gasPrice  *uint256.Int
	etherbase common.Address

	networkID uint64

	lock              sync.RWMutex // Protects the variadic fields (e.g. gas price and etherbase)
	chainConfig       *params.ChainConfig
	genesisHash       common.Hash
	miningSealingQuit chan struct{}
	pendingBlocks     chan *types.Block
	minedBlocks       chan *types.Block

	// downloader fields
	sentryCtx      context.Context
	sentryCancel   context.CancelFunc
	sentriesClient *sentry.MultiClient
	sentryServers  []*sentry.GrpcServer

	stagedSync *stagedsync.Sync

	downloaderClient proto_downloader.DownloaderClient

	notifications      *shards.Notifications
	unsubscribeEthstat func()

	waitForStageLoopStop chan struct{}
	waitForMiningStop    chan struct{}

	txPool2DB               kv.RwDB
	txPool2                 *txpool2.TxPool
	newTxs2                 chan types2.Hashes
	txPool2Fetch            *txpool2.Fetch
	txPool2Send             *txpool2.Send
	txPool2GrpcServer       txpool_proto.TxpoolServer
	notifyMiningAboutNewTxs chan struct{}
	forkValidator           *engineapi.ForkValidator
	downloader              *downloader.Downloader

	agg *libstate.Aggregator22
}

// New creates a new Ethereum object (including the
// initialisation of the common Ethereum object)
func New(stack *node.Node, config *ethconfig.Config, logger log.Logger) (*Ethereum, error) {
	if config.Miner.GasPrice == nil || config.Miner.GasPrice.Cmp(common.Big0) <= 0 {
		log.Warn("Sanitizing invalid miner gas price", "provided", config.Miner.GasPrice, "updated", ethconfig.Defaults.Miner.GasPrice)
		config.Miner.GasPrice = new(big.Int).Set(ethconfig.Defaults.Miner.GasPrice)
	}

	dirs := stack.Config().Dirs
	tmpdir := dirs.Tmp
	if err := RemoveContents(tmpdir); err != nil { // clean it on startup
		return nil, fmt.Errorf("clean tmp dir: %s, %w", tmpdir, err)
	}

	// Assemble the Ethereum object
	chainKv, err := node.OpenDatabase(stack.Config(), logger, kv.ChainDB)
	if err != nil {
		return nil, err
	}

	var currentBlock *types.Block

	// Check if we have an already initialized chain and fall back to
	// that if so. Otherwise we need to generate a new genesis spec.
	var chainConfig *params.ChainConfig
	var genesis *types.Block
	if err := chainKv.Update(context.Background(), func(tx kv.RwTx) error {
		h, err := rawdb.ReadCanonicalHash(tx, 0)
		if err != nil {
			panic(err)
		}
		genesisSpec := config.Genesis
		if h != (common.Hash{}) { // fallback to db content
			genesisSpec = nil
		}
		var genesisErr error
		chainConfig, genesis, genesisErr = core.WriteGenesisBlock(tx, genesisSpec, config.OverrideMergeNetsplitBlock, config.OverrideTerminalTotalDifficulty)
		if _, ok := genesisErr.(*params.ConfigCompatError); genesisErr != nil && !ok {
			return genesisErr
		}

		currentBlock = rawdb.ReadCurrentBlock(tx)
		return nil
	}); err != nil {
		panic(err)
	}
	config.Snapshot.Enabled = ethconfig.UseSnapshotsByChainName(chainConfig.ChainName) && config.Sync.UseSnapshots

	log.Info("Initialised chain configuration", "config", chainConfig, "genesis", genesis.Hash())

	// Apply special hacks for BSC params
	if chainConfig.Parlia != nil {
		params.ApplyBinanceSmartChainParams()
	}

	if err := chainKv.Update(context.Background(), func(tx kv.RwTx) error {
		if err = stagedsync.UpdateMetrics(tx); err != nil {
			return err
		}

		config.Prune, err = prune.EnsureNotChanged(tx, config.Prune)
		if err != nil {
			return err
		}
		isCorrectSync, useSnapshots, err := snap.EnsureNotChanged(tx, config.Snapshot)
		if err != nil {
			return err
		}

		config.HistoryV3, err = rawdb.HistoryV3.WriteOnce(tx, config.HistoryV3)
		if err != nil {
			return err
		}

		// if we are in the incorrect syncmode then we change it to the appropriate one
		if !isCorrectSync {
			log.Warn("Incorrect snapshot enablement", "got", config.Sync.UseSnapshots, "change_to", useSnapshots)
			config.Sync.UseSnapshots = useSnapshots
			config.Snapshot.Enabled = ethconfig.UseSnapshotsByChainName(chainConfig.ChainName) && useSnapshots
		}
		log.Info("Effective", "prune_flags", config.Prune.String(), "snapshot_flags", config.Snapshot.String(), "history.v3", config.HistoryV3)

		return nil
	}); err != nil {
		return nil, err
	}

	ctx, ctxCancel := context.WithCancel(context.Background())

	// kv_remote architecture does blocks on stream.Send - means current architecture require unlimited amount of txs to provide good throughput
	backend := &Ethereum{
		sentryCtx:            ctx,
		sentryCancel:         ctxCancel,
		config:               config,
		log:                  logger,
		chainDB:              chainKv,
		networkID:            config.NetworkID,
		etherbase:            config.Miner.Etherbase,
		chainConfig:          chainConfig,
		genesisHash:          genesis.Hash(),
		waitForStageLoopStop: make(chan struct{}),
		waitForMiningStop:    make(chan struct{}),
		notifications: &shards.Notifications{
			Events:      shards.NewEvents(),
			Accumulator: shards.NewAccumulator(),
		},
	}
	blockReader, allSnapshots, agg, err := backend.setUpBlockReader(ctx, config.Dirs, config.Snapshot, config.Downloader)
	if err != nil {
		return nil, err
	}
	backend.agg = agg

	kvRPC := remotedbserver.NewKvServer(ctx, chainKv, allSnapshots, agg)
	backend.notifications.StateChangesConsumer = kvRPC

	backend.gasPrice, _ = uint256.FromBig(config.Miner.GasPrice)

	var sentries []direct.SentryClient
	if len(stack.Config().P2P.SentryAddr) > 0 {
		for _, addr := range stack.Config().P2P.SentryAddr {
			sentryClient, err := sentry.GrpcClient(backend.sentryCtx, addr)
			if err != nil {
				return nil, err
			}
			sentries = append(sentries, sentryClient)
		}
	} else {
		var readNodeInfo = func() *eth.NodeInfo {
			var res *eth.NodeInfo
			_ = backend.chainDB.View(context.Background(), func(tx kv.Tx) error {
				res = eth.ReadNodeInfo(tx, backend.chainConfig, backend.genesisHash, backend.networkID)
				return nil
			})

			return res
		}

		discovery, err := setupDiscovery(backend.config.EthDiscoveryURLs)
		if err != nil {
			return nil, err
		}
		cfg := stack.Config().P2P
		cfg.NodeDatabase = filepath.Join(stack.Config().Dirs.Nodes, eth.ProtocolToString[cfg.ProtocolVersion])
		server := sentry.NewGrpcServer(backend.sentryCtx, discovery, readNodeInfo, &cfg, cfg.ProtocolVersion)

		backend.sentryServers = append(backend.sentryServers, server)
		sentries = []direct.SentryClient{direct.NewSentryClientDirect(cfg.ProtocolVersion, server)}

		go func() {
			logEvery := time.NewTicker(120 * time.Second)
			defer logEvery.Stop()

			var logItems []interface{}

			for {
				select {
				case <-backend.sentryCtx.Done():
					return
				case <-logEvery.C:
					logItems = logItems[:0]
					for _, srv := range backend.sentryServers {
						logItems = append(logItems, eth.ProtocolToString[srv.Protocol.Version], strconv.Itoa(srv.SimplePeerCount()))
					}
					log.Info("[p2p] GoodPeers", logItems...)
				}
			}
		}()
	}

	inMemoryExecution := func(batch kv.RwTx, header *types.Header, body *types.RawBody, unwindPoint uint64, headersChain []*types.Header, bodiesChain []*types.RawBody,
		notifications *shards.Notifications) error {
		// Needs its own notifications to not update RPC daemon and txpool about pending blocks
		stateSync, err := stages2.NewInMemoryExecution(backend.sentryCtx, backend.chainDB, config, backend.sentriesClient, dirs, notifications, allSnapshots, backend.agg)
		if err != nil {
			return err
		}
		// We start the mining step
		if err := stages2.StateStep(ctx, batch, stateSync, header, body, unwindPoint, headersChain, bodiesChain, true /* quiet */); err != nil {
			log.Warn("Could not validate block", "err", err)
			return err
		}
		progress, err := stages.GetStageProgress(batch, stages.IntermediateHashes)
		if err != nil {
			return err
		}
		if progress < header.Number.Uint64() {
			return fmt.Errorf("unsuccessful execution, progress %d < expected %d", progress, header.Number.Uint64())
		}
		return nil
	}
	currentBlockNumber := uint64(0)
	if currentBlock != nil {
		currentBlockNumber = currentBlock.NumberU64()
	}

	log.Info("Initialising Ethereum protocol", "network", config.NetworkID)
	var consensusConfig interface{}

	if chainConfig.Clique != nil {
		consensusConfig = &config.Clique
	} else if chainConfig.Aura != nil {
		config.Aura.Etherbase = config.Miner.Etherbase
		consensusConfig = &config.Aura
	} else if chainConfig.Parlia != nil {
		consensusConfig = &config.Parlia
	} else if chainConfig.Bor != nil {
		consensusConfig = &config.Bor
	} else {
		consensusConfig = &config.Ethash
	}
	backend.engine = ethconsensusconfig.CreateConsensusEngine(chainConfig, logger, consensusConfig, config.Miner.Notify, config.Miner.Noverify, config.HeimdallURL, config.WithoutHeimdall, stack.DataDir(), allSnapshots, false /* readonly */, backend.chainDB)
	backend.forkValidator = engineapi.NewForkValidator(currentBlockNumber, inMemoryExecution, tmpdir)

	backend.sentriesClient, err = sentry.NewMultiClient(
		chainKv,
		stack.Config().NodeName(),
		chainConfig,
		genesis.Hash(),
		backend.engine,
		backend.config.NetworkID,
		sentries,
		config.Sync,
		blockReader,
		stack.Config().SentryLogPeerInfo,
		backend.forkValidator,
	)
	if err != nil {
		return nil, err
	}

	var miningRPC txpool_proto.MiningServer
	stateDiffClient := direct.NewStateDiffClientDirect(kvRPC)
	if config.DeprecatedTxPool.Disable {
		backend.txPool2GrpcServer = &txpool2.GrpcDisabled{}
	} else {
		//cacheConfig := kvcache.DefaultCoherentCacheConfig
		//cacheConfig.MetricsLabel = "txpool"

		backend.newTxs2 = make(chan types2.Hashes, 1024)
		//defer close(newTxs)
		backend.txPool2DB, backend.txPool2, backend.txPool2Fetch, backend.txPool2Send, backend.txPool2GrpcServer, err = txpooluitl.AllComponents(
			ctx, config.TxPool, kvcache.NewDummy(), backend.newTxs2, backend.chainDB, backend.sentriesClient.Sentries(), stateDiffClient,
		)
		if err != nil {
			return nil, err
		}
	}

	backend.notifyMiningAboutNewTxs = make(chan struct{}, 1)
	backend.miningSealingQuit = make(chan struct{})
	backend.pendingBlocks = make(chan *types.Block, 1)
	backend.minedBlocks = make(chan *types.Block, 1)

	miner := stagedsync.NewMiningState(&config.Miner)
	backend.pendingBlocks = miner.PendingResultCh
	backend.minedBlocks = miner.MiningResultCh

	// proof-of-work mining
	mining := stagedsync.New(
		stagedsync.MiningStages(backend.sentryCtx,
			stagedsync.StageMiningCreateBlockCfg(backend.chainDB, miner, *backend.chainConfig, backend.engine, backend.txPool2, backend.txPool2DB, nil, tmpdir),
			stagedsync.StageMiningExecCfg(backend.chainDB, miner, backend.notifications.Events, *backend.chainConfig, backend.engine, &vm.Config{}, tmpdir, nil, 0),
			stagedsync.StageHashStateCfg(backend.chainDB, dirs, config.HistoryV3, backend.agg),
			stagedsync.StageTrieCfg(backend.chainDB, false, true, true, tmpdir, blockReader, nil, config.HistoryV3, backend.agg),
			stagedsync.StageMiningFinishCfg(backend.chainDB, *backend.chainConfig, backend.engine, miner, backend.miningSealingQuit),
		), stagedsync.MiningUnwindOrder, stagedsync.MiningPruneOrder)

	var ethashApi *ethash.API
	if casted, ok := backend.engine.(*ethash.Ethash); ok {
		ethashApi = casted.APIs(nil)[1].Service.(*ethash.API)
	}

	// proof-of-stake mining
	assembleBlockPOS := func(param *core.BlockBuilderParameters, interrupt *int32) (*types.Block, error) {
		miningStatePos := stagedsync.NewProposingState(&config.Miner)
		miningStatePos.MiningConfig.Etherbase = param.SuggestedFeeRecipient
		proposingSync := stagedsync.New(
			stagedsync.MiningStages(backend.sentryCtx,
				stagedsync.StageMiningCreateBlockCfg(backend.chainDB, miningStatePos, *backend.chainConfig, backend.engine, backend.txPool2, backend.txPool2DB, param, tmpdir),
				stagedsync.StageMiningExecCfg(backend.chainDB, miningStatePos, backend.notifications.Events, *backend.chainConfig, backend.engine, &vm.Config{}, tmpdir, interrupt, param.PayloadId),
				stagedsync.StageHashStateCfg(backend.chainDB, dirs, config.HistoryV3, backend.agg),
				stagedsync.StageTrieCfg(backend.chainDB, false, true, true, tmpdir, blockReader, nil, config.HistoryV3, backend.agg),
				stagedsync.StageMiningFinishCfg(backend.chainDB, *backend.chainConfig, backend.engine, miningStatePos, backend.miningSealingQuit),
			), stagedsync.MiningUnwindOrder, stagedsync.MiningPruneOrder)
		// We start the mining step
		if err := stages2.MiningStep(ctx, backend.chainDB, proposingSync, tmpdir); err != nil {
			return nil, err
		}
		block := <-miningStatePos.MiningResultPOSCh
		return block, nil
	}

	// Initialize ethbackend
	ethBackendRPC := privateapi.NewEthBackendServer(ctx, backend, backend.chainDB, backend.notifications.Events,
		blockReader, chainConfig, assembleBlockPOS, backend.sentriesClient.Hd, config.Miner.EnabledPOS)
	miningRPC = privateapi.NewMiningServer(ctx, backend, ethashApi)

	// If we choose not to run a consensus layer, run our embedded.
	if !config.CL && clparams.Supported(config.NetworkID) {
		// Chains supported are Sepolia, Mainnet and Goerli
<<<<<<< HEAD
		genesisCfg, networkCfg, beaconCfg := clparams.GetConfigsByNetwork(clparams.NetworkType(config.NetworkID))
		if err != nil {
			return nil, err
		}
		client, err := service.StartSentinelService(&sentinel.SentinelConfig{
			IpAddr:        "127.0.0.1",
			Port:          4000,
			TCPPort:       4001,
			GenesisConfig: genesisCfg,
			NetworkConfig: networkCfg,
			BeaconConfig:  beaconCfg,
		}, &service.ServerConfig{Network: "tcp", Addr: "localhost:7777"})
		if err != nil {
			return nil, err
		}
=======
		if config.NetworkID == 1 || config.NetworkID == 5 || config.NetworkID == 11155111 {
			genesisCfg, networkCfg, beaconCfg := clparams.GetConfigsByNetwork(clparams.NetworkType(config.NetworkID))
			if err != nil {
				return nil, err
			}
			client, err := service.StartSentinelService(&sentinel.SentinelConfig{
				IpAddr:        "127.0.0.1",
				Port:          4000,
				TCPPort:       4001,
				GenesisConfig: genesisCfg,
				NetworkConfig: networkCfg,
				BeaconConfig:  beaconCfg,
			}, &service.ServerConfig{Network: "tcp", Addr: "localhost:7777"})
			if err != nil {
				return nil, err
			}

			lc, err := lightclient.NewLightClient(ctx, genesisCfg, beaconCfg, ethBackendRPC, client, currentBlockNumber, false)
			if err != nil {
				return nil, err
			}
			bs, err := clcore.RetrieveBeaconState(ctx,
				clparams.GetCheckpointSyncEndpoint(clparams.NetworkType(config.NetworkID)))
>>>>>>> 61559477

		lc, err := lightclient.NewLightClient(ctx, genesisCfg, beaconCfg, ethBackendRPC, client, currentBlockNumber, false)
		if err != nil {
			return nil, err
		}
		bs, err := lightclient.RetrieveBeaconState(ctx,
			clparams.GetCheckpointSyncEndpoint(clparams.NetworkType(config.NetworkID)))

		if err != nil {
			return nil, err
		}

		if err := lc.BootstrapCheckpoint(ctx, bs.FinalizedCheckpoint.Root); err != nil {
			return nil, err
		}

		go lc.Start()
	}

	if stack.Config().PrivateApiAddr != "" {
		var creds credentials.TransportCredentials
		if stack.Config().TLSConnection {
			creds, err = grpcutil.TLS(stack.Config().TLSCACert, stack.Config().TLSCertFile, stack.Config().TLSKeyFile)
			if err != nil {
				return nil, err
			}
		}
		backend.privateAPI, err = privateapi.StartGrpc(
			kvRPC,
			ethBackendRPC,
			backend.txPool2GrpcServer,
			miningRPC,
			stack.Config().PrivateApiAddr,
			stack.Config().PrivateApiRateLimit,
			creds,
			stack.Config().HealthCheck)
		if err != nil {
			return nil, fmt.Errorf("private api: %w", err)
		}
	}

	if currentBlock == nil {
		currentBlock = genesis
	}
	// We start the transaction pool on startup, for a couple of reasons:
	// 1) Hive tests requires us to do so and starting it from eth_sendRawTransaction is not viable as we have not enough data
	// to initialize it properly.
	// 2) we cannot propose for block 1 regardless.
	go func() {
		time.Sleep(10 * time.Millisecond)
		baseFee := uint64(0)
		if currentBlock.BaseFee() != nil {
			baseFee = currentBlock.BaseFee().Uint64()
		}
		backend.notifications.Accumulator.StartChange(currentBlock.NumberU64(), currentBlock.Hash(), nil, false)
		backend.notifications.Accumulator.SendAndReset(ctx, backend.notifications.StateChangesConsumer, baseFee, currentBlock.GasLimit())

	}()

	if !config.DeprecatedTxPool.Disable {
		backend.txPool2Fetch.ConnectCore()
		backend.txPool2Fetch.ConnectSentries()
		var newTxsBroadcaster *txpool2.NewSlotsStreams
		if casted, ok := backend.txPool2GrpcServer.(*txpool2.GrpcServer); ok {
			newTxsBroadcaster = casted.NewSlotsStreams
		}
		go txpool2.MainLoop(backend.sentryCtx,
			backend.txPool2DB, backend.chainDB,
			backend.txPool2, backend.newTxs2, backend.txPool2Send, newTxsBroadcaster,
			func() {
				select {
				case backend.notifyMiningAboutNewTxs <- struct{}{}:
				default:
				}
			})
	}
	go func() {
		defer debug.LogPanic()
		for {
			select {
			case b := <-backend.minedBlocks:
				//p2p
				//backend.sentriesClient.BroadcastNewBlock(context.Background(), b, b.Difficulty())
				//rpcdaemon
				if err := miningRPC.(*privateapi.MiningServer).BroadcastMinedBlock(b); err != nil {
					log.Error("txpool rpc mined block broadcast", "err", err)
				}
				log.Trace("BroadcastMinedBlock successful", "number", b.Number(), "GasUsed", b.GasUsed(), "txn count", b.Transactions().Len())
				backend.sentriesClient.PropagateNewBlockHashes(ctx, []headerdownload.Announce{
					{
						Number: b.NumberU64(),
						Hash:   b.Hash(),
					},
				})
				if err := backend.sentriesClient.Hd.AddMinedHeader(b.Header()); err != nil {
					log.Error("add mined block to header downloader", "err", err)
				}
				if err := backend.sentriesClient.Bd.AddMinedBlock(b); err != nil {
					log.Error("add mined block to body downloader", "err", err)
				}

			case b := <-backend.pendingBlocks:
				if err := miningRPC.(*privateapi.MiningServer).BroadcastPendingBlock(b); err != nil {
					log.Error("txpool rpc pending block broadcast", "err", err)
				}
			case <-backend.sentriesClient.Hd.QuitPoWMining:
				return
			}
		}
	}()

	if err := backend.StartMining(context.Background(), backend.chainDB, mining, backend.config.Miner, backend.gasPrice, backend.sentriesClient.Hd.QuitPoWMining, tmpdir); err != nil {
		return nil, err
	}

	backend.stagedSync, err = stages2.NewStagedSync(backend.sentryCtx, backend.chainDB, stack.Config().P2P, config, backend.sentriesClient, backend.notifications, backend.downloaderClient, allSnapshots, backend.agg, backend.forkValidator)
	if err != nil {
		return nil, err
	}

	backend.sentriesClient.Hd.StartPoSDownloader(backend.sentryCtx, backend.sentriesClient.SendHeaderRequest, backend.sentriesClient.Penalize)

	emptyBadHash := config.BadBlockHash == common.Hash{}
	if !emptyBadHash {
		var badBlockHeader *types.Header
		if err = chainKv.View(context.Background(), func(tx kv.Tx) error {
			header, hErr := rawdb.ReadHeaderByHash(tx, config.BadBlockHash)
			badBlockHeader = header
			return hErr
		}); err != nil {
			return nil, err
		}

		if badBlockHeader != nil {
			unwindPoint := badBlockHeader.Number.Uint64() - 1
			backend.stagedSync.UnwindTo(unwindPoint, config.BadBlockHash)
		}
	}

	//eth.APIBackend = &EthAPIBackend{stack.Config().ExtRPCEnabled(), stack.Config().AllowUnprotectedTxs, eth, nil}
	gpoParams := config.GPO
	if gpoParams.Default == nil {
		gpoParams.Default = config.Miner.GasPrice
	}
	//eth.APIBackend.gpo = gasprice.NewOracle(eth.APIBackend, gpoParams)
	if config.Ethstats != "" {
		var headCh chan [][]byte
		headCh, backend.unsubscribeEthstat = backend.notifications.Events.AddHeaderSubscription()
		if err := ethstats.New(stack, backend.sentryServers, chainKv, backend.engine, config.Ethstats, backend.networkID, ctx.Done(), headCh); err != nil {
			return nil, err
		}
	}
	// start HTTP API
	httpRpcCfg := stack.Config().Http
<<<<<<< HEAD

	ethRpcClient, txPoolRpcClient, miningRpcClient, stateCache, ff, err := cli.EmbeddedServices(ctx, chainKv, httpRpcCfg.StateCache, blockReader, allSnapshots, backend.agg, ethBackendRPC, backend.txPool2GrpcServer, miningRPC)
=======
	ethRpcClient, txPoolRpcClient, miningRpcClient, stateCache, ff, err := cli.EmbeddedServices(ctx, chainKv, httpRpcCfg.StateCache, blockReader, ethBackendRPC, backend.txPool2GrpcServer, miningRPC, stateDiffClient)
>>>>>>> 61559477
	if err != nil {
		return nil, err
	}

	var borDb kv.RoDB
	if casted, ok := backend.engine.(*bor.Bor); ok {
		borDb = casted.DB
	}
	apiList := commands.APIList(chainKv, borDb, ethRpcClient, txPoolRpcClient, miningRpcClient, ff, stateCache, blockReader, backend.agg, httpRpcCfg)
	authApiList := commands.AuthAPIList(chainKv, ethRpcClient, txPoolRpcClient, miningRpcClient, ff, stateCache, blockReader, backend.agg, httpRpcCfg)
	go func() {
		if err := cli.StartRpcServer(ctx, httpRpcCfg, apiList, authApiList); err != nil {
			log.Error(err.Error())
			return
		}
	}()

	// Register the backend on the node
	stack.RegisterLifecycle(backend)
	return backend, nil
}

func (s *Ethereum) APIs() []rpc.API {
	return []rpc.API{}
}

func (s *Ethereum) Etherbase() (eb common.Address, err error) {
	s.lock.RLock()
	etherbase := s.etherbase
	s.lock.RUnlock()

	if etherbase != (common.Address{}) {
		return etherbase, nil
	}
	return common.Address{}, fmt.Errorf("etherbase must be explicitly specified")
}

// isLocalBlock checks whether the specified block is mined
// by local miner accounts.
//
// We regard two types of accounts as local miner account: etherbase
// and accounts specified via `txpool.locals` flag.
func (s *Ethereum) isLocalBlock(block *types.Block) bool { //nolint
	s.lock.RLock()
	etherbase := s.etherbase
	s.lock.RUnlock()
	return ethutils.IsLocalBlock(s.engine, etherbase, s.config.DeprecatedTxPool.Locals, block.Header())
}

// shouldPreserve checks whether we should preserve the given block
// during the chain reorg depending on whether the author of block
// is a local account.
func (s *Ethereum) shouldPreserve(block *types.Block) bool { //nolint
	// The reason we need to disable the self-reorg preserving for clique
	// is it can be probable to introduce a deadlock.
	//
	// e.g. If there are 7 available signers
	//
	// r1   A
	// r2     B
	// r3       C
	// r4         D
	// r5   A      [X] F G
	// r6    [X]
	//
	// In the round5, the inturn signer E is offline, so the worst case
	// is A, F and G sign the block of round5 and reject the block of opponents
	// and in the round6, the last available signer B is offline, the whole
	// network is stuck.
	if _, ok := s.engine.(*clique.Clique); ok {
		return false
	}
	return s.isLocalBlock(block)
}

// StartMining starts the miner with the given number of CPU threads. If mining
// is already running, this method adjust the number of threads allowed to use
// and updates the minimum price required by the transaction pool.
func (s *Ethereum) StartMining(ctx context.Context, db kv.RwDB, mining *stagedsync.Sync, cfg params.MiningConfig, gasPrice *uint256.Int, quitCh chan struct{}, tmpDir string) error {
	if !cfg.Enabled {
		return nil
	}

	// Configure the local mining address
	eb, err := s.Etherbase()
	if err != nil {
		log.Error("Cannot start mining without etherbase", "err", err)
		return fmt.Errorf("etherbase missing: %w", err)
	}

	var clq *clique.Clique
	if c, ok := s.engine.(*clique.Clique); ok {
		clq = c
	} else if cl, ok := s.engine.(*serenity.Serenity); ok {
		if c, ok := cl.InnerEngine().(*clique.Clique); ok {
			clq = c
		}
	}
	if clq != nil {
		if cfg.SigKey == nil {
			log.Error("Etherbase account unavailable locally", "err", err)
			return fmt.Errorf("signer missing: %w", err)
		}

		clq.Authorize(eb, func(_ common.Address, mimeType string, message []byte) ([]byte, error) {
			return crypto.Sign(crypto.Keccak256(message), cfg.SigKey)
		})
	}

	var prl *parlia.Parlia
	if p, ok := s.engine.(*parlia.Parlia); ok {
		prl = p
	} else if cl, ok := s.engine.(*serenity.Serenity); ok {
		if p, ok := cl.InnerEngine().(*parlia.Parlia); ok {
			prl = p
		}
	}
	if prl != nil {
		if cfg.SigKey == nil {
			log.Error("Etherbase account unavailable locally", "err", err)
			return fmt.Errorf("signer missing: %w", err)
		}

		prl.Authorize(eb, func(validator common.Address, payload []byte, chainId *big.Int) ([]byte, error) {
			return crypto.Sign(payload, cfg.SigKey)
		})
	}

	var borcfg *bor.Bor
	if b, ok := s.engine.(*bor.Bor); ok {
		borcfg = b
	} else if br, ok := s.engine.(*serenity.Serenity); ok {
		if b, ok := br.InnerEngine().(*bor.Bor); ok {
			borcfg = b
		}
	}
	if borcfg != nil {
		if cfg.SigKey == nil {
			log.Error("Etherbase account unavailable locally", "err", err)
			return fmt.Errorf("signer missing: %w", err)
		}

		borcfg.Authorize(eb, func(_ common.Address, mimeType string, message []byte) ([]byte, error) {
			return crypto.Sign(crypto.Keccak256(message), cfg.SigKey)
		})
	}

	go func() {
		defer debug.LogPanic()
		defer close(s.waitForMiningStop)

		mineEvery := time.NewTicker(3 * time.Second)
		defer mineEvery.Stop()

		var works bool
		var hasWork bool
		errc := make(chan error, 1)

		for {
			mineEvery.Reset(3 * time.Second)
			select {
			case <-s.notifyMiningAboutNewTxs:
				hasWork = true
			case <-mineEvery.C:
				hasWork = true
			case err := <-errc:
				works = false
				hasWork = false
				if errors.Is(err, libcommon.ErrStopped) {
					return
				}
				if err != nil {
					log.Warn("mining", "err", err)
				}
			case <-quitCh:
				return
			}

			if !works && hasWork {
				works = true
				go func() { errc <- stages2.MiningStep(ctx, db, mining, tmpDir) }()
			}
		}
	}()

	return nil
}

func (s *Ethereum) IsMining() bool { return s.config.Miner.Enabled }

func (s *Ethereum) ChainKV() kv.RwDB            { return s.chainDB }
func (s *Ethereum) NetVersion() (uint64, error) { return s.networkID, nil }
func (s *Ethereum) NetPeerCount() (uint64, error) {
	var sentryPc uint64 = 0

	log.Trace("sentry", "peer count", sentryPc)
	for _, sc := range s.sentriesClient.Sentries() {
		ctx := context.Background()
		reply, err := sc.PeerCount(ctx, &proto_sentry.PeerCountRequest{})
		if err != nil {
			log.Warn("sentry", "err", err)
			return 0, nil
		}
		sentryPc += reply.Count
	}

	return sentryPc, nil
}

func (s *Ethereum) NodesInfo(limit int) (*remote.NodesInfoReply, error) {
	if limit == 0 || limit > len(s.sentriesClient.Sentries()) {
		limit = len(s.sentriesClient.Sentries())
	}

	nodes := make([]*prototypes.NodeInfoReply, 0, limit)
	for i := 0; i < limit; i++ {
		sc := s.sentriesClient.Sentries()[i]

		nodeInfo, err := sc.NodeInfo(context.Background(), nil)
		if err != nil {
			log.Error("sentry nodeInfo", "err", err)
		}

		nodes = append(nodes, nodeInfo)
	}

	nodesInfo := &remote.NodesInfoReply{NodesInfo: nodes}
	slices.SortFunc(nodesInfo.NodesInfo, remote.NodeInfoReplyLess)

	return nodesInfo, nil
}

// sets up blockReader and client downloader
func (s *Ethereum) setUpBlockReader(ctx context.Context, dirs datadir.Dirs, snConfig ethconfig.Snapshot, downloaderCfg *downloadercfg.Cfg) (services.FullBlockReader, *snapshotsync.RoSnapshots, *libstate.Aggregator22, error) {
	if !snConfig.Enabled {
		blockReader := snapshotsync.NewBlockReader()
		return blockReader, nil, nil, nil
	}

	allSnapshots := snapshotsync.NewRoSnapshots(snConfig, dirs.Snap)
	var err error
	if !snConfig.NoDownloader {
		allSnapshots.OptimisticalyReopenWithDB(s.chainDB)
	}
	blockReader := snapshotsync.NewBlockReaderWithSnapshots(allSnapshots)

	if !snConfig.NoDownloader {
		if snConfig.DownloaderAddr != "" {
			// connect to external Downloader
			s.downloaderClient, err = downloadergrpc.NewClient(ctx, snConfig.DownloaderAddr)
		} else {
			// start embedded Downloader
			s.downloader, err = downloader.New(downloaderCfg)
			if err != nil {
				return nil, nil, nil, err
			}
			go downloader.MainLoop(ctx, s.downloader, true)
			bittorrentServer, err := downloader.NewGrpcServer(s.downloader)
			if err != nil {
				return nil, nil, nil, fmt.Errorf("new server: %w", err)
			}

			s.downloaderClient = direct.NewDownloaderClient(bittorrentServer)
		}
		if err != nil {
			return nil, nil, nil, err
		}
	}

	dir.MustExist(dirs.SnapHistory)
	agg, err := libstate.NewAggregator22(dirs.SnapHistory, dirs.Tmp, ethconfig.HistoryV3AggregationStep, s.chainDB)
	if err != nil {
		return nil, nil, nil, err
	}
	if err = agg.ReopenFiles(); err != nil {
		return nil, nil, nil, err
	}

	return blockReader, allSnapshots, agg, nil
}

func (s *Ethereum) Peers(ctx context.Context) (*remote.PeersReply, error) {
	var reply remote.PeersReply
	for _, sentryClient := range s.sentriesClient.Sentries() {
		peers, err := sentryClient.Peers(ctx, &emptypb.Empty{})
		if err != nil {
			return nil, fmt.Errorf("ethereum backend MultiClient.Peers error: %w", err)
		}
		reply.Peers = append(reply.Peers, peers.Peers...)
	}
	return &reply, nil
}

// Protocols returns all the currently configured
// network protocols to start.
func (s *Ethereum) Protocols() []p2p.Protocol {
	protocols := make([]p2p.Protocol, 0, len(s.sentryServers))
	for i := range s.sentryServers {
		protocols = append(protocols, s.sentryServers[i].Protocol)
	}
	return protocols
}

// Start implements node.Lifecycle, starting all internal goroutines needed by the
// Ethereum protocol implementation.
func (s *Ethereum) Start() error {
	s.sentriesClient.StartStreamLoops(s.sentryCtx)
	time.Sleep(10 * time.Millisecond) // just to reduce logs order confusion

	go stages2.StageLoop(s.sentryCtx, s.chainConfig, s.chainDB, s.stagedSync, s.sentriesClient.Hd, s.notifications, s.sentriesClient.UpdateHead, s.waitForStageLoopStop, s.config.Sync.LoopThrottle)

	return nil
}

// Stop implements node.Service, terminating all internal goroutines used by the
// Ethereum protocol.
func (s *Ethereum) Stop() error {
	// Stop all the peer-related stuff first.
	s.sentryCancel()
	if s.unsubscribeEthstat != nil {
		s.unsubscribeEthstat()
	}
	if s.downloader != nil {
		s.downloader.Close()
	}
	if s.privateAPI != nil {
		shutdownDone := make(chan bool)
		go func() {
			defer close(shutdownDone)
			s.privateAPI.GracefulStop()
		}()
		select {
		case <-time.After(1 * time.Second): // shutdown deadline
			s.privateAPI.Stop()
		case <-shutdownDone:
		}
	}
	libcommon.SafeClose(s.sentriesClient.Hd.QuitPoWMining)

	_ = s.engine.Close()
	<-s.waitForStageLoopStop
	if s.config.Miner.Enabled {
		<-s.waitForMiningStop
	}
	for _, sentryServer := range s.sentryServers {
		sentryServer.Close()
	}
	s.chainDB.Close()
	if s.txPool2DB != nil {
		s.txPool2DB.Close()
	}
	if s.agg != nil {
		s.agg.Close()
	}
	return nil
}

func (s *Ethereum) ChainDB() kv.RwDB {
	return s.chainDB
}

func (s *Ethereum) ChainConfig() *params.ChainConfig {
	return s.chainConfig
}

func (s *Ethereum) StagedSync() *stagedsync.Sync {
	return s.stagedSync
}

func (s *Ethereum) Notifications() *shards.Notifications {
	return s.notifications
}

func (s *Ethereum) SentryCtx() context.Context {
	return s.sentryCtx
}

func (s *Ethereum) SentryControlServer() *sentry.MultiClient {
	return s.sentriesClient
}

// RemoveContents is like os.RemoveAll, but preserve dir itself
func RemoveContents(dir string) error {
	d, err := os.Open(dir)
	if err != nil {
		if errors.Is(err, fs.ErrNotExist) {
			return nil
		}
		return err
	}
	defer d.Close()
	names, err := d.Readdirnames(-1)
	if err != nil {
		return err
	}
	for _, name := range names {
		err = os.RemoveAll(filepath.Join(dir, name))
		if err != nil {
			return err
		}
	}
	return nil
}<|MERGE_RESOLUTION|>--- conflicted
+++ resolved
@@ -456,23 +456,6 @@
 	// If we choose not to run a consensus layer, run our embedded.
 	if !config.CL && clparams.Supported(config.NetworkID) {
 		// Chains supported are Sepolia, Mainnet and Goerli
-<<<<<<< HEAD
-		genesisCfg, networkCfg, beaconCfg := clparams.GetConfigsByNetwork(clparams.NetworkType(config.NetworkID))
-		if err != nil {
-			return nil, err
-		}
-		client, err := service.StartSentinelService(&sentinel.SentinelConfig{
-			IpAddr:        "127.0.0.1",
-			Port:          4000,
-			TCPPort:       4001,
-			GenesisConfig: genesisCfg,
-			NetworkConfig: networkCfg,
-			BeaconConfig:  beaconCfg,
-		}, &service.ServerConfig{Network: "tcp", Addr: "localhost:7777"})
-		if err != nil {
-			return nil, err
-		}
-=======
 		if config.NetworkID == 1 || config.NetworkID == 5 || config.NetworkID == 11155111 {
 			genesisCfg, networkCfg, beaconCfg := clparams.GetConfigsByNetwork(clparams.NetworkType(config.NetworkID))
 			if err != nil {
@@ -496,24 +479,19 @@
 			}
 			bs, err := clcore.RetrieveBeaconState(ctx,
 				clparams.GetCheckpointSyncEndpoint(clparams.NetworkType(config.NetworkID)))
->>>>>>> 61559477
-
-		lc, err := lightclient.NewLightClient(ctx, genesisCfg, beaconCfg, ethBackendRPC, client, currentBlockNumber, false)
-		if err != nil {
-			return nil, err
-		}
-		bs, err := lightclient.RetrieveBeaconState(ctx,
-			clparams.GetCheckpointSyncEndpoint(clparams.NetworkType(config.NetworkID)))
-
-		if err != nil {
-			return nil, err
-		}
-
-		if err := lc.BootstrapCheckpoint(ctx, bs.FinalizedCheckpoint.Root); err != nil {
-			return nil, err
-		}
-
-		go lc.Start()
+
+			if err != nil {
+				return nil, err
+			}
+
+			if err := lc.BootstrapCheckpoint(ctx, bs.FinalizedCheckpoint.Root); err != nil {
+				return nil, err
+			}
+
+			go lc.Start()
+		} else {
+			log.Warn("Cannot run lightclient on a non-supported chain. only goerli, sepolia and mainnet are allowed")
+		}
 	}
 
 	if stack.Config().PrivateApiAddr != "" {
@@ -651,12 +629,7 @@
 	}
 	// start HTTP API
 	httpRpcCfg := stack.Config().Http
-<<<<<<< HEAD
-
-	ethRpcClient, txPoolRpcClient, miningRpcClient, stateCache, ff, err := cli.EmbeddedServices(ctx, chainKv, httpRpcCfg.StateCache, blockReader, allSnapshots, backend.agg, ethBackendRPC, backend.txPool2GrpcServer, miningRPC)
-=======
 	ethRpcClient, txPoolRpcClient, miningRpcClient, stateCache, ff, err := cli.EmbeddedServices(ctx, chainKv, httpRpcCfg.StateCache, blockReader, ethBackendRPC, backend.txPool2GrpcServer, miningRPC, stateDiffClient)
->>>>>>> 61559477
 	if err != nil {
 		return nil, err
 	}
