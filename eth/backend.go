// Copyright 2014 The go-ethereum Authors
// This file is part of the go-ethereum library.
//
// The go-ethereum library is free software: you can redistribute it and/or modify
// it under the terms of the GNU Lesser General Public License as published by
// the Free Software Foundation, either version 3 of the License, or
// (at your option) any later version.
//
// The go-ethereum library is distributed in the hope that it will be useful,
// but WITHOUT ANY WARRANTY; without even the implied warranty of
// MERCHANTABILITY or FITNESS FOR A PARTICULAR PURPOSE. See the
// GNU Lesser General Public License for more details.
//
// You should have received a copy of the GNU Lesser General Public License
// along with the go-ethereum library. If not, see <http://www.gnu.org/licenses/>.

// Package eth implements the Ethereum protocol.
package eth

import (
	"context"
	"errors"
	"fmt"
	"io/fs"
	"math/big"
	"net"
	"os"
	"path/filepath"
	"strconv"
	"strings"
	"sync"
	"time"

	lru "github.com/hashicorp/golang-lru/arc/v2"
	"github.com/ledgerwatch/erigon-lib/chain/networkname"
	"github.com/ledgerwatch/erigon-lib/diagnostics"
	"github.com/ledgerwatch/erigon-lib/downloader/downloadergrpc"
	"github.com/ledgerwatch/erigon-lib/kv/kvcfg"
	"github.com/ledgerwatch/erigon/cl/beacon"
	"github.com/ledgerwatch/erigon/cl/clparams"
	"github.com/ledgerwatch/erigon/cl/cltypes"
	"github.com/ledgerwatch/erigon/cl/fork"
	"github.com/ledgerwatch/erigon/cl/persistence"
	clcore "github.com/ledgerwatch/erigon/cl/phase1/core"
	"github.com/ledgerwatch/erigon/cl/phase1/execution_client"
	"github.com/ledgerwatch/erigon/cl/sentinel"
	"github.com/ledgerwatch/erigon/cl/sentinel/service"

	"github.com/ledgerwatch/erigon/core/rawdb/blockio"
	"github.com/ledgerwatch/erigon/ethdb/prune"
	"github.com/ledgerwatch/erigon/p2p/sentry"
	"github.com/ledgerwatch/erigon/p2p/sentry/sentry_multi_client"
	"github.com/ledgerwatch/erigon/turbo/builder"
	"github.com/ledgerwatch/erigon/turbo/engineapi"
	"github.com/ledgerwatch/erigon/turbo/engineapi/engine_block_downloader"
	"github.com/ledgerwatch/erigon/turbo/engineapi/engine_helpers"
	"github.com/ledgerwatch/erigon/turbo/execution/eth1"
	"github.com/ledgerwatch/erigon/turbo/execution/eth1/eth1_chain_reader.go"
	"github.com/ledgerwatch/erigon/turbo/jsonrpc"
	"github.com/ledgerwatch/erigon/turbo/silkworm"
	"github.com/ledgerwatch/erigon/turbo/snapshotsync/freezeblocks"
	"github.com/ledgerwatch/erigon/turbo/snapshotsync/snap"

	"github.com/holiman/uint256"
	"github.com/ledgerwatch/log/v3"
	"golang.org/x/exp/slices"
	"google.golang.org/grpc"
	"google.golang.org/grpc/credentials"
	"google.golang.org/protobuf/types/known/emptypb"

	"github.com/ledgerwatch/erigon-lib/chain"
	libcommon "github.com/ledgerwatch/erigon-lib/common"
	"github.com/ledgerwatch/erigon-lib/common/datadir"
	"github.com/ledgerwatch/erigon-lib/direct"
	downloader3 "github.com/ledgerwatch/erigon-lib/downloader"
	"github.com/ledgerwatch/erigon-lib/downloader/downloadercfg"
	proto_downloader "github.com/ledgerwatch/erigon-lib/gointerfaces/downloader"
	"github.com/ledgerwatch/erigon-lib/gointerfaces/grpcutil"
	"github.com/ledgerwatch/erigon-lib/gointerfaces/remote"
	proto_sentry "github.com/ledgerwatch/erigon-lib/gointerfaces/sentry"
	txpool_proto "github.com/ledgerwatch/erigon-lib/gointerfaces/txpool"
	prototypes "github.com/ledgerwatch/erigon-lib/gointerfaces/types"
	"github.com/ledgerwatch/erigon-lib/kv"
	"github.com/ledgerwatch/erigon-lib/kv/kvcache"
	"github.com/ledgerwatch/erigon-lib/kv/remotedbserver"
	libstate "github.com/ledgerwatch/erigon-lib/state"
	"github.com/ledgerwatch/erigon-lib/txpool"
	"github.com/ledgerwatch/erigon-lib/txpool/txpooluitl"
	types2 "github.com/ledgerwatch/erigon-lib/types"

	"github.com/ledgerwatch/erigon/cmd/caplin/caplin1"
	"github.com/ledgerwatch/erigon/cmd/rpcdaemon/cli"
	"github.com/ledgerwatch/erigon/common/debug"

	rpcsentinel "github.com/ledgerwatch/erigon-lib/gointerfaces/sentinel"
	"github.com/ledgerwatch/erigon/consensus"
	"github.com/ledgerwatch/erigon/consensus/bor"
	"github.com/ledgerwatch/erigon/consensus/bor/finality/flags"
	"github.com/ledgerwatch/erigon/consensus/bor/heimdall"
	"github.com/ledgerwatch/erigon/consensus/bor/heimdallgrpc"
	"github.com/ledgerwatch/erigon/consensus/clique"
	"github.com/ledgerwatch/erigon/consensus/ethash"
	"github.com/ledgerwatch/erigon/consensus/merge"
	"github.com/ledgerwatch/erigon/consensus/misc"
	"github.com/ledgerwatch/erigon/core"
	"github.com/ledgerwatch/erigon/core/rawdb"
	"github.com/ledgerwatch/erigon/core/state/temporal"
	"github.com/ledgerwatch/erigon/core/systemcontracts"
	"github.com/ledgerwatch/erigon/core/types"
	"github.com/ledgerwatch/erigon/core/vm"
	"github.com/ledgerwatch/erigon/crypto"
	"github.com/ledgerwatch/erigon/eth/ethconfig"
	"github.com/ledgerwatch/erigon/eth/ethconsensusconfig"
	"github.com/ledgerwatch/erigon/eth/ethutils"
	"github.com/ledgerwatch/erigon/eth/protocols/eth"
	"github.com/ledgerwatch/erigon/eth/stagedsync"
	"github.com/ledgerwatch/erigon/eth/stagedsync/stages"
	"github.com/ledgerwatch/erigon/ethdb/privateapi"
	"github.com/ledgerwatch/erigon/ethstats"
	"github.com/ledgerwatch/erigon/node"
	"github.com/ledgerwatch/erigon/p2p"
	"github.com/ledgerwatch/erigon/p2p/enode"
	"github.com/ledgerwatch/erigon/params"
	"github.com/ledgerwatch/erigon/rpc"
	"github.com/ledgerwatch/erigon/turbo/services"
	"github.com/ledgerwatch/erigon/turbo/shards"
	stages2 "github.com/ledgerwatch/erigon/turbo/stages"
	"github.com/ledgerwatch/erigon/turbo/stages/headerdownload"
)

// Config contains the configuration options of the ETH protocol.
// Deprecated: use ethconfig.Config instead.
type Config = ethconfig.Config

// Ethereum implements the Ethereum full node service.
type Ethereum struct {
	config *ethconfig.Config

	// DB interfaces
	chainDB    kv.RwDB
	privateAPI *grpc.Server

	engine consensus.Engine

	gasPrice  *uint256.Int
	etherbase libcommon.Address

	networkID uint64

	lock         sync.RWMutex // Protects the variadic fields (e.g. gas price and etherbase)
	chainConfig  *chain.Config
	apiList      []rpc.API
	genesisBlock *types.Block
	genesisHash  libcommon.Hash

	eth1ExecutionServer *eth1.EthereumExecutionModule

	ethBackendRPC      *privateapi.EthBackendServer
	engineBackendRPC   *engineapi.EngineServer
	miningRPC          txpool_proto.MiningServer
	stateChangesClient txpool.StateChangesClient

	miningSealingQuit chan struct{}
	pendingBlocks     chan *types.Block
	minedBlocks       chan *types.Block

	// downloader fields
	sentryCtx      context.Context
	sentryCancel   context.CancelFunc
	sentriesClient *sentry_multi_client.MultiClient
	sentryServers  []*sentry.GrpcServer

	stagedSync         *stagedsync.Sync
	pipelineStagedSync *stagedsync.Sync
	syncStages         []*stagedsync.Stage
	syncUnwindOrder    stagedsync.UnwindOrder
	syncPruneOrder     stagedsync.PruneOrder

	downloaderClient proto_downloader.DownloaderClient

	notifications      *shards.Notifications
	unsubscribeEthstat func()

	waitForStageLoopStop chan struct{}
	waitForMiningStop    chan struct{}

	txPoolDB                kv.RwDB
	txPool                  *txpool.TxPool
	newTxs                  chan types2.Announcements
	txPoolFetch             *txpool.Fetch
	txPoolSend              *txpool.Send
	txPoolGrpcServer        txpool_proto.TxpoolServer
	notifyMiningAboutNewTxs chan struct{}
	forkValidator           *engine_helpers.ForkValidator
	downloader              *downloader3.Downloader

	agg            *libstate.AggregatorV3
	blockSnapshots *freezeblocks.RoSnapshots
	blockReader    services.FullBlockReader
	blockWriter    *blockio.BlockWriter
	kvRPC          *remotedbserver.KvServer
	logger         log.Logger

	sentinel rpcsentinel.SentinelClient

	silkworm                 *silkworm.Silkworm
	silkwormRPCDaemonService *silkworm.RpcDaemonService
	silkwormSentryService    *silkworm.SentryService
}

func splitAddrIntoHostAndPort(addr string) (host string, port int, err error) {
	idx := strings.LastIndexByte(addr, ':')
	if idx < 0 {
		return "", 0, errors.New("invalid address format")
	}
	host = addr[:idx]
	port, err = strconv.Atoi(addr[idx+1:])
	return
}

const blockBufferSize = 128

// New creates a new Ethereum object (including the
// initialisation of the common Ethereum object)
func New(ctx context.Context, stack *node.Node, config *ethconfig.Config, logger log.Logger) (*Ethereum, error) {
	config.Snapshot.Enabled = config.Sync.UseSnapshots
	if config.Miner.GasPrice == nil || config.Miner.GasPrice.Cmp(libcommon.Big0) <= 0 {
		logger.Warn("Sanitizing invalid miner gas price", "provided", config.Miner.GasPrice, "updated", ethconfig.Defaults.Miner.GasPrice)
		config.Miner.GasPrice = new(big.Int).Set(ethconfig.Defaults.Miner.GasPrice)
	}

	dirs := stack.Config().Dirs
	tmpdir := dirs.Tmp
	if err := RemoveContents(tmpdir); err != nil { // clean it on startup
		return nil, fmt.Errorf("clean tmp dir: %s, %w", tmpdir, err)
	}

	// Assemble the Ethereum object
	chainKv, err := node.OpenDatabase(ctx, stack.Config(), kv.ChainDB, "", false, logger)
	if err != nil {
		return nil, err
	}
	latestBlockBuiltStore := builder.NewLatestBlockBuiltStore()

	if err := chainKv.Update(context.Background(), func(tx kv.RwTx) error {
		if err = stagedsync.UpdateMetrics(tx); err != nil {
			return err
		}

		config.Prune, err = prune.EnsureNotChanged(tx, config.Prune)
		if err != nil {
			return err
		}

		config.HistoryV3, err = kvcfg.HistoryV3.WriteOnce(tx, config.HistoryV3)
		if err != nil {
			return err
		}

		isCorrectSync, useSnapshots, err := snap.EnsureNotChanged(tx, config.Snapshot)
		if err != nil {
			return err
		}
		// if we are in the incorrect syncmode then we change it to the appropriate one
		if !isCorrectSync {
			config.Sync.UseSnapshots = useSnapshots
			config.Snapshot.Enabled = ethconfig.UseSnapshotsByChainName(config.Genesis.Config.ChainName) && useSnapshots
		}

		return nil
	}); err != nil {
		return nil, err
	}

	ctx, ctxCancel := context.WithCancel(context.Background())

	// kv_remote architecture does blocks on stream.Send - means current architecture require unlimited amount of txs to provide good throughput
	backend := &Ethereum{
		sentryCtx:            ctx,
		sentryCancel:         ctxCancel,
		config:               config,
		chainDB:              chainKv,
		networkID:            config.NetworkID,
		etherbase:            config.Miner.Etherbase,
		waitForStageLoopStop: make(chan struct{}),
		waitForMiningStop:    make(chan struct{}),
		notifications: &shards.Notifications{
			Events:      shards.NewEvents(),
			Accumulator: shards.NewAccumulator(),
		},
		logger: logger,
	}

	var chainConfig *chain.Config
	var genesis *types.Block
	if err := backend.chainDB.Update(context.Background(), func(tx kv.RwTx) error {
		h, err := rawdb.ReadCanonicalHash(tx, 0)
		if err != nil {
			panic(err)
		}
		genesisSpec := config.Genesis
		if h != (libcommon.Hash{}) { // fallback to db content
			genesisSpec = nil
		}
		var genesisErr error
		chainConfig, genesis, genesisErr = core.WriteGenesisBlock(tx, genesisSpec, config.OverrideCancunTime, tmpdir, logger)
		if _, ok := genesisErr.(*chain.ConfigCompatError); genesisErr != nil && !ok {
			return genesisErr
		}

		return nil
	}); err != nil {
		panic(err)
	}
	backend.chainConfig = chainConfig
	backend.genesisBlock = genesis
	backend.genesisHash = genesis.Hash()

	logger.Info("Initialised chain configuration", "config", chainConfig, "genesis", genesis.Hash())

	// Check if we have an already initialized chain and fall back to
	// that if so. Otherwise we need to generate a new genesis spec.
	blockReader, blockWriter, allSnapshots, agg, err := setUpBlockReader(ctx, chainKv, config.Dirs, config.Snapshot, config.HistoryV3, chainConfig.Bor != nil, logger)
	if err != nil {
		return nil, err
	}
	backend.agg, backend.blockSnapshots, backend.blockReader, backend.blockWriter = agg, allSnapshots, blockReader, blockWriter

	if config.HistoryV3 {
		backend.chainDB, err = temporal.New(backend.chainDB, agg, systemcontracts.SystemContractCodeLookup[config.Genesis.Config.ChainName])
		if err != nil {
			return nil, err
		}
		chainKv = backend.chainDB //nolint
	}

	if err := backend.setUpSnapDownloader(ctx, config.Downloader); err != nil {
		return nil, err
	}

	kvRPC := remotedbserver.NewKvServer(ctx, backend.chainDB, allSnapshots, agg, logger)
	backend.notifications.StateChangesConsumer = kvRPC
	backend.kvRPC = kvRPC

	backend.gasPrice, _ = uint256.FromBig(config.Miner.GasPrice)

	if config.SilkwormPath != "" {
		backend.silkworm, err = silkworm.New(config.SilkwormPath, config.Dirs.DataDir)
		if err != nil {
			return nil, err
		}
	}

	var sentries []direct.SentryClient
	if len(stack.Config().P2P.SentryAddr) > 0 {
		for _, addr := range stack.Config().P2P.SentryAddr {
			sentryClient, err := sentry_multi_client.GrpcClient(backend.sentryCtx, addr)
			if err != nil {
				return nil, err
			}
			sentries = append(sentries, sentryClient)
		}
	} else if config.SilkwormSentry {
		apiPort := 53774
		apiAddr := fmt.Sprintf("127.0.0.1:%d", apiPort)
		p2pConfig := stack.Config().P2P

		collectNodeURLs := func(nodes []*enode.Node) []string {
			var urls []string
			for _, n := range nodes {
				urls = append(urls, n.URLv4())
			}
			return urls
		}

		settings := silkworm.SentrySettings{
			ClientId:    p2pConfig.Name,
			ApiPort:     apiPort,
			Port:        p2pConfig.ListenPort(),
			Nat:         p2pConfig.NATSpec,
			NetworkId:   config.NetworkID,
			NodeKey:     crypto.FromECDSA(p2pConfig.PrivateKey),
			StaticPeers: collectNodeURLs(p2pConfig.StaticNodes),
			Bootnodes:   collectNodeURLs(p2pConfig.BootstrapNodes),
			NoDiscover:  p2pConfig.NoDiscovery,
			MaxPeers:    p2pConfig.MaxPeers,
		}

		silkwormSentryService := backend.silkworm.NewSentryService(settings)
		backend.silkwormSentryService = &silkwormSentryService

		sentryClient, err := sentry_multi_client.GrpcClient(backend.sentryCtx, apiAddr)
		if err != nil {
			return nil, err
		}
		sentries = append(sentries, sentryClient)
	} else {
		var readNodeInfo = func() *eth.NodeInfo {
			var res *eth.NodeInfo
			_ = backend.chainDB.View(context.Background(), func(tx kv.Tx) error {
				res = eth.ReadNodeInfo(tx, backend.chainConfig, backend.genesisHash, backend.networkID)
				return nil
			})

			return res
		}

		discovery := func() enode.Iterator {
			d, err := setupDiscovery(backend.config.EthDiscoveryURLs)
			if err != nil {
				panic(err)
			}
			return d
		}

		refCfg := stack.Config().P2P
		listenHost, listenPort, err := splitAddrIntoHostAndPort(refCfg.ListenAddr)
		if err != nil {
			return nil, err
		}

		var pi int // points to next port to be picked from refCfg.AllowedPorts
		for _, protocol := range refCfg.ProtocolVersion {
			cfg := refCfg
			cfg.NodeDatabase = filepath.Join(stack.Config().Dirs.Nodes, eth.ProtocolToString[protocol])

			// pick port from allowed list
			var picked bool
			for ; pi < len(refCfg.AllowedPorts) && !picked; pi++ {
				pc := int(refCfg.AllowedPorts[pi])
				if pc == 0 {
					// For ephemeral ports probing to see if the port is taken does not
					// make sense.
					picked = true
					break
				}
				if !checkPortIsFree(fmt.Sprintf("%s:%d", listenHost, pc)) {
					logger.Warn("bind protocol to port has failed: port is busy", "protocols", fmt.Sprintf("eth/%d", refCfg.ProtocolVersion), "port", pc)
					continue
				}
				if listenPort != pc {
					listenPort = pc
				}
				pi++
				picked = true
				break
			}
			if !picked {
				return nil, fmt.Errorf("run out of allowed ports for p2p eth protocols %v. Extend allowed port list via --p2p.allowed-ports", cfg.AllowedPorts)
			}

			cfg.ListenAddr = fmt.Sprintf("%s:%d", listenHost, listenPort)

			server := sentry.NewGrpcServer(backend.sentryCtx, discovery, readNodeInfo, &cfg, protocol, logger)
			backend.sentryServers = append(backend.sentryServers, server)
			sentries = append(sentries, direct.NewSentryClientDirect(protocol, server))
		}

		go func() {
			logEvery := time.NewTicker(180 * time.Second)
			defer logEvery.Stop()

			var logItems []interface{}

			for {
				select {
				case <-backend.sentryCtx.Done():
					return
				case <-logEvery.C:
					logItems = logItems[:0]
					peerCountMap := map[uint]int{}
					for _, srv := range backend.sentryServers {
						counts := srv.SimplePeerCount()
						for protocol, count := range counts {
							peerCountMap[protocol] += count
						}
					}
					for protocol, count := range peerCountMap {
						logItems = append(logItems, eth.ProtocolToString[protocol], strconv.Itoa(count))
					}
					logger.Info("[p2p] GoodPeers", logItems...)
				}
			}
		}()
	}

	var currentBlock *types.Block
	if err := chainKv.View(context.Background(), func(tx kv.Tx) error {
		currentBlock, err = blockReader.CurrentBlock(tx)
		return err
	}); err != nil {
		panic(err)
	}

	currentBlockNumber := uint64(0)
	if currentBlock != nil {
		currentBlockNumber = currentBlock.NumberU64()
	}

	logger.Info("Initialising Ethereum protocol", "network", config.NetworkID)
	var consensusConfig interface{}

	if chainConfig.Clique != nil {
		consensusConfig = &config.Clique
	} else if chainConfig.Aura != nil {
		consensusConfig = &config.Aura
	} else if chainConfig.Bor != nil {
		consensusConfig = &config.Bor
	} else {
		consensusConfig = &config.Ethash
	}
	var heimdallClient heimdall.IHeimdallClient
	if chainConfig.Bor != nil {
		if !config.WithoutHeimdall {
			if config.HeimdallgRPCAddress != "" {
				heimdallClient = heimdallgrpc.NewHeimdallGRPCClient(config.HeimdallgRPCAddress, logger)
			} else {
				heimdallClient = heimdall.NewHeimdallClient(config.HeimdallURL, logger)
			}
		}

		flags.Milestone = config.WithHeimdallMilestones
	}

	backend.engine = ethconsensusconfig.CreateConsensusEngine(ctx, stack.Config(), chainConfig, consensusConfig, config.Miner.Notify, config.Miner.Noverify, heimdallClient, config.WithoutHeimdall, blockReader, false /* readonly */, logger)

<<<<<<< HEAD
	if config.SilkwormEnabled {
		backend.silkworm, err = silkworm.New(config.SilkwormPath)
		if err != nil {
			return nil, err
		}
	}

=======
>>>>>>> 2aab8f49
	inMemoryExecution := func(batch kv.RwTx, header *types.Header, body *types.RawBody, unwindPoint uint64, headersChain []*types.Header, bodiesChain []*types.RawBody,
		notifications *shards.Notifications) error {
		terseLogger := log.New()
		terseLogger.SetHandler(log.LvlFilterHandler(log.LvlWarn, log.StderrHandler))
		// Needs its own notifications to not update RPC daemon and txpool about pending blocks
		stateSync := stages2.NewInMemoryExecution(backend.sentryCtx, backend.chainDB, config, backend.sentriesClient,
			dirs, notifications, blockReader, blockWriter, backend.agg, backend.silkworm, terseLogger)
		chainReader := stagedsync.NewChainReaderImpl(chainConfig, batch, blockReader, logger)
		// We start the mining step
		if err := stages2.StateStep(ctx, chainReader, backend.engine, batch, backend.blockWriter, stateSync, backend.sentriesClient.Bd, header, body, unwindPoint, headersChain, bodiesChain, config.HistoryV3); err != nil {
			logger.Warn("Could not validate block", "err", err)
			return err
		}
		progress, err := stages.GetStageProgress(batch, stages.IntermediateHashes)
		if err != nil {
			return err
		}
		if progress < header.Number.Uint64() {
			return fmt.Errorf("unsuccessful execution, progress %d < expected %d", progress, header.Number.Uint64())
		}
		return nil
	}
	backend.forkValidator = engine_helpers.NewForkValidator(ctx, currentBlockNumber, inMemoryExecution, tmpdir, backend.blockReader)

	// limit "new block" broadcasts to at most 10 random peers at time
	maxBlockBroadcastPeers := func(header *types.Header) uint { return 10 }

	// unlimited "new block" broadcasts to all peers for blocks announced by Bor validators
	if borEngine, ok := backend.engine.(*bor.Bor); ok {
		defaultValue := maxBlockBroadcastPeers(nil)
		maxBlockBroadcastPeers = func(header *types.Header) uint {
			isValidator, err := borEngine.IsValidator(header)
			if err != nil {
				logger.Warn("maxBlockBroadcastPeers: borEngine.IsValidator has failed", "err", err)
				return defaultValue
			}
			if isValidator {
				// 0 means send to all
				return 0
			}
			return defaultValue
		}
	}

	backend.sentriesClient, err = sentry_multi_client.NewMultiClient(
		chainKv,
		stack.Config().NodeName(),
		chainConfig,
		genesis.Hash(),
		genesis.Time(),
		backend.engine,
		backend.config.NetworkID,
		sentries,
		config.Sync,
		blockReader,
		blockBufferSize,
		stack.Config().SentryLogPeerInfo,
		backend.forkValidator,
		maxBlockBroadcastPeers,
		logger,
	)
	if err != nil {
		return nil, err
	}

	var miningRPC txpool_proto.MiningServer
	stateDiffClient := direct.NewStateDiffClientDirect(kvRPC)
	if config.DeprecatedTxPool.Disable {
		backend.txPoolGrpcServer = &txpool.GrpcDisabled{}
	} else {
		//cacheConfig := kvcache.DefaultCoherentCacheConfig
		//cacheConfig.MetricsLabel = "txpool"

		backend.newTxs = make(chan types2.Announcements, 1024)
		//defer close(newTxs)
		backend.txPoolDB, backend.txPool, backend.txPoolFetch, backend.txPoolSend, backend.txPoolGrpcServer, err = txpooluitl.AllComponents(
			ctx, config.TxPool, kvcache.NewDummy(), backend.newTxs, backend.chainDB, backend.sentriesClient.Sentries(), stateDiffClient, logger,
		)
		if err != nil {
			return nil, err
		}
	}

	backend.notifyMiningAboutNewTxs = make(chan struct{}, 1)
	backend.miningSealingQuit = make(chan struct{})
	backend.pendingBlocks = make(chan *types.Block, 1)
	backend.minedBlocks = make(chan *types.Block, 1)

	miner := stagedsync.NewMiningState(&config.Miner)
	backend.pendingBlocks = miner.PendingResultCh
	backend.minedBlocks = miner.MiningResultCh

	// proof-of-work mining
	var (
		snapDb     kv.RwDB
		recents    *lru.ARCCache[libcommon.Hash, *bor.Snapshot]
		signatures *lru.ARCCache[libcommon.Hash, libcommon.Address]
	)
	if bor, ok := backend.engine.(*bor.Bor); ok {
		snapDb = bor.DB
		recents = bor.Recents
		signatures = bor.Signatures
	}
	mining := stagedsync.New(
		stagedsync.MiningStages(backend.sentryCtx,
			stagedsync.StageMiningCreateBlockCfg(backend.chainDB, miner, *backend.chainConfig, backend.engine, backend.txPoolDB, nil, tmpdir, backend.blockReader),
			stagedsync.StageBorHeimdallCfg(backend.chainDB, snapDb, miner, *backend.chainConfig, heimdallClient, backend.blockReader, nil, nil, recents, signatures),
			stagedsync.StageMiningExecCfg(backend.chainDB, miner, backend.notifications.Events, *backend.chainConfig, backend.engine, &vm.Config{}, tmpdir, nil, 0, backend.txPool, backend.txPoolDB, blockReader),
			stagedsync.StageHashStateCfg(backend.chainDB, dirs, config.HistoryV3),
			stagedsync.StageTrieCfg(backend.chainDB, false, true, true, tmpdir, blockReader, nil, config.HistoryV3, backend.agg),
			stagedsync.StageMiningFinishCfg(backend.chainDB, *backend.chainConfig, backend.engine, miner, backend.miningSealingQuit, backend.blockReader, latestBlockBuiltStore),
		), stagedsync.MiningUnwindOrder, stagedsync.MiningPruneOrder,
		logger)

	var ethashApi *ethash.API
	if casted, ok := backend.engine.(*ethash.Ethash); ok {
		ethashApi = casted.APIs(nil)[1].Service.(*ethash.API)
	}

	// proof-of-stake mining
	assembleBlockPOS := func(param *core.BlockBuilderParameters, interrupt *int32) (*types.BlockWithReceipts, error) {
		miningStatePos := stagedsync.NewProposingState(&config.Miner)
		miningStatePos.MiningConfig.Etherbase = param.SuggestedFeeRecipient
		proposingSync := stagedsync.New(
			stagedsync.MiningStages(backend.sentryCtx,
				stagedsync.StageMiningCreateBlockCfg(backend.chainDB, miningStatePos, *backend.chainConfig, backend.engine, backend.txPoolDB, param, tmpdir, backend.blockReader),
				stagedsync.StageBorHeimdallCfg(backend.chainDB, snapDb, miningStatePos, *backend.chainConfig, heimdallClient, backend.blockReader, nil, nil, recents, signatures),
				stagedsync.StageMiningExecCfg(backend.chainDB, miningStatePos, backend.notifications.Events, *backend.chainConfig, backend.engine, &vm.Config{}, tmpdir, interrupt, param.PayloadId, backend.txPool, backend.txPoolDB, blockReader),
				stagedsync.StageHashStateCfg(backend.chainDB, dirs, config.HistoryV3),
				stagedsync.StageTrieCfg(backend.chainDB, false, true, true, tmpdir, blockReader, nil, config.HistoryV3, backend.agg),
				stagedsync.StageMiningFinishCfg(backend.chainDB, *backend.chainConfig, backend.engine, miningStatePos, backend.miningSealingQuit, backend.blockReader, latestBlockBuiltStore),
			), stagedsync.MiningUnwindOrder, stagedsync.MiningPruneOrder,
			logger)
		// We start the mining step
		if err := stages2.MiningStep(ctx, backend.chainDB, proposingSync, tmpdir); err != nil {
			return nil, err
		}
		block := <-miningStatePos.MiningResultPOSCh
		return block, nil
	}

	// Initialize ethbackend
	ethBackendRPC := privateapi.NewEthBackendServer(ctx, backend, backend.chainDB, backend.notifications.Events, blockReader, logger, latestBlockBuiltStore)
	// intiialize engine backend
	var engine *execution_client.ExecutionClientDirect

	blockRetire := freezeblocks.NewBlockRetire(1, dirs, blockReader, blockWriter, backend.chainDB, backend.notifications.Events, logger)

	miningRPC = privateapi.NewMiningServer(ctx, backend, ethashApi, logger)

	var creds credentials.TransportCredentials
	if stack.Config().PrivateApiAddr != "" {
		if stack.Config().TLSConnection {
			creds, err = grpcutil.TLS(stack.Config().TLSCACert, stack.Config().TLSCertFile, stack.Config().TLSKeyFile)
			if err != nil {
				return nil, err
			}
		}
		backend.privateAPI, err = privateapi.StartGrpc(
			kvRPC,
			ethBackendRPC,
			backend.txPoolGrpcServer,
			miningRPC,
			stack.Config().PrivateApiAddr,
			stack.Config().PrivateApiRateLimit,
			creds,
			stack.Config().HealthCheck,
			logger)
		if err != nil {
			return nil, fmt.Errorf("private api: %w", err)
		}
	}

	if currentBlock == nil {
		currentBlock = genesis
	}
	// We start the transaction pool on startup, for a couple of reasons:
	// 1) Hive tests requires us to do so and starting it from eth_sendRawTransaction is not viable as we have not enough data
	// to initialize it properly.
	// 2) we cannot propose for block 1 regardless.
	go func() {
		time.Sleep(10 * time.Millisecond)
		baseFee := uint64(0)
		if currentBlock.BaseFee() != nil {
			baseFee = misc.CalcBaseFee(chainConfig, currentBlock.Header()).Uint64()
		}
		blobFee := chainConfig.GetMinBlobGasPrice()
		if currentBlock.Header().ExcessBlobGas != nil {
			excessBlobGas := misc.CalcExcessBlobGas(chainConfig, currentBlock.Header())
			b, err := misc.GetBlobGasPrice(chainConfig, excessBlobGas)
			if err == nil {
				blobFee = b.Uint64()
			}
		}
		backend.notifications.Accumulator.StartChange(currentBlock.NumberU64(), currentBlock.Hash(), nil, false)
		backend.notifications.Accumulator.SendAndReset(ctx, backend.notifications.StateChangesConsumer, baseFee, blobFee, currentBlock.GasLimit(), 0)
	}()

	if !config.DeprecatedTxPool.Disable {
		backend.txPoolFetch.ConnectCore()
		backend.txPoolFetch.ConnectSentries()
		var newTxsBroadcaster *txpool.NewSlotsStreams
		if casted, ok := backend.txPoolGrpcServer.(*txpool.GrpcServer); ok {
			newTxsBroadcaster = casted.NewSlotsStreams
		}
		go txpool.MainLoop(backend.sentryCtx,
			backend.txPoolDB, backend.chainDB,
			backend.txPool, backend.newTxs, backend.txPoolSend, newTxsBroadcaster,
			func() {
				select {
				case backend.notifyMiningAboutNewTxs <- struct{}{}:
				default:
				}
			})
	}
	go func() {
		defer debug.LogPanic()
		for {
			select {
			case b := <-backend.minedBlocks:
				// Add mined header and block body before broadcast. This is because the broadcast call
				// will trigger the staged sync which will require headers and blocks to be available
				// in their respective cache in the download stage. If not found, it would cause a
				// liveness issue for the chain.
				if err := backend.sentriesClient.Hd.AddMinedHeader(b.Header()); err != nil {
					logger.Error("add mined block to header downloader", "err", err)
				}
				backend.sentriesClient.Bd.AddToPrefetch(b.Header(), b.RawBody())

				//p2p
				//backend.sentriesClient.BroadcastNewBlock(context.Background(), b, b.Difficulty())
				//rpcdaemon
				if err := miningRPC.(*privateapi.MiningServer).BroadcastMinedBlock(b); err != nil {
					logger.Error("txpool rpc mined block broadcast", "err", err)
				}
				logger.Trace("BroadcastMinedBlock successful", "number", b.Number(), "GasUsed", b.GasUsed(), "txn count", b.Transactions().Len())
				backend.sentriesClient.PropagateNewBlockHashes(ctx, []headerdownload.Announce{
					{
						Number: b.NumberU64(),
						Hash:   b.Hash(),
					},
				})

			case b := <-backend.pendingBlocks:
				if err := miningRPC.(*privateapi.MiningServer).BroadcastPendingBlock(b); err != nil {
					logger.Error("txpool rpc pending block broadcast", "err", err)
				}
			case <-backend.sentriesClient.Hd.QuitPoWMining:
				return
			}
		}
	}()

	if err := backend.StartMining(context.Background(), backend.chainDB, mining, backend.config.Miner, backend.gasPrice, backend.sentriesClient.Hd.QuitPoWMining, tmpdir); err != nil {
		return nil, err
	}

	backend.ethBackendRPC, backend.miningRPC, backend.stateChangesClient = ethBackendRPC, miningRPC, stateDiffClient

	backend.syncStages = stages2.NewDefaultStages(backend.sentryCtx, backend.chainDB, snapDb, stack.Config().P2P, config, backend.sentriesClient, backend.notifications, backend.downloaderClient,
		blockReader, blockRetire, backend.agg, backend.silkworm, backend.forkValidator, heimdallClient, recents, signatures, logger)
	backend.syncUnwindOrder = stagedsync.DefaultUnwindOrder
	backend.syncPruneOrder = stagedsync.DefaultPruneOrder
	backend.stagedSync = stagedsync.New(backend.syncStages, backend.syncUnwindOrder, backend.syncPruneOrder, logger)

	hook := stages2.NewHook(backend.sentryCtx, backend.chainDB, backend.notifications, backend.stagedSync, backend.blockReader, backend.chainConfig, backend.logger, backend.sentriesClient.UpdateHead)

	checkStateRoot := true
	pipelineStages := stages2.NewPipelineStages(ctx, chainKv, config, backend.sentriesClient, backend.notifications, backend.downloaderClient, blockReader, blockRetire, backend.agg, backend.silkworm, backend.forkValidator, logger, checkStateRoot)
	backend.pipelineStagedSync = stagedsync.New(pipelineStages, stagedsync.PipelineUnwindOrder, stagedsync.PipelinePruneOrder, logger)
	backend.eth1ExecutionServer = eth1.NewEthereumExecutionModule(blockReader, chainKv, backend.pipelineStagedSync, backend.forkValidator, chainConfig, assembleBlockPOS, hook, backend.notifications.Accumulator, backend.notifications.StateChangesConsumer, logger, backend.engine, config.HistoryV3)
	executionRpc := direct.NewExecutionClientDirect(backend.eth1ExecutionServer)
	engineBackendRPC := engineapi.NewEngineServer(
		ctx,
		logger,
		chainConfig,
		executionRpc,
		backend.sentriesClient.Hd,
		engine_block_downloader.NewEngineBlockDownloader(ctx, logger, backend.sentriesClient.Hd, executionRpc,
			backend.sentriesClient.Bd, backend.sentriesClient.BroadcastNewBlock, backend.sentriesClient.SendBodyRequest, blockReader,
			chainKv, chainConfig, tmpdir, config.Sync.BodyDownloadTimeoutSeconds),
		false,
		config.Miner.EnabledPOS)
	backend.engineBackendRPC = engineBackendRPC
	engine, err = execution_client.NewExecutionClientDirect(ctx, eth1_chain_reader.NewChainReaderEth1(ctx, chainConfig, executionRpc, 1000))
	if err != nil {
		return nil, err
	}

	// If we choose not to run a consensus layer, run our embedded.
	if config.InternalCL && clparams.EmbeddedSupported(config.NetworkID) {
		genesisCfg, networkCfg, beaconCfg := clparams.GetConfigsByNetwork(clparams.NetworkType(config.NetworkID))
		if err != nil {
			return nil, err
		}
		state, err := clcore.RetrieveBeaconState(ctx, beaconCfg, genesisCfg,
			clparams.GetCheckpointSyncEndpoint(clparams.NetworkType(config.NetworkID)))
		if err != nil {
			return nil, err
		}
		forkDigest, err := fork.ComputeForkDigest(beaconCfg, genesisCfg)
		if err != nil {
			return nil, err
		}

		rawBeaconBlockChainDb := persistence.AferoRawBeaconBlockChainFromOsPath(beaconCfg, dirs.CaplinHistory)

		client, err := service.StartSentinelService(&sentinel.SentinelConfig{
			IpAddr:        config.LightClientDiscoveryAddr,
			Port:          int(config.LightClientDiscoveryPort),
			TCPPort:       uint(config.LightClientDiscoveryTCPPort),
			GenesisConfig: genesisCfg,
			NetworkConfig: networkCfg,
			BeaconConfig:  beaconCfg,
			TmpDir:        tmpdir,
		}, rawBeaconBlockChainDb, &service.ServerConfig{Network: "tcp", Addr: fmt.Sprintf("%s:%d", config.SentinelAddr, config.SentinelPort)}, creds, &cltypes.Status{
			ForkDigest:     forkDigest,
			FinalizedRoot:  state.FinalizedCheckpoint().BlockRoot(),
			FinalizedEpoch: state.FinalizedCheckpoint().Epoch(),
			HeadSlot:       state.FinalizedCheckpoint().Epoch() * beaconCfg.SlotsPerEpoch,
			HeadRoot:       state.FinalizedCheckpoint().BlockRoot(),
		}, logger)
		if err != nil {
			return nil, err
		}

		backend.sentinel = client

		go func() {
			if err := caplin1.RunCaplinPhase1(ctx, client, engine, beaconCfg, genesisCfg, state, nil, dirs, beacon.RouterConfiguration{Active: false}); err != nil {
				logger.Error("could not start caplin", "err", err)
			}
			ctxCancel()
		}()
	}

	return backend, nil
}

func (s *Ethereum) Init(stack *node.Node, config *ethconfig.Config) error {
	ethBackendRPC, miningRPC, stateDiffClient := s.ethBackendRPC, s.miningRPC, s.stateChangesClient
	blockReader := s.blockReader
	ctx := s.sentryCtx
	chainKv := s.chainDB
	var err error

	s.sentriesClient.Hd.StartPoSDownloader(s.sentryCtx, s.sentriesClient.SendHeaderRequest, s.sentriesClient.Penalize)

	emptyBadHash := config.BadBlockHash == libcommon.Hash{}
	if !emptyBadHash {
		var badBlockHeader *types.Header
		if err = chainKv.View(context.Background(), func(tx kv.Tx) error {
			header, hErr := rawdb.ReadHeaderByHash(tx, config.BadBlockHash)
			badBlockHeader = header
			return hErr
		}); err != nil {
			return err
		}

		if badBlockHeader != nil {
			unwindPoint := badBlockHeader.Number.Uint64() - 1
			s.stagedSync.UnwindTo(unwindPoint, stagedsync.BadBlock(config.BadBlockHash, fmt.Errorf("Init unwind")))
		}
	}

	//eth.APIBackend = &EthAPIBackend{stack.Config().ExtRPCEnabled(), stack.Config().AllowUnprotectedTxs, eth, nil}
	gpoParams := config.GPO
	if gpoParams.Default == nil {
		gpoParams.Default = config.Miner.GasPrice
	}
	//eth.APIBackend.gpo = gasprice.NewOracle(eth.APIBackend, gpoParams)
	if config.Ethstats != "" {
		var headCh chan [][]byte
		headCh, s.unsubscribeEthstat = s.notifications.Events.AddHeaderSubscription()
		if err := ethstats.New(stack, s.sentryServers, chainKv, s.blockReader, s.engine, config.Ethstats, s.networkID, ctx.Done(), headCh); err != nil {
			return err
		}
	}
	// start HTTP API
	httpRpcCfg := stack.Config().Http
	ethRpcClient, txPoolRpcClient, miningRpcClient, stateCache, ff, err := cli.EmbeddedServices(ctx, chainKv, httpRpcCfg.StateCache, blockReader, ethBackendRPC,
		s.txPoolGrpcServer, miningRPC, stateDiffClient, s.logger)
	if err != nil {
		return err
	}

	s.apiList = jsonrpc.APIList(chainKv, ethRpcClient, txPoolRpcClient, miningRpcClient, ff, stateCache, blockReader, s.agg, httpRpcCfg, s.engine, s.logger)

	if config.SilkwormRpcDaemon && httpRpcCfg.Enabled {
		silkwormRPCDaemonService := s.silkworm.NewRpcDaemonService(chainKv)
		s.silkwormRPCDaemonService = &silkwormRPCDaemonService
	} else {
		go func() {
			if err := cli.StartRpcServer(ctx, httpRpcCfg, s.apiList, s.logger); err != nil {
				s.logger.Error("cli.StartRpcServer error", "err", err)
			}
		}()
	}

	go s.engineBackendRPC.Start(httpRpcCfg, s.chainDB, s.blockReader, ff, stateCache, s.agg, s.engine, ethRpcClient, txPoolRpcClient, miningRpcClient)

	// Register the backend on the node
	stack.RegisterLifecycle(s)
	return nil
}

func (s *Ethereum) APIs() []rpc.API {
	return s.apiList
}

func (s *Ethereum) Etherbase() (eb libcommon.Address, err error) {
	s.lock.RLock()
	etherbase := s.etherbase
	s.lock.RUnlock()

	if etherbase != (libcommon.Address{}) {
		return etherbase, nil
	}
	return libcommon.Address{}, fmt.Errorf("etherbase must be explicitly specified")
}

// isLocalBlock checks whether the specified block is mined
// by local miner accounts.
//
// We regard two types of accounts as local miner account: etherbase
// and accounts specified via `txpool.locals` flag.
func (s *Ethereum) isLocalBlock(block *types.Block) bool { //nolint
	s.lock.RLock()
	etherbase := s.etherbase
	s.lock.RUnlock()
	return ethutils.IsLocalBlock(s.engine, etherbase, s.config.DeprecatedTxPool.Locals, block.Header())
}

// shouldPreserve checks whether we should preserve the given block
// during the chain reorg depending on whether the author of block
// is a local account.
func (s *Ethereum) shouldPreserve(block *types.Block) bool { //nolint
	// The reason we need to disable the self-reorg preserving for clique
	// is it can be probable to introduce a deadlock.
	//
	// e.g. If there are 7 available signers
	//
	// r1   A
	// r2     B
	// r3       C
	// r4         D
	// r5   A      [X] F G
	// r6    [X]
	//
	// In the round5, the inturn signer E is offline, so the worst case
	// is A, F and G sign the block of round5 and reject the block of opponents
	// and in the round6, the last available signer B is offline, the whole
	// network is stuck.
	if _, ok := s.engine.(*clique.Clique); ok {
		return false
	}
	return s.isLocalBlock(block)
}

// StartMining starts the miner with the given number of CPU threads. If mining
// is already running, this method adjust the number of threads allowed to use
// and updates the minimum price required by the transaction pool.
func (s *Ethereum) StartMining(ctx context.Context, db kv.RwDB, mining *stagedsync.Sync, cfg params.MiningConfig, gasPrice *uint256.Int, quitCh chan struct{}, tmpDir string) error {

	var borcfg *bor.Bor
	if b, ok := s.engine.(*bor.Bor); ok {
		borcfg = b
		b.HeaderProgress(s.sentriesClient.Hd)
	} else if br, ok := s.engine.(*merge.Merge); ok {
		if b, ok := br.InnerEngine().(*bor.Bor); ok {
			borcfg = b
			b.HeaderProgress(s.sentriesClient.Hd)
		}
	}

	//if borcfg == nil {
	if !cfg.Enabled {
		return nil
	}
	//}

	// Configure the local mining address
	eb, err := s.Etherbase()
	if err != nil {
		s.logger.Error("Cannot start mining without etherbase", "err", err)
		return fmt.Errorf("etherbase missing: %w", err)
	}

	if borcfg != nil {
		if cfg.Enabled {
			if cfg.SigKey == nil {
				s.logger.Error("Etherbase account unavailable locally", "err", err)
				return fmt.Errorf("signer missing: %w", err)
			}

			borcfg.Authorize(eb, func(_ libcommon.Address, mimeType string, message []byte) ([]byte, error) {
				return crypto.Sign(crypto.Keccak256(message), cfg.SigKey)
			})
		} else {
			// for the bor dev network without heimdall we need the authorizer to be set otherwise there is no
			// validator defined in the bor validator set and non mining nodes will reject all blocks
			// this assumes in this mode we're only running a single validator

			if s.chainConfig.ChainName == networkname.BorDevnetChainName && s.config.WithoutHeimdall {
				borcfg.Authorize(eb, func(addr libcommon.Address, _ string, _ []byte) ([]byte, error) {
					return nil, &bor.UnauthorizedSignerError{Number: 0, Signer: addr.Bytes()}
				})
			}

			return nil
		}
	}

	var clq *clique.Clique
	if c, ok := s.engine.(*clique.Clique); ok {
		clq = c
	} else if cl, ok := s.engine.(*merge.Merge); ok {
		if c, ok := cl.InnerEngine().(*clique.Clique); ok {
			clq = c
		}
	}
	if clq != nil {
		if cfg.SigKey == nil {
			s.logger.Error("Etherbase account unavailable locally", "err", err)
			return fmt.Errorf("signer missing: %w", err)
		}

		clq.Authorize(eb, func(_ libcommon.Address, mimeType string, message []byte) ([]byte, error) {
			return crypto.Sign(crypto.Keccak256(message), cfg.SigKey)
		})
	}

	go func() {
		defer debug.LogPanic()
		defer close(s.waitForMiningStop)

		mineEvery := time.NewTicker(cfg.Recommit)
		defer mineEvery.Stop()

		// Listen on a new head subscription. This allows us to maintain the block time by
		// triggering mining after the block is passed through all stages.
		newHeadCh, closeNewHeadCh := s.notifications.Events.AddHeaderSubscription()
		defer closeNewHeadCh()

		s.logger.Info("Starting to mine", "etherbase", eb)

		var works bool
		hasWork := true // Start mining immediately
		errc := make(chan error, 1)

		for {
			// Only reset if some work was done previously as we'd like to rely
			// on the `miner.recommit` as backup.
			if hasWork {
				mineEvery.Reset(cfg.Recommit)
			}

			// Only check for case if you're already mining (i.e. works = true) and
			// waiting for error or you don't have any work yet (i.e. hasWork = false).
			if works || !hasWork {
				select {
				case <-newHeadCh:
					hasWork = true
				case <-s.notifyMiningAboutNewTxs:
					// Skip mining based on new tx notif for bor consensus
					hasWork = s.chainConfig.Bor == nil
					if hasWork {
						s.logger.Debug("Start mining new block based on txpool notif")
					}
				case <-mineEvery.C:
					s.logger.Debug("Start mining new block based on miner.recommit")
					hasWork = true
				case err := <-errc:
					works = false
					hasWork = false
					if errors.Is(err, libcommon.ErrStopped) {
						return
					}
					if err != nil {
						s.logger.Warn("mining", "err", err)
					}
				case <-quitCh:
					return
				}
			}

			if !works && hasWork {
				works = true
				hasWork = false
				mineEvery.Reset(cfg.Recommit)
				go func() { errc <- stages2.MiningStep(ctx, db, mining, tmpDir) }()
			}
		}
	}()

	return nil
}

func (s *Ethereum) IsMining() bool { return s.config.Miner.Enabled }

func (s *Ethereum) ChainKV() kv.RwDB            { return s.chainDB }
func (s *Ethereum) NetVersion() (uint64, error) { return s.networkID, nil }
func (s *Ethereum) NetPeerCount() (uint64, error) {
	var sentryPc uint64 = 0

	s.logger.Trace("sentry", "peer count", sentryPc)
	for _, sc := range s.sentriesClient.Sentries() {
		ctx := context.Background()
		reply, err := sc.PeerCount(ctx, &proto_sentry.PeerCountRequest{})
		if err != nil {
			s.logger.Warn("sentry", "err", err)
			return 0, nil
		}
		sentryPc += reply.Count
	}

	return sentryPc, nil
}

func (s *Ethereum) NodesInfo(limit int) (*remote.NodesInfoReply, error) {
	if limit == 0 || limit > len(s.sentriesClient.Sentries()) {
		limit = len(s.sentriesClient.Sentries())
	}

	nodes := make([]*prototypes.NodeInfoReply, 0, limit)
	for i := 0; i < limit; i++ {
		sc := s.sentriesClient.Sentries()[i]

		nodeInfo, err := sc.NodeInfo(context.Background(), nil)
		if err != nil {
			s.logger.Error("sentry nodeInfo", "err", err)
			continue
		}

		nodes = append(nodes, nodeInfo)
	}

	nodesInfo := &remote.NodesInfoReply{NodesInfo: nodes}
	slices.SortFunc(nodesInfo.NodesInfo, remote.NodeInfoReplyCmp)

	return nodesInfo, nil
}

// sets up blockReader and client downloader
func (s *Ethereum) setUpSnapDownloader(ctx context.Context, downloaderCfg *downloadercfg.Cfg) error {
	var err error
	if s.config.Snapshot.NoDownloader {
		return nil
	}
	if s.config.Snapshot.DownloaderAddr != "" {
		// connect to external Downloader
		s.downloaderClient, err = downloadergrpc.NewClient(ctx, s.config.Snapshot.DownloaderAddr)
	} else {
		// start embedded Downloader
		s.downloader, err = downloader3.New(ctx, downloaderCfg, s.config.Dirs, s.logger, log.LvlDebug)
		if err != nil {
			return err
		}
		s.downloader.MainLoopInBackground(true)
		bittorrentServer, err := downloader3.NewGrpcServer(s.downloader)
		if err != nil {
			return fmt.Errorf("new server: %w", err)
		}

		s.downloaderClient = direct.NewDownloaderClient(bittorrentServer)
	}
	s.agg.OnFreeze(func(frozenFileNames []string) {
		events := s.notifications.Events
		events.OnNewSnapshot()
		if s.downloaderClient != nil {
			req := &proto_downloader.DownloadRequest{Items: make([]*proto_downloader.DownloadItem, 0, len(frozenFileNames))}
			for _, fName := range frozenFileNames {
				req.Items = append(req.Items, &proto_downloader.DownloadItem{
					Path: filepath.Join("history", fName),
				})
			}
			if _, err := s.downloaderClient.Download(ctx, req); err != nil {
				s.logger.Warn("[snapshots] notify downloader", "err", err)
			}
		}
	})
	return err
}

func setUpBlockReader(ctx context.Context, db kv.RwDB, dirs datadir.Dirs, snConfig ethconfig.BlocksFreezing, histV3 bool, isBor bool, logger log.Logger) (services.FullBlockReader, *blockio.BlockWriter, *freezeblocks.RoSnapshots, *libstate.AggregatorV3, error) {
	allSnapshots := freezeblocks.NewRoSnapshots(snConfig, dirs.Snap, logger)
	var allBorSnapshots *freezeblocks.BorRoSnapshots
	if isBor {
		allBorSnapshots = freezeblocks.NewBorRoSnapshots(snConfig, dirs.Snap, logger)
	}
	var err error
	if !snConfig.NoDownloader {
		allSnapshots.OptimisticalyReopenWithDB(db)
		if isBor {
			allBorSnapshots.OptimisticalyReopenWithDB(db)
		}
	}
	blockReader := freezeblocks.NewBlockReader(allSnapshots, allBorSnapshots)
	blockWriter := blockio.NewBlockWriter(histV3)

	agg, err := libstate.NewAggregatorV3(ctx, dirs.SnapHistory, dirs.Tmp, ethconfig.HistoryV3AggregationStep, db, logger)
	if err != nil {
		return nil, nil, nil, nil, err
	}
	if err = agg.OpenFolder(); err != nil {
		return nil, nil, nil, nil, err
	}
	return blockReader, blockWriter, allSnapshots, agg, nil
}

func (s *Ethereum) Peers(ctx context.Context) (*remote.PeersReply, error) {
	var reply remote.PeersReply
	for _, sentryClient := range s.sentriesClient.Sentries() {
		peers, err := sentryClient.Peers(ctx, &emptypb.Empty{})
		if err != nil {
			return nil, fmt.Errorf("ethereum backend MultiClient.Peers error: %w", err)
		}
		reply.Peers = append(reply.Peers, peers.Peers...)
	}

	return &reply, nil
}

func (s *Ethereum) DiagnosticsPeersData() map[string]*diagnostics.PeerStatistics {
	var reply map[string]*diagnostics.PeerStatistics = make(map[string]*diagnostics.PeerStatistics)
	for _, sentryServer := range s.sentryServers {
		peers := sentryServer.DiagnosticsPeersData()

		for key, value := range peers {
			reply[key] = value
		}
	}

	return reply
}

func (s *Ethereum) AddPeer(ctx context.Context, req *remote.AddPeerRequest) (*remote.AddPeerReply, error) {
	for _, sentryClient := range s.sentriesClient.Sentries() {
		_, err := sentryClient.AddPeer(ctx, &proto_sentry.AddPeerRequest{Url: req.Url})
		if err != nil {
			return nil, fmt.Errorf("ethereum backend MultiClient.AddPeers error: %w", err)
		}
	}
	return &remote.AddPeerReply{Success: true}, nil
}

// Protocols returns all the currently configured
// network protocols to start.
func (s *Ethereum) Protocols() []p2p.Protocol {
	protocols := make([]p2p.Protocol, 0, len(s.sentryServers))
	for i := range s.sentryServers {
		protocols = append(protocols, s.sentryServers[i].Protocols...)
	}
	return protocols
}

// Start implements node.Lifecycle, starting all internal goroutines needed by the
// Ethereum protocol implementation.
func (s *Ethereum) Start() error {
	s.sentriesClient.StartStreamLoops(s.sentryCtx)
	time.Sleep(10 * time.Millisecond) // just to reduce logs order confusion

	hook := stages2.NewHook(s.sentryCtx, s.chainDB, s.notifications, s.stagedSync, s.blockReader, s.chainConfig, s.logger, s.sentriesClient.UpdateHead)

	currentTDProvider := func() *big.Int {
		currentTD, err := readCurrentTotalDifficulty(s.sentryCtx, s.chainDB, s.blockReader)
		if err != nil {
			panic(err)
		}
		return currentTD
	}

	if params.IsChainPoS(s.chainConfig, currentTDProvider) {
		s.waitForStageLoopStop = nil // TODO: Ethereum.Stop should wait for execution_server shutdown
		go s.eth1ExecutionServer.Start(s.sentryCtx)
	} else {
		go stages2.StageLoop(s.sentryCtx, s.chainDB, s.stagedSync, s.sentriesClient.Hd, s.waitForStageLoopStop, s.config.Sync.LoopThrottle, s.logger, s.blockReader, hook, s.config.ForcePartialCommit)
	}

	if s.chainConfig.Bor != nil {
		s.engine.(*bor.Bor).Start(s.chainDB)
	}

	if s.silkwormRPCDaemonService != nil {
		if err := s.silkwormRPCDaemonService.Start(); err != nil {
			s.logger.Error("silkworm.StartRpcDaemon error", "err", err)
		}
	}
	if s.silkwormSentryService != nil {
		if err := s.silkwormSentryService.Start(); err != nil {
			s.logger.Error("silkworm.SentryStart error", "err", err)
		}
	}

	return nil
}

// Stop implements node.Service, terminating all internal goroutines used by the
// Ethereum protocol.
func (s *Ethereum) Stop() error {
	// Stop all the peer-related stuff first.
	s.sentryCancel()
	if s.unsubscribeEthstat != nil {
		s.unsubscribeEthstat()
	}
	if s.downloader != nil {
		s.downloader.Close()
	}
	if s.privateAPI != nil {
		shutdownDone := make(chan bool)
		go func() {
			defer close(shutdownDone)
			s.privateAPI.GracefulStop()
		}()
		select {
		case <-time.After(1 * time.Second): // shutdown deadline
			s.privateAPI.Stop()
		case <-shutdownDone:
		}
	}
	libcommon.SafeClose(s.sentriesClient.Hd.QuitPoWMining)
	_ = s.engine.Close()
	if s.waitForStageLoopStop != nil {
		<-s.waitForStageLoopStop
	}
	if s.config.Miner.Enabled {
		<-s.waitForMiningStop
	}
	for _, sentryServer := range s.sentryServers {
		sentryServer.Close()
	}
	if s.txPoolDB != nil {
		s.txPoolDB.Close()
	}
	if s.agg != nil {
		s.agg.Close()
	}
	s.chainDB.Close()

	if s.silkwormRPCDaemonService != nil {
		if err := s.silkwormRPCDaemonService.Stop(); err != nil {
			s.logger.Error("silkworm.StopRpcDaemon error", "err", err)
		}
	}
	if s.silkwormSentryService != nil {
		if err := s.silkwormSentryService.Stop(); err != nil {
			s.logger.Error("silkworm.SentryStop error", "err", err)
		}
	}
	if s.silkworm != nil {
		s.silkworm.Close()
	}

	return nil
}

func (s *Ethereum) ChainDB() kv.RwDB {
	return s.chainDB
}

func (s *Ethereum) ChainConfig() *chain.Config {
	return s.chainConfig
}

func (s *Ethereum) StagedSync() *stagedsync.Sync {
	return s.stagedSync
}

func (s *Ethereum) Notifications() *shards.Notifications {
	return s.notifications
}

func (s *Ethereum) SentryCtx() context.Context {
	return s.sentryCtx
}

func (s *Ethereum) SentryControlServer() *sentry_multi_client.MultiClient {
	return s.sentriesClient
}
func (s *Ethereum) BlockIO() (services.FullBlockReader, *blockio.BlockWriter) {
	return s.blockReader, s.blockWriter
}

func (s *Ethereum) TxpoolServer() txpool_proto.TxpoolServer {
	return s.txPoolGrpcServer
}

// RemoveContents is like os.RemoveAll, but preserve dir itself
func RemoveContents(dir string) error {
	d, err := os.Open(dir)
	if err != nil {
		if errors.Is(err, fs.ErrNotExist) {
			// ignore due to windows
			_ = os.MkdirAll(dir, 0o755)
			return nil
		}
		return err
	}
	defer d.Close()
	names, err := d.Readdirnames(-1)
	if err != nil {
		return err
	}
	for _, name := range names {
		err = os.RemoveAll(filepath.Join(dir, name))
		if err != nil {
			return err
		}
	}
	return nil
}

func checkPortIsFree(addr string) (free bool) {
	c, err := net.DialTimeout("tcp", addr, 200*time.Millisecond)
	if err != nil {
		return true
	}
	c.Close()
	return false
}

func readCurrentTotalDifficulty(ctx context.Context, db kv.RwDB, blockReader services.FullBlockReader) (*big.Int, error) {
	var currentTD *big.Int
	err := db.View(ctx, func(tx kv.Tx) error {
		h, err := blockReader.CurrentBlock(tx)
		if err != nil {
			return err
		}
		if h == nil {
			currentTD = nil
			return nil
		}

		currentTD, err = rawdb.ReadTd(tx, h.Hash(), h.NumberU64())
		return err
	})
	return currentTD, err
}

func (s *Ethereum) Sentinel() rpcsentinel.SentinelClient {
	return s.sentinel
}<|MERGE_RESOLUTION|>--- conflicted
+++ resolved
@@ -524,16 +524,15 @@
 
 	backend.engine = ethconsensusconfig.CreateConsensusEngine(ctx, stack.Config(), chainConfig, consensusConfig, config.Miner.Notify, config.Miner.Noverify, heimdallClient, config.WithoutHeimdall, blockReader, false /* readonly */, logger)
 
-<<<<<<< HEAD
-	if config.SilkwormEnabled {
-		backend.silkworm, err = silkworm.New(config.SilkwormPath)
-		if err != nil {
-			return nil, err
-		}
-	}
-
-=======
->>>>>>> 2aab8f49
+	/*
+		if config.SilkwormEnabled {
+			backend.silkworm, err = silkworm.New(config.SilkwormPath)
+			if err != nil {
+				return nil, err
+			}
+		}
+	*/
+
 	inMemoryExecution := func(batch kv.RwTx, header *types.Header, body *types.RawBody, unwindPoint uint64, headersChain []*types.Header, bodiesChain []*types.RawBody,
 		notifications *shards.Notifications) error {
 		terseLogger := log.New()
