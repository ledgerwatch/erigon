// Copyright 2014 The go-ethereum Authors
// This file is part of the go-ethereum library.
//
// The go-ethereum library is free software: you can redistribute it and/or modify
// it under the terms of the GNU Lesser General Public License as published by
// the Free Software Foundation, either version 3 of the License, or
// (at your option) any later version.
//
// The go-ethereum library is distributed in the hope that it will be useful,
// but WITHOUT ANY WARRANTY; without even the implied warranty of
// MERCHANTABILITY or FITNESS FOR A PARTICULAR PURPOSE. See the
// GNU Lesser General Public License for more details.
//
// You should have received a copy of the GNU Lesser General Public License
// along with the go-ethereum library. If not, see <http://www.gnu.org/licenses/>.

// Package eth implements the Ethereum protocol.
package eth

import (
	"context"
	"errors"
	"fmt"
	"io/fs"
	"math"
	"math/big"
	"net"
	"os"
	"path/filepath"
	"slices"
	"strconv"
	"strings"
	"sync"
	"sync/atomic"
	"time"

	"github.com/ledgerwatch/erigon-lib/common/dir"
	"github.com/ledgerwatch/erigon-lib/common/disk"
	"github.com/ledgerwatch/erigon-lib/common/mem"

	"github.com/erigontech/mdbx-go/mdbx"
	lru "github.com/hashicorp/golang-lru/arc/v2"
	"github.com/holiman/uint256"
	"github.com/ledgerwatch/erigon-lib/config3"
	"github.com/ledgerwatch/erigon-lib/kv/temporal"
	"github.com/ledgerwatch/log/v3"
	"google.golang.org/grpc"
	"google.golang.org/grpc/credentials"
	"google.golang.org/protobuf/types/known/emptypb"

	"github.com/ledgerwatch/erigon-lib/chain"
	"github.com/ledgerwatch/erigon-lib/chain/networkname"
	"github.com/ledgerwatch/erigon-lib/chain/snapcfg"
	libcommon "github.com/ledgerwatch/erigon-lib/common"
	"github.com/ledgerwatch/erigon-lib/common/datadir"
	"github.com/ledgerwatch/erigon-lib/direct"
	"github.com/ledgerwatch/erigon-lib/downloader"
	"github.com/ledgerwatch/erigon-lib/downloader/downloadercfg"
	"github.com/ledgerwatch/erigon-lib/downloader/downloadergrpc"
<<<<<<< HEAD
	"github.com/ledgerwatch/erigon-lib/downloader/snaptype"
	idownloader "github.com/ledgerwatch/erigon-lib/gointerfaces/downloader"
=======
	protodownloader "github.com/ledgerwatch/erigon-lib/gointerfaces/downloader"
>>>>>>> 5d923020
	"github.com/ledgerwatch/erigon-lib/gointerfaces/grpcutil"
	"github.com/ledgerwatch/erigon-lib/gointerfaces/remote"
	rpcsentinel "github.com/ledgerwatch/erigon-lib/gointerfaces/sentinel"
	protosentry "github.com/ledgerwatch/erigon-lib/gointerfaces/sentry"
	txpoolproto "github.com/ledgerwatch/erigon-lib/gointerfaces/txpool"
	prototypes "github.com/ledgerwatch/erigon-lib/gointerfaces/types"
	"github.com/ledgerwatch/erigon-lib/kv"
	"github.com/ledgerwatch/erigon-lib/kv/kvcache"
	"github.com/ledgerwatch/erigon-lib/kv/kvcfg"
	"github.com/ledgerwatch/erigon-lib/kv/remotedbserver"
	libstate "github.com/ledgerwatch/erigon-lib/state"
	"github.com/ledgerwatch/erigon-lib/txpool"
	"github.com/ledgerwatch/erigon-lib/txpool/txpooluitl"
	libtypes "github.com/ledgerwatch/erigon-lib/types"
	"github.com/ledgerwatch/erigon-lib/wrap"
	"github.com/ledgerwatch/erigon/cl/clparams"
	"github.com/ledgerwatch/erigon/cl/persistence/db_config"
	"github.com/ledgerwatch/erigon/cl/persistence/format/snapshot_format/getters"
	clcore "github.com/ledgerwatch/erigon/cl/phase1/core"
	executionclient "github.com/ledgerwatch/erigon/cl/phase1/execution_client"
	"github.com/ledgerwatch/erigon/cl/utils/eth_clock"
	"github.com/ledgerwatch/erigon/cmd/caplin/caplin1"
	"github.com/ledgerwatch/erigon/cmd/rpcdaemon/cli"
	"github.com/ledgerwatch/erigon/common/debug"
	"github.com/ledgerwatch/erigon/consensus"
	"github.com/ledgerwatch/erigon/consensus/clique"
	"github.com/ledgerwatch/erigon/consensus/ethash"
	"github.com/ledgerwatch/erigon/consensus/merge"
	"github.com/ledgerwatch/erigon/consensus/misc"
	"github.com/ledgerwatch/erigon/core"
	"github.com/ledgerwatch/erigon/core/rawdb"
	"github.com/ledgerwatch/erigon/core/rawdb/blockio"
	"github.com/ledgerwatch/erigon/core/types"
	"github.com/ledgerwatch/erigon/core/vm"
	"github.com/ledgerwatch/erigon/crypto"
	"github.com/ledgerwatch/erigon/eth/ethconfig"
	"github.com/ledgerwatch/erigon/eth/ethconsensusconfig"
	"github.com/ledgerwatch/erigon/eth/ethutils"
	"github.com/ledgerwatch/erigon/eth/protocols/eth"
	"github.com/ledgerwatch/erigon/eth/stagedsync"
	"github.com/ledgerwatch/erigon/eth/stagedsync/stages"
	"github.com/ledgerwatch/erigon/ethdb/privateapi"
	"github.com/ledgerwatch/erigon/ethdb/prune"
	"github.com/ledgerwatch/erigon/ethstats"
	"github.com/ledgerwatch/erigon/node"
	"github.com/ledgerwatch/erigon/p2p"
	"github.com/ledgerwatch/erigon/p2p/enode"
	"github.com/ledgerwatch/erigon/p2p/sentry"
	"github.com/ledgerwatch/erigon/p2p/sentry/sentry_multi_client"
	"github.com/ledgerwatch/erigon/params"
	"github.com/ledgerwatch/erigon/polygon/bor"
	"github.com/ledgerwatch/erigon/polygon/bor/finality/flags"
	"github.com/ledgerwatch/erigon/polygon/bor/valset"
	"github.com/ledgerwatch/erigon/polygon/heimdall"
	polygonsync "github.com/ledgerwatch/erigon/polygon/sync"
	"github.com/ledgerwatch/erigon/rpc"
	"github.com/ledgerwatch/erigon/turbo/builder"
	"github.com/ledgerwatch/erigon/turbo/engineapi"
	"github.com/ledgerwatch/erigon/turbo/engineapi/engine_block_downloader"
	"github.com/ledgerwatch/erigon/turbo/engineapi/engine_helpers"
	"github.com/ledgerwatch/erigon/turbo/execution/eth1"
	"github.com/ledgerwatch/erigon/turbo/execution/eth1/eth1_chain_reader.go"
	"github.com/ledgerwatch/erigon/turbo/jsonrpc"
	"github.com/ledgerwatch/erigon/turbo/services"
	"github.com/ledgerwatch/erigon/turbo/shards"
	"github.com/ledgerwatch/erigon/turbo/silkworm"
	"github.com/ledgerwatch/erigon/turbo/snapshotsync/freezeblocks"
	"github.com/ledgerwatch/erigon/turbo/snapshotsync/snap"
	stages2 "github.com/ledgerwatch/erigon/turbo/stages"
	"github.com/ledgerwatch/erigon/turbo/stages/headerdownload"
)

// Config contains the configuration options of the ETH protocol.
// Deprecated: use ethconfig.Config instead.
type Config = ethconfig.Config

// Ethereum implements the Ethereum full node service.
type Ethereum struct {
	config *ethconfig.Config

	// DB interfaces
	chainDB    kv.RwDB
	privateAPI *grpc.Server

	engine consensus.Engine

	gasPrice  *uint256.Int
	etherbase libcommon.Address

	networkID uint64

	lock         sync.RWMutex // Protects the variadic fields (e.g. gas price and etherbase)
	chainConfig  *chain.Config
	apiList      []rpc.API
	genesisBlock *types.Block
	genesisHash  libcommon.Hash

	eth1ExecutionServer *eth1.EthereumExecutionModule

	ethBackendRPC      *privateapi.EthBackendServer
	engineBackendRPC   *engineapi.EngineServer
	miningRPC          txpoolproto.MiningServer
	stateChangesClient txpool.StateChangesClient

	miningSealingQuit chan struct{}
	pendingBlocks     chan *types.Block
	minedBlocks       chan *types.Block

	sentryCtx      context.Context
	sentryCancel   context.CancelFunc
	sentriesClient *sentry_multi_client.MultiClient
	sentryServers  []*sentry.GrpcServer

	stagedSync         *stagedsync.Sync
	pipelineStagedSync *stagedsync.Sync
	syncStages         []*stagedsync.Stage
	syncUnwindOrder    stagedsync.UnwindOrder
	syncPruneOrder     stagedsync.PruneOrder

	downloaderClient idownloader.DownloaderClient

	notifications      *shards.Notifications
	unsubscribeEthstat func()

	waitForStageLoopStop chan struct{}
	waitForMiningStop    chan struct{}

	txPoolDB                kv.RwDB
	txPool                  *txpool.TxPool
	newTxs                  chan libtypes.Announcements
	txPoolFetch             *txpool.Fetch
	txPoolSend              *txpool.Send
	txPoolGrpcServer        txpoolproto.TxpoolServer
	notifyMiningAboutNewTxs chan struct{}
	forkValidator           *engine_helpers.ForkValidator
	downloader              *downloader.Downloader

	agg            *libstate.Aggregator
	blockSnapshots *freezeblocks.RoSnapshots
	blockReader    services.FullBlockReader
	blockWriter    *blockio.BlockWriter
	kvRPC          *remotedbserver.KvServer
	logger         log.Logger

	sentinel rpcsentinel.SentinelClient

	silkworm                 *silkworm.Silkworm
	silkwormRPCDaemonService *silkworm.RpcDaemonService
	silkwormSentryService    *silkworm.SentryService

	polygonSyncService polygonsync.Service
	stopNode           func() error
}

func splitAddrIntoHostAndPort(addr string) (host string, port int, err error) {
	idx := strings.LastIndexByte(addr, ':')
	if idx < 0 {
		return "", 0, errors.New("invalid address format")
	}
	host = addr[:idx]
	port, err = strconv.Atoi(addr[idx+1:])
	return
}

const blockBufferSize = 128

// New creates a new Ethereum object (including the
// initialisation of the common Ethereum object)
func New(ctx context.Context, stack *node.Node, config *ethconfig.Config, logger log.Logger) (*Ethereum, error) {
	config.Snapshot.Enabled = config.Sync.UseSnapshots
	if config.Miner.GasPrice == nil || config.Miner.GasPrice.Cmp(libcommon.Big0) <= 0 {
		logger.Warn("Sanitizing invalid miner gas price", "provided", config.Miner.GasPrice, "updated", ethconfig.Defaults.Miner.GasPrice)
		config.Miner.GasPrice = new(big.Int).Set(ethconfig.Defaults.Miner.GasPrice)
	}

	dirs := stack.Config().Dirs
	tmpdir := dirs.Tmp
	if err := RemoveContents(tmpdir); err != nil { // clean it on startup
		return nil, fmt.Errorf("clean tmp dir: %s, %w", tmpdir, err)
	}

	// Assemble the Ethereum object
	chainKv, err := node.OpenDatabase(ctx, stack.Config(), kv.ChainDB, "", false, logger)
	if err != nil {
		return nil, err
	}
	latestBlockBuiltStore := builder.NewLatestBlockBuiltStore()

	if err := chainKv.Update(context.Background(), func(tx kv.RwTx) error {
		if err = stages.UpdateMetrics(tx); err != nil {
			return err
		}

		config.Prune, err = prune.EnsureNotChanged(tx, config.Prune)
		if err != nil {
			return err
		}

		config.HistoryV3, err = kvcfg.HistoryV3.WriteOnce(tx, config.HistoryV3)
		return err
	}); err != nil {
		return nil, err
	}

	ctx, ctxCancel := context.WithCancel(context.Background())

	// kv_remote architecture does blocks on stream.Send - means current architecture require unlimited amount of txs to provide good throughput
	backend := &Ethereum{
		sentryCtx:            ctx,
		sentryCancel:         ctxCancel,
		config:               config,
		chainDB:              chainKv,
		networkID:            config.NetworkID,
		etherbase:            config.Miner.Etherbase,
		waitForStageLoopStop: make(chan struct{}),
		waitForMiningStop:    make(chan struct{}),
		notifications: &shards.Notifications{
			Events:      shards.NewEvents(),
			Accumulator: shards.NewAccumulator(),
		},
		logger: logger,
		stopNode: func() error {
			return stack.Close()
		},
	}

	var chainConfig *chain.Config
	var genesis *types.Block
	if err := backend.chainDB.Update(context.Background(), func(tx kv.RwTx) error {
		h, err := rawdb.ReadCanonicalHash(tx, 0)
		if err != nil {
			panic(err)
		}
		genesisSpec := config.Genesis
		if h != (libcommon.Hash{}) { // fallback to db content
			genesisSpec = nil
		}
		var genesisErr error
		chainConfig, genesis, genesisErr = core.WriteGenesisBlock(tx, genesisSpec, config.OverridePragueTime, tmpdir, logger)
		if _, ok := genesisErr.(*chain.ConfigCompatError); genesisErr != nil && !ok {
			return genesisErr
		}

		return nil
	}); err != nil {
		panic(err)
	}
	backend.chainConfig = chainConfig
	backend.genesisBlock = genesis
	backend.genesisHash = genesis.Hash()

	if err := chainKv.Update(context.Background(), func(tx kv.RwTx) error {
		isCorrectSync, useSnapshots, err := snap.EnsureNotChanged(tx, config.Snapshot)
		if err != nil {
			return err
		}
		// if we are in the incorrect syncmode then we change it to the appropriate one
		if !isCorrectSync {
			config.Sync.UseSnapshots = useSnapshots
			config.Snapshot.Enabled = ethconfig.UseSnapshotsByChainName(chainConfig.ChainName) && useSnapshots
		}
		return nil
	}); err != nil {
		return nil, err
	}

	logger.Info("Initialised chain configuration", "config", chainConfig, "genesis", genesis.Hash())

	// Check if we have an already initialized chain and fall back to
	// that if so. Otherwise we need to generate a new genesis spec.
	blockReader, blockWriter, allSnapshots, allBorSnapshots, agg, err := setUpBlockReader(ctx, chainKv, config.Dirs, config, config.HistoryV3, chainConfig.Bor != nil, logger)
	if err != nil {
		return nil, err
	}
	backend.agg, backend.blockSnapshots, backend.blockReader, backend.blockWriter = agg, allSnapshots, blockReader, blockWriter

	if config.HistoryV3 {
		backend.chainDB, err = temporal.New(backend.chainDB, agg)
		if err != nil {
			return nil, err
		}
		chainKv = backend.chainDB //nolint
	}

	if err := backend.setUpSnapDownloader(ctx, config.Downloader); err != nil {
		return nil, err
	}

	kvRPC := remotedbserver.NewKvServer(ctx, backend.chainDB, allSnapshots, allBorSnapshots, agg, logger)
	backend.notifications.StateChangesConsumer = kvRPC
	backend.kvRPC = kvRPC

	backend.gasPrice, _ = uint256.FromBig(config.Miner.GasPrice)

	if config.SilkwormExecution || config.SilkwormRpcDaemon || config.SilkwormSentry {
		logLevel, err := log.LvlFromString(config.SilkwormVerbosity)
		if err != nil {
			return nil, err
		}
		backend.silkworm, err = silkworm.New(config.Dirs.DataDir, mdbx.Version(), config.SilkwormNumContexts, logLevel)
		if err != nil {
			return nil, err
		}
	}

	p2pConfig := stack.Config().P2P
	var sentries []direct.SentryClient
	if len(p2pConfig.SentryAddr) > 0 {
		for _, addr := range p2pConfig.SentryAddr {
			sentryClient, err := sentry_multi_client.GrpcClient(backend.sentryCtx, addr)
			if err != nil {
				return nil, err
			}
			sentries = append(sentries, sentryClient)
		}
	} else if config.SilkwormSentry {
		apiPort := 53774
		apiAddr := fmt.Sprintf("127.0.0.1:%d", apiPort)

		collectNodeURLs := func(nodes []*enode.Node) []string {
			var urls []string
			for _, n := range nodes {
				urls = append(urls, n.URLv4())
			}
			return urls
		}

		settings := silkworm.SentrySettings{
			ClientId:    p2pConfig.Name,
			ApiPort:     apiPort,
			Port:        p2pConfig.ListenPort(),
			Nat:         p2pConfig.NATSpec,
			NetworkId:   config.NetworkID,
			NodeKey:     crypto.FromECDSA(p2pConfig.PrivateKey),
			StaticPeers: collectNodeURLs(p2pConfig.StaticNodes),
			Bootnodes:   collectNodeURLs(p2pConfig.BootstrapNodes),
			NoDiscover:  p2pConfig.NoDiscovery,
			MaxPeers:    p2pConfig.MaxPeers,
		}

		silkwormSentryService := silkworm.NewSentryService(backend.silkworm, settings)
		backend.silkwormSentryService = &silkwormSentryService

		sentryClient, err := sentry_multi_client.GrpcClient(backend.sentryCtx, apiAddr)
		if err != nil {
			return nil, err
		}
		sentries = append(sentries, sentryClient)
	} else {
		var readNodeInfo = func() *eth.NodeInfo {
			var res *eth.NodeInfo
			_ = backend.chainDB.View(context.Background(), func(tx kv.Tx) error {
				res = eth.ReadNodeInfo(tx, backend.chainConfig, backend.genesisHash, backend.networkID)
				return nil
			})

			return res
		}

		discovery := func() enode.Iterator {
			d, err := setupDiscovery(backend.config.EthDiscoveryURLs)
			if err != nil {
				panic(err)
			}
			return d
		}

		listenHost, listenPort, err := splitAddrIntoHostAndPort(p2pConfig.ListenAddr)
		if err != nil {
			return nil, err
		}

		var pi int // points to next port to be picked from refCfg.AllowedPorts
		for _, protocol := range p2pConfig.ProtocolVersion {
			cfg := p2pConfig
			cfg.NodeDatabase = filepath.Join(stack.Config().Dirs.Nodes, eth.ProtocolToString[protocol])

			// pick port from allowed list
			var picked bool
			for ; pi < len(cfg.AllowedPorts) && !picked; pi++ {
				pc := int(cfg.AllowedPorts[pi])
				if pc == 0 {
					// For ephemeral ports probing to see if the port is taken does not
					// make sense.
					picked = true
					break
				}
				if !checkPortIsFree(fmt.Sprintf("%s:%d", listenHost, pc)) {
					logger.Warn("bind protocol to port has failed: port is busy", "protocols", fmt.Sprintf("eth/%d", cfg.ProtocolVersion), "port", pc)
					continue
				}
				if listenPort != pc {
					listenPort = pc
				}
				pi++
				picked = true
				break
			}
			if !picked {
				return nil, fmt.Errorf("run out of allowed ports for p2p eth protocols %v. Extend allowed port list via --p2p.allowed-ports", cfg.AllowedPorts)
			}

			cfg.ListenAddr = fmt.Sprintf("%s:%d", listenHost, listenPort)
			server := sentry.NewGrpcServer(backend.sentryCtx, discovery, readNodeInfo, &cfg, protocol, logger)
			backend.sentryServers = append(backend.sentryServers, server)
			sentries = append(sentries, direct.NewSentryClientDirect(protocol, server))
		}

		go func() {
			logEvery := time.NewTicker(180 * time.Second)
			defer logEvery.Stop()

			var logItems []interface{}

			for {
				select {
				case <-backend.sentryCtx.Done():
					return
				case <-logEvery.C:
					logItems = logItems[:0]
					peerCountMap := map[uint]int{}
					for _, srv := range backend.sentryServers {
						counts := srv.SimplePeerCount()
						for protocol, count := range counts {
							peerCountMap[protocol] += count
						}
					}
					for protocol, count := range peerCountMap {
						logItems = append(logItems, eth.ProtocolToString[protocol], strconv.Itoa(count))
					}
					logger.Info("[p2p] GoodPeers", logItems...)
				}
			}
		}()
	}

	// setup periodic logging and prometheus updates
	go mem.LogMemStats(ctx, logger)
	go disk.UpdateDiskStats(ctx, logger)

	var currentBlock *types.Block
	if err := chainKv.View(context.Background(), func(tx kv.Tx) error {
		currentBlock, err = blockReader.CurrentBlock(tx)
		return err
	}); err != nil {
		panic(err)
	}

	currentBlockNumber := uint64(0)
	if currentBlock != nil {
		currentBlockNumber = currentBlock.NumberU64()
	}

	logger.Info("Initialising Ethereum protocol", "network", config.NetworkID)
	var consensusConfig interface{}

	if chainConfig.Clique != nil {
		consensusConfig = &config.Clique
	} else if chainConfig.Aura != nil {
		consensusConfig = &config.Aura
	} else if chainConfig.Bor != nil {
		consensusConfig = chainConfig.Bor
	} else {
		consensusConfig = &config.Ethash
	}

	var heimdallClient heimdall.HeimdallClient

	if chainConfig.Bor != nil {
		if !config.WithoutHeimdall {
			heimdallClient = heimdall.NewHeimdallClient(config.HeimdallURL, logger)
		}

		flags.Milestone = config.WithHeimdallMilestones
	}

	backend.engine = ethconsensusconfig.CreateConsensusEngine(ctx, stack.Config(), chainConfig, consensusConfig, config.Miner.Notify, config.Miner.Noverify, heimdallClient, config.WithoutHeimdall, blockReader, false /* readonly */, logger)

	inMemoryExecution := func(txc wrap.TxContainer, header *types.Header, body *types.RawBody, unwindPoint uint64, headersChain []*types.Header, bodiesChain []*types.RawBody,
		notifications *shards.Notifications) error {
		terseLogger := log.New()
		terseLogger.SetHandler(log.LvlFilterHandler(log.LvlWarn, log.StderrHandler))
		// Needs its own notifications to not update RPC daemon and txpool about pending blocks
		stateSync := stages2.NewInMemoryExecution(backend.sentryCtx, backend.chainDB, config, backend.sentriesClient,
			dirs, notifications, blockReader, blockWriter, backend.agg, backend.silkworm, terseLogger)
		chainReader := stagedsync.NewChainReaderImpl(chainConfig, txc.Tx, blockReader, logger)
		// We start the mining step
		if err := stages2.StateStep(ctx, chainReader, backend.engine, txc, stateSync, header, body, unwindPoint, headersChain, bodiesChain, config.HistoryV3); err != nil {
			logger.Warn("Could not validate block", "err", err)
			return err
		}
		progress, err := stages.GetStageProgress(txc.Tx, stages.IntermediateHashes)
		if err != nil {
			return err
		}
		if progress < header.Number.Uint64() {
			return fmt.Errorf("unsuccessful execution, progress %d < expected %d", progress, header.Number.Uint64())
		}
		return nil
	}
	backend.forkValidator = engine_helpers.NewForkValidator(ctx, currentBlockNumber, inMemoryExecution, tmpdir, backend.blockReader)

	statusDataProvider := sentry.NewStatusDataProvider(
		chainKv,
		chainConfig,
		genesis,
		backend.config.NetworkID,
	)

	// limit "new block" broadcasts to at most 10 random peers at time
	maxBlockBroadcastPeers := func(header *types.Header) uint { return 10 }

	// unlimited "new block" broadcasts to all peers for blocks announced by Bor validators
	if borEngine, ok := backend.engine.(*bor.Bor); ok {
		defaultValue := maxBlockBroadcastPeers(nil)
		maxBlockBroadcastPeers = func(header *types.Header) uint {
			isValidator, err := borEngine.IsValidator(header)
			if err != nil {
				logger.Warn("maxBlockBroadcastPeers: borEngine.IsValidator has failed", "err", err)
				return defaultValue
			}
			if isValidator {
				// 0 means send to all
				return 0
			}
			return defaultValue
		}
	}

	sentryMcDisableBlockDownload := config.PolygonSync
	backend.sentriesClient, err = sentry_multi_client.NewMultiClient(
		chainKv,
		chainConfig,
		backend.engine,
		sentries,
		config.Sync,
		blockReader,
		blockBufferSize,
		statusDataProvider,
		stack.Config().SentryLogPeerInfo,
		maxBlockBroadcastPeers,
		sentryMcDisableBlockDownload,
		logger,
	)
	if err != nil {
		return nil, err
	}

	config.TxPool.NoGossip = config.DisableTxPoolGossip
	var miningRPC txpoolproto.MiningServer
	stateDiffClient := direct.NewStateDiffClientDirect(kvRPC)
	if config.DeprecatedTxPool.Disable {
		backend.txPoolGrpcServer = &txpool.GrpcDisabled{}
	} else {
		//cacheConfig := kvcache.DefaultCoherentCacheConfig
		//cacheConfig.MetricsLabel = "txpool"

		backend.newTxs = make(chan libtypes.Announcements, 1024)
		//defer close(newTxs)
		backend.txPoolDB, backend.txPool, backend.txPoolFetch, backend.txPoolSend, backend.txPoolGrpcServer, err = txpooluitl.AllComponents(
			ctx, config.TxPool, kvcache.NewDummy(), backend.newTxs, backend.chainDB, backend.sentriesClient.Sentries(), stateDiffClient, misc.Eip1559FeeCalculator, logger,
		)
		if err != nil {
			return nil, err
		}
	}

	backend.notifyMiningAboutNewTxs = make(chan struct{}, 1)
	backend.miningSealingQuit = make(chan struct{})
	backend.pendingBlocks = make(chan *types.Block, 1)
	backend.minedBlocks = make(chan *types.Block, 1)

	miner := stagedsync.NewMiningState(&config.Miner)
	backend.pendingBlocks = miner.PendingResultCh

	var (
		snapDb     kv.RwDB
		recents    *lru.ARCCache[libcommon.Hash, *bor.Snapshot]
		signatures *lru.ARCCache[libcommon.Hash, libcommon.Address]
	)
	if bor, ok := backend.engine.(*bor.Bor); ok {
		snapDb = bor.DB
		recents = bor.Recents
		signatures = bor.Signatures
	}
	// proof-of-work mining
	mining := stagedsync.New(
		config.Sync,
		stagedsync.MiningStages(backend.sentryCtx,
			stagedsync.StageMiningCreateBlockCfg(backend.chainDB, miner, *backend.chainConfig, backend.engine, backend.txPoolDB, nil, tmpdir, backend.blockReader),
			stagedsync.StageBorHeimdallCfg(backend.chainDB, snapDb, miner, *backend.chainConfig, heimdallClient, backend.blockReader, nil, nil, nil, recents, signatures, false, nil),
			stagedsync.StageMiningExecCfg(backend.chainDB, miner, backend.notifications.Events, *backend.chainConfig, backend.engine, &vm.Config{}, tmpdir, nil, 0, backend.txPool, backend.txPoolDB, blockReader),
			stagedsync.StageHashStateCfg(backend.chainDB, dirs, config.HistoryV3),
			stagedsync.StageTrieCfg(backend.chainDB, false, true, true, tmpdir, blockReader, nil, config.HistoryV3, backend.agg),
			stagedsync.StageMiningFinishCfg(backend.chainDB, *backend.chainConfig, backend.engine, miner, backend.miningSealingQuit, backend.blockReader, latestBlockBuiltStore),
		), stagedsync.MiningUnwindOrder, stagedsync.MiningPruneOrder,
		logger)

	var ethashApi *ethash.API
	if casted, ok := backend.engine.(*ethash.Ethash); ok {
		ethashApi = casted.APIs(nil)[1].Service.(*ethash.API)
	}

	// proof-of-stake mining
	assembleBlockPOS := func(param *core.BlockBuilderParameters, interrupt *int32) (*types.BlockWithReceipts, error) {
		miningStatePos := stagedsync.NewProposingState(&config.Miner)
		miningStatePos.MiningConfig.Etherbase = param.SuggestedFeeRecipient
		proposingSync := stagedsync.New(
			config.Sync,
			stagedsync.MiningStages(backend.sentryCtx,
				stagedsync.StageMiningCreateBlockCfg(backend.chainDB, miningStatePos, *backend.chainConfig, backend.engine, backend.txPoolDB, param, tmpdir, backend.blockReader),
				stagedsync.StageBorHeimdallCfg(backend.chainDB, snapDb, miningStatePos, *backend.chainConfig, heimdallClient, backend.blockReader, nil, nil, nil, recents, signatures, false, nil),
				stagedsync.StageMiningExecCfg(backend.chainDB, miningStatePos, backend.notifications.Events, *backend.chainConfig, backend.engine, &vm.Config{}, tmpdir, interrupt, param.PayloadId, backend.txPool, backend.txPoolDB, blockReader),
				stagedsync.StageHashStateCfg(backend.chainDB, dirs, config.HistoryV3),
				stagedsync.StageTrieCfg(backend.chainDB, false, true, true, tmpdir, blockReader, nil, config.HistoryV3, backend.agg),
				stagedsync.StageMiningFinishCfg(backend.chainDB, *backend.chainConfig, backend.engine, miningStatePos, backend.miningSealingQuit, backend.blockReader, latestBlockBuiltStore),
			), stagedsync.MiningUnwindOrder, stagedsync.MiningPruneOrder,
			logger)
		// We start the mining step
		if err := stages2.MiningStep(ctx, backend.chainDB, proposingSync, tmpdir, logger); err != nil {
			return nil, err
		}
		block := <-miningStatePos.MiningResultPOSCh
		return block, nil
	}

	// Initialize ethbackend
	ethBackendRPC := privateapi.NewEthBackendServer(ctx, backend, backend.chainDB, backend.notifications.Events, blockReader, logger, latestBlockBuiltStore)
	// initialize engine backend

	blockRetire := freezeblocks.NewBlockRetire(1, dirs, blockReader, blockWriter, backend.chainDB, backend.chainConfig, backend.notifications.Events, logger)

	miningRPC = privateapi.NewMiningServer(ctx, backend, ethashApi, logger)

	var creds credentials.TransportCredentials
	if stack.Config().PrivateApiAddr != "" {
		if stack.Config().TLSConnection {
			creds, err = grpcutil.TLS(stack.Config().TLSCACert, stack.Config().TLSCertFile, stack.Config().TLSKeyFile)
			if err != nil {
				return nil, err
			}
		}
		backend.privateAPI, err = privateapi.StartGrpc(
			kvRPC,
			ethBackendRPC,
			backend.txPoolGrpcServer,
			miningRPC,
			stack.Config().PrivateApiAddr,
			stack.Config().PrivateApiRateLimit,
			creds,
			stack.Config().HealthCheck,
			logger)
		if err != nil {
			return nil, fmt.Errorf("private api: %w", err)
		}
	}

	if currentBlock == nil {
		currentBlock = genesis
	}
	// We start the transaction pool on startup, for a couple of reasons:
	// 1) Hive tests requires us to do so and starting it from eth_sendRawTransaction is not viable as we have not enough data
	// to initialize it properly.
	// 2) we cannot propose for block 1 regardless.

	if !config.DeprecatedTxPool.Disable {
		backend.txPoolFetch.ConnectCore()
		backend.txPoolFetch.ConnectSentries()
		var newTxsBroadcaster *txpool.NewSlotsStreams
		if casted, ok := backend.txPoolGrpcServer.(*txpool.GrpcServer); ok {
			newTxsBroadcaster = casted.NewSlotsStreams
		}
		go txpool.MainLoop(backend.sentryCtx,
			backend.txPoolDB, backend.txPool, backend.newTxs, backend.txPoolSend, newTxsBroadcaster,
			func() {
				select {
				case backend.notifyMiningAboutNewTxs <- struct{}{}:
				default:
				}
			})
	}

	go func() {
		defer debug.LogPanic()
		for {
			select {
			case b := <-backend.minedBlocks:
				// Add mined header and block body before broadcast. This is because the broadcast call
				// will trigger the staged sync which will require headers and blocks to be available
				// in their respective cache in the download stage. If not found, it would cause a
				// liveness issue for the chain.
				if err := backend.sentriesClient.Hd.AddMinedHeader(b.Header()); err != nil {
					logger.Error("add mined block to header downloader", "err", err)
				}
				backend.sentriesClient.Bd.AddToPrefetch(b.Header(), b.RawBody())

				//p2p
				//backend.sentriesClient.BroadcastNewBlock(context.Background(), b, b.Difficulty())
				//rpcdaemon
				if err := miningRPC.(*privateapi.MiningServer).BroadcastMinedBlock(b); err != nil {
					logger.Error("txpool rpc mined block broadcast", "err", err)
				}
				logger.Trace("BroadcastMinedBlock successful", "number", b.Number(), "GasUsed", b.GasUsed(), "txn count", b.Transactions().Len())
				backend.sentriesClient.PropagateNewBlockHashes(ctx, []headerdownload.Announce{
					{
						Number: b.NumberU64(),
						Hash:   b.Hash(),
					},
				})

			case b := <-backend.pendingBlocks:
				if err := miningRPC.(*privateapi.MiningServer).BroadcastPendingBlock(b); err != nil {
					logger.Error("txpool rpc pending block broadcast", "err", err)
				}
			case <-backend.sentriesClient.Hd.QuitPoWMining:
				return
			}
		}
	}()

	if err := backend.StartMining(context.Background(), backend.chainDB, stateDiffClient, mining, miner, backend.gasPrice, backend.sentriesClient.Hd.QuitPoWMining, tmpdir, logger); err != nil {
		return nil, err
	}

	backend.ethBackendRPC, backend.miningRPC, backend.stateChangesClient = ethBackendRPC, miningRPC, stateDiffClient

	backend.syncStages = stages2.NewDefaultStages(backend.sentryCtx, backend.chainDB, snapDb, p2pConfig, config, backend.sentriesClient, backend.notifications, backend.downloaderClient,
		blockReader, blockRetire, backend.agg, backend.silkworm, backend.forkValidator, heimdallClient, recents, signatures, logger)
	backend.syncUnwindOrder = stagedsync.DefaultUnwindOrder
	backend.syncPruneOrder = stagedsync.DefaultPruneOrder
	backend.stagedSync = stagedsync.New(config.Sync, backend.syncStages, backend.syncUnwindOrder, backend.syncPruneOrder, logger)

	hook := stages2.NewHook(backend.sentryCtx, backend.chainDB, backend.notifications, backend.stagedSync, backend.blockReader, backend.chainConfig, backend.logger, backend.sentriesClient.SetStatus)

	if !config.Sync.UseSnapshots && backend.downloaderClient != nil {
<<<<<<< HEAD
		for _, p := range blockReader.AllTypes() {
			backend.downloaderClient.ProhibitNewDownloads(ctx, &idownloader.ProhibitNewDownloadsRequest{
				Type: p.String(),
			})
		}

		for _, p := range snaptype.CaplinSnapshotTypes {
			backend.downloaderClient.ProhibitNewDownloads(ctx, &idownloader.ProhibitNewDownloadsRequest{
				Type: p.String(),
			})
		}
=======
		_, _ = backend.downloaderClient.Prohibit(ctx, &protodownloader.ProhibitRequest{})
>>>>>>> 5d923020
	}

	checkStateRoot := true
	pipelineStages := stages2.NewPipelineStages(ctx, chainKv, config, p2pConfig, backend.sentriesClient, backend.notifications, backend.downloaderClient, blockReader, blockRetire, backend.agg, backend.silkworm, backend.forkValidator, logger, checkStateRoot)
	backend.pipelineStagedSync = stagedsync.New(config.Sync, pipelineStages, stagedsync.PipelineUnwindOrder, stagedsync.PipelinePruneOrder, logger)
	backend.eth1ExecutionServer = eth1.NewEthereumExecutionModule(blockReader, chainKv, backend.pipelineStagedSync, backend.forkValidator, chainConfig, assembleBlockPOS, hook, backend.notifications.Accumulator, backend.notifications.StateChangesConsumer, logger, backend.engine, config.HistoryV3, ctx)
	executionRpc := direct.NewExecutionClientDirect(backend.eth1ExecutionServer)
	engineBackendRPC := engineapi.NewEngineServer(
		logger,
		chainConfig,
		executionRpc,
		backend.sentriesClient.Hd,
		engine_block_downloader.NewEngineBlockDownloader(ctx,
			logger, backend.sentriesClient.Hd, executionRpc,
			backend.sentriesClient.Bd, backend.sentriesClient.BroadcastNewBlock, backend.sentriesClient.SendBodyRequest, blockReader,
			chainKv, chainConfig, tmpdir, config.Sync.BodyDownloadTimeoutSeconds),
		false,
		config.Miner.EnabledPOS)
	backend.engineBackendRPC = engineBackendRPC

	var executionEngine executionclient.ExecutionEngine
	// Gnosis has too few blocks on his network for phase2 to work. Once we have proper snapshot automation, it can go back to normal.
	if config.NetworkID == uint64(clparams.GnosisNetwork) || config.NetworkID == uint64(clparams.HoleskyNetwork) || config.NetworkID == uint64(clparams.GoerliNetwork) {
		// Read the jwt secret
		jwtSecret, err := cli.ObtainJWTSecret(&stack.Config().Http, logger)
		if err != nil {
			return nil, err
		}
		executionEngine, err = executionclient.NewExecutionClientRPC(jwtSecret, stack.Config().Http.AuthRpcHTTPListenAddress, stack.Config().Http.AuthRpcPort)
		if err != nil {
			return nil, err
		}
	} else {
		executionEngine, err = executionclient.NewExecutionClientDirect(eth1_chain_reader.NewChainReaderEth1(chainConfig, executionRpc, 1000))
		if err != nil {
			return nil, err
		}
	}

	// If we choose not to run a consensus layer, run our embedded.
	if config.InternalCL && clparams.EmbeddedSupported(config.NetworkID) {
		networkCfg, beaconCfg := clparams.GetConfigsByNetwork(clparams.NetworkType(config.NetworkID))
		if err != nil {
			return nil, err
		}
		state, err := clcore.RetrieveBeaconState(ctx, beaconCfg,
			clparams.GetCheckpointSyncEndpoint(clparams.NetworkType(config.NetworkID)))
		if err != nil {
			return nil, err
		}
		ethClock := eth_clock.NewEthereumClock(state.GenesisTime(), state.GenesisValidatorsRoot(), beaconCfg)

		pruneBlobDistance := uint64(128600)
		if config.CaplinConfig.BlobBackfilling || config.CaplinConfig.BlobPruningDisabled {
			pruneBlobDistance = math.MaxUint64
		}

		indiciesDB, blobStorage, err := caplin1.OpenCaplinDatabase(ctx, db_config.DefaultDatabaseConfiguration, beaconCfg, ethClock, dirs.CaplinIndexing, dirs.CaplinBlobs, executionEngine, false, pruneBlobDistance)
		if err != nil {
			return nil, err
		}

		go func() {
			eth1Getter := getters.NewExecutionSnapshotReader(ctx, beaconCfg, blockReader, backend.chainDB)
			if err := caplin1.RunCaplinPhase1(ctx, executionEngine, config, networkCfg, beaconCfg, ethClock, state, dirs, eth1Getter, backend.downloaderClient, config.CaplinConfig.Backfilling, config.CaplinConfig.BlobBackfilling, config.CaplinConfig.Archive, indiciesDB, blobStorage, creds); err != nil {
				logger.Error("could not start caplin", "err", err)
			}
			ctxCancel()
		}()
	}

	if config.PolygonSync {
		// TODO - pending sentry multi client refactor
		//      - sentry multi client should conform to the SentryClient interface and internally
		//        multiplex
		//      - for now we just use 1 sentry
		var sentryClient direct.SentryClient
		for _, client := range sentries {
			if client.Protocol() == direct.ETH68 {
				sentryClient = client
				break
			}
		}
		if sentryClient == nil {
			return nil, errors.New("nil sentryClient for polygon sync")
		}

		backend.polygonSyncService = polygonsync.NewService(
			logger,
			chainConfig,
			sentryClient,
			p2pConfig.MaxPeers,
			statusDataProvider,
			config.HeimdallURL,
			executionEngine,
		)
	}

	return backend, nil
}

func (s *Ethereum) Init(stack *node.Node, config *ethconfig.Config, chainConfig *chain.Config) error {
	ethBackendRPC, miningRPC, stateDiffClient := s.ethBackendRPC, s.miningRPC, s.stateChangesClient
	blockReader := s.blockReader
	ctx := s.sentryCtx
	chainKv := s.chainDB
	var err error

	if chainConfig.Bor == nil {
		s.sentriesClient.Hd.StartPoSDownloader(s.sentryCtx, s.sentriesClient.SendHeaderRequest, s.sentriesClient.Penalize)
	}

	emptyBadHash := config.BadBlockHash == libcommon.Hash{}
	if !emptyBadHash {
		var badBlockHeader *types.Header
		if err = chainKv.View(context.Background(), func(tx kv.Tx) error {
			header, hErr := rawdb.ReadHeaderByHash(tx, config.BadBlockHash)
			badBlockHeader = header
			return hErr
		}); err != nil {
			return err
		}

		if badBlockHeader != nil {
			unwindPoint := badBlockHeader.Number.Uint64() - 1
			s.stagedSync.UnwindTo(unwindPoint, stagedsync.BadBlock(config.BadBlockHash, fmt.Errorf("Init unwind")))
		}
	}

	//eth.APIBackend = &EthAPIBackend{stack.Config().ExtRPCEnabled(), stack.Config().AllowUnprotectedTxs, eth, nil}
	gpoParams := config.GPO
	if gpoParams.Default == nil {
		gpoParams.Default = config.Miner.GasPrice
	}
	// start HTTP API
	httpRpcCfg := stack.Config().Http
	ethRpcClient, txPoolRpcClient, miningRpcClient, stateCache, ff, err := cli.EmbeddedServices(ctx, chainKv, httpRpcCfg.StateCache, blockReader, ethBackendRPC,
		s.txPoolGrpcServer, miningRPC, stateDiffClient, s.logger)
	if err != nil {
		return err
	}

	//eth.APIBackend.gpo = gasprice.NewOracle(eth.APIBackend, gpoParams)
	if config.Ethstats != "" {
		var headCh chan [][]byte
		headCh, s.unsubscribeEthstat = s.notifications.Events.AddHeaderSubscription()
		if err := ethstats.New(stack, s.sentryServers, chainKv, s.blockReader, s.engine, config.Ethstats, s.networkID, ctx.Done(), headCh, txPoolRpcClient); err != nil {
			return err
		}
	}

	s.apiList = jsonrpc.APIList(chainKv, ethRpcClient, txPoolRpcClient, miningRpcClient, ff, stateCache, blockReader, s.agg, &httpRpcCfg, s.engine, s.logger)

	if config.SilkwormRpcDaemon && httpRpcCfg.Enabled {
		interface_log_settings := silkworm.RpcInterfaceLogSettings{
			Enabled:         config.SilkwormRpcLogEnabled,
			ContainerFolder: config.SilkwormRpcLogDirPath,
			MaxFileSizeMB:   config.SilkwormRpcLogMaxFileSize,
			MaxFiles:        config.SilkwormRpcLogMaxFiles,
			DumpResponse:    config.SilkwormRpcLogDumpResponse,
		}
		settings := silkworm.RpcDaemonSettings{
			EthLogSettings:       interface_log_settings,
			EthAPIHost:           httpRpcCfg.HttpListenAddress,
			EthAPIPort:           httpRpcCfg.HttpPort,
			EthAPISpec:           httpRpcCfg.API,
			NumWorkers:           config.SilkwormRpcNumWorkers,
			CORSDomains:          httpRpcCfg.HttpCORSDomain,
			JWTFilePath:          httpRpcCfg.JWTSecretPath,
			JSONRPCCompatibility: config.SilkwormRpcJsonCompatibility,
			WebSocketEnabled:     httpRpcCfg.WebsocketEnabled,
			WebSocketCompression: httpRpcCfg.WebsocketCompression,
			HTTPCompression:      httpRpcCfg.HttpCompression,
		}
		silkwormRPCDaemonService := silkworm.NewRpcDaemonService(s.silkworm, chainKv, settings)
		s.silkwormRPCDaemonService = &silkwormRPCDaemonService
	} else {
		go func() {
			if err := cli.StartRpcServer(ctx, &httpRpcCfg, s.apiList, s.logger); err != nil {
				s.logger.Error("cli.StartRpcServer error", "err", err)
			}
		}()
	}

	if chainConfig.Bor == nil {
		go s.engineBackendRPC.Start(ctx, &httpRpcCfg, s.chainDB, s.blockReader, ff, stateCache, s.agg, s.engine, ethRpcClient, txPoolRpcClient, miningRpcClient)
	}

	// Register the backend on the node
	stack.RegisterLifecycle(s)
	return nil
}

func (s *Ethereum) APIs() []rpc.API {
	return s.apiList
}

func (s *Ethereum) Etherbase() (eb libcommon.Address, err error) {
	s.lock.RLock()
	etherbase := s.etherbase
	s.lock.RUnlock()

	if etherbase != (libcommon.Address{}) {
		return etherbase, nil
	}
	return libcommon.Address{}, fmt.Errorf("etherbase must be explicitly specified")
}

// isLocalBlock checks whether the specified block is mined
// by local miner accounts.
//
// We regard two types of accounts as local miner account: etherbase
// and accounts specified via `txpool.locals` flag.
func (s *Ethereum) isLocalBlock(block *types.Block) bool { //nolint
	s.lock.RLock()
	etherbase := s.etherbase
	s.lock.RUnlock()
	return ethutils.IsLocalBlock(s.engine, etherbase, s.config.DeprecatedTxPool.Locals, block.Header())
}

// shouldPreserve checks whether we should preserve the given block
// during the chain reorg depending on whether the author of block
// is a local account.
func (s *Ethereum) shouldPreserve(block *types.Block) bool { //nolint
	// The reason we need to disable the self-reorg preserving for clique
	// is it can be probable to introduce a deadlock.
	//
	// e.g. If there are 7 available signers
	//
	// r1   A
	// r2     B
	// r3       C
	// r4         D
	// r5   A      [X] F G
	// r6    [X]
	//
	// In the round5, the inturn signer E is offline, so the worst case
	// is A, F and G sign the block of round5 and reject the block of opponents
	// and in the round6, the last available signer B is offline, the whole
	// network is stuck.
	if _, ok := s.engine.(*clique.Clique); ok {
		return false
	}
	return s.isLocalBlock(block)
}

// StartMining starts the miner with the given number of CPU threads. If mining
// is already running, this method adjust the number of threads allowed to use
// and updates the minimum price required by the transaction pool.
func (s *Ethereum) StartMining(ctx context.Context, db kv.RwDB, stateDiffClient *direct.StateDiffClientDirect, mining *stagedsync.Sync, miner stagedsync.MiningState, gasPrice *uint256.Int, quitCh chan struct{}, tmpDir string, logger log.Logger) error {

	var borcfg *bor.Bor
	if b, ok := s.engine.(*bor.Bor); ok {
		borcfg = b
		b.HeaderProgress(s.sentriesClient.Hd)
	} else if br, ok := s.engine.(*merge.Merge); ok {
		if b, ok := br.InnerEngine().(*bor.Bor); ok {
			borcfg = b
			b.HeaderProgress(s.sentriesClient.Hd)
		}
	}

	//if borcfg == nil {
	if !miner.MiningConfig.Enabled {
		return nil
	}
	//}

	// Configure the local mining address
	eb, err := s.Etherbase()
	if err != nil {
		s.logger.Error("Cannot start mining without etherbase", "err", err)
		return fmt.Errorf("etherbase missing: %w", err)
	}

	if borcfg != nil {
		if miner.MiningConfig.Enabled {
			if miner.MiningConfig.SigKey == nil {
				s.logger.Error("Etherbase account unavailable locally", "err", err)
				return fmt.Errorf("signer missing: %w", err)
			}

			borcfg.Authorize(eb, func(_ libcommon.Address, mimeType string, message []byte) ([]byte, error) {
				return crypto.Sign(crypto.Keccak256(message), miner.MiningConfig.SigKey)
			})

			if !s.config.WithoutHeimdall {
				err := stagedsync.FetchSpanZeroForMiningIfNeeded(
					ctx,
					s.chainDB,
					s.blockReader,
					borcfg.HeimdallClient,
					logger,
				)
				if err != nil {
					return err
				}
			}
		} else {
			// for the bor dev network without heimdall we need the authorizer to be set otherwise there is no
			// validator defined in the bor validator set and non mining nodes will reject all blocks
			// this assumes in this mode we're only running a single validator

			if s.chainConfig.ChainName == networkname.BorDevnetChainName && s.config.WithoutHeimdall {
				borcfg.Authorize(eb, func(addr libcommon.Address, _ string, _ []byte) ([]byte, error) {
					return nil, &valset.UnauthorizedSignerError{Number: 0, Signer: addr.Bytes()}
				})
			}

			return nil
		}
	}

	var clq *clique.Clique
	if c, ok := s.engine.(*clique.Clique); ok {
		clq = c
	} else if cl, ok := s.engine.(*merge.Merge); ok {
		if c, ok := cl.InnerEngine().(*clique.Clique); ok {
			clq = c
		}
	}
	if clq != nil {
		if miner.MiningConfig.SigKey == nil {
			s.logger.Error("Etherbase account unavailable locally", "err", err)
			return fmt.Errorf("signer missing: %w", err)
		}

		clq.Authorize(eb, func(_ libcommon.Address, mimeType string, message []byte) ([]byte, error) {
			return crypto.Sign(crypto.Keccak256(message), miner.MiningConfig.SigKey)
		})
	}

	streamCtx, streamCancel := context.WithCancel(ctx)
	stream, err := stateDiffClient.StateChanges(streamCtx, &remote.StateChangeRequest{WithStorage: false, WithTransactions: true}, grpc.WaitForReady(true))

	if err != nil {
		streamCancel()
		return err
	}

	stateChangeCh := make(chan *remote.StateChange)

	go func() {
		for req, err := stream.Recv(); ; req, err = stream.Recv() {
			if err == nil {
				for _, change := range req.ChangeBatch {
					stateChangeCh <- change
				}
			}
		}
	}()

	go func() {
		defer debug.LogPanic()
		defer close(s.waitForMiningStop)
		defer streamCancel()

		mineEvery := time.NewTicker(miner.MiningConfig.Recommit)
		defer mineEvery.Stop()

		s.logger.Info("Starting to mine", "etherbase", eb)

		var working bool
		var waiting atomic.Bool

		hasWork := true // Start mining immediately
		errc := make(chan error, 1)

		workCtx, workCancel := context.WithCancel(ctx)
		defer workCancel()

		for {
			// Only reset if some work was done previously as we'd like to rely
			// on the `miner.recommit` as backup.
			if hasWork {
				mineEvery.Reset(miner.MiningConfig.Recommit)
			}

			// Only check for case if you're already mining (i.e. working = true) and
			// waiting for error or you don't have any work yet (i.e. hasWork = false).
			if working || !hasWork {
				select {
				case stateChanges := <-stateChangeCh:
					block := stateChanges.BlockHeight
					s.logger.Debug("Start mining based on previous block", "block", block)
					// TODO - can do mining clean up here as we have previous
					// block info in the state channel
					hasWork = true

				case <-s.notifyMiningAboutNewTxs:
					// Skip mining based on new tx notif for bor consensus
					hasWork = s.chainConfig.Bor == nil
					if hasWork {
						s.logger.Debug("Start mining based on txpool notif")
					}
				case <-mineEvery.C:
					if !(working || waiting.Load()) {
						s.logger.Debug("Start mining based on miner.recommit", "duration", miner.MiningConfig.Recommit)
					}
					hasWork = !(working || waiting.Load())
				case err := <-errc:
					working = false
					hasWork = false
					if errors.Is(err, libcommon.ErrStopped) {
						return
					}
					if err != nil {
						s.logger.Warn("mining", "err", err)
					}
				case <-quitCh:
					return
				}
			}

			if !working && hasWork {
				working = true
				hasWork = false
				mineEvery.Reset(miner.MiningConfig.Recommit)
				go func() {
					err := stages2.MiningStep(ctx, db, mining, tmpDir, logger)

					waiting.Store(true)
					defer waiting.Store(false)

					errc <- err

					if err != nil {
						return
					}

					for {
						select {
						case block := <-miner.MiningResultCh:
							if block != nil {
								s.logger.Debug("Mined block", "block", block.Number())
								s.minedBlocks <- block
							}
							return
						case <-workCtx.Done():
							errc <- workCtx.Err()
							return
						}
					}
				}()
			}
		}
	}()

	return nil
}

func (s *Ethereum) IsMining() bool { return s.config.Miner.Enabled }

func (s *Ethereum) ChainKV() kv.RwDB            { return s.chainDB }
func (s *Ethereum) NetVersion() (uint64, error) { return s.networkID, nil }
func (s *Ethereum) NetPeerCount() (uint64, error) {
	var sentryPc uint64 = 0

	s.logger.Trace("sentry", "peer count", sentryPc)
	for _, sc := range s.sentriesClient.Sentries() {
		ctx := context.Background()
		reply, err := sc.PeerCount(ctx, &protosentry.PeerCountRequest{})
		if err != nil {
			s.logger.Warn("sentry", "err", err)
			return 0, nil
		}
		sentryPc += reply.Count
	}

	return sentryPc, nil
}

func (s *Ethereum) NodesInfo(limit int) (*remote.NodesInfoReply, error) {
	if limit == 0 || limit > len(s.sentriesClient.Sentries()) {
		limit = len(s.sentriesClient.Sentries())
	}

	nodes := make([]*prototypes.NodeInfoReply, 0, limit)
	for i := 0; i < limit; i++ {
		sc := s.sentriesClient.Sentries()[i]

		nodeInfo, err := sc.NodeInfo(context.Background(), nil)
		if err != nil {
			s.logger.Error("sentry nodeInfo", "err", err)
			continue
		}

		nodes = append(nodes, nodeInfo)
	}

	nodesInfo := &remote.NodesInfoReply{NodesInfo: nodes}
	slices.SortFunc(nodesInfo.NodesInfo, remote.NodeInfoReplyCmp)

	return nodesInfo, nil
}

// sets up blockReader and client downloader
func (s *Ethereum) setUpSnapDownloader(ctx context.Context, downloaderCfg *downloadercfg.Cfg) error {
	var err error
	if s.config.Snapshot.NoDownloader {
		return nil
	}
	if s.config.Snapshot.DownloaderAddr != "" {
		// connect to external Downloader
		s.downloaderClient, err = downloadergrpc.NewClient(ctx, s.config.Snapshot.DownloaderAddr)
	} else {
		// start embedded Downloader
		if uploadFs := s.config.Sync.UploadLocation; len(uploadFs) > 0 {
			downloaderCfg.AddTorrentsFromDisk = false
		}

		discover := true
		s.downloader, err = downloader.New(ctx, downloaderCfg, s.logger, log.LvlDebug, discover)
		if err != nil {
			return err
		}
		s.downloader.MainLoopInBackground(true)
		bittorrentServer, err := downloader.NewGrpcServer(s.downloader)
		if err != nil {
			return fmt.Errorf("new server: %w", err)
		}

		s.downloaderClient = direct.NewDownloaderClient(bittorrentServer)
	}
	s.agg.OnFreeze(func(frozenFileNames []string) {
		events := s.notifications.Events
		events.OnNewSnapshot()
		if s.downloaderClient != nil {
			req := &idownloader.AddRequest{Items: make([]*idownloader.AddItem, 0, len(frozenFileNames))}
			for _, fName := range frozenFileNames {
				req.Items = append(req.Items, &idownloader.AddItem{
					Path: filepath.Join("history", fName),
				})
			}
			if _, err := s.downloaderClient.Add(ctx, req); err != nil {
				s.logger.Warn("[snapshots] notify downloader", "err", err)
			}
		}
	})
	return err
}

func setUpBlockReader(ctx context.Context, db kv.RwDB, dirs datadir.Dirs, snConfig *ethconfig.Config, histV3 bool, isBor bool, logger log.Logger) (services.FullBlockReader, *blockio.BlockWriter, *freezeblocks.RoSnapshots, *freezeblocks.BorRoSnapshots, *libstate.Aggregator, error) {
	var minFrozenBlock uint64

	if frozenLimit := snConfig.Sync.FrozenBlockLimit; frozenLimit != 0 {
		if maxSeedable := snapcfg.MaxSeedableSegment(snConfig.Genesis.Config.ChainName, dirs.Snap); maxSeedable > frozenLimit {
			minFrozenBlock = maxSeedable - frozenLimit
		}
	}

	allSnapshots := freezeblocks.NewRoSnapshots(snConfig.Snapshot, dirs.Snap, minFrozenBlock, logger)

	var allBorSnapshots *freezeblocks.BorRoSnapshots
	if isBor {
		allBorSnapshots = freezeblocks.NewBorRoSnapshots(snConfig.Snapshot, dirs.Snap, minFrozenBlock, logger)
	}

	var err error
	if snConfig.Snapshot.NoDownloader {
		allSnapshots.ReopenFolder()
		if isBor {
			allBorSnapshots.ReopenFolder()
		}
	} else {
		allSnapshots.OptimisticalyReopenWithDB(db)
		if isBor {
			allBorSnapshots.OptimisticalyReopenWithDB(db)
		}
	}
	blockReader := freezeblocks.NewBlockReader(allSnapshots, allBorSnapshots)
	blockWriter := blockio.NewBlockWriter(histV3)

	agg, err := libstate.NewAggregator(ctx, dirs.SnapHistory, dirs.Tmp, config3.HistoryV3AggregationStep, db, logger)
	if err != nil {
		return nil, nil, nil, nil, nil, err
	}
	if err = agg.OpenFolder(); err != nil {
		return nil, nil, nil, nil, nil, err
	}
	return blockReader, blockWriter, allSnapshots, allBorSnapshots, agg, nil
}

func (s *Ethereum) Peers(ctx context.Context) (*remote.PeersReply, error) {
	var reply remote.PeersReply
	for _, sentryClient := range s.sentriesClient.Sentries() {
		peers, err := sentryClient.Peers(ctx, &emptypb.Empty{})
		if err != nil {
			return nil, fmt.Errorf("ethereum backend MultiClient.Peers error: %w", err)
		}
		reply.Peers = append(reply.Peers, peers.Peers...)
	}

	return &reply, nil
}

func (s *Ethereum) AddPeer(ctx context.Context, req *remote.AddPeerRequest) (*remote.AddPeerReply, error) {
	for _, sentryClient := range s.sentriesClient.Sentries() {
		_, err := sentryClient.AddPeer(ctx, &protosentry.AddPeerRequest{Url: req.Url})
		if err != nil {
			return nil, fmt.Errorf("ethereum backend MultiClient.AddPeers error: %w", err)
		}
	}
	return &remote.AddPeerReply{Success: true}, nil
}

// Protocols returns all the currently configured
// network protocols to start.
func (s *Ethereum) Protocols() []p2p.Protocol {
	protocols := make([]p2p.Protocol, 0, len(s.sentryServers))
	for i := range s.sentryServers {
		protocols = append(protocols, s.sentryServers[i].Protocols...)
	}
	return protocols
}

// Start implements node.Lifecycle, starting all internal goroutines needed by the
// Ethereum protocol implementation.
func (s *Ethereum) Start() error {
	s.sentriesClient.StartStreamLoops(s.sentryCtx)
	time.Sleep(10 * time.Millisecond) // just to reduce logs order confusion

	hook := stages2.NewHook(s.sentryCtx, s.chainDB, s.notifications, s.stagedSync, s.blockReader, s.chainConfig, s.logger, s.sentriesClient.SetStatus)

	currentTDProvider := func() *big.Int {
		currentTD, err := readCurrentTotalDifficulty(s.sentryCtx, s.chainDB, s.blockReader)
		if err != nil {
			panic(err)
		}
		return currentTD
	}

	if params.IsChainPoS(s.chainConfig, currentTDProvider) {
		s.waitForStageLoopStop = nil // TODO: Ethereum.Stop should wait for execution_server shutdown
		go s.eth1ExecutionServer.Start(s.sentryCtx)
	} else if s.config.PolygonSync {
		s.waitForStageLoopStop = nil // Shutdown is handled by context
		go func() {
			ctx := s.sentryCtx
			err := s.polygonSyncService.Run(ctx)
			if err == nil || errors.Is(err, context.Canceled) {
				return
			}

			s.logger.Error("polygon sync crashed - stopping node", "err", err)
			err = s.stopNode()
			if err != nil {
				s.logger.Error("could not stop node", "err", err)
			}
		}()
	} else {
		go stages2.StageLoop(s.sentryCtx, s.chainDB, s.stagedSync, s.sentriesClient.Hd, s.waitForStageLoopStop, s.config.Sync.LoopThrottle, s.logger, s.blockReader, hook, s.config.ForcePartialCommit)
	}

	if s.chainConfig.Bor != nil {
		s.engine.(*bor.Bor).Start(s.chainDB)
	}

	if s.silkwormRPCDaemonService != nil {
		if err := s.silkwormRPCDaemonService.Start(); err != nil {
			s.logger.Error("silkworm.StartRpcDaemon error", "err", err)
		}
	}
	if s.silkwormSentryService != nil {
		if err := s.silkwormSentryService.Start(); err != nil {
			s.logger.Error("silkworm.SentryStart error", "err", err)
		}
	}

	return nil
}

// Stop implements node.Service, terminating all internal goroutines used by the
// Ethereum protocol.
func (s *Ethereum) Stop() error {
	// Stop all the peer-related stuff first.
	s.sentryCancel()
	if s.unsubscribeEthstat != nil {
		s.unsubscribeEthstat()
	}
	if s.downloader != nil {
		s.downloader.Close()
	}
	if s.privateAPI != nil {
		shutdownDone := make(chan bool)
		go func() {
			defer close(shutdownDone)
			s.privateAPI.GracefulStop()
		}()
		select {
		case <-time.After(1 * time.Second): // shutdown deadline
			s.privateAPI.Stop()
		case <-shutdownDone:
		}
	}
	libcommon.SafeClose(s.sentriesClient.Hd.QuitPoWMining)
	_ = s.engine.Close()
	if s.waitForStageLoopStop != nil {
		<-s.waitForStageLoopStop
	}
	if s.config.Miner.Enabled {
		<-s.waitForMiningStop
	}
	for _, sentryServer := range s.sentryServers {
		sentryServer.Close()
	}
	if s.txPoolDB != nil {
		s.txPoolDB.Close()
	}
	if s.agg != nil {
		s.agg.Close()
	}
	s.chainDB.Close()

	if s.silkwormRPCDaemonService != nil {
		if err := s.silkwormRPCDaemonService.Stop(); err != nil {
			s.logger.Error("silkworm.StopRpcDaemon error", "err", err)
		}
	}
	if s.silkwormSentryService != nil {
		if err := s.silkwormSentryService.Stop(); err != nil {
			s.logger.Error("silkworm.SentryStop error", "err", err)
		}
	}
	if s.silkworm != nil {
		if err := s.silkworm.Close(); err != nil {
			s.logger.Error("silkworm.Close error", "err", err)
		}
	}

	return nil
}

func (s *Ethereum) ChainDB() kv.RwDB {
	return s.chainDB
}

func (s *Ethereum) ChainConfig() *chain.Config {
	return s.chainConfig
}

func (s *Ethereum) StagedSync() *stagedsync.Sync {
	return s.stagedSync
}

func (s *Ethereum) Notifications() *shards.Notifications {
	return s.notifications
}

func (s *Ethereum) SentryCtx() context.Context {
	return s.sentryCtx
}

func (s *Ethereum) SentryControlServer() *sentry_multi_client.MultiClient {
	return s.sentriesClient
}
func (s *Ethereum) BlockIO() (services.FullBlockReader, *blockio.BlockWriter) {
	return s.blockReader, s.blockWriter
}

func (s *Ethereum) TxpoolServer() txpoolproto.TxpoolServer {
	return s.txPoolGrpcServer
}

func (s *Ethereum) ExecutionModule() *eth1.EthereumExecutionModule {
	return s.eth1ExecutionServer
}

// RemoveContents is like os.RemoveAll, but preserve dir itself
func RemoveContents(dirname string) error {
	d, err := os.Open(dirname)
	if err != nil {
		if errors.Is(err, fs.ErrNotExist) {
			// ignore due to windows
			_ = os.MkdirAll(dirname, 0o755)
			return nil
		}
		return err
	}
	defer d.Close()
	files, err := dir.ReadDir(dirname)
	if err != nil {
		return err
	}
	for _, file := range files {
		err = os.RemoveAll(filepath.Join(dirname, file.Name()))
		if err != nil {
			return err
		}
	}
	return nil
}

func checkPortIsFree(addr string) (free bool) {
	c, err := net.DialTimeout("tcp", addr, 200*time.Millisecond)
	if err != nil {
		return true
	}
	c.Close()
	return false
}

func readCurrentTotalDifficulty(ctx context.Context, db kv.RwDB, blockReader services.FullBlockReader) (*big.Int, error) {
	var currentTD *big.Int
	err := db.View(ctx, func(tx kv.Tx) error {
		h, err := blockReader.CurrentBlock(tx)
		if err != nil {
			return err
		}
		if h == nil {
			currentTD = nil
			return nil
		}

		currentTD, err = rawdb.ReadTd(tx, h.Hash(), h.NumberU64())
		return err
	})
	return currentTD, err
}

func (s *Ethereum) Sentinel() rpcsentinel.SentinelClient {
	return s.sentinel
}

func (s *Ethereum) DataDir() string {
	return s.config.Dirs.DataDir
}<|MERGE_RESOLUTION|>--- conflicted
+++ resolved
@@ -57,12 +57,7 @@
 	"github.com/ledgerwatch/erigon-lib/downloader"
 	"github.com/ledgerwatch/erigon-lib/downloader/downloadercfg"
 	"github.com/ledgerwatch/erigon-lib/downloader/downloadergrpc"
-<<<<<<< HEAD
-	"github.com/ledgerwatch/erigon-lib/downloader/snaptype"
-	idownloader "github.com/ledgerwatch/erigon-lib/gointerfaces/downloader"
-=======
 	protodownloader "github.com/ledgerwatch/erigon-lib/gointerfaces/downloader"
->>>>>>> 5d923020
 	"github.com/ledgerwatch/erigon-lib/gointerfaces/grpcutil"
 	"github.com/ledgerwatch/erigon-lib/gointerfaces/remote"
 	rpcsentinel "github.com/ledgerwatch/erigon-lib/gointerfaces/sentinel"
@@ -182,7 +177,7 @@
 	syncUnwindOrder    stagedsync.UnwindOrder
 	syncPruneOrder     stagedsync.PruneOrder
 
-	downloaderClient idownloader.DownloaderClient
+	downloaderClient protodownloader.DownloaderClient
 
 	notifications      *shards.Notifications
 	unsubscribeEthstat func()
@@ -798,21 +793,7 @@
 	hook := stages2.NewHook(backend.sentryCtx, backend.chainDB, backend.notifications, backend.stagedSync, backend.blockReader, backend.chainConfig, backend.logger, backend.sentriesClient.SetStatus)
 
 	if !config.Sync.UseSnapshots && backend.downloaderClient != nil {
-<<<<<<< HEAD
-		for _, p := range blockReader.AllTypes() {
-			backend.downloaderClient.ProhibitNewDownloads(ctx, &idownloader.ProhibitNewDownloadsRequest{
-				Type: p.String(),
-			})
-		}
-
-		for _, p := range snaptype.CaplinSnapshotTypes {
-			backend.downloaderClient.ProhibitNewDownloads(ctx, &idownloader.ProhibitNewDownloadsRequest{
-				Type: p.String(),
-			})
-		}
-=======
 		_, _ = backend.downloaderClient.Prohibit(ctx, &protodownloader.ProhibitRequest{})
->>>>>>> 5d923020
 	}
 
 	checkStateRoot := true
@@ -1341,9 +1322,9 @@
 		events := s.notifications.Events
 		events.OnNewSnapshot()
 		if s.downloaderClient != nil {
-			req := &idownloader.AddRequest{Items: make([]*idownloader.AddItem, 0, len(frozenFileNames))}
+			req := &protodownloader.AddRequest{Items: make([]*protodownloader.AddItem, 0, len(frozenFileNames))}
 			for _, fName := range frozenFileNames {
-				req.Items = append(req.Items, &idownloader.AddItem{
+				req.Items = append(req.Items, &protodownloader.AddItem{
 					Path: filepath.Join("history", fName),
 				})
 			}
