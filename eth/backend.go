--- conflicted
+++ resolved
@@ -73,20 +73,11 @@
 	config *ethconfig.Config
 
 	// Handlers
-<<<<<<< HEAD
-	txPoolServer      proto_txpool.TxpoolServer
-	txPoolClient      proto_txpool.TxpoolClient
-	txPool            *core.TxPool
-	handler           *handler
-	ethDialCandidates enode.Iterator
-=======
 	txPoolServer       proto_txpool.TxpoolServer
 	txPoolClient       *txpool.ClientDirect
 	txPool             *core.TxPool
 	handler            *handler
 	ethDialCandidates  enode.Iterator
-	snapDialCandidates enode.Iterator
->>>>>>> e25b5751
 
 	// DB interfaces
 	chainKV    ethdb.RwKV // Same as chainDb, but different interface
