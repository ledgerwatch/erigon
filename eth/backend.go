--- conflicted
+++ resolved
@@ -879,13 +879,8 @@
 		backend.sentinel = client
 
 		go func() {
-<<<<<<< HEAD
-			eth1Getter := getters.NewExecutionSnapshotReader(ctx, blockReader, backend.chainDB)
-			if err := caplin1.RunCaplinPhase1(ctx, client, engine, beaconCfg, genesisCfg, state, nil, dirs, snapshotVersion, config.BeaconRouter, eth1Getter, backend.downloaderClient, config.CaplinConfig.Backfilling, config.CaplinConfig.Archive); err != nil {
-=======
 			eth1Getter := getters.NewExecutionSnapshotReader(ctx, beaconCfg, blockReader, backend.chainDB)
-			if err := caplin1.RunCaplinPhase1(ctx, client, engine, beaconCfg, genesisCfg, state, nil, dirs, config.BeaconRouter, eth1Getter, backend.downloaderClient, config.CaplinConfig.Backfilling, config.CaplinConfig.Archive, historyDB, indiciesDB); err != nil {
->>>>>>> 2944abbd
+			if err := caplin1.RunCaplinPhase1(ctx, client, engine, beaconCfg, genesisCfg, state, nil, dirs, snapshotVersion, config.BeaconRouter, eth1Getter, backend.downloaderClient, config.CaplinConfig.Backfilling, config.CaplinConfig.Archive, historyDB, indiciesDB); err != nil {
 				logger.Error("could not start caplin", "err", err)
 			}
 			ctxCancel()
