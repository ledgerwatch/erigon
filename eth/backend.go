--- conflicted
+++ resolved
@@ -197,11 +197,8 @@
 	kvRPC          *remotedbserver.KvServer
 	logger         log.Logger
 
-<<<<<<< HEAD
 	sentinel rpcsentinel.SentinelClient
-=======
 	silkworm *silkworm.Silkworm
->>>>>>> ec2207fc
 }
 
 func splitAddrIntoHostAndPort(addr string) (host string, port int, err error) {
@@ -802,19 +799,15 @@
 		if err != nil {
 			return nil, err
 		}
-<<<<<<< HEAD
 
 		backend.sentinel = client
 
-		go caplin1.RunCaplinPhase1(ctx, client, engine, beaconCfg, genesisCfg, state, nil, sqlDb, rawBeaconBlockChainDb, beaconDB, dirs.Tmp, beacon.RouterConfiguration{Active: false})
-=======
 		go func() {
 			if err := caplin1.RunCaplinPhase1(ctx, client, engine, beaconCfg, genesisCfg, state, nil, dirs, beacon.RouterConfiguration{Active: false}); err != nil {
 				logger.Error("could not start caplin", "err", err)
 			}
 			ctxCancel()
 		}()
->>>>>>> ec2207fc
 	}
 
 	return backend, nil
