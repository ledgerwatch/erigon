// Copyright 2014 The go-ethereum Authors
// This file is part of the go-ethereum library.
//
// The go-ethereum library is free software: you can redistribute it and/or modify
// it under the terms of the GNU Lesser General Public License as published by
// the Free Software Foundation, either version 3 of the License, or
// (at your option) any later version.
//
// The go-ethereum library is distributed in the hope that it will be useful,
// but WITHOUT ANY WARRANTY; without even the implied warranty of
// MERCHANTABILITY or FITNESS FOR A PARTICULAR PURPOSE. See the
// GNU Lesser General Public License for more details.
//
// You should have received a copy of the GNU Lesser General Public License
// along with the go-ethereum library. If not, see <http://www.gnu.org/licenses/>.

// Package eth implements the Ethereum protocol.
package eth

import (
	"context"
	"errors"
	"fmt"
	"github.com/ledgerwatch/erigon-lib/common/dbg"
	"golang.org/x/sync/semaphore"
	"io/fs"
	"math/big"
	"net"
	"os"
	"path/filepath"
	"strconv"
	"strings"
	"sync"
	"time"

	lru "github.com/hashicorp/golang-lru/arc/v2"

	"github.com/ledgerwatch/erigon-lib/chain/networkname"
	"github.com/ledgerwatch/erigon-lib/chain/snapcfg"
	"github.com/ledgerwatch/erigon-lib/diagnostics"
	"github.com/ledgerwatch/erigon-lib/downloader/downloadergrpc"
	"github.com/ledgerwatch/erigon-lib/kv/kvcfg"
	"github.com/ledgerwatch/erigon/cl/clparams"
	"github.com/ledgerwatch/erigon/cl/cltypes"
	"github.com/ledgerwatch/erigon/cl/fork"
	"github.com/ledgerwatch/erigon/cl/persistence"
	"github.com/ledgerwatch/erigon/cl/persistence/db_config"
	"github.com/ledgerwatch/erigon/cl/persistence/format/snapshot_format/getters"
	clcore "github.com/ledgerwatch/erigon/cl/phase1/core"
	"github.com/ledgerwatch/erigon/cl/phase1/execution_client"
	"github.com/ledgerwatch/erigon/cl/sentinel"
	"github.com/ledgerwatch/erigon/cl/sentinel/service"
	"github.com/ledgerwatch/erigon/eth/consensuschain"

	"github.com/ledgerwatch/erigon/core/rawdb/blockio"
	"github.com/ledgerwatch/erigon/ethdb/prune"
	"github.com/ledgerwatch/erigon/p2p/sentry"
	"github.com/ledgerwatch/erigon/p2p/sentry/sentry_multi_client"
	"github.com/ledgerwatch/erigon/turbo/builder"
	"github.com/ledgerwatch/erigon/turbo/engineapi"
	"github.com/ledgerwatch/erigon/turbo/engineapi/engine_block_downloader"
	"github.com/ledgerwatch/erigon/turbo/engineapi/engine_helpers"
	"github.com/ledgerwatch/erigon/turbo/execution/eth1"
	"github.com/ledgerwatch/erigon/turbo/execution/eth1/eth1_chain_reader.go"
	"github.com/ledgerwatch/erigon/turbo/jsonrpc"
	"github.com/ledgerwatch/erigon/turbo/silkworm"
	"github.com/ledgerwatch/erigon/turbo/snapshotsync/freezeblocks"
	"github.com/ledgerwatch/erigon/turbo/snapshotsync/snap"

	"github.com/holiman/uint256"
	"github.com/ledgerwatch/log/v3"
	"golang.org/x/exp/slices"
	"google.golang.org/grpc"
	"google.golang.org/grpc/credentials"
	"google.golang.org/protobuf/types/known/emptypb"

	"github.com/ledgerwatch/erigon-lib/chain"
	libcommon "github.com/ledgerwatch/erigon-lib/common"
	"github.com/ledgerwatch/erigon-lib/common/datadir"
	"github.com/ledgerwatch/erigon-lib/direct"
	"github.com/ledgerwatch/erigon-lib/downloader"
	"github.com/ledgerwatch/erigon-lib/downloader/downloadercfg"
	proto_downloader "github.com/ledgerwatch/erigon-lib/gointerfaces/downloader"
	"github.com/ledgerwatch/erigon-lib/gointerfaces/grpcutil"
	"github.com/ledgerwatch/erigon-lib/gointerfaces/remote"
	proto_sentry "github.com/ledgerwatch/erigon-lib/gointerfaces/sentry"
	txpool_proto "github.com/ledgerwatch/erigon-lib/gointerfaces/txpool"
	prototypes "github.com/ledgerwatch/erigon-lib/gointerfaces/types"
	"github.com/ledgerwatch/erigon-lib/kv"
	"github.com/ledgerwatch/erigon-lib/kv/kvcache"
	"github.com/ledgerwatch/erigon-lib/kv/remotedbserver"
	libstate "github.com/ledgerwatch/erigon-lib/state"
	"github.com/ledgerwatch/erigon-lib/txpool"
	"github.com/ledgerwatch/erigon-lib/txpool/txpooluitl"
	types2 "github.com/ledgerwatch/erigon-lib/types"

	"github.com/ledgerwatch/erigon/cmd/caplin/caplin1"
	"github.com/ledgerwatch/erigon/cmd/rpcdaemon/cli"
	"github.com/ledgerwatch/erigon/common/debug"

	rpcsentinel "github.com/ledgerwatch/erigon-lib/gointerfaces/sentinel"
	"github.com/ledgerwatch/erigon/consensus"
	"github.com/ledgerwatch/erigon/consensus/bor"
	"github.com/ledgerwatch/erigon/consensus/bor/finality/flags"
	"github.com/ledgerwatch/erigon/consensus/bor/heimdall"
	"github.com/ledgerwatch/erigon/consensus/bor/heimdallgrpc"
	"github.com/ledgerwatch/erigon/consensus/clique"
	"github.com/ledgerwatch/erigon/consensus/ethash"
	"github.com/ledgerwatch/erigon/consensus/merge"
	"github.com/ledgerwatch/erigon/consensus/misc"
	"github.com/ledgerwatch/erigon/core"
	"github.com/ledgerwatch/erigon/core/rawdb"
	"github.com/ledgerwatch/erigon/core/state/temporal"
	"github.com/ledgerwatch/erigon/core/systemcontracts"
	"github.com/ledgerwatch/erigon/core/types"
	"github.com/ledgerwatch/erigon/core/vm"
	"github.com/ledgerwatch/erigon/crypto"
	"github.com/ledgerwatch/erigon/eth/ethconfig"
	"github.com/ledgerwatch/erigon/eth/ethconsensusconfig"
	"github.com/ledgerwatch/erigon/eth/ethutils"
	"github.com/ledgerwatch/erigon/eth/protocols/eth"
	"github.com/ledgerwatch/erigon/eth/stagedsync"
	"github.com/ledgerwatch/erigon/eth/stagedsync/stages"
	"github.com/ledgerwatch/erigon/ethdb/privateapi"
	"github.com/ledgerwatch/erigon/ethstats"
	"github.com/ledgerwatch/erigon/node"
	"github.com/ledgerwatch/erigon/p2p"
	"github.com/ledgerwatch/erigon/p2p/enode"
	"github.com/ledgerwatch/erigon/params"
	"github.com/ledgerwatch/erigon/rpc"
	"github.com/ledgerwatch/erigon/turbo/services"
	"github.com/ledgerwatch/erigon/turbo/shards"
	stages2 "github.com/ledgerwatch/erigon/turbo/stages"
	"github.com/ledgerwatch/erigon/turbo/stages/headerdownload"
)

// Config contains the configuration options of the ETH protocol.
// Deprecated: use ethconfig.Config instead.
type Config = ethconfig.Config

// Ethereum implements the Ethereum full node service.
type Ethereum struct {
	config *ethconfig.Config

	// DB interfaces
	chainDB    kv.RwDB
	privateAPI *grpc.Server

	engine consensus.Engine

	gasPrice  *uint256.Int
	etherbase libcommon.Address

	networkID uint64

	lock         sync.RWMutex // Protects the variadic fields (e.g. gas price and etherbase)
	chainConfig  *chain.Config
	apiList      []rpc.API
	genesisBlock *types.Block
	genesisHash  libcommon.Hash

	eth1ExecutionServer *eth1.EthereumExecutionModule

	ethBackendRPC      *privateapi.EthBackendServer
	engineBackendRPC   *engineapi.EngineServer
	miningRPC          txpool_proto.MiningServer
	stateChangesClient txpool.StateChangesClient

	miningSealingQuit chan struct{}
	pendingBlocks     chan *types.Block
	minedBlocks       chan *types.Block

	// downloader fields
	sentryCtx      context.Context
	sentryCancel   context.CancelFunc
	sentriesClient *sentry_multi_client.MultiClient
	sentryServers  []*sentry.GrpcServer

	stagedSync         *stagedsync.Sync
	pipelineStagedSync *stagedsync.Sync
	syncStages         []*stagedsync.Stage
	syncUnwindOrder    stagedsync.UnwindOrder
	syncPruneOrder     stagedsync.PruneOrder

	downloaderClient proto_downloader.DownloaderClient

	notifications      *shards.Notifications
	unsubscribeEthstat func()

	waitForStageLoopStop chan struct{}
	waitForMiningStop    chan struct{}

	txPoolDB                kv.RwDB
	txPool                  *txpool.TxPool
	newTxs                  chan types2.Announcements
	txPoolFetch             *txpool.Fetch
	txPoolSend              *txpool.Send
	txPoolGrpcServer        txpool_proto.TxpoolServer
	notifyMiningAboutNewTxs chan struct{}
	forkValidator           *engine_helpers.ForkValidator
	downloader              *downloader.Downloader

	agg            *libstate.AggregatorV3
	blockSnapshots *freezeblocks.RoSnapshots
	blockReader    services.FullBlockReader
	blockWriter    *blockio.BlockWriter
	kvRPC          *remotedbserver.KvServer
	logger         log.Logger

	sentinel rpcsentinel.SentinelClient

	silkworm                 *silkworm.Silkworm
	silkwormRPCDaemonService *silkworm.RpcDaemonService
	silkwormSentryService    *silkworm.SentryService
}

func splitAddrIntoHostAndPort(addr string) (host string, port int, err error) {
	idx := strings.LastIndexByte(addr, ':')
	if idx < 0 {
		return "", 0, errors.New("invalid address format")
	}
	host = addr[:idx]
	port, err = strconv.Atoi(addr[idx+1:])
	return
}

const blockBufferSize = 128

// New creates a new Ethereum object (including the
// initialisation of the common Ethereum object)
func New(ctx context.Context, stack *node.Node, config *ethconfig.Config, logger log.Logger) (*Ethereum, error) {
	config.Snapshot.Enabled = config.Sync.UseSnapshots
	if config.Miner.GasPrice == nil || config.Miner.GasPrice.Cmp(libcommon.Big0) <= 0 {
		logger.Warn("Sanitizing invalid miner gas price", "provided", config.Miner.GasPrice, "updated", ethconfig.Defaults.Miner.GasPrice)
		config.Miner.GasPrice = new(big.Int).Set(ethconfig.Defaults.Miner.GasPrice)
	}

	dirs := stack.Config().Dirs
	tmpdir := dirs.Tmp
	if err := RemoveContents(tmpdir); err != nil { // clean it on startup
		return nil, fmt.Errorf("clean tmp dir: %s, %w", tmpdir, err)
	}

	// Assemble the Ethereum object
	chainKv, err := node.OpenDatabase(ctx, stack.Config(), kv.ChainDB, "", false, logger)
	if err != nil {
		return nil, err
	}
	latestBlockBuiltStore := builder.NewLatestBlockBuiltStore()

	if err := chainKv.Update(context.Background(), func(tx kv.RwTx) error {
		if err = stagedsync.UpdateMetrics(tx); err != nil {
			return err
		}

		config.Prune, err = prune.EnsureNotChanged(tx, config.Prune)
		if err != nil {
			return err
		}

		config.HistoryV3, err = kvcfg.HistoryV3.WriteOnce(tx, config.HistoryV3)
		if err != nil {
			return err
		}

		isCorrectSync, useSnapshots, err := snap.EnsureNotChanged(tx, config.Snapshot)
		if err != nil {
			return err
		}
		// if we are in the incorrect syncmode then we change it to the appropriate one
		if !isCorrectSync {
			config.Sync.UseSnapshots = useSnapshots
			config.Snapshot.Enabled = ethconfig.UseSnapshotsByChainName(config.Genesis.Config.ChainName) && useSnapshots
		}

		return nil
	}); err != nil {
		return nil, err
	}

	ctx, ctxCancel := context.WithCancel(context.Background())

	// kv_remote architecture does blocks on stream.Send - means current architecture require unlimited amount of txs to provide good throughput
	backend := &Ethereum{
		sentryCtx:            ctx,
		sentryCancel:         ctxCancel,
		config:               config,
		chainDB:              chainKv,
		networkID:            config.NetworkID,
		etherbase:            config.Miner.Etherbase,
		waitForStageLoopStop: make(chan struct{}),
		waitForMiningStop:    make(chan struct{}),
		notifications: &shards.Notifications{
			Events:      shards.NewEvents(),
			Accumulator: shards.NewAccumulator(),
		},
		logger: logger,
	}

	var chainConfig *chain.Config
	var genesis *types.Block
	if err := backend.chainDB.Update(context.Background(), func(tx kv.RwTx) error {
		h, err := rawdb.ReadCanonicalHash(tx, 0)
		if err != nil {
			panic(err)
		}
		genesisSpec := config.Genesis
		if h != (libcommon.Hash{}) { // fallback to db content
			genesisSpec = nil
		}
		var genesisErr error
		chainConfig, genesis, genesisErr = core.WriteGenesisBlock(tx, genesisSpec, config.OverrideCancunTime, tmpdir, logger)
		if _, ok := genesisErr.(*chain.ConfigCompatError); genesisErr != nil && !ok {
			return genesisErr
		}

		return nil
	}); err != nil {
		panic(err)
	}
	backend.chainConfig = chainConfig
	backend.genesisBlock = genesis
	backend.genesisHash = genesis.Hash()

	logger.Info("Initialised chain configuration", "config", chainConfig, "genesis", genesis.Hash())

	snapshotVersion := snapcfg.KnownCfg(chainConfig.ChainName, 0).Version

	// Check if we have an already initialized chain and fall back to
	// that if so. Otherwise we need to generate a new genesis spec.
	blockReader, blockWriter, allSnapshots, agg, err := setUpBlockReader(ctx, chainKv, config.Dirs, snapshotVersion, config.Snapshot, config.HistoryV3, chainConfig.Bor != nil, logger)
	if err != nil {
		return nil, err
	}
	backend.agg, backend.blockSnapshots, backend.blockReader, backend.blockWriter = agg, allSnapshots, blockReader, blockWriter

	if config.HistoryV3 {
		backend.chainDB, err = temporal.New(backend.chainDB, agg, systemcontracts.SystemContractCodeLookup[config.Genesis.Config.ChainName])
		if err != nil {
			return nil, err
		}
		chainKv = backend.chainDB //nolint
	}

	if err := backend.setUpSnapDownloader(ctx, config.Downloader); err != nil {
		return nil, err
	}

	kvRPC := remotedbserver.NewKvServer(ctx, backend.chainDB, allSnapshots, agg, logger)
	backend.notifications.StateChangesConsumer = kvRPC
	backend.kvRPC = kvRPC

	backend.gasPrice, _ = uint256.FromBig(config.Miner.GasPrice)

	if config.SilkwormExecution || config.SilkwormRpcDaemon || config.SilkwormSentry {
		backend.silkworm, err = silkworm.New(config.Dirs.DataDir)
		if err != nil {
			return nil, err
		}
	}

	var sentries []direct.SentryClient
	if len(stack.Config().P2P.SentryAddr) > 0 {
		for _, addr := range stack.Config().P2P.SentryAddr {
			sentryClient, err := sentry_multi_client.GrpcClient(backend.sentryCtx, addr)
			if err != nil {
				return nil, err
			}
			sentries = append(sentries, sentryClient)
		}
	} else if config.SilkwormSentry {
		apiPort := 53774
		apiAddr := fmt.Sprintf("127.0.0.1:%d", apiPort)
		p2pConfig := stack.Config().P2P

		collectNodeURLs := func(nodes []*enode.Node) []string {
			var urls []string
			for _, n := range nodes {
				urls = append(urls, n.URLv4())
			}
			return urls
		}

		settings := silkworm.SentrySettings{
			ClientId:    p2pConfig.Name,
			ApiPort:     apiPort,
			Port:        p2pConfig.ListenPort(),
			Nat:         p2pConfig.NATSpec,
			NetworkId:   config.NetworkID,
			NodeKey:     crypto.FromECDSA(p2pConfig.PrivateKey),
			StaticPeers: collectNodeURLs(p2pConfig.StaticNodes),
			Bootnodes:   collectNodeURLs(p2pConfig.BootstrapNodes),
			NoDiscover:  p2pConfig.NoDiscovery,
			MaxPeers:    p2pConfig.MaxPeers,
		}

		silkwormSentryService := silkworm.NewSentryService(backend.silkworm, settings)
		backend.silkwormSentryService = &silkwormSentryService

		sentryClient, err := sentry_multi_client.GrpcClient(backend.sentryCtx, apiAddr)
		if err != nil {
			return nil, err
		}
		sentries = append(sentries, sentryClient)
	} else {
		var readNodeInfo = func() *eth.NodeInfo {
			var res *eth.NodeInfo
			_ = backend.chainDB.View(context.Background(), func(tx kv.Tx) error {
				res = eth.ReadNodeInfo(tx, backend.chainConfig, backend.genesisHash, backend.networkID)
				return nil
			})

			return res
		}

		discovery := func() enode.Iterator {
			d, err := setupDiscovery(backend.config.EthDiscoveryURLs)
			if err != nil {
				panic(err)
			}
			return d
		}

		refCfg := stack.Config().P2P
		listenHost, listenPort, err := splitAddrIntoHostAndPort(refCfg.ListenAddr)
		if err != nil {
			return nil, err
		}

		var pi int // points to next port to be picked from refCfg.AllowedPorts
		for _, protocol := range refCfg.ProtocolVersion {
			cfg := refCfg
			cfg.NodeDatabase = filepath.Join(stack.Config().Dirs.Nodes, eth.ProtocolToString[protocol])

			// pick port from allowed list
			var picked bool
			for ; pi < len(refCfg.AllowedPorts) && !picked; pi++ {
				pc := int(refCfg.AllowedPorts[pi])
				if pc == 0 {
					// For ephemeral ports probing to see if the port is taken does not
					// make sense.
					picked = true
					break
				}
				if !checkPortIsFree(fmt.Sprintf("%s:%d", listenHost, pc)) {
					logger.Warn("bind protocol to port has failed: port is busy", "protocols", fmt.Sprintf("eth/%d", refCfg.ProtocolVersion), "port", pc)
					continue
				}
				if listenPort != pc {
					listenPort = pc
				}
				pi++
				picked = true
				break
			}
			if !picked {
				return nil, fmt.Errorf("run out of allowed ports for p2p eth protocols %v. Extend allowed port list via --p2p.allowed-ports", cfg.AllowedPorts)
			}

			cfg.ListenAddr = fmt.Sprintf("%s:%d", listenHost, listenPort)

			server := sentry.NewGrpcServer(backend.sentryCtx, discovery, readNodeInfo, &cfg, protocol, logger)
			backend.sentryServers = append(backend.sentryServers, server)
			sentries = append(sentries, direct.NewSentryClientDirect(protocol, server))
		}

		go func() {
			logEvery := time.NewTicker(180 * time.Second)
			defer logEvery.Stop()

			var logItems []interface{}

			for {
				select {
				case <-backend.sentryCtx.Done():
					return
				case <-logEvery.C:
					logItems = logItems[:0]
					peerCountMap := map[uint]int{}
					for _, srv := range backend.sentryServers {
						counts := srv.SimplePeerCount()
						for protocol, count := range counts {
							peerCountMap[protocol] += count
						}
					}
					for protocol, count := range peerCountMap {
						logItems = append(logItems, eth.ProtocolToString[protocol], strconv.Itoa(count))
					}
					logger.Info("[p2p] GoodPeers", logItems...)
				}
			}
		}()
	}

	var currentBlock *types.Block
	if err := backend.chainDB.View(context.Background(), func(tx kv.Tx) error {
		currentBlock, err = blockReader.CurrentBlock(tx)
		return err
	}); err != nil {
		panic(err)
	}

	currentBlockNumber := uint64(0)
	if currentBlock != nil {
		currentBlockNumber = currentBlock.NumberU64()
	}

	logger.Info("Initialising Ethereum protocol", "network", config.NetworkID)
	var consensusConfig interface{}

	if chainConfig.Clique != nil {
		consensusConfig = &config.Clique
	} else if chainConfig.Aura != nil {
		consensusConfig = &config.Aura
	} else if chainConfig.Bor != nil {
		consensusConfig = &config.Bor
	} else {
		consensusConfig = &config.Ethash
	}
	var heimdallClient heimdall.IHeimdallClient
	if chainConfig.Bor != nil {
		if !config.WithoutHeimdall {
			if config.HeimdallgRPCAddress != "" {
				heimdallClient = heimdallgrpc.NewHeimdallGRPCClient(config.HeimdallgRPCAddress, logger)
			} else {
				heimdallClient = heimdall.NewHeimdallClient(config.HeimdallURL, logger)
			}
		}

		flags.Milestone = config.WithHeimdallMilestones
	}

	backend.engine = ethconsensusconfig.CreateConsensusEngine(ctx, stack.Config(), chainConfig, consensusConfig, config.Miner.Notify, config.Miner.Noverify, heimdallClient, config.WithoutHeimdall, blockReader, false /* readonly */, logger)

	inMemoryExecution := func(batch kv.RwTx, header *types.Header, body *types.RawBody, unwindPoint uint64, headersChain []*types.Header, bodiesChain []*types.RawBody,
		notifications *shards.Notifications) error {
		terseLogger := log.New()
		terseLogger.SetHandler(log.LvlFilterHandler(log.LvlWarn, log.StderrHandler))
		// Needs its own notifications to not update RPC daemon and txpool about pending blocks
		stateSync := stages2.NewInMemoryExecution(backend.sentryCtx, backend.chainDB, config, backend.sentriesClient,
			dirs, notifications, blockReader, blockWriter, backend.agg, backend.silkworm, terseLogger)
		chainReader := consensuschain.NewReader(chainConfig, batch, blockReader, logger)
		// We start the mining step
		if err := stages2.StateStep(ctx, chainReader, backend.engine, batch, backend.blockWriter, stateSync, backend.sentriesClient.Bd, header, body, unwindPoint, headersChain, bodiesChain, config.HistoryV3); err != nil {
			logger.Warn("Could not validate block", "err", err)
			return err
		}
		var progress uint64
		if config.HistoryV3 {
			progress, err = stages.GetStageProgress(batch, stages.Execution)
		} else {
			progress, err = stages.GetStageProgress(batch, stages.IntermediateHashes)
		}
		if err != nil {
			return err
		}
		if progress < header.Number.Uint64() {
			return fmt.Errorf("unsuccessful execution, progress %d < expected %d", progress, header.Number.Uint64())
		}
		return nil
	}
	backend.forkValidator = engine_helpers.NewForkValidator(ctx, currentBlockNumber, inMemoryExecution, tmpdir, backend.blockReader)

	// limit "new block" broadcasts to at most 10 random peers at time
	maxBlockBroadcastPeers := func(header *types.Header) uint { return 10 }

	// unlimited "new block" broadcasts to all peers for blocks announced by Bor validators
	if borEngine, ok := backend.engine.(*bor.Bor); ok {
		defaultValue := maxBlockBroadcastPeers(nil)
		maxBlockBroadcastPeers = func(header *types.Header) uint {
			isValidator, err := borEngine.IsValidator(header)
			if err != nil {
				logger.Warn("maxBlockBroadcastPeers: borEngine.IsValidator has failed", "err", err)
				return defaultValue
			}
			if isValidator {
				// 0 means send to all
				return 0
			}
			return defaultValue
		}
	}

	backend.sentriesClient, err = sentry_multi_client.NewMultiClient(
		backend.chainDB,
		stack.Config().NodeName(),
		chainConfig,
		genesis.Hash(),
		genesis.Time(),
		backend.engine,
		backend.config.NetworkID,
		sentries,
		config.Sync,
		blockReader,
		blockBufferSize,
		stack.Config().SentryLogPeerInfo,
		backend.forkValidator,
		maxBlockBroadcastPeers,
		logger,
	)
	if err != nil {
		return nil, err
	}

	config.TxPool.NoGossip = config.DisableTxPoolGossip
	var miningRPC txpool_proto.MiningServer
	stateDiffClient := direct.NewStateDiffClientDirect(kvRPC)
	if config.DeprecatedTxPool.Disable {
		backend.txPoolGrpcServer = &txpool.GrpcDisabled{}
	} else {
		//cacheConfig := kvcache.DefaultCoherentCacheConfig
		//cacheConfig.MetricsLabel = "txpool"
		//cacheConfig.StateV3 = config.HistoryV3w

		backend.newTxs = make(chan types2.Announcements, 1024)
		//defer close(newTxs)
		backend.txPoolDB, backend.txPool, backend.txPoolFetch, backend.txPoolSend, backend.txPoolGrpcServer, err = txpooluitl.AllComponents(
			ctx, config.TxPool, kvcache.NewDummy(config.HistoryV3), backend.newTxs, chainKv, backend.sentriesClient.Sentries(), stateDiffClient, logger,
		)
		if err != nil {
			return nil, err
		}
	}

	backend.notifyMiningAboutNewTxs = make(chan struct{}, 1)
	backend.miningSealingQuit = make(chan struct{})
	backend.pendingBlocks = make(chan *types.Block, 1)
	backend.minedBlocks = make(chan *types.Block, 1)

	miner := stagedsync.NewMiningState(&config.Miner)
	backend.pendingBlocks = miner.PendingResultCh
	backend.minedBlocks = miner.MiningResultCh

	var (
		snapDb     kv.RwDB
		recents    *lru.ARCCache[libcommon.Hash, *bor.Snapshot]
		signatures *lru.ARCCache[libcommon.Hash, libcommon.Address]
	)
	if bor, ok := backend.engine.(*bor.Bor); ok {
		snapDb = bor.DB
		recents = bor.Recents
		signatures = bor.Signatures
	}
	// proof-of-work mining
	mining := stagedsync.New(
		config.Sync,
		stagedsync.MiningStages(backend.sentryCtx,
			stagedsync.StageMiningCreateBlockCfg(backend.chainDB, miner, *backend.chainConfig, backend.engine, backend.txPoolDB, nil, tmpdir, backend.blockReader),
			stagedsync.StageBorHeimdallCfg(backend.chainDB, snapDb, miner, *backend.chainConfig, heimdallClient, backend.blockReader, nil, nil, nil, recents, signatures),
			stagedsync.StageMiningExecCfg(backend.chainDB, miner, backend.notifications.Events, *backend.chainConfig, backend.engine, &vm.Config{}, tmpdir, nil, 0, backend.txPool, backend.txPoolDB, blockReader),
			stagedsync.StageHashStateCfg(backend.chainDB, dirs, config.HistoryV3),
			stagedsync.StageTrieCfg(backend.chainDB, false, true, true, tmpdir, blockReader, nil, config.HistoryV3, backend.agg),
			stagedsync.StageMiningFinishCfg(backend.chainDB, *backend.chainConfig, backend.engine, miner, backend.miningSealingQuit, backend.blockReader, latestBlockBuiltStore),
		), stagedsync.MiningUnwindOrder, stagedsync.MiningPruneOrder,
		logger)

	var ethashApi *ethash.API
	if casted, ok := backend.engine.(*ethash.Ethash); ok {
		ethashApi = casted.APIs(nil)[1].Service.(*ethash.API)
	}

	// proof-of-stake mining
	assembleBlockPOS := func(param *core.BlockBuilderParameters, interrupt *int32) (*types.BlockWithReceipts, error) {
		miningStatePos := stagedsync.NewProposingState(&config.Miner)
		miningStatePos.MiningConfig.Etherbase = param.SuggestedFeeRecipient
		proposingSync := stagedsync.New(
			config.Sync,
			stagedsync.MiningStages(backend.sentryCtx,
				stagedsync.StageMiningCreateBlockCfg(backend.chainDB, miningStatePos, *backend.chainConfig, backend.engine, backend.txPoolDB, param, tmpdir, backend.blockReader),
				stagedsync.StageBorHeimdallCfg(backend.chainDB, snapDb, miningStatePos, *backend.chainConfig, heimdallClient, backend.blockReader, nil, nil, nil, recents, signatures),
				stagedsync.StageMiningExecCfg(backend.chainDB, miningStatePos, backend.notifications.Events, *backend.chainConfig, backend.engine, &vm.Config{}, tmpdir, interrupt, param.PayloadId, backend.txPool, backend.txPoolDB, blockReader),
				stagedsync.StageHashStateCfg(backend.chainDB, dirs, config.HistoryV3),
				stagedsync.StageTrieCfg(backend.chainDB, false, true, true, tmpdir, blockReader, nil, config.HistoryV3, backend.agg),
				stagedsync.StageMiningFinishCfg(backend.chainDB, *backend.chainConfig, backend.engine, miningStatePos, backend.miningSealingQuit, backend.blockReader, latestBlockBuiltStore),
			), stagedsync.MiningUnwindOrder, stagedsync.MiningPruneOrder,
			logger)
		// We start the mining step
		if err := stages2.MiningStep(ctx, backend.chainDB, proposingSync, tmpdir); err != nil {
			return nil, err
		}
		block := <-miningStatePos.MiningResultPOSCh
		return block, nil
	}

	// Initialize ethbackend
	ethBackendRPC := privateapi.NewEthBackendServer(ctx, backend, backend.chainDB, backend.notifications.Events, blockReader, logger, latestBlockBuiltStore)
	// intiialize engine backend

	blockSnapBuildSema := semaphore.NewWeighted(int64(dbg.BuildSnapshotAllowance))

	agg.SetSnapshotBuildSema(blockSnapBuildSema)
	blockRetire := freezeblocks.NewBlockRetire(1, dirs, blockReader, blockWriter, backend.chainDB, backend.chainConfig, backend.notifications.Events, blockSnapBuildSema, logger)

	miningRPC = privateapi.NewMiningServer(ctx, backend, ethashApi, logger)

	var creds credentials.TransportCredentials
	if stack.Config().PrivateApiAddr != "" {
		if stack.Config().TLSConnection {
			creds, err = grpcutil.TLS(stack.Config().TLSCACert, stack.Config().TLSCertFile, stack.Config().TLSKeyFile)
			if err != nil {
				return nil, err
			}
		}
		backend.privateAPI, err = privateapi.StartGrpc(
			kvRPC,
			ethBackendRPC,
			backend.txPoolGrpcServer,
			miningRPC,
			stack.Config().PrivateApiAddr,
			stack.Config().PrivateApiRateLimit,
			creds,
			stack.Config().HealthCheck,
			logger)
		if err != nil {
			return nil, fmt.Errorf("private api: %w", err)
		}
	}

	if currentBlock == nil {
		currentBlock = genesis
	}
	// We start the transaction pool on startup, for a couple of reasons:
	// 1) Hive tests requires us to do so and starting it from eth_sendRawTransaction is not viable as we have not enough data
	// to initialize it properly.
	// 2) we cannot propose for block 1 regardless.
	go func() {
		time.Sleep(10 * time.Millisecond)
		baseFee := uint64(0)
		if currentBlock.BaseFee() != nil {
			baseFee = misc.CalcBaseFee(chainConfig, currentBlock.Header()).Uint64()
		}
		blobFee := chainConfig.GetMinBlobGasPrice()
		if currentBlock.Header().ExcessBlobGas != nil {
			excessBlobGas := misc.CalcExcessBlobGas(chainConfig, currentBlock.Header())
			b, err := misc.GetBlobGasPrice(chainConfig, excessBlobGas)
			if err == nil {
				blobFee = b.Uint64()
			}
		}
		backend.notifications.Accumulator.StartChange(currentBlock.NumberU64(), currentBlock.Hash(), nil, false)
		backend.notifications.Accumulator.SendAndReset(ctx, backend.notifications.StateChangesConsumer, baseFee, blobFee, currentBlock.GasLimit(), 0)
	}()

	if !config.DeprecatedTxPool.Disable {
		backend.txPoolFetch.ConnectCore()
		backend.txPoolFetch.ConnectSentries()
		var newTxsBroadcaster *txpool.NewSlotsStreams
		if casted, ok := backend.txPoolGrpcServer.(*txpool.GrpcServer); ok {
			newTxsBroadcaster = casted.NewSlotsStreams
		}
		go txpool.MainLoop(backend.sentryCtx,
			backend.txPoolDB, chainKv,
			backend.txPool, backend.newTxs, backend.txPoolSend, newTxsBroadcaster,
			func() {
				select {
				case backend.notifyMiningAboutNewTxs <- struct{}{}:
				default:
				}
			})
	}
	go func() {
		defer debug.LogPanic()
		for {
			select {
			case b := <-backend.minedBlocks:
				// Add mined header and block body before broadcast. This is because the broadcast call
				// will trigger the staged sync which will require headers and blocks to be available
				// in their respective cache in the download stage. If not found, it would cause a
				// liveness issue for the chain.
				if err := backend.sentriesClient.Hd.AddMinedHeader(b.Header()); err != nil {
					logger.Error("add mined block to header downloader", "err", err)
				}
				backend.sentriesClient.Bd.AddToPrefetch(b.Header(), b.RawBody())

				//p2p
				//backend.sentriesClient.BroadcastNewBlock(context.Background(), b, b.Difficulty())
				//rpcdaemon
				if err := miningRPC.(*privateapi.MiningServer).BroadcastMinedBlock(b); err != nil {
					logger.Error("txpool rpc mined block broadcast", "err", err)
				}
				logger.Trace("BroadcastMinedBlock successful", "number", b.Number(), "GasUsed", b.GasUsed(), "txn count", b.Transactions().Len())
				backend.sentriesClient.PropagateNewBlockHashes(ctx, []headerdownload.Announce{
					{
						Number: b.NumberU64(),
						Hash:   b.Hash(),
					},
				})

			case b := <-backend.pendingBlocks:
				if err := miningRPC.(*privateapi.MiningServer).BroadcastPendingBlock(b); err != nil {
					logger.Error("txpool rpc pending block broadcast", "err", err)
				}
			case <-backend.sentriesClient.Hd.QuitPoWMining:
				return
			}
		}
	}()

	if err := backend.StartMining(context.Background(), backend.chainDB, mining, backend.config.Miner, backend.gasPrice, backend.sentriesClient.Hd.QuitPoWMining, tmpdir); err != nil {
		return nil, err
	}

	backend.ethBackendRPC, backend.miningRPC, backend.stateChangesClient = ethBackendRPC, miningRPC, stateDiffClient

	backend.syncStages = stages2.NewDefaultStages(backend.sentryCtx, backend.chainDB, snapDb, stack.Config().P2P, config, backend.sentriesClient, backend.notifications, backend.downloaderClient,
		blockReader, blockRetire, backend.agg, backend.silkworm, backend.forkValidator, heimdallClient, recents, signatures, logger)
	backend.syncUnwindOrder = stagedsync.DefaultUnwindOrder
	backend.syncPruneOrder = stagedsync.DefaultPruneOrder
	backend.stagedSync = stagedsync.New(config.Sync, backend.syncStages, backend.syncUnwindOrder, backend.syncPruneOrder, logger)

	hook := stages2.NewHook(backend.sentryCtx, backend.chainDB, backend.notifications, backend.stagedSync, backend.blockReader, backend.chainConfig, backend.logger, backend.sentriesClient.UpdateHead)

	checkStateRoot := true
	pipelineStages := stages2.NewPipelineStages(ctx, backend.chainDB, config, stack.Config().P2P, backend.sentriesClient, backend.notifications, backend.downloaderClient, blockReader, blockRetire, backend.agg, backend.silkworm, backend.forkValidator, logger, checkStateRoot)
	backend.pipelineStagedSync = stagedsync.New(config.Sync, pipelineStages, stagedsync.PipelineUnwindOrder, stagedsync.PipelinePruneOrder, logger)
	backend.eth1ExecutionServer = eth1.NewEthereumExecutionModule(blockReader, backend.chainDB, backend.pipelineStagedSync, backend.forkValidator, chainConfig, assembleBlockPOS, hook, backend.notifications.Accumulator, backend.notifications.StateChangesConsumer, logger, backend.engine, config.HistoryV3, config.ForcePartialCommit)
	executionRpc := direct.NewExecutionClientDirect(backend.eth1ExecutionServer)
	engineBackendRPC := engineapi.NewEngineServer(
		ctx,
		logger,
		chainConfig,
		executionRpc,
		backend.sentriesClient.Hd,
		engine_block_downloader.NewEngineBlockDownloader(ctx, logger, backend.sentriesClient.Hd, executionRpc,
			backend.sentriesClient.Bd, backend.sentriesClient.BroadcastNewBlock, backend.sentriesClient.SendBodyRequest, blockReader,
			backend.chainDB, chainConfig, tmpdir, config.Sync.BodyDownloadTimeoutSeconds),
		false,
		config.Miner.EnabledPOS)
	backend.engineBackendRPC = engineBackendRPC

	var engine execution_client.ExecutionEngine

	// Gnosis has too few blocks on his network for phase2 to work. Once we have proper snapshot automation, it can go back to normal.
	if config.NetworkID == uint64(clparams.GnosisNetwork) {
		// Read the jwt secret
		jwtSecret, err := cli.ObtainJWTSecret(&stack.Config().Http, logger)
		if err != nil {
			return nil, err
		}
		engine, err = execution_client.NewExecutionClientRPC(ctx, jwtSecret, stack.Config().Http.AuthRpcHTTPListenAddress, stack.Config().Http.AuthRpcPort)
		if err != nil {
			return nil, err
		}
	} else {
		engine, err = execution_client.NewExecutionClientDirect(ctx, eth1_chain_reader.NewChainReaderEth1(ctx, chainConfig, executionRpc, 1000))
		if err != nil {
			return nil, err
		}
	}

	// If we choose not to run a consensus layer, run our embedded.
	if config.InternalCL && clparams.EmbeddedSupported(config.NetworkID) {
		genesisCfg, networkCfg, beaconCfg := clparams.GetConfigsByNetwork(clparams.NetworkType(config.NetworkID))
		if err != nil {
			return nil, err
		}
		state, err := clcore.RetrieveBeaconState(ctx, beaconCfg, genesisCfg,
			clparams.GetCheckpointSyncEndpoint(clparams.NetworkType(config.NetworkID)))
		if err != nil {
			return nil, err
		}
		forkDigest, err := fork.ComputeForkDigest(beaconCfg, genesisCfg)
		if err != nil {
			return nil, err
		}

		rawBeaconBlockChainDb, _ := persistence.AferoRawBeaconBlockChainFromOsPath(beaconCfg, dirs.CaplinHistory)
		historyDB, indiciesDB, err := caplin1.OpenCaplinDatabase(ctx, db_config.DefaultDatabaseConfiguration, beaconCfg, rawBeaconBlockChainDb, dirs.CaplinIndexing, engine, false)
		if err != nil {
			return nil, err
		}

		client, err := service.StartSentinelService(&sentinel.SentinelConfig{
			IpAddr:        config.LightClientDiscoveryAddr,
			Port:          int(config.LightClientDiscoveryPort),
			TCPPort:       uint(config.LightClientDiscoveryTCPPort),
			GenesisConfig: genesisCfg,
			NetworkConfig: networkCfg,
			BeaconConfig:  beaconCfg,
			TmpDir:        tmpdir,
		}, rawBeaconBlockChainDb, indiciesDB, &service.ServerConfig{Network: "tcp", Addr: fmt.Sprintf("%s:%d", config.SentinelAddr, config.SentinelPort)}, creds, &cltypes.Status{
			ForkDigest:     forkDigest,
			FinalizedRoot:  state.FinalizedCheckpoint().BlockRoot(),
			FinalizedEpoch: state.FinalizedCheckpoint().Epoch(),
			HeadSlot:       state.FinalizedCheckpoint().Epoch() * beaconCfg.SlotsPerEpoch,
			HeadRoot:       state.FinalizedCheckpoint().BlockRoot(),
		}, logger)
		if err != nil {
			return nil, err
		}

		backend.sentinel = client

		go func() {
			eth1Getter := getters.NewExecutionSnapshotReader(ctx, beaconCfg, blockReader, chainKv)
<<<<<<< HEAD
			if err := caplin1.RunCaplinPhase1(ctx, client, engine, beaconCfg, genesisCfg, state, nil, dirs, config.BeaconRouter, eth1Getter, backend.downloaderClient, config.CaplinConfig.Backfilling, config.CaplinConfig.Archive, historyDB, indiciesDB, blockSnapBuildSema); err != nil {
=======
			if err := caplin1.RunCaplinPhase1(ctx, client, engine, beaconCfg, genesisCfg, state, nil, dirs, snapshotVersion, config.BeaconRouter, eth1Getter, backend.downloaderClient, config.CaplinConfig.Backfilling, config.CaplinConfig.Archive, historyDB, indiciesDB); err != nil {
>>>>>>> 90419181
				logger.Error("could not start caplin", "err", err)
			}
			ctxCancel()
		}()
	}

	return backend, nil
}

func (s *Ethereum) Init(stack *node.Node, config *ethconfig.Config) error {
	ethBackendRPC, miningRPC, stateDiffClient := s.ethBackendRPC, s.miningRPC, s.stateChangesClient
	blockReader := s.blockReader
	ctx := s.sentryCtx
	chainKv := s.chainDB
	var err error

	s.sentriesClient.Hd.StartPoSDownloader(s.sentryCtx, s.sentriesClient.SendHeaderRequest, s.sentriesClient.Penalize)

	emptyBadHash := config.BadBlockHash == libcommon.Hash{}
	if !emptyBadHash {
		if err = chainKv.View(ctx, func(tx kv.Tx) error {
			badBlockHeader, hErr := rawdb.ReadHeaderByHash(tx, config.BadBlockHash)
			if badBlockHeader != nil {
				unwindPoint := badBlockHeader.Number.Uint64() - 1
				if err := s.stagedSync.UnwindTo(unwindPoint, stagedsync.BadBlock(config.BadBlockHash, fmt.Errorf("Init unwind")), tx); err != nil {
					return err
				}
			}
			return hErr
		}); err != nil {
			return err
		}
	}

	//eth.APIBackend = &EthAPIBackend{stack.Config().ExtRPCEnabled(), stack.Config().AllowUnprotectedTxs, eth, nil}
	gpoParams := config.GPO
	if gpoParams.Default == nil {
		gpoParams.Default = config.Miner.GasPrice
	}
	//eth.APIBackend.gpo = gasprice.NewOracle(eth.APIBackend, gpoParams)
	if config.Ethstats != "" {
		var headCh chan [][]byte
		headCh, s.unsubscribeEthstat = s.notifications.Events.AddHeaderSubscription()
		if err := ethstats.New(stack, s.sentryServers, chainKv, s.blockReader, s.engine, config.Ethstats, s.networkID, ctx.Done(), headCh); err != nil {
			return err
		}
	}
	// start HTTP API
	httpRpcCfg := stack.Config().Http
	ethRpcClient, txPoolRpcClient, miningRpcClient, stateCache, ff, err := cli.EmbeddedServices(ctx, chainKv, httpRpcCfg.StateCache, blockReader, ethBackendRPC,
		s.txPoolGrpcServer, miningRPC, stateDiffClient, s.logger)
	if err != nil {
		return err
	}

	s.apiList = jsonrpc.APIList(chainKv, ethRpcClient, txPoolRpcClient, miningRpcClient, ff, stateCache, blockReader, s.agg, &httpRpcCfg, s.engine, s.logger)

	if config.SilkwormRpcDaemon && httpRpcCfg.Enabled {
		silkwormRPCDaemonService := silkworm.NewRpcDaemonService(s.silkworm, chainKv)
		s.silkwormRPCDaemonService = &silkwormRPCDaemonService
	} else {
		go func() {
			if err := cli.StartRpcServer(ctx, &httpRpcCfg, s.apiList, s.logger); err != nil {
				s.logger.Error("cli.StartRpcServer error", "err", err)
			}
		}()
	}

	go s.engineBackendRPC.Start(&httpRpcCfg, s.chainDB, s.blockReader, ff, stateCache, s.agg, s.engine, ethRpcClient, txPoolRpcClient, miningRpcClient)

	// Register the backend on the node
	stack.RegisterLifecycle(s)
	return nil
}

func (s *Ethereum) APIs() []rpc.API {
	return s.apiList
}

func (s *Ethereum) Etherbase() (eb libcommon.Address, err error) {
	s.lock.RLock()
	etherbase := s.etherbase
	s.lock.RUnlock()

	if etherbase != (libcommon.Address{}) {
		return etherbase, nil
	}
	return libcommon.Address{}, fmt.Errorf("etherbase must be explicitly specified")
}

// isLocalBlock checks whether the specified block is mined
// by local miner accounts.
//
// We regard two types of accounts as local miner account: etherbase
// and accounts specified via `txpool.locals` flag.
func (s *Ethereum) isLocalBlock(block *types.Block) bool { //nolint
	s.lock.RLock()
	etherbase := s.etherbase
	s.lock.RUnlock()
	return ethutils.IsLocalBlock(s.engine, etherbase, s.config.DeprecatedTxPool.Locals, block.Header())
}

// shouldPreserve checks whether we should preserve the given block
// during the chain reorg depending on whether the author of block
// is a local account.
func (s *Ethereum) shouldPreserve(block *types.Block) bool { //nolint
	// The reason we need to disable the self-reorg preserving for clique
	// is it can be probable to introduce a deadlock.
	//
	// e.g. If there are 7 available signers
	//
	// r1   A
	// r2     B
	// r3       C
	// r4         D
	// r5   A      [X] F G
	// r6    [X]
	//
	// In the round5, the inturn signer E is offline, so the worst case
	// is A, F and G sign the block of round5 and reject the block of opponents
	// and in the round6, the last available signer B is offline, the whole
	// network is stuck.
	if _, ok := s.engine.(*clique.Clique); ok {
		return false
	}
	return s.isLocalBlock(block)
}

// StartMining starts the miner with the given number of CPU threads. If mining
// is already running, this method adjust the number of threads allowed to use
// and updates the minimum price required by the transaction pool.
func (s *Ethereum) StartMining(ctx context.Context, db kv.RwDB, mining *stagedsync.Sync, cfg params.MiningConfig, gasPrice *uint256.Int, quitCh chan struct{}, tmpDir string) error {

	var borcfg *bor.Bor
	if b, ok := s.engine.(*bor.Bor); ok {
		borcfg = b
		b.HeaderProgress(s.sentriesClient.Hd)
	} else if br, ok := s.engine.(*merge.Merge); ok {
		if b, ok := br.InnerEngine().(*bor.Bor); ok {
			borcfg = b
			b.HeaderProgress(s.sentriesClient.Hd)
		}
	}

	//if borcfg == nil {
	if !cfg.Enabled {
		return nil
	}
	//}

	// Configure the local mining address
	eb, err := s.Etherbase()
	if err != nil {
		s.logger.Error("Cannot start mining without etherbase", "err", err)
		return fmt.Errorf("etherbase missing: %w", err)
	}

	if borcfg != nil {
		if cfg.Enabled {
			if cfg.SigKey == nil {
				s.logger.Error("Etherbase account unavailable locally", "err", err)
				return fmt.Errorf("signer missing: %w", err)
			}

			borcfg.Authorize(eb, func(_ libcommon.Address, mimeType string, message []byte) ([]byte, error) {
				return crypto.Sign(crypto.Keccak256(message), cfg.SigKey)
			})
		} else {
			// for the bor dev network without heimdall we need the authorizer to be set otherwise there is no
			// validator defined in the bor validator set and non mining nodes will reject all blocks
			// this assumes in this mode we're only running a single validator

			if s.chainConfig.ChainName == networkname.BorDevnetChainName && s.config.WithoutHeimdall {
				borcfg.Authorize(eb, func(addr libcommon.Address, _ string, _ []byte) ([]byte, error) {
					return nil, &bor.UnauthorizedSignerError{Number: 0, Signer: addr.Bytes()}
				})
			}

			return nil
		}
	}

	var clq *clique.Clique
	if c, ok := s.engine.(*clique.Clique); ok {
		clq = c
	} else if cl, ok := s.engine.(*merge.Merge); ok {
		if c, ok := cl.InnerEngine().(*clique.Clique); ok {
			clq = c
		}
	}
	if clq != nil {
		if cfg.SigKey == nil {
			s.logger.Error("Etherbase account unavailable locally", "err", err)
			return fmt.Errorf("signer missing: %w", err)
		}

		clq.Authorize(eb, func(_ libcommon.Address, mimeType string, message []byte) ([]byte, error) {
			return crypto.Sign(crypto.Keccak256(message), cfg.SigKey)
		})
	}

	go func() {
		defer debug.LogPanic()
		defer close(s.waitForMiningStop)

		mineEvery := time.NewTicker(cfg.Recommit)
		defer mineEvery.Stop()

		// Listen on a new head subscription. This allows us to maintain the block time by
		// triggering mining after the block is passed through all stages.
		newHeadCh, closeNewHeadCh := s.notifications.Events.AddHeaderSubscription()
		defer closeNewHeadCh()

		s.logger.Info("Starting to mine", "etherbase", eb)

		var works bool
		hasWork := true // Start mining immediately
		errc := make(chan error, 1)

		for {
			// Only reset if some work was done previously as we'd like to rely
			// on the `miner.recommit` as backup.
			if hasWork {
				mineEvery.Reset(cfg.Recommit)
			}

			// Only check for case if you're already mining (i.e. works = true) and
			// waiting for error or you don't have any work yet (i.e. hasWork = false).
			if works || !hasWork {
				select {
				case <-newHeadCh:
					hasWork = true
				case <-s.notifyMiningAboutNewTxs:
					// Skip mining based on new tx notif for bor consensus
					hasWork = s.chainConfig.Bor == nil
					if hasWork {
						s.logger.Debug("Start mining new block based on txpool notif")
					}
				case <-mineEvery.C:
					s.logger.Debug("Start mining new block based on miner.recommit")
					hasWork = true
				case err := <-errc:
					works = false
					hasWork = false
					if errors.Is(err, libcommon.ErrStopped) {
						return
					}
					if err != nil {
						s.logger.Warn("mining", "err", err)
					}
				case <-quitCh:
					return
				}
			}

			if !works && hasWork {
				works = true
				hasWork = false
				mineEvery.Reset(cfg.Recommit)
				go func() { errc <- stages2.MiningStep(ctx, db, mining, tmpDir) }()
			}
		}
	}()

	return nil
}

func (s *Ethereum) IsMining() bool { return s.config.Miner.Enabled }

func (s *Ethereum) ChainKV() kv.RwDB            { return s.chainDB }
func (s *Ethereum) NetVersion() (uint64, error) { return s.networkID, nil }
func (s *Ethereum) NetPeerCount() (uint64, error) {
	var sentryPc uint64 = 0

	s.logger.Trace("sentry", "peer count", sentryPc)
	for _, sc := range s.sentriesClient.Sentries() {
		ctx := context.Background()
		reply, err := sc.PeerCount(ctx, &proto_sentry.PeerCountRequest{})
		if err != nil {
			s.logger.Warn("sentry", "err", err)
			return 0, nil
		}
		sentryPc += reply.Count
	}

	return sentryPc, nil
}

func (s *Ethereum) NodesInfo(limit int) (*remote.NodesInfoReply, error) {
	if limit == 0 || limit > len(s.sentriesClient.Sentries()) {
		limit = len(s.sentriesClient.Sentries())
	}

	nodes := make([]*prototypes.NodeInfoReply, 0, limit)
	for i := 0; i < limit; i++ {
		sc := s.sentriesClient.Sentries()[i]

		nodeInfo, err := sc.NodeInfo(context.Background(), nil)
		if err != nil {
			s.logger.Error("sentry nodeInfo", "err", err)
			continue
		}

		nodes = append(nodes, nodeInfo)
	}

	nodesInfo := &remote.NodesInfoReply{NodesInfo: nodes}
	slices.SortFunc(nodesInfo.NodesInfo, remote.NodeInfoReplyCmp)

	return nodesInfo, nil
}

// sets up blockReader and client downloader
func (s *Ethereum) setUpSnapDownloader(ctx context.Context, downloaderCfg *downloadercfg.Cfg) error {
	var err error
	if s.config.Snapshot.NoDownloader {
		return nil
	}
	if s.config.Snapshot.DownloaderAddr != "" {
		// connect to external Downloader
		s.downloaderClient, err = downloadergrpc.NewClient(ctx, s.config.Snapshot.DownloaderAddr)
	} else {
		// start embedded Downloader
		if uploadFs := s.config.Sync.UploadLocation; len(uploadFs) > 0 {
			downloaderCfg.AddTorrentsFromDisk = false
		}

		discover := true
		s.downloader, err = downloader.New(ctx, downloaderCfg, s.config.Dirs, s.logger, log.LvlDebug, discover)
		if err != nil {
			return err
		}
		s.downloader.MainLoopInBackground(true)
		bittorrentServer, err := downloader.NewGrpcServer(s.downloader)
		if err != nil {
			return fmt.Errorf("new server: %w", err)
		}

		s.downloaderClient = direct.NewDownloaderClient(bittorrentServer)
	}
	s.agg.OnFreeze(func(frozenFileNames []string) {
		events := s.notifications.Events
		events.OnNewSnapshot()
		if s.downloaderClient != nil {
			req := &proto_downloader.AddRequest{Items: make([]*proto_downloader.AddItem, 0, len(frozenFileNames))}
			for _, fName := range frozenFileNames {
				req.Items = append(req.Items, &proto_downloader.AddItem{
					Path: filepath.Join("history", fName),
				})
			}
			if _, err := s.downloaderClient.Add(ctx, req); err != nil {
				s.logger.Warn("[snapshots] notify downloader", "err", err)
			}
		}
	})
	return err
}

func setUpBlockReader(ctx context.Context, db kv.RwDB, dirs datadir.Dirs, snashotVersion uint8, snConfig ethconfig.BlocksFreezing, histV3 bool, isBor bool, logger log.Logger) (services.FullBlockReader, *blockio.BlockWriter, *freezeblocks.RoSnapshots, *libstate.AggregatorV3, error) {
	allSnapshots := freezeblocks.NewRoSnapshots(snConfig, dirs.Snap, snashotVersion, logger)

	var allBorSnapshots *freezeblocks.BorRoSnapshots
	if isBor {
		allBorSnapshots = freezeblocks.NewBorRoSnapshots(snConfig, dirs.Snap, snashotVersion, logger)
	}

	var err error
	if snConfig.NoDownloader {
		allSnapshots.ReopenFolder()
		if isBor {
			allBorSnapshots.ReopenFolder()
		}
	} else {
		allSnapshots.OptimisticalyReopenWithDB(db)
		if isBor {
			allBorSnapshots.OptimisticalyReopenWithDB(db)
		}
	}
	blockReader := freezeblocks.NewBlockReader(allSnapshots, allBorSnapshots)
	blockWriter := blockio.NewBlockWriter(histV3)

	agg, err := libstate.NewAggregatorV3(ctx, dirs, ethconfig.HistoryV3AggregationStep, db, logger)
	if err != nil {
		return nil, nil, nil, nil, err
	}
	if err = agg.OpenFolder(false); err != nil {
		return nil, nil, nil, nil, err
	}
	return blockReader, blockWriter, allSnapshots, agg, nil
}

func (s *Ethereum) Peers(ctx context.Context) (*remote.PeersReply, error) {
	var reply remote.PeersReply
	for _, sentryClient := range s.sentriesClient.Sentries() {
		peers, err := sentryClient.Peers(ctx, &emptypb.Empty{})
		if err != nil {
			return nil, fmt.Errorf("ethereum backend MultiClient.Peers error: %w", err)
		}
		reply.Peers = append(reply.Peers, peers.Peers...)
	}

	return &reply, nil
}

func (s *Ethereum) DiagnosticsPeersData() map[string]*diagnostics.PeerStatistics {
	var reply map[string]*diagnostics.PeerStatistics = make(map[string]*diagnostics.PeerStatistics)
	for _, sentryServer := range s.sentryServers {
		peers := sentryServer.DiagnosticsPeersData()

		for key, value := range peers {
			reply[key] = value
		}
	}

	return reply
}

func (s *Ethereum) AddPeer(ctx context.Context, req *remote.AddPeerRequest) (*remote.AddPeerReply, error) {
	for _, sentryClient := range s.sentriesClient.Sentries() {
		_, err := sentryClient.AddPeer(ctx, &proto_sentry.AddPeerRequest{Url: req.Url})
		if err != nil {
			return nil, fmt.Errorf("ethereum backend MultiClient.AddPeers error: %w", err)
		}
	}
	return &remote.AddPeerReply{Success: true}, nil
}

// Protocols returns all the currently configured
// network protocols to start.
func (s *Ethereum) Protocols() []p2p.Protocol {
	protocols := make([]p2p.Protocol, 0, len(s.sentryServers))
	for i := range s.sentryServers {
		protocols = append(protocols, s.sentryServers[i].Protocols...)
	}
	return protocols
}

// Start implements node.Lifecycle, starting all internal goroutines needed by the
// Ethereum protocol implementation.
func (s *Ethereum) Start() error {
	s.sentriesClient.StartStreamLoops(s.sentryCtx)
	time.Sleep(10 * time.Millisecond) // just to reduce logs order confusion

	hook := stages2.NewHook(s.sentryCtx, s.chainDB, s.notifications, s.stagedSync, s.blockReader, s.chainConfig, s.logger, s.sentriesClient.UpdateHead)

	currentTDProvider := func() *big.Int {
		currentTD, err := readCurrentTotalDifficulty(s.sentryCtx, s.chainDB, s.blockReader)
		if err != nil {
			panic(err)
		}
		return currentTD
	}

	if params.IsChainPoS(s.chainConfig, currentTDProvider) {
		s.waitForStageLoopStop = nil // TODO: Ethereum.Stop should wait for execution_server shutdown
		go s.eth1ExecutionServer.Start(s.sentryCtx)
	} else {
		go stages2.StageLoop(s.sentryCtx, s.chainDB, s.stagedSync, s.sentriesClient.Hd, s.waitForStageLoopStop, s.config.Sync.LoopThrottle, s.logger, s.blockReader, hook, s.config.ForcePartialCommit)
	}

	if s.chainConfig.Bor != nil {
		s.engine.(*bor.Bor).Start(s.chainDB)
	}

	if s.silkwormRPCDaemonService != nil {
		if err := s.silkwormRPCDaemonService.Start(); err != nil {
			s.logger.Error("silkworm.StartRpcDaemon error", "err", err)
		}
	}
	if s.silkwormSentryService != nil {
		if err := s.silkwormSentryService.Start(); err != nil {
			s.logger.Error("silkworm.SentryStart error", "err", err)
		}
	}

	return nil
}

// Stop implements node.Service, terminating all internal goroutines used by the
// Ethereum protocol.
func (s *Ethereum) Stop() error {
	// Stop all the peer-related stuff first.
	s.sentryCancel()
	if s.unsubscribeEthstat != nil {
		s.unsubscribeEthstat()
	}
	if s.downloader != nil {
		s.downloader.Close()
	}
	if s.privateAPI != nil {
		shutdownDone := make(chan bool)
		go func() {
			defer close(shutdownDone)
			s.privateAPI.GracefulStop()
		}()
		select {
		case <-time.After(1 * time.Second): // shutdown deadline
			s.privateAPI.Stop()
		case <-shutdownDone:
		}
	}
	libcommon.SafeClose(s.sentriesClient.Hd.QuitPoWMining)
	_ = s.engine.Close()
	if s.waitForStageLoopStop != nil {
		<-s.waitForStageLoopStop
	}
	if s.config.Miner.Enabled {
		<-s.waitForMiningStop
	}
	for _, sentryServer := range s.sentryServers {
		sentryServer.Close()
	}
	if s.txPoolDB != nil {
		s.txPoolDB.Close()
	}
	if s.agg != nil {
		s.agg.Close()
	}
	s.chainDB.Close()

	if s.silkwormRPCDaemonService != nil {
		if err := s.silkwormRPCDaemonService.Stop(); err != nil {
			s.logger.Error("silkworm.StopRpcDaemon error", "err", err)
		}
	}
	if s.silkwormSentryService != nil {
		if err := s.silkwormSentryService.Stop(); err != nil {
			s.logger.Error("silkworm.SentryStop error", "err", err)
		}
	}
	if s.silkworm != nil {
		if err := s.silkworm.Close(); err != nil {
			s.logger.Error("silkworm.Close error", "err", err)
		}
	}

	return nil
}

func (s *Ethereum) ChainDB() kv.RwDB {
	return s.chainDB
}

func (s *Ethereum) ChainConfig() *chain.Config {
	return s.chainConfig
}

func (s *Ethereum) StagedSync() *stagedsync.Sync {
	return s.stagedSync
}

func (s *Ethereum) Notifications() *shards.Notifications {
	return s.notifications
}

func (s *Ethereum) SentryCtx() context.Context {
	return s.sentryCtx
}

func (s *Ethereum) SentryControlServer() *sentry_multi_client.MultiClient {
	return s.sentriesClient
}
func (s *Ethereum) BlockIO() (services.FullBlockReader, *blockio.BlockWriter) {
	return s.blockReader, s.blockWriter
}

func (s *Ethereum) TxpoolServer() txpool_proto.TxpoolServer {
	return s.txPoolGrpcServer
}

// RemoveContents is like os.RemoveAll, but preserve dir itself
func RemoveContents(dir string) error {
	d, err := os.Open(dir)
	if err != nil {
		if errors.Is(err, fs.ErrNotExist) {
			// ignore due to windows
			_ = os.MkdirAll(dir, 0o755)
			return nil
		}
		return err
	}
	defer d.Close()
	names, err := d.Readdirnames(-1)
	if err != nil {
		return err
	}
	for _, name := range names {
		err = os.RemoveAll(filepath.Join(dir, name))
		if err != nil {
			return err
		}
	}
	return nil
}

func checkPortIsFree(addr string) (free bool) {
	c, err := net.DialTimeout("tcp", addr, 200*time.Millisecond)
	if err != nil {
		return true
	}
	c.Close()
	return false
}

func readCurrentTotalDifficulty(ctx context.Context, db kv.RwDB, blockReader services.FullBlockReader) (*big.Int, error) {
	var currentTD *big.Int
	err := db.View(ctx, func(tx kv.Tx) error {
		h, err := blockReader.CurrentBlock(tx)
		if err != nil {
			return err
		}
		if h == nil {
			currentTD = nil
			return nil
		}

		currentTD, err = rawdb.ReadTd(tx, h.Hash(), h.NumberU64())
		return err
	})
	return currentTD, err
}

func (s *Ethereum) Sentinel() rpcsentinel.SentinelClient {
	return s.sentinel
}<|MERGE_RESOLUTION|>--- conflicted
+++ resolved
@@ -893,11 +893,7 @@
 
 		go func() {
 			eth1Getter := getters.NewExecutionSnapshotReader(ctx, beaconCfg, blockReader, chainKv)
-<<<<<<< HEAD
-			if err := caplin1.RunCaplinPhase1(ctx, client, engine, beaconCfg, genesisCfg, state, nil, dirs, config.BeaconRouter, eth1Getter, backend.downloaderClient, config.CaplinConfig.Backfilling, config.CaplinConfig.Archive, historyDB, indiciesDB, blockSnapBuildSema); err != nil {
-=======
-			if err := caplin1.RunCaplinPhase1(ctx, client, engine, beaconCfg, genesisCfg, state, nil, dirs, snapshotVersion, config.BeaconRouter, eth1Getter, backend.downloaderClient, config.CaplinConfig.Backfilling, config.CaplinConfig.Archive, historyDB, indiciesDB); err != nil {
->>>>>>> 90419181
+			if err := caplin1.RunCaplinPhase1(ctx, client, engine, beaconCfg, genesisCfg, state, nil, dirs, snapshotVersion, config.BeaconRouter, eth1Getter, backend.downloaderClient, config.CaplinConfig.Backfilling, config.CaplinConfig.Archive, historyDB, indiciesDB, blockSnapBuildSema); err != nil {
 				logger.Error("could not start caplin", "err", err)
 			}
 			ctxCancel()
