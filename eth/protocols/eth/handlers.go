// Copyright 2020 The go-ethereum Authors
// This file is part of the go-ethereum library.
//
// The go-ethereum library is free software: you can redistribute it and/or modify
// it under the terms of the GNU Lesser General Public License as published by
// the Free Software Foundation, either version 3 of the License, or
// (at your option) any later version.
//
// The go-ethereum library is distributed in the hope that it will be useful,
// but WITHOUT ANY WARRANTY; without even the implied warranty of
// MERCHANTABILITY or FITNESS FOR A PARTICULAR PURPOSE. See the
// GNU Lesser General Public License for more details.
//
// You should have received a copy of the GNU Lesser General Public License
// along with the go-ethereum library. If not, see <http://www.gnu.org/licenses/>.

package eth

import (
	"context"
	"fmt"

	libcommon "github.com/ledgerwatch/erigon-lib/common"
	"github.com/ledgerwatch/erigon-lib/kv"
	"github.com/ledgerwatch/log/v3"

	"github.com/ledgerwatch/erigon/common"
	"github.com/ledgerwatch/erigon/core/rawdb"
	"github.com/ledgerwatch/erigon/core/types"
	"github.com/ledgerwatch/erigon/rlp"
	"github.com/ledgerwatch/erigon/turbo/services"
)

func AnswerGetBlockHeadersQuery(db kv.Tx, query *GetBlockHeadersPacket, blockReader services.HeaderAndCanonicalReader) ([]*types.Header, error) {
	hashMode := query.Origin.Hash != (libcommon.Hash{})
	first := true
	maxNonCanonical := uint64(100)

	// Gather headers until the fetch or network limits is reached
	var (
		bytes   common.StorageSize
		headers []*types.Header
		unknown bool
		err     error
		lookups int
	)

	for !unknown && len(headers) < int(query.Amount) && bytes < softResponseLimit &&
		len(headers) < MaxHeadersServe && lookups < 2*MaxHeadersServe {
		lookups++
		// Retrieve the next header satisfying the query
		var origin *types.Header
		if hashMode {
			if first {
				first = false
				origin, err = blockReader.HeaderByHash(context.Background(), db, query.Origin.Hash)
				if err != nil {
					return nil, err
				}
				if origin != nil {
					query.Origin.Number = origin.Number.Uint64()
				}
			} else {
				origin, err = blockReader.Header(context.Background(), db, query.Origin.Hash, query.Origin.Number)
				if err != nil {
					return nil, err
				}
			}
		} else {
			origin, err = blockReader.HeaderByNumber(context.Background(), db, query.Origin.Number)
			if err != nil {
				return nil, err
			}
		}
		if origin == nil {
			break
		}
		headers = append(headers, origin)
		bytes += estHeaderSize

		// Advance to the next header of the query
		switch {
		case hashMode && query.Reverse:
			// Hash based traversal towards the genesis block
			ancestor := query.Skip + 1
			if ancestor == 0 {
				unknown = true
			} else {
				query.Origin.Hash, query.Origin.Number = rawdb.ReadAncestor(db, query.Origin.Hash, query.Origin.Number, ancestor, &maxNonCanonical, blockReader)
				unknown = query.Origin.Hash == libcommon.Hash{}
			}
		case hashMode && !query.Reverse:
			// Hash based traversal towards the leaf block
			var (
				current = origin.Number.Uint64()
				next    = current + query.Skip + 1
			)
			if next <= current {
				//infos, _ := json.MarshalIndent(peer.Peer.Info(), "", "  ")
				//log.Warn("GetBlockHeaders skip overflow attack", "current", current, "skip", query.Skip, "next", next, "attacker", infos)
				log.Warn("GetBlockHeaders skip overflow attack", "current", current, "skip", query.Skip, "next", next)
				unknown = true
			} else {
				header, err := blockReader.HeaderByNumber(context.Background(), db, query.Origin.Number)
				if err != nil {
					return nil, err
				}
				if header != nil {
					nextHash := header.Hash()
					expOldHash, _ := rawdb.ReadAncestor(db, nextHash, next, query.Skip+1, &maxNonCanonical, blockReader)
					if expOldHash == query.Origin.Hash {
						query.Origin.Hash, query.Origin.Number = nextHash, next
					} else {
						unknown = true
					}
				} else {
					unknown = true
				}
			}
		case query.Reverse:
			// Number based traversal towards the genesis block
			if query.Origin.Number >= query.Skip+1 {
				query.Origin.Number -= query.Skip + 1
			} else {
				unknown = true
			}

		case !query.Reverse:
			// Number based traversal towards the leaf block
			query.Origin.Number += query.Skip + 1
		}
	}
	return headers, nil
}

<<<<<<< HEAD
func AnswerGetBlockBodiesQuery(blockReader services.FullBlockReader, db kv.Tx, query GetBlockBodiesPacket) []rlp.RawValue { //nolint:unparam
=======
func AnswerGetBlockBodiesQuery(db kv.Tx, query GetBlockBodiesPacket, blockReader services.FullBlockReader) []rlp.RawValue { //nolint:unparam
>>>>>>> 3cba3908
	// Gather blocks until the fetch or network limits is reached
	var bytes int
	bodies := make([]rlp.RawValue, 0, len(query))

	for lookups, hash := range query {
		if bytes >= softResponseLimit || len(bodies) >= MaxBodiesServe ||
			lookups >= 2*MaxBodiesServe {
			break
		}
		number := rawdb.ReadHeaderNumber(db, hash)
		if number == nil {
			continue
		}
<<<<<<< HEAD
		body, err := blockReader.BodyWithTransactions(context.Background(), db, hash, *number)
		if err != nil {
			break
		}
		bodyRlp, err := rlp.EncodeToBytes(body)
		if err != nil {
			log.Error("ReadBodyRLP failed", "err", err)
		}
		if len(bodyRlp) == 0 {
			continue
		}
		bodies = append(bodies, bodyRlp)
		bytes += len(bodyRlp)
=======
		bodyRLP, _ := blockReader.BodyRlp(context.Background(), db, hash, *number)
		if len(bodyRLP) == 0 {
			continue
		}
		bodies = append(bodies, bodyRLP)
		bytes += len(bodyRLP)
>>>>>>> 3cba3908
	}
	return bodies
}

func AnswerGetReceiptsQuery(br services.FullBlockReader, db kv.Tx, query GetReceiptsPacket) ([]rlp.RawValue, error) { //nolint:unparam
	// Gather state data until the fetch or network limits is reached
	var (
		bytes    int
		receipts []rlp.RawValue
	)
	for lookups, hash := range query {
		if bytes >= softResponseLimit || len(receipts) >= maxReceiptsServe ||
			lookups >= 2*maxReceiptsServe {
			break
		}
		number := rawdb.ReadHeaderNumber(db, hash)
		if number == nil {
			return nil, nil
		}
		// Retrieve the requested block's receipts
		b, s, err := br.BlockWithSenders(context.Background(), db, hash, *number)
		if err != nil {
			return nil, err
		}
		if b == nil {
			return nil, nil
		}
		results := rawdb.ReadReceipts(db, b, s)
		if results == nil {
			header, err := rawdb.ReadHeaderByHash(db, hash)
			if err != nil {
				return nil, err
			}
			if header == nil || header.ReceiptHash != types.EmptyRootHash {
				continue
			}
		}
		// If known, encode and queue for response packet
		if encoded, err := rlp.EncodeToBytes(results); err != nil {
			return nil, fmt.Errorf("failed to encode receipt: %w", err)
		} else {
			receipts = append(receipts, encoded)
			bytes += len(encoded)
		}
	}
	return receipts, nil
}<|MERGE_RESOLUTION|>--- conflicted
+++ resolved
@@ -133,11 +133,7 @@
 	return headers, nil
 }
 
-<<<<<<< HEAD
-func AnswerGetBlockBodiesQuery(blockReader services.FullBlockReader, db kv.Tx, query GetBlockBodiesPacket) []rlp.RawValue { //nolint:unparam
-=======
-func AnswerGetBlockBodiesQuery(db kv.Tx, query GetBlockBodiesPacket, blockReader services.FullBlockReader) []rlp.RawValue { //nolint:unparam
->>>>>>> 3cba3908
+func AnswerGetBlockBodiesQuery(blockReader services.FullBlockReader, db kv.Tx, query GetBlockBodiesPacket, blockReader services.FullBlockReader) []rlp.RawValue { //nolint:unparam
 	// Gather blocks until the fetch or network limits is reached
 	var bytes int
 	bodies := make([]rlp.RawValue, 0, len(query))
@@ -151,28 +147,12 @@
 		if number == nil {
 			continue
 		}
-<<<<<<< HEAD
-		body, err := blockReader.BodyWithTransactions(context.Background(), db, hash, *number)
-		if err != nil {
-			break
-		}
-		bodyRlp, err := rlp.EncodeToBytes(body)
-		if err != nil {
-			log.Error("ReadBodyRLP failed", "err", err)
-		}
-		if len(bodyRlp) == 0 {
-			continue
-		}
-		bodies = append(bodies, bodyRlp)
-		bytes += len(bodyRlp)
-=======
 		bodyRLP, _ := blockReader.BodyRlp(context.Background(), db, hash, *number)
 		if len(bodyRLP) == 0 {
 			continue
 		}
 		bodies = append(bodies, bodyRLP)
 		bytes += len(bodyRLP)
->>>>>>> 3cba3908
 	}
 	return bodies
 }
