--- conflicted
+++ resolved
@@ -63,14 +63,6 @@
 		genesis = gspec.MustCommit(dbGen)
 	)
 	var chain []*types.Block
-<<<<<<< HEAD
-	{
-		dbGen := ethdb.NewMemDatabase() // This database is only used to generate the chain, then discarded
-		genesis := gspec.MustCommit(dbGen)
-		chain, _ = core.GenerateChain(gspec.Config, genesis, ethash.NewFaker(), dbGen, blocks, generator)
-	}
-=======
->>>>>>> 9df0926e
 	// Fresh database
 	db := ethdb.NewMemDatabase()
 	// Regenerate genesis block in the fresh database
@@ -237,11 +229,7 @@
 func (p *testPeer) handshake(t *testing.T, td *big.Int, head common.Hash, genesis common.Hash) {
 	msg := &statusData{
 		ProtocolVersion: uint32(p.version),
-<<<<<<< HEAD
-		NetworkId:       DefaultConfig.NetworkID,
-=======
 		NetworkID:       DefaultConfig.NetworkID,
->>>>>>> 9df0926e
 		TD:              td,
 		CurrentBlock:    head,
 		GenesisBlock:    genesis,
