--- conflicted
+++ resolved
@@ -171,15 +171,4 @@
 	modernc.org/opt v0.1.1 // indirect
 	modernc.org/strutil v1.1.1 // indirect
 	modernc.org/token v1.0.0 // indirect
-<<<<<<< HEAD
-)
-
-require (
-	github.com/BurntSushi/toml v1.2.0 // indirect
-	github.com/alecthomas/atomic v0.1.0-alpha2 // indirect
-	golang.org/x/exp/typeparams v0.0.0-20220827204233-334a2380cb91 // indirect
-	gotest.tools/v3 v3.3.0 // indirect
-	honnef.co/go/tools v0.3.3 // indirect
-=======
->>>>>>> 8632befc
 )