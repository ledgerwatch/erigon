--- conflicted
+++ resolved
@@ -72,11 +72,7 @@
 
 
   prometheus:
-<<<<<<< HEAD
-    image: prom/prometheus:v2.51.0
-=======
     image: prom/prometheus:v2.51.2
->>>>>>> 5f515e12
     user: ${DOCKER_UID:-1000}:${DOCKER_GID:-1000} # Uses erigon user from Dockerfile
     command: --log.level=warn --config.file=/etc/prometheus/prometheus.yml --storage.tsdb.path=/prometheus --storage.tsdb.retention.time=150d --web.console.libraries=/usr/share/prometheus/console_libraries --web.console.templates=/usr/share/prometheus/consoles
     ports: [ "9090:9090" ]
@@ -86,11 +82,7 @@
     restart: unless-stopped
 
   grafana:
-<<<<<<< HEAD
-    image: grafana/grafana:10.3.4
-=======
     image: grafana/grafana:10.3.5
->>>>>>> 5f515e12
     user: "472:0" # required for grafana version >= 7.3
     ports: [ "3000:3000" ]
     volumes:
