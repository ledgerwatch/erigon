package cltypes

import (
	libcommon "github.com/ledgerwatch/erigon-lib/common"
	"github.com/ledgerwatch/erigon-lib/common/length"

	"github.com/ledgerwatch/erigon/cl/cltypes/ssz_utils"
	"github.com/ledgerwatch/erigon/cl/merkle_tree"
	"github.com/ledgerwatch/erigon/common"
)

/*
 * BeaconBlockHeader is the message we validate in the lightclient.
 * It contains the hash of the block body, and state root data.
 */
type BeaconBlockHeader struct {
	Slot          uint64
	ProposerIndex uint64
	ParentRoot    libcommon.Hash
	Root          libcommon.Hash
	BodyRoot      libcommon.Hash
}

func (b *BeaconBlockHeader) EncodeSSZ(dst []byte) []byte {
	buf := dst
	buf = append(buf, ssz_utils.Uint64SSZ(b.Slot)...)
	buf = append(buf, ssz_utils.Uint64SSZ(b.ProposerIndex)...)
	buf = append(buf, b.ParentRoot[:]...)
	buf = append(buf, b.Root[:]...)
	buf = append(buf, b.BodyRoot[:]...)
	return buf
}

func (b *BeaconBlockHeader) DecodeSSZ(buf []byte) error {
	b.Slot = ssz_utils.UnmarshalUint64SSZ(buf)
	b.ProposerIndex = ssz_utils.UnmarshalUint64SSZ(buf[8:])
	copy(b.ParentRoot[:], buf[16:])
	copy(b.Root[:], buf[48:])
	copy(b.BodyRoot[:], buf[80:])
	return nil
}

func (b *BeaconBlockHeader) HashTreeRoot() ([32]byte, error) {
	return merkle_tree.ArraysRoot([][32]byte{
		merkle_tree.Uint64Root(b.Slot),
		merkle_tree.Uint64Root(b.ProposerIndex),
		b.ParentRoot,
		b.Root,
		b.BodyRoot,
	}, 8)
}

<<<<<<< HEAD
func (b *BeaconBlockHeader) EncodingSizeSSZ() int {
	return common.HashLength*3 + common.BlockNumberLength*2
=======
func (b *BeaconBlockHeader) SizeSSZ() int {
	return length.Hash*3 + common.BlockNumberLength*2
>>>>>>> d6a0eef6
}

/*
 * SignedBeaconBlockHeader is a beacon block header + validator signature.
 */
type SignedBeaconBlockHeader struct {
	Header    *BeaconBlockHeader
	Signature [96]byte
}

func (b *SignedBeaconBlockHeader) EncodeSSZ(dst []byte) []byte {
	return append(dst, append(b.Header.EncodeSSZ(dst), b.Signature[:]...)...)
}

func (b *SignedBeaconBlockHeader) DecodeSSZ(buf []byte) error {
	if err := b.Header.DecodeSSZ(buf); err != nil {
		return err
	}
	copy(b.Signature[:], buf[b.Header.EncodingSizeSSZ():])
	return nil
}

func (b *SignedBeaconBlockHeader) HashTreeRoot() ([32]byte, error) {
	signatureRoot, err := merkle_tree.SignatureRoot(b.Signature)
	if err != nil {
		return [32]byte{}, err
	}

	headerRoot, err := b.Header.HashTreeRoot()
	if err != nil {
		return [32]byte{}, err
	}
	return merkle_tree.ArraysRoot([][32]byte{
		headerRoot,
		signatureRoot,
	}, 8)
}

func (b *SignedBeaconBlockHeader) EncodingSizeSSZ() int {
	return b.Header.EncodingSizeSSZ() + 96
}<|MERGE_RESOLUTION|>--- conflicted
+++ resolved
@@ -6,7 +6,6 @@
 
 	"github.com/ledgerwatch/erigon/cl/cltypes/ssz_utils"
 	"github.com/ledgerwatch/erigon/cl/merkle_tree"
-	"github.com/ledgerwatch/erigon/common"
 )
 
 /*
@@ -50,13 +49,8 @@
 	}, 8)
 }
 
-<<<<<<< HEAD
 func (b *BeaconBlockHeader) EncodingSizeSSZ() int {
-	return common.HashLength*3 + common.BlockNumberLength*2
-=======
-func (b *BeaconBlockHeader) SizeSSZ() int {
-	return length.Hash*3 + common.BlockNumberLength*2
->>>>>>> d6a0eef6
+	return length.Hash*3 + length.BlockNum*2
 }
 
 /*
