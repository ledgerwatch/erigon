/*
   Copyright 2022 Erigon-Lightclient contributors
   Licensed under the Apache License, Version 2.0 (the "License");
   you may not use this file except in compliance with the License.
   You may obtain a copy of the License at
       http://www.apache.org/licenses/LICENSE-2.0
   Unless required by applicable law or agreed to in writing, software
   distributed under the License is distributed on an "AS IS" BASIS,
   WITHOUT WARRANTIES OR CONDITIONS OF ANY KIND, either express or implied.
   See the License for the specific language governing permissions and
   limitations under the License.
*/

package clparams

import (
	"crypto/rand"
	"fmt"
	"math"
	"math/big"
	"os"
	"path"
	"time"

	"github.com/ledgerwatch/erigon-lib/chain/networkname"
	libcommon "github.com/ledgerwatch/erigon-lib/common"
	"github.com/ledgerwatch/erigon-lib/types/ssz"
	"gopkg.in/yaml.v2"

	"github.com/ledgerwatch/erigon/cl/utils"
)

type CaplinConfig struct {
	Backfilling bool
	Archive     bool
}

type NetworkType int

const (
	MainnetNetwork NetworkType = 1
	GoerliNetwork  NetworkType = 5
	SepoliaNetwork NetworkType = 11155111
	GnosisNetwork  NetworkType = 100
	ChiadoNetwork  NetworkType = 10200
)

const (
	MaxDialTimeout               = 2 * time.Second
	VersionLength  int           = 4
	MaxChunkSize   uint64        = 1 << 20 // 1 MiB
	ReqTimeout     time.Duration = 10 * time.Second
	RespTimeout    time.Duration = 15 * time.Second
)

const (
	SubDivisionFolderSize = 10_000
	SlotsPerDump          = 1024
)

var (
	MainnetBootstrapNodes = []string{
		// Teku team's bootnode
		"enr:-KG4QOtcP9X1FbIMOe17QNMKqDxCpm14jcX5tiOE4_TyMrFqbmhPZHK_ZPG2Gxb1GE2xdtodOfx9-cgvNtxnRyHEmC0ghGV0aDKQ9aX9QgAAAAD__________4JpZIJ2NIJpcIQDE8KdiXNlY3AyNTZrMaEDhpehBDbZjM_L9ek699Y7vhUJ-eAdMyQW_Fil522Y0fODdGNwgiMog3VkcIIjKA",
		"enr:-KG4QL-eqFoHy0cI31THvtZjpYUu_Jdw_MO7skQRJxY1g5HTN1A0epPCU6vi0gLGUgrzpU-ygeMSS8ewVxDpKfYmxMMGhGV0aDKQtTA_KgAAAAD__________4JpZIJ2NIJpcIQ2_DUbiXNlY3AyNTZrMaED8GJ2vzUqgL6-KD1xalo1CsmY4X1HaDnyl6Y_WayCo9GDdGNwgiMog3VkcIIjKA",
		// Prylab team's bootnodes
		"enr:-Ku4QImhMc1z8yCiNJ1TyUxdcfNucje3BGwEHzodEZUan8PherEo4sF7pPHPSIB1NNuSg5fZy7qFsjmUKs2ea1Whi0EBh2F0dG5ldHOIAAAAAAAAAACEZXRoMpD1pf1CAAAAAP__________gmlkgnY0gmlwhBLf22SJc2VjcDI1NmsxoQOVphkDqal4QzPMksc5wnpuC3gvSC8AfbFOnZY_On34wIN1ZHCCIyg",
		"enr:-Ku4QP2xDnEtUXIjzJ_DhlCRN9SN99RYQPJL92TMlSv7U5C1YnYLjwOQHgZIUXw6c-BvRg2Yc2QsZxxoS_pPRVe0yK8Bh2F0dG5ldHOIAAAAAAAAAACEZXRoMpD1pf1CAAAAAP__________gmlkgnY0gmlwhBLf22SJc2VjcDI1NmsxoQMeFF5GrS7UZpAH2Ly84aLK-TyvH-dRo0JM1i8yygH50YN1ZHCCJxA",
		"enr:-Ku4QPp9z1W4tAO8Ber_NQierYaOStqhDqQdOPY3bB3jDgkjcbk6YrEnVYIiCBbTxuar3CzS528d2iE7TdJsrL-dEKoBh2F0dG5ldHOIAAAAAAAAAACEZXRoMpD1pf1CAAAAAP__________gmlkgnY0gmlwhBLf22SJc2VjcDI1NmsxoQMw5fqqkw2hHC4F5HZZDPsNmPdB1Gi8JPQK7pRc9XHh-oN1ZHCCKvg",
		// Lighthouse team's bootnodes
		"enr:-Jq4QItoFUuug_n_qbYbU0OY04-np2wT8rUCauOOXNi0H3BWbDj-zbfZb7otA7jZ6flbBpx1LNZK2TDebZ9dEKx84LYBhGV0aDKQtTA_KgEAAAD__________4JpZIJ2NIJpcISsaa0ZiXNlY3AyNTZrMaEDHAD2JKYevx89W0CcFJFiskdcEzkH_Wdv9iW42qLK79ODdWRwgiMo",
		"enr:-Jq4QN_YBsUOqQsty1OGvYv48PMaiEt1AzGD1NkYQHaxZoTyVGqMYXg0K9c0LPNWC9pkXmggApp8nygYLsQwScwAgfgBhGV0aDKQtTA_KgEAAAD__________4JpZIJ2NIJpcISLosQxiXNlY3AyNTZrMaEDBJj7_dLFACaxBfaI8KZTh_SSJUjhyAyfshimvSqo22WDdWRwgiMo",
		// EF bootnodes
		"enr:-Ku4QHqVeJ8PPICcWk1vSn_XcSkjOkNiTg6Fmii5j6vUQgvzMc9L1goFnLKgXqBJspJjIsB91LTOleFmyWWrFVATGngBh2F0dG5ldHOIAAAAAAAAAACEZXRoMpC1MD8qAAAAAP__________gmlkgnY0gmlwhAMRHkWJc2VjcDI1NmsxoQKLVXFOhp2uX6jeT0DvvDpPcU8FWMjQdR4wMuORMhpX24N1ZHCCIyg",
		"enr:-Ku4QG-2_Md3sZIAUebGYT6g0SMskIml77l6yR-M_JXc-UdNHCmHQeOiMLbylPejyJsdAPsTHJyjJB2sYGDLe0dn8uYBh2F0dG5ldHOIAAAAAAAAAACEZXRoMpC1MD8qAAAAAP__________gmlkgnY0gmlwhBLY-NyJc2VjcDI1NmsxoQORcM6e19T1T9gi7jxEZjk_sjVLGFscUNqAY9obgZaxbIN1ZHCCIyg",
		"enr:-Ku4QPn5eVhcoF1opaFEvg1b6JNFD2rqVkHQ8HApOKK61OIcIXD127bKWgAtbwI7pnxx6cDyk_nI88TrZKQaGMZj0q0Bh2F0dG5ldHOIAAAAAAAAAACEZXRoMpC1MD8qAAAAAP__________gmlkgnY0gmlwhDayLMaJc2VjcDI1NmsxoQK2sBOLGcUb4AwuYzFuAVCaNHA-dy24UuEKkeFNgCVCsIN1ZHCCIyg",
		"enr:-Ku4QEWzdnVtXc2Q0ZVigfCGggOVB2Vc1ZCPEc6j21NIFLODSJbvNaef1g4PxhPwl_3kax86YPheFUSLXPRs98vvYsoBh2F0dG5ldHOIAAAAAAAAAACEZXRoMpC1MD8qAAAAAP__________gmlkgnY0gmlwhDZBrP2Jc2VjcDI1NmsxoQM6jr8Rb1ktLEsVcKAPa08wCsKUmvoQ8khiOl_SLozf9IN1ZHCCIyg",
		// Nimbus bootnodes
		"enr:-LK4QA8FfhaAjlb_BXsXxSfiysR7R52Nhi9JBt4F8SPssu8hdE1BXQQEtVDC3qStCW60LSO7hEsVHv5zm8_6Vnjhcn0Bh2F0dG5ldHOIAAAAAAAAAACEZXRoMpC1MD8qAAAAAP__________gmlkgnY0gmlwhAN4aBKJc2VjcDI1NmsxoQJerDhsJ-KxZ8sHySMOCmTO6sHM3iCFQ6VMvLTe948MyYN0Y3CCI4yDdWRwgiOM",
		"enr:-LK4QKWrXTpV9T78hNG6s8AM6IO4XH9kFT91uZtFg1GcsJ6dKovDOr1jtAAFPnS2lvNltkOGA9k29BUN7lFh_sjuc9QBh2F0dG5ldHOIAAAAAAAAAACEZXRoMpC1MD8qAAAAAP__________gmlkgnY0gmlwhANAdd-Jc2VjcDI1NmsxoQLQa6ai7y9PMN5hpLe5HmiJSlYzMuzP7ZhwRiwHvqNXdoN0Y3CCI4yDdWRwgiOM",
	}
	SepoliaBootstrapNodes = append(MainnetBootstrapNodes,
		"enr:-Iq4QMCTfIMXnow27baRUb35Q8iiFHSIDBJh6hQM5Axohhf4b6Kr_cOCu0htQ5WvVqKvFgY28893DHAg8gnBAXsAVqmGAX53x8JggmlkgnY0gmlwhLKAlv6Jc2VjcDI1NmsxoQK6S-Cii_KmfFdUJL2TANL3ksaKUnNXvTCv1tLwXs0QgIN1ZHCCIyk",
		"enr:-Ly4QFoZTWR8ulxGVsWydTNGdwEESueIdj-wB6UmmjUcm-AOPxnQi7wprzwcdo7-1jBW_JxELlUKJdJES8TDsbl1EdNlh2F0dG5ldHOI__78_v2bsV-EZXRoMpA2-lATkAAAcf__________gmlkgnY0gmlwhBLYJjGJc2VjcDI1NmsxoQI0gujXac9rMAb48NtMqtSTyHIeNYlpjkbYpWJw46PmYYhzeW5jbmV0cw-DdGNwgiMog3VkcIIjKA",
		"enr:-KG4QE5OIg5ThTjkzrlVF32WT_-XT14WeJtIz2zoTqLLjQhYAmJlnk4ItSoH41_2x0RX0wTFIe5GgjRzU2u7Q1fN4vADhGV0aDKQqP7o7pAAAHAyAAAAAAAAAIJpZIJ2NIJpcISlFsStiXNlY3AyNTZrMaEC-Rrd_bBZwhKpXzFCrStKp1q_HmGOewxY3KwM8ofAj_ODdGNwgiMog3VkcIIjKA",
		"enr:-L64QC9Hhov4DhQ7mRukTOz4_jHm4DHlGL726NWH4ojH1wFgEwSin_6H95Gs6nW2fktTWbPachHJ6rUFu0iJNgA0SB2CARqHYXR0bmV0c4j__________4RldGgykDb6UBOQAABx__________-CaWSCdjSCaXCEA-2vzolzZWNwMjU2azGhA17lsUg60R776rauYMdrAz383UUgESoaHEzMkvm4K6k6iHN5bmNuZXRzD4N0Y3CCIyiDdWRwgiMo")

	GnosisBootstrapNodes = append(MainnetBootstrapNodes, []string{
		"enr:-Ly4QMU1y81COwm1VZgxGF4_eZ21ub9-GHF6dXZ29aEJ0oZpcV2Rysw-viaEKfpcpu9ZarILJLxFZjcKOjE0Sybs3MQBh2F0dG5ldHOIAAAAAAAAAACEZXRoMpCCS-QxAgAAZP__________gmlkgnY0gmlwhANLnx-Jc2VjcDI1NmsxoQKoaYT8I-wf2I_f_ii6EgoSSXj5T3bhiDyW-7ZLsY3T64hzeW5jbmV0cwCDdGNwgiMog3VkcIIjKA",
		"enr:-Ly4QBf76jLiCA_pDXoZjhyRbuwzFOscFY-MIKkPnmHPQbvaKhIDZutfe38G9ibzgQP0RKrTo3vcWOy4hf_8wOZ-U5MBh2F0dG5ldHOIAAAAAAAAAACEZXRoMpCCS-QxAgAAZP__________gmlkgnY0gmlwhBLGgjaJc2VjcDI1NmsxoQLGeo0Q4lDvxIjHjnkAqEuETTaFIjsNrEcSpdDhcHXWFYhzeW5jbmV0cwCDdGNwgiMog3VkcIIjKA",
		"enr:-Ly4QLjZUWdqUO_RwyDqCAccIK5-MbLRD6A2c7oBuVbBgBnWDkEf0UKJVAaJqi2pO101WVQQLYSnYgz1Q3pRhYdrlFoBh2F0dG5ldHOIAAAAAAAAAACEZXRoMpCCS-QxAgAAZP__________gmlkgnY0gmlwhANA8sSJc2VjcDI1NmsxoQK4TC_EK1jSs0VVPUpOjIo1rhJmff2SLBPFOWSXMwdLVYhzeW5jbmV0cwCDdGNwgiMog3VkcIIjKA",
		"enr:-Ly4QKwX2rTFtKWKQHSGQFhquxsxL1jewO8JB1MG-jgHqAZVFWxnb3yMoQqnYSV1bk25-_jiLuhIulxar3RBWXEDm6EBh2F0dG5ldHOIAAAAAAAAAACEZXRoMpCCS-QxAgAAZP__________gmlkgnY0gmlwhAN-qZeJc2VjcDI1NmsxoQI7EPGMpecl0QofLp4Wy_lYNCCChUFEH6kY7k-oBGkPFIhzeW5jbmV0cwCDdGNwgiMog3VkcIIjKA",
		"enr:-Ly4QPoChSQTleJROee1-k-4HOEgKqL9kLksE-tEiVqcY9kwF9V53aBg-MruD7Yx4Aks3LAeJpKXAS4ntMrIdqvQYc8Ch2F0dG5ldHOIAAAAAAAAAACEZXRoMpCCS-QxAgAAZP__________gmlkgnY0gmlwhGsWBHiJc2VjcDI1NmsxoQKwGQrwOSBJB_DtQOkFZVAY4YQfMAbUVxFpL5WgrzEddYhzeW5jbmV0cwCDdGNwgiMog3VkcIIjKA",
		"enr:-Ly4QBbaKRSX4SncCOxTTL611Kxlz-zYFrIn-k_63jGIPK_wbvFghVUHJICPCxufgTX5h79jvgfPr-2hEEQEdziGQ5MCh2F0dG5ldHOIAAAAAAAAAACEZXRoMpCCS-QxAgAAZP__________gmlkgnY0gmlwhAMazo6Jc2VjcDI1NmsxoQKt-kbM9isuWp8djhyEq6-4MLv1Sy7dOXeMOMdPgwu9LohzeW5jbmV0cwCDdGNwgiMog3VkcIIjKA",
		"enr:-Ly4QKJ5BzgFyJ6BaTlGY0C8ROzl508U3GA6qxdG5Gn2hxdke6nQO187pYlLvhp82Dez4PQn436Fts1F0WAm-_5l2LACh2F0dG5ldHOIAAAAAAAAAACEZXRoMpCCS-QxAgAAZP__________gmlkgnY0gmlwhA-YLVKJc2VjcDI1NmsxoQI8_Lvr6p_TkcAu8KorKacfUEnoOon0tdO0qWhriPdBP4hzeW5jbmV0cwCDdGNwgiMog3VkcIIjKA",
		"enr:-Ly4QJMtoiX2bPnVbiQOJCLbtUlqdqZk7kCJQln_W1bp1vOHcxWowE-iMXkKC4_uOb0o73wAW71WYi80Dlsg-7a5wiICh2F0dG5ldHOIAAAAAAAAAACEZXRoMpCCS-QxAgAAZP__________gmlkgnY0gmlwhDbP3KmJc2VjcDI1NmsxoQNvcfKYUqcemLFlpKxl7JcQJwQ3L9unYL44gY2aEiRnI4hzeW5jbmV0cwCDdGNwgiMog3VkcIIjKA",
	}...)
	ChiadoBootstrapNodes = append(MainnetBootstrapNodes, []string{
		"enr:-L64QOijsdi9aVIawMb5h5PWueaPM9Ai6P17GNPFlHzz7MGJQ8tFMdYrEx8WQitNKLG924g2Q9cCdzg54M0UtKa3QIKCMxaHYXR0bmV0c4j__________4RldGgykDE2cEMCAABv__________-CaWSCdjSCaXCEi5AaWYlzZWNwMjU2azGhA8CjTkD4m1s8FbKCN18LgqlYcE65jrT148vFtwd9U62SiHN5bmNuZXRzD4N0Y3CCIyiDdWRwgiMo",
		"enr:-L64QKYKGQj5ybkfBxyFU5IEVzP7oJkGHJlie4W8BCGAYEi4P0mmMksaasiYF789mVW_AxYVNVFUjg9CyzmdvpyWQ1KCMlmHYXR0bmV0c4j__________4RldGgykDE2cEMCAABv__________-CaWSCdjSCaXCEi5CtNolzZWNwMjU2azGhAuA7BAwIijy1z81AO9nz_MOukA1ER68rGA67PYQ5pF1qiHN5bmNuZXRzD4N0Y3CCIyiDdWRwgiMo",
		"enr:-Ly4QJJUnV9BxP_rw2Bv7E9iyw4sYS2b4OQZIf4Mu_cA6FljJvOeSTQiCUpbZhZjR4R0VseBhdTzrLrlHrAuu_OeZqgJh2F0dG5ldHOI__________-EZXRoMpAxNnBDAgAAb___________gmlkgnY0gmlwhIuQGnOJc2VjcDI1NmsxoQPT_u3IjDtB2r-nveH5DhUmlM8F2IgLyxhmwmqW4L5k3ohzeW5jbmV0cw-DdGNwgiMog3VkcIIjKA",
		"enr:-MK4QCkOyqOTPX1_-F-5XVFjPclDUc0fj3EeR8FJ5-hZjv6ARuGlFspM0DtioHn1r6YPUXkOg2g3x6EbeeKdsrvVBYmGAYQKrixeh2F0dG5ldHOIAAAAAAAAAACEZXRoMpAxNnBDAgAAb___________gmlkgnY0gmlwhIuQGlWJc2VjcDI1NmsxoQKdW3-DgLExBkpLGMRtuM88wW_gZkC7Yeg0stYDTrlynYhzeW5jbmV0cwCDdGNwgiMog3VkcIIjKA==",
		"enr:-Ly4QLYLNqrjvSxD3lpAPBUNlxa6cIbe79JqLZLFcZZjWoCjZcw-85agLUErHiygG2weRSCLnd5V460qTbLbwJQsfZkoh2F0dG5ldHOI__________-EZXRoMpAxNnBDAgAAb___________gmlkgnY0gmlwhKq7mu-Jc2VjcDI1NmsxoQP900YAYa9kdvzlSKGjVo-F3XVzATjOYp3BsjLjSophO4hzeW5jbmV0cw-DdGNwgiMog3VkcIIjKA",
		"enr:-Ly4QCGeYvTCNOGKi0mKRUd45rLj96b4pH98qG7B9TCUGXGpHZALtaL2-XfjASQyhbCqENccI4PGXVqYTIehNT9KJMQgh2F0dG5ldHOI__________-EZXRoMpAxNnBDAgAAb___________gmlkgnY0gmlwhIuQrVSJc2VjcDI1NmsxoQP9iDchx2PGl3JyJ29B9fhLCvVMN6n23pPAIIeFV-sHOIhzeW5jbmV0cw-DdGNwgiMog3VkcIIjKA",
		"enr:-Ly4QAtr21x5Ps7HYhdZkIBRBgcBkvlIfEel1YNjtFWf4cV3au2LgBGICz9PtEs9-p2HUl_eME8m1WImxTxSB3AkCMwBh2F0dG5ldHOIAAAAAAAAAACEZXRoMpAxNnBDAgAAb___________gmlkgnY0gmlwhANHhOeJc2VjcDI1NmsxoQNLp1QPV8-pyMCohOtj6xGtSBM_GtVTqzlbvNsCF4ezkYhzeW5jbmV0cwCDdGNwgiMog3VkcIIjKA",
		"enr:-Ly4QLgn8Bx6faigkKUGZQvd1HDToV2FAxZIiENK-lczruzQb90qJK-4E65ADly0s4__dQOW7IkLMW7ZAyJy2vtiLy8Bh2F0dG5ldHOIAAAAAAAAAACEZXRoMpAxNnBDAgAAb___________gmlkgnY0gmlwhANFIw2Jc2VjcDI1NmsxoQMa-fWEy9UJHfOl_lix3wdY5qust78sHAqZnWwEiyqKgYhzeW5jbmV0cwCDdGNwgiMog3VkcIIjKA",
	}...)
)

type NetworkConfig struct {
	GossipMaxSize                   uint64        `json:"gossip_max_size"`                    // The maximum allowed size of uncompressed gossip messages.
	GossipMaxSizeBellatrix          uint64        `json:"gossip_max_size_bellatrix"`          // The maximum allowed size of bellatrix uncompressed gossip messages.
	MaxRequestBlocks                uint64        `json:"max_request_blocks"`                 // Maximum number of blocks in a single request
	MaxChunkSize                    uint64        `json:"max_chunk_size"`                     // The maximum allowed size of uncompressed req/resp chunked responses.
	AttestationSubnetCount          uint64        `json:"attestation_subnet_count"`           // The number of attestation subnets used in the gossipsub protocol.
	TtfbTimeout                     time.Duration `json:"ttfbt_timeout"`                      // The maximum time to wait for first byte of request response (time-to-first-byte).
	RespTimeout                     time.Duration `json:"resp_timeout"`                       // The maximum time for complete response transfer.
	AttestationPropagationSlotRange uint64        `json:"attestation_propagation_slot_range"` // The maximum number of slots during which an attestation can be propagated.
	MaximumGossipClockDisparity     time.Duration `json:"maximum_gossip_clock_disparity"`     // The maximum milliseconds of clock disparity assumed between honest nodes.
	MessageDomainInvalidSnappy      [4]byte       `json:"message_domain_invalid_snappy"`      // 4-byte domain for gossip message-id isolation of invalid snappy messages
	MessageDomainValidSnappy        [4]byte       `json:"message_domain_valid_snappy"`        // 4-byte domain for gossip message-id isolation of valid snappy messages

	// DiscoveryV5 Config
	Eth2key                    string // ETH2Key is the ENR key of the Ethereum consensus object in an enr.
	AttSubnetKey               string // AttSubnetKey is the ENR key of the subnet bitfield in the enr.
	SyncCommsSubnetKey         string // SyncCommsSubnetKey is the ENR key of the sync committee subnet bitfield in the enr.
	MinimumPeersInSubnetSearch uint64 // PeersInSubnetSearch is the required amount of peers that we need to be able to lookup in a subnet search.

	ContractDeploymentBlock uint64 // the eth1 block in which the deposit contract is deployed.
	BootNodes               []string
	StaticPeers             []string
}

type GenesisConfig struct {
	GenesisValidatorRoot libcommon.Hash // Merkle Root at Genesis
	GenesisTime          uint64         // Unix time at Genesis
}

var NetworkConfigs map[NetworkType]NetworkConfig = map[NetworkType]NetworkConfig{
	MainnetNetwork: {
		GossipMaxSize:                   1 << 20, // 1 MiB
		GossipMaxSizeBellatrix:          10485760,
		MaxChunkSize:                    MaxChunkSize,
		AttestationSubnetCount:          64,
		AttestationPropagationSlotRange: 32,
		MaxRequestBlocks:                1 << 10, // 1024
		TtfbTimeout:                     ReqTimeout,
		RespTimeout:                     RespTimeout,
		MaximumGossipClockDisparity:     500 * time.Millisecond,
		MessageDomainInvalidSnappy:      [4]byte{00, 00, 00, 00},
		MessageDomainValidSnappy:        [4]byte{01, 00, 00, 00},
		Eth2key:                         "eth2",
		AttSubnetKey:                    "attnets",
		SyncCommsSubnetKey:              "syncnets",
		MinimumPeersInSubnetSearch:      20,
		ContractDeploymentBlock:         11184524,
		BootNodes:                       MainnetBootstrapNodes,
	},

	SepoliaNetwork: {
		GossipMaxSize:                   1 << 20, // 1 MiB
		GossipMaxSizeBellatrix:          10485760,
		MaxChunkSize:                    1 << 20, // 1 MiB
		AttestationSubnetCount:          64,
		AttestationPropagationSlotRange: 32,
		MaxRequestBlocks:                1 << 10, // 1024
		TtfbTimeout:                     ReqTimeout,
		RespTimeout:                     RespTimeout,
		MaximumGossipClockDisparity:     500 * time.Millisecond,
		MessageDomainInvalidSnappy:      [4]byte{00, 00, 00, 00},
		MessageDomainValidSnappy:        [4]byte{01, 00, 00, 00},
		Eth2key:                         "eth2",
		AttSubnetKey:                    "attnets",
		SyncCommsSubnetKey:              "syncnets",
		MinimumPeersInSubnetSearch:      20,
		ContractDeploymentBlock:         1273020,
		BootNodes:                       SepoliaBootstrapNodes,
	},

	GoerliNetwork: {
		GossipMaxSize:                   1 << 20, // 1 MiB
		GossipMaxSizeBellatrix:          10485760,
		MaxChunkSize:                    1 << 20, // 1 MiB
		AttestationSubnetCount:          64,
		AttestationPropagationSlotRange: 32,
		MaxRequestBlocks:                1 << 10, // 1024
		TtfbTimeout:                     ReqTimeout,
		RespTimeout:                     RespTimeout,
		MaximumGossipClockDisparity:     500 * time.Millisecond,
		MessageDomainInvalidSnappy:      [4]byte{00, 00, 00, 00},
		MessageDomainValidSnappy:        [4]byte{01, 00, 00, 00},
		Eth2key:                         "eth2",
		AttSubnetKey:                    "attnets",
		SyncCommsSubnetKey:              "syncnets",
		MinimumPeersInSubnetSearch:      20,
		ContractDeploymentBlock:         4367322,
		BootNodes:                       MainnetBootstrapNodes,
	},

	GnosisNetwork: {
		GossipMaxSize:                   1 << 20, // 1 MiB
		GossipMaxSizeBellatrix:          10485760,
		MaxChunkSize:                    1 << 20, // 1 MiB
		AttestationSubnetCount:          64,
		AttestationPropagationSlotRange: 32,
		MaxRequestBlocks:                1 << 10, // 1024
		TtfbTimeout:                     ReqTimeout,
		RespTimeout:                     RespTimeout,
		MaximumGossipClockDisparity:     500 * time.Millisecond,
		MessageDomainInvalidSnappy:      [4]byte{00, 00, 00, 00},
		MessageDomainValidSnappy:        [4]byte{01, 00, 00, 00},
		Eth2key:                         "eth2",
		AttSubnetKey:                    "attnets",
		SyncCommsSubnetKey:              "syncnets",
		MinimumPeersInSubnetSearch:      20,
		ContractDeploymentBlock:         19475089,
		BootNodes:                       GnosisBootstrapNodes,
	},

	ChiadoNetwork: {
		GossipMaxSize:                   1 << 20, // 1 MiB
		GossipMaxSizeBellatrix:          10485760,
		MaxChunkSize:                    1 << 20, // 1 MiB
		AttestationSubnetCount:          64,
		AttestationPropagationSlotRange: 32,
		MaxRequestBlocks:                1 << 10, // 1024
		TtfbTimeout:                     ReqTimeout,
		RespTimeout:                     RespTimeout,
		MaximumGossipClockDisparity:     500 * time.Millisecond,
		MessageDomainInvalidSnappy:      [4]byte{00, 00, 00, 00},
		MessageDomainValidSnappy:        [4]byte{01, 00, 00, 00},
		Eth2key:                         "eth2",
		AttSubnetKey:                    "attnets",
		SyncCommsSubnetKey:              "syncnets",
		MinimumPeersInSubnetSearch:      20,
		ContractDeploymentBlock:         155530,
		BootNodes:                       ChiadoBootstrapNodes,
	},
}

var GenesisConfigs map[NetworkType]GenesisConfig = map[NetworkType]GenesisConfig{
	MainnetNetwork: {
		GenesisValidatorRoot: libcommon.HexToHash("4b363db94e286120d76eb905340fdd4e54bfe9f06bf33ff6cf5ad27f511bfe95"),
		GenesisTime:          1606824023,
	},
	SepoliaNetwork: {
		GenesisValidatorRoot: libcommon.HexToHash("d8ea171f3c94aea21ebc42a1ed61052acf3f9209c00e4efbaaddac09ed9b8078"),
		GenesisTime:          1655733600,
	},
	GoerliNetwork: {
		GenesisValidatorRoot: libcommon.HexToHash("043db0d9a83813551ee2f33450d23797757d430911a9320530ad8a0eabc43efb"),
		GenesisTime:          1616508000,
	},
	GnosisNetwork: {
		GenesisValidatorRoot: libcommon.HexToHash("f5dcb5564e829aab27264b9becd5dfaa017085611224cb3036f573368dbb9d47"),
		GenesisTime:          1638993340,
	},
	ChiadoNetwork: {
		GenesisValidatorRoot: libcommon.HexToHash("9d642dac73058fbf39c0ae41ab1e34e4d889043cb199851ded7095bc99eb4c1e"),
		GenesisTime:          1665396300,
	},
}

// Trusted checkpoint sync endpoints: https://eth-clients.github.io/checkpoint-sync-endpoints/
var CheckpointSyncEndpoints = map[NetworkType][]string{
	MainnetNetwork: {
		"https://sync.invis.tools/eth/v2/debug/beacon/states/finalized",
		"https://mainnet-checkpoint-sync.attestant.io/eth/v2/debug/beacon/states/finalized",
		//"https://mainnet.checkpoint.sigp.io/eth/v2/debug/beacon/states/finalized",
		"https://mainnet-checkpoint-sync.stakely.io/eth/v2/debug/beacon/states/finalized",
		"https://checkpointz.pietjepuk.net/eth/v2/debug/beacon/states/finalized",
	},
	GoerliNetwork: {
		"https://goerli.beaconstate.info/eth/v2/debug/beacon/states/finalized",
		"https://goerli-sync.invis.tools/eth/v2/debug/beacon/states/finalized",
		"https://goerli.checkpoint-sync.ethpandaops.io/eth/v2/debug/beacon/states/finalized",
		"https://prater-checkpoint-sync.stakely.io/eth/v2/debug/beacon/states/finalized",
	},
	SepoliaNetwork: {
		//"https://beaconstate-sepolia.chainsafe.io/eth/v2/debug/beacon/states/finalized",
		"https://sepolia.beaconstate.info/eth/v2/debug/beacon/states/finalized",
		"https://checkpoint-sync.sepolia.ethpandaops.io/eth/v2/debug/beacon/states/finalized",
	},
	GnosisNetwork: {
		"https://checkpoint.gnosis.gateway.fm/eth/v2/debug/beacon/states/finalized",
		"https://checkpoint.gnosischain.com/eth/v2/debug/beacon/states/finalized",
	},
	ChiadoNetwork: {
		"https://checkpoint.chiadochain.net/eth/v2/debug/beacon/states/finalized",
	},
}

// MinEpochsForBlockRequests  equal to MIN_VALIDATOR_WITHDRAWABILITY_DELAY + CHURN_LIMIT_QUOTIENT / 2
func (b *BeaconChainConfig) MinEpochsForBlockRequests() uint64 {
	return b.MinValidatorWithdrawabilityDelay + (b.ChurnLimitQuotient)/2

}

// BeaconChainConfig contains constant configs for node to participate in beacon chain.
type BeaconChainConfig struct {
	// Constants (non-configurable)
	GenesisSlot              uint64 `yaml:"GENESIS_SLOT"`                // GenesisSlot represents the first canonical slot number of the beacon chain.
	GenesisEpoch             uint64 `yaml:"GENESIS_EPOCH"`               // GenesisEpoch represents the first canonical epoch number of the beacon chain.
	FarFutureEpoch           uint64 `yaml:"FAR_FUTURE_EPOCH"`            // FarFutureEpoch represents a epoch extremely far away in the future used as the default penalization epoch for validators.
	FarFutureSlot            uint64 `yaml:"FAR_FUTURE_SLOT"`             // FarFutureSlot represents a slot extremely far away in the future.
	BaseRewardsPerEpoch      uint64 `yaml:"BASE_REWARDS_PER_EPOCH"`      // BaseRewardsPerEpoch is used to calculate the per epoch rewards.
	DepositContractTreeDepth uint64 `yaml:"DEPOSIT_CONTRACT_TREE_DEPTH"` // DepositContractTreeDepth depth of the Merkle trie of deposits in the validator deposit contract on the PoW chain.
	JustificationBitsLength  uint64 `yaml:"JUSTIFICATION_BITS_LENGTH"`   // JustificationBitsLength defines number of epochs to track when implementing k-finality in Casper FFG.

	// Misc constants.
	PresetBase                     string `yaml:"PRESET_BASE" spec:"true"`                        // PresetBase represents the underlying spec preset this config is based on.
	ConfigName                     string `yaml:"CONFIG_NAME" spec:"true"`                        // ConfigName for allowing an easy human-readable way of knowing what chain is being used.
	TargetCommitteeSize            uint64 `yaml:"TARGET_COMMITTEE_SIZE" spec:"true"`              // TargetCommitteeSize is the number of validators in a committee when the chain is healthy.
	MaxValidatorsPerCommittee      uint64 `yaml:"MAX_VALIDATORS_PER_COMMITTEE" spec:"true"`       // MaxValidatorsPerCommittee defines the upper bound of the size of a committee.
	MaxCommitteesPerSlot           uint64 `yaml:"MAX_COMMITTEES_PER_SLOT" spec:"true"`            // MaxCommitteesPerSlot defines the max amount of committee in a single slot.
	MinPerEpochChurnLimit          uint64 `yaml:"MIN_PER_EPOCH_CHURN_LIMIT" spec:"true"`          // MinPerEpochChurnLimit is the minimum amount of churn allotted for validator rotations.
	ChurnLimitQuotient             uint64 `yaml:"CHURN_LIMIT_QUOTIENT" spec:"true"`               // ChurnLimitQuotient is used to determine the limit of how many validators can rotate per epoch.
	ShuffleRoundCount              uint64 `yaml:"SHUFFLE_ROUND_COUNT" spec:"true"`                // ShuffleRoundCount is used for retrieving the permuted index.
	MinGenesisActiveValidatorCount uint64 `yaml:"MIN_GENESIS_ACTIVE_VALIDATOR_COUNT" spec:"true"` // MinGenesisActiveValidatorCount defines how many validator deposits needed to kick off beacon chain.
	MinGenesisTime                 uint64 `yaml:"MIN_GENESIS_TIME" spec:"true"`                   // MinGenesisTime is the time that needed to pass before kicking off beacon chain.
	TargetAggregatorsPerCommittee  uint64 `yaml:"TARGET_AGGREGATORS_PER_COMMITTEE" spec:"true"`   // TargetAggregatorsPerCommittee defines the number of aggregators inside one committee.
	HysteresisQuotient             uint64 `yaml:"HYSTERESIS_QUOTIENT" spec:"true"`                // HysteresisQuotient defines the hysteresis quotient for effective balance calculations.
	HysteresisDownwardMultiplier   uint64 `yaml:"HYSTERESIS_DOWNWARD_MULTIPLIER" spec:"true"`     // HysteresisDownwardMultiplier defines the hysteresis downward multiplier for effective balance calculations.
	HysteresisUpwardMultiplier     uint64 `yaml:"HYSTERESIS_UPWARD_MULTIPLIER" spec:"true"`       // HysteresisUpwardMultiplier defines the hysteresis upward multiplier for effective balance calculations.

	// Gwei value constants.
	MinDepositAmount          uint64 `yaml:"MIN_DEPOSIT_AMOUNT" spec:"true"`          // MinDepositAmount is the minimum amount of Gwei a validator can send to the deposit contract at once (lower amounts will be reverted).
	MaxEffectiveBalance       uint64 `yaml:"MAX_EFFECTIVE_BALANCE" spec:"true"`       // MaxEffectiveBalance is the maximal amount of Gwei that is effective for staking.
	EjectionBalance           uint64 `yaml:"EJECTION_BALANCE" spec:"true"`            // EjectionBalance is the minimal GWei a validator needs to have before ejected.
	EffectiveBalanceIncrement uint64 `yaml:"EFFECTIVE_BALANCE_INCREMENT" spec:"true"` // EffectiveBalanceIncrement is used for converting the high balance into the low balance for validators.

	// Initial value constants.
	BLSWithdrawalPrefixByte         byte           `yaml:"BLS_WITHDRAWAL_PREFIX" spec:"true"`          // BLSWithdrawalPrefixByte is used for BLS withdrawal and it's the first byte.
	ETH1AddressWithdrawalPrefixByte byte           `yaml:"ETH1_ADDRESS_WITHDRAWAL_PREFIX" spec:"true"` // ETH1AddressWithdrawalPrefixByte is used for withdrawals and it's the first byte.
	ZeroHash                        libcommon.Hash // ZeroHash is used to represent a zeroed out 32 byte array.

	// Time parameters constants.
	GenesisDelay                              uint64 `yaml:"GENESIS_DELAY" spec:"true"`                   // GenesisDelay is the minimum number of seconds to delay starting the Ethereum Beacon Chain genesis. Must be at least 1 second.
	MinAttestationInclusionDelay              uint64 `yaml:"MIN_ATTESTATION_INCLUSION_DELAY" spec:"true"` // MinAttestationInclusionDelay defines how many slots validator has to wait to include attestation for beacon block.
	SecondsPerSlot                            uint64 `yaml:"SECONDS_PER_SLOT" spec:"true"`                // SecondsPerSlot is how many seconds are in a single slot.
	SlotsPerEpoch                             uint64 `yaml:"SLOTS_PER_EPOCH" spec:"true"`                 // SlotsPerEpoch is the number of slots in an epoch.
	SqrRootSlotsPerEpoch                      uint64 // SqrRootSlotsPerEpoch is a hard coded value where we take the square root of `SlotsPerEpoch` and round down.
	MinSeedLookahead                          uint64 `yaml:"MIN_SEED_LOOKAHEAD" spec:"true"`                  // MinSeedLookahead is the duration of randao look ahead seed.
	MaxSeedLookahead                          uint64 `yaml:"MAX_SEED_LOOKAHEAD" spec:"true"`                  // MaxSeedLookahead is the duration a validator has to wait for entry and exit in epoch.
	EpochsPerEth1VotingPeriod                 uint64 `yaml:"EPOCHS_PER_ETH1_VOTING_PERIOD" spec:"true"`       // EpochsPerEth1VotingPeriod defines how often the merkle root of deposit receipts get updated in beacon node on per epoch basis.
	SlotsPerHistoricalRoot                    uint64 `yaml:"SLOTS_PER_HISTORICAL_ROOT" spec:"true"`           // SlotsPerHistoricalRoot defines how often the historical root is saved.
	MinValidatorWithdrawabilityDelay          uint64 `yaml:"MIN_VALIDATOR_WITHDRAWABILITY_DELAY" spec:"true"` // MinValidatorWithdrawabilityDelay is the shortest amount of time a validator has to wait to withdraw.
	ShardCommitteePeriod                      uint64 `yaml:"SHARD_COMMITTEE_PERIOD" spec:"true"`              // ShardCommitteePeriod is the minimum amount of epochs a validator must participate before exiting.
	MinEpochsToInactivityPenalty              uint64 `yaml:"MIN_EPOCHS_TO_INACTIVITY_PENALTY" spec:"true"`    // MinEpochsToInactivityPenalty defines the minimum amount of epochs since finality to begin penalizing inactivity.
	Eth1FollowDistance                        uint64 `yaml:"ETH1_FOLLOW_DISTANCE" spec:"true"`                // Eth1FollowDistance is the number of eth1.0 blocks to wait before considering a new deposit for voting. This only applies after the chain as been started.
	SafeSlotsToUpdateJustified                uint64 `yaml:"SAFE_SLOTS_TO_UPDATE_JUSTIFIED" spec:"true"`      // SafeSlotsToUpdateJustified is the minimal slots needed to update justified check point.
	DeprecatedSafeSlotsToImportOptimistically uint64 `yaml:"SAFE_SLOTS_TO_IMPORT_OPTIMISTICALLY" spec:"true"` // SafeSlotsToImportOptimistically is the minimal number of slots to wait before importing optimistically a pre-merge block
	SecondsPerETH1Block                       uint64 `yaml:"SECONDS_PER_ETH1_BLOCK" spec:"true"`              // SecondsPerETH1Block is the approximate time for a single eth1 block to be produced.

	// Fork choice algorithm constants.
	ProposerScoreBoost uint64 `yaml:"PROPOSER_SCORE_BOOST" spec:"true"` // ProposerScoreBoost defines a value that is a % of the committee weight for fork-choice boosting.
	IntervalsPerSlot   uint64 `yaml:"INTERVALS_PER_SLOT" spec:"true"`   // IntervalsPerSlot defines the number of fork choice intervals in a slot defined in the fork choice spec.

	// Ethereum PoW parameters.
	DepositChainID         uint64 `yaml:"DEPOSIT_CHAIN_ID" spec:"true"`         // DepositChainID of the eth1 network. This used for replay protection.
	DepositNetworkID       uint64 `yaml:"DEPOSIT_NETWORK_ID" spec:"true"`       // DepositNetworkID of the eth1 network. This used for replay protection.
	DepositContractAddress string `yaml:"DEPOSIT_CONTRACT_ADDRESS" spec:"true"` // DepositContractAddress is the address of the deposit contract.

	// Validator parameters.
	RandomSubnetsPerValidator         uint64 `yaml:"RANDOM_SUBNETS_PER_VALIDATOR" spec:"true"`          // RandomSubnetsPerValidator specifies the amount of subnets a validator has to be subscribed to at one time.
	EpochsPerRandomSubnetSubscription uint64 `yaml:"EPOCHS_PER_RANDOM_SUBNET_SUBSCRIPTION" spec:"true"` // EpochsPerRandomSubnetSubscription specifies the minimum duration a validator is connected to their subnet.

	// State list lengths
	EpochsPerHistoricalVector uint64 `yaml:"EPOCHS_PER_HISTORICAL_VECTOR" spec:"true"` // EpochsPerHistoricalVector defines max length in epoch to store old historical stats in beacon state.
	EpochsPerSlashingsVector  uint64 `yaml:"EPOCHS_PER_SLASHINGS_VECTOR" spec:"true"`  // EpochsPerSlashingsVector defines max length in epoch to store old stats to recompute slashing witness.
	HistoricalRootsLimit      uint64 `yaml:"HISTORICAL_ROOTS_LIMIT" spec:"true"`       // HistoricalRootsLimit defines max historical roots that can be saved in state before roll over.
	ValidatorRegistryLimit    uint64 `yaml:"VALIDATOR_REGISTRY_LIMIT" spec:"true"`     // ValidatorRegistryLimit defines the upper bound of validators can participate in eth2.

	// Reward and penalty quotients constants.
	BaseRewardFactor               uint64 `yaml:"BASE_REWARD_FACTOR" spec:"true"`               // BaseRewardFactor is used to calculate validator per-slot interest rate.
	WhistleBlowerRewardQuotient    uint64 `yaml:"WHISTLEBLOWER_REWARD_QUOTIENT" spec:"true"`    // WhistleBlowerRewardQuotient is used to calculate whistle blower reward.
	ProposerRewardQuotient         uint64 `yaml:"PROPOSER_REWARD_QUOTIENT" spec:"true"`         // ProposerRewardQuotient is used to calculate the reward for proposers.
	InactivityPenaltyQuotient      uint64 `yaml:"INACTIVITY_PENALTY_QUOTIENT" spec:"true"`      // InactivityPenaltyQuotient is used to calculate the penalty for a validator that is offline.
	MinSlashingPenaltyQuotient     uint64 `yaml:"MIN_SLASHING_PENALTY_QUOTIENT" spec:"true"`    // MinSlashingPenaltyQuotient is used to calculate the minimum penalty to prevent DoS attacks.
	ProportionalSlashingMultiplier uint64 `yaml:"PROPORTIONAL_SLASHING_MULTIPLIER" spec:"true"` // ProportionalSlashingMultiplier is used as a multiplier on slashed penalties.

	// Max operations per block constants.
	MaxProposerSlashings             uint64 `yaml:"MAX_PROPOSER_SLASHINGS" spec:"true"`               // MaxProposerSlashings defines the maximum number of slashings of proposers possible in a block.
	MaxAttesterSlashings             uint64 `yaml:"MAX_ATTESTER_SLASHINGS" spec:"true"`               // MaxAttesterSlashings defines the maximum number of casper FFG slashings possible in a block.
	MaxAttestations                  uint64 `yaml:"MAX_ATTESTATIONS" spec:"true"`                     // MaxAttestations defines the maximum allowed attestations in a beacon block.
	MaxDeposits                      uint64 `yaml:"MAX_DEPOSITS" spec:"true"`                         // MaxDeposits defines the maximum number of validator deposits in a block.
	MaxVoluntaryExits                uint64 `yaml:"MAX_VOLUNTARY_EXITS" spec:"true"`                  // MaxVoluntaryExits defines the maximum number of validator exits in a block.
	MaxWithdrawalsPerPayload         uint64 `yaml:"MAX_WITHDRAWALS_PER_PAYLOAD" spec:"true"`          // MaxWithdrawalsPerPayload defines the maximum number of withdrawals in a block.
	MaxBlsToExecutionChanges         uint64 `yaml:"MAX_BLS_TO_EXECUTION_CHANGES" spec:"true"`         // MaxBlsToExecutionChanges defines the maximum number of BLS-to-execution-change objects in a block.
	MaxValidatorsPerWithdrawalsSweep uint64 `yaml:"MAX_VALIDATORS_PER_WITHDRAWALS_SWEEP" spec:"true"` //MaxValidatorsPerWithdrawalsSweep bounds the size of the sweep searching for withdrawals per slot.

	// BLS domain values.
	DomainBeaconProposer              libcommon.Bytes4 `yaml:"DOMAIN_BEACON_PROPOSER" spec:"true"`                // DomainBeaconProposer defines the BLS signature domain for beacon proposal verification.
	DomainRandao                      libcommon.Bytes4 `yaml:"DOMAIN_RANDAO" spec:"true"`                         // DomainRandao defines the BLS signature domain for randao verification.
	DomainBeaconAttester              libcommon.Bytes4 `yaml:"DOMAIN_BEACON_ATTESTER" spec:"true"`                // DomainBeaconAttester defines the BLS signature domain for attestation verification.
	DomainDeposit                     libcommon.Bytes4 `yaml:"DOMAIN_DEPOSIT" spec:"true"`                        // DomainDeposit defines the BLS signature domain for deposit verification.
	DomainVoluntaryExit               libcommon.Bytes4 `yaml:"DOMAIN_VOLUNTARY_EXIT" spec:"true"`                 // DomainVoluntaryExit defines the BLS signature domain for exit verification.
	DomainSelectionProof              libcommon.Bytes4 `yaml:"DOMAIN_SELECTION_PROOF" spec:"true"`                // DomainSelectionProof defines the BLS signature domain for selection proof.
	DomainAggregateAndProof           libcommon.Bytes4 `yaml:"DOMAIN_AGGREGATE_AND_PROOF" spec:"true"`            // DomainAggregateAndProof defines the BLS signature domain for aggregate and proof.
	DomainSyncCommittee               libcommon.Bytes4 `yaml:"DOMAIN_SYNC_COMMITTEE" spec:"true"`                 // DomainVoluntaryExit defines the BLS signature domain for sync committee.
	DomainSyncCommitteeSelectionProof libcommon.Bytes4 `yaml:"DOMAIN_SYNC_COMMITTEE_SELECTION_PROOF" spec:"true"` // DomainSelectionProof defines the BLS signature domain for sync committee selection proof.
	DomainContributionAndProof        libcommon.Bytes4 `yaml:"DOMAIN_CONTRIBUTION_AND_PROOF" spec:"true"`         // DomainAggregateAndProof defines the BLS signature domain for contribution and proof.
	DomainApplicationMask             libcommon.Bytes4 `yaml:"DOMAIN_APPLICATION_MASK" spec:"true"`               // DomainApplicationMask defines the BLS signature domain for application mask.
	DomainApplicationBuilder          libcommon.Bytes4 // DomainApplicationBuilder defines the BLS signature domain for application builder.
	DomainBLSToExecutionChange        libcommon.Bytes4 // DomainBLSToExecutionChange defines the BLS signature domain to change withdrawal addresses to ETH1 prefix
	DomainBlobSideCar                 libcommon.Bytes4 `yaml:"DOMAIN_BLOB_SIDECAR" spec:"true"` // DomainBlobSideCar defines the BLS signature domain for blob sidecar verification

	// Prysm constants.
	GweiPerEth                     uint64            // GweiPerEth is the amount of gwei corresponding to 1 eth.
	BLSSecretKeyLength             int               // BLSSecretKeyLength defines the expected length of BLS secret keys in bytes.
	BLSPubkeyLength                int               // BLSPubkeyLength defines the expected length of BLS public keys in bytes.
	DefaultBufferSize              int               // DefaultBufferSize for channels across the Prysm repository.
	ValidatorPrivkeyFileName       string            // ValidatorPrivKeyFileName specifies the string name of a validator private key file.
	WithdrawalPrivkeyFileName      string            // WithdrawalPrivKeyFileName specifies the string name of a withdrawal private key file.
	RPCSyncCheck                   time.Duration     // Number of seconds to query the sync service, to find out if the node is synced or not.
	EmptySignature                 libcommon.Bytes96 // EmptySignature is used to represent a zeroed out BLS Signature.
	DefaultPageSize                int               // DefaultPageSize defines the default page size for RPC server request.
	MaxPeersToSync                 int               // MaxPeersToSync describes the limit for number of peers in round robin sync.
	SlotsPerArchivedPoint          uint64            // SlotsPerArchivedPoint defines the number of slots per one archived point.
	GenesisCountdownInterval       time.Duration     // How often to log the countdown until the genesis time is reached.
	BeaconStateFieldCount          int               // BeaconStateFieldCount defines how many fields are in beacon state.
	BeaconStateAltairFieldCount    int               // BeaconStateAltairFieldCount defines how many fields are in beacon state hard fork 1.
	BeaconStateBellatrixFieldCount int               // BeaconStateBellatrixFieldCount defines how many fields are in beacon state post upgrade to the Bellatrix.

	// Slasher constants.
	WeakSubjectivityPeriod    uint64 // WeakSubjectivityPeriod defines the time period expressed in number of epochs were proof of stake network should validate block headers and attestations for slashable events.
	PruneSlasherStoragePeriod uint64 // PruneSlasherStoragePeriod defines the time period expressed in number of epochs were proof of stake network should prune attestation and block header store.

	// Slashing protection constants.
	SlashingProtectionPruningEpochs uint64 // SlashingProtectionPruningEpochs defines a period after which all prior epochs are pruned in the validator database.

	// Fork-related values.
	GenesisForkVersion   uint32 `yaml:"GENESIS_FORK_VERSION" spec:"true"`   // GenesisForkVersion is used to track fork version between state transitions.
	AltairForkVersion    uint32 `yaml:"ALTAIR_FORK_VERSION" spec:"true"`    // AltairForkVersion is used to represent the fork version for Altair.
	AltairForkEpoch      uint64 `yaml:"ALTAIR_FORK_EPOCH" spec:"true"`      // AltairForkEpoch is used to represent the assigned fork epoch for Altair.
	BellatrixForkVersion uint32 `yaml:"BELLATRIX_FORK_VERSION" spec:"true"` // BellatrixForkVersion is used to represent the fork version for Bellatrix.
	BellatrixForkEpoch   uint64 `yaml:"BELLATRIX_FORK_EPOCH" spec:"true"`   // BellatrixForkEpoch is used to represent the assigned fork epoch for Bellatrix.
	CapellaForkVersion   uint32 `yaml:"CAPELLA_FORK_VERSION" spec:"true"`   // CapellaForkVersion is used to represent the fork version for Capella.
	CapellaForkEpoch     uint64 `yaml:"CAPELLA_FORK_EPOCH" spec:"true"`     // CapellaForkEpoch is used to represent the assigned fork epoch for Capella.
	DenebForkVersion     uint32 `yaml:"DENEB_FORK_VERSION" spec:"true"`     // DenebForkVersion is used to represent the fork version for Deneb.
	DenebForkEpoch       uint64 `yaml:"DENEB_FORK_EPOCH" spec:"true"`       // DenebForkEpoch is used to represent the assigned fork epoch for Deneb.

	ForkVersionSchedule map[libcommon.Bytes4]uint64 // Schedule of fork epochs by version.
	ForkVersionNames    map[libcommon.Bytes4]string // Human-readable names of fork versions.

	// Weak subjectivity values.
	SafetyDecay uint64 // SafetyDecay is defined as the loss in the 1/3 consensus safety margin of the casper FFG mechanism.

	// New values introduced in Altair hard fork 1.
	// Participation flag indices.
	TimelySourceFlagIndex uint8 `yaml:"TIMELY_SOURCE_FLAG_INDEX" spec:"true"` // TimelySourceFlagIndex is the source flag position of the participation bits.
	TimelyTargetFlagIndex uint8 `yaml:"TIMELY_TARGET_FLAG_INDEX" spec:"true"` // TimelyTargetFlagIndex is the target flag position of the participation bits.
	TimelyHeadFlagIndex   uint8 `yaml:"TIMELY_HEAD_FLAG_INDEX" spec:"true"`   // TimelyHeadFlagIndex is the head flag position of the participation bits.

	// Incentivization weights.
	TimelySourceWeight uint64 `yaml:"TIMELY_SOURCE_WEIGHT" spec:"true"` // TimelySourceWeight is the factor of how much source rewards receives.
	TimelyTargetWeight uint64 `yaml:"TIMELY_TARGET_WEIGHT" spec:"true"` // TimelyTargetWeight is the factor of how much target rewards receives.
	TimelyHeadWeight   uint64 `yaml:"TIMELY_HEAD_WEIGHT" spec:"true"`   // TimelyHeadWeight is the factor of how much head rewards receives.
	SyncRewardWeight   uint64 `yaml:"SYNC_REWARD_WEIGHT" spec:"true"`   // SyncRewardWeight is the factor of how much sync committee rewards receives.
	WeightDenominator  uint64 `yaml:"WEIGHT_DENOMINATOR" spec:"true"`   // WeightDenominator accounts for total rewards denomination.
	ProposerWeight     uint64 `yaml:"PROPOSER_WEIGHT" spec:"true"`      // ProposerWeight is the factor of how much proposer rewards receives.

	// Validator related.
	TargetAggregatorsPerSyncSubcommittee uint64 `yaml:"TARGET_AGGREGATORS_PER_SYNC_SUBCOMMITTEE" spec:"true"` // TargetAggregatorsPerSyncSubcommittee for aggregating in sync committee.
	SyncCommitteeSubnetCount             uint64 `yaml:"SYNC_COMMITTEE_SUBNET_COUNT" spec:"true"`              // SyncCommitteeSubnetCount for sync committee subnet count.

	// Misc.
	SyncCommitteeSize            uint64 `yaml:"SYNC_COMMITTEE_SIZE" spec:"true"`              // SyncCommitteeSize for light client sync committee size.
	InactivityScoreBias          uint64 `yaml:"INACTIVITY_SCORE_BIAS" spec:"true"`            // InactivityScoreBias for calculating score bias penalties during inactivity
	InactivityScoreRecoveryRate  uint64 `yaml:"INACTIVITY_SCORE_RECOVERY_RATE" spec:"true"`   // InactivityScoreRecoveryRate for recovering score bias penalties during inactivity.
	EpochsPerSyncCommitteePeriod uint64 `yaml:"EPOCHS_PER_SYNC_COMMITTEE_PERIOD" spec:"true"` // EpochsPerSyncCommitteePeriod defines how many epochs per sync committee period.

	// Updated penalty values. This moves penalty parameters toward their final, maximum security values.
	// Note: We do not override previous configuration values but instead creates new values and replaces usage throughout.
	InactivityPenaltyQuotientAltair         uint64 `yaml:"INACTIVITY_PENALTY_QUOTIENT_ALTAIR" spec:"true"`         // InactivityPenaltyQuotientAltair for penalties during inactivity post Altair hard fork.
	MinSlashingPenaltyQuotientAltair        uint64 `yaml:"MIN_SLASHING_PENALTY_QUOTIENT_ALTAIR" spec:"true"`       // MinSlashingPenaltyQuotientAltair for slashing penalties post Altair hard fork.
	ProportionalSlashingMultiplierAltair    uint64 `yaml:"PROPORTIONAL_SLASHING_MULTIPLIER_ALTAIR" spec:"true"`    // ProportionalSlashingMultiplierAltair for slashing penalties' multiplier post Alair hard fork.
	MinSlashingPenaltyQuotientBellatrix     uint64 `yaml:"MIN_SLASHING_PENALTY_QUOTIENT_BELLATRIX" spec:"true"`    // MinSlashingPenaltyQuotientBellatrix for slashing penalties post Bellatrix hard fork.
	ProportionalSlashingMultiplierBellatrix uint64 `yaml:"PROPORTIONAL_SLASHING_MULTIPLIER_BELLATRIX" spec:"true"` // ProportionalSlashingMultiplierBellatrix for slashing penalties' multiplier post Bellatrix hard fork.
	InactivityPenaltyQuotientBellatrix      uint64 `yaml:"INACTIVITY_PENALTY_QUOTIENT_BELLATRIX" spec:"true"`      // InactivityPenaltyQuotientBellatrix for penalties during inactivity post Bellatrix hard fork.

	// Light client
	MinSyncCommitteeParticipants uint64 `yaml:"MIN_SYNC_COMMITTEE_PARTICIPANTS" spec:"true"` // MinSyncCommitteeParticipants defines the minimum amount of sync committee participants for which the light client acknowledges the signature.

	// Bellatrix
	TerminalBlockHash                libcommon.Hash    `yaml:"TERMINAL_BLOCK_HASH" spec:"true"`                  // TerminalBlockHash of beacon chain.
	TerminalBlockHashActivationEpoch uint64            `yaml:"TERMINAL_BLOCK_HASH_ACTIVATION_EPOCH" spec:"true"` // TerminalBlockHashActivationEpoch of beacon chain.
	TerminalTotalDifficulty          string            `yaml:"TERMINAL_TOTAL_DIFFICULTY" spec:"true"`            // TerminalTotalDifficulty is part of the experimental Bellatrix spec. This value is type is currently TBD.
	DefaultFeeRecipient              libcommon.Address // DefaultFeeRecipient where the transaction fee goes to.
	EthBurnAddressHex                string            // EthBurnAddressHex is the constant eth address written in hex format to burn fees in that network. the default is 0x0
	DefaultBuilderGasLimit           uint64            // DefaultBuilderGasLimit is the default used to set the gaslimit for the Builder APIs, typically at around 30M wei.

	// Mev-boost circuit breaker
	MaxBuilderConsecutiveMissedSlots uint64 // MaxBuilderConsecutiveMissedSlots defines the number of consecutive skip slot to fallback from using relay/builder to local execution engine for block construction.
	MaxBuilderEpochMissedSlots       uint64 // MaxBuilderEpochMissedSlots is defines the number of total skip slot (per epoch rolling windows) to fallback from using relay/builder to local execution engine for block construction.
}

func (b *BeaconChainConfig) RoundSlotToEpoch(slot uint64) uint64 {
	return slot - (slot % b.SlotsPerEpoch)
}

func (b *BeaconChainConfig) RoundSlotToSyncCommitteePeriod(slot uint64) uint64 {
	slotsPerSyncCommitteePeriod := b.SlotsPerEpoch * b.EpochsPerSyncCommitteePeriod
	return slot - (slot % slotsPerSyncCommitteePeriod)
}

func (b *BeaconChainConfig) SyncCommitteePeriod(slot uint64) uint64 {
	return slot / (b.SlotsPerEpoch * b.EpochsPerSyncCommitteePeriod)
}

func (b *BeaconChainConfig) RoundSlotToVotePeriod(slot uint64) uint64 {
	p := b.SlotsPerEpoch * b.EpochsPerEth1VotingPeriod
	return slot - (slot % p)
}

func (b *BeaconChainConfig) GetCurrentStateVersion(epoch uint64) StateVersion {
	forkEpochList := []uint64{b.AltairForkEpoch, b.BellatrixForkEpoch, b.CapellaForkEpoch, b.DenebForkEpoch}
	stateVersion := Phase0Version
	for _, forkEpoch := range forkEpochList {
		if forkEpoch > epoch {
			return stateVersion
		}
		stateVersion++
	}
	return stateVersion
}

// InitializeForkSchedule initializes the schedules forks baked into the config.
func (b *BeaconChainConfig) InitializeForkSchedule() {
	b.ForkVersionSchedule = configForkSchedule(b)
	b.ForkVersionNames = configForkNames(b)
}

func toBytes4(in []byte) (ret [4]byte) {
	copy(ret[:], in)
	return
}

func configForkSchedule(b *BeaconChainConfig) map[libcommon.Bytes4]uint64 {
	fvs := map[libcommon.Bytes4]uint64{}
	fvs[utils.Uint32ToBytes4(b.GenesisForkVersion)] = 0
	fvs[utils.Uint32ToBytes4(b.AltairForkVersion)] = b.AltairForkEpoch
	fvs[utils.Uint32ToBytes4(b.BellatrixForkVersion)] = b.BellatrixForkEpoch
	fvs[utils.Uint32ToBytes4(b.CapellaForkVersion)] = b.CapellaForkEpoch
	fvs[utils.Uint32ToBytes4(b.DenebForkVersion)] = b.DenebForkEpoch
	return fvs
}

func configForkNames(b *BeaconChainConfig) map[libcommon.Bytes4]string {
	fvn := map[libcommon.Bytes4]string{}
	fvn[utils.Uint32ToBytes4(b.GenesisForkVersion)] = "phase0"
	fvn[utils.Uint32ToBytes4(b.AltairForkVersion)] = "altair"
	fvn[utils.Uint32ToBytes4(b.BellatrixForkVersion)] = "bellatrix"
	fvn[utils.Uint32ToBytes4(b.CapellaForkVersion)] = "capella"
	fvn[utils.Uint32ToBytes4(b.DenebForkVersion)] = "deneb"
	return fvn
}

func (b *BeaconChainConfig) ParticipationWeights() []uint64 {
	return []uint64{
		b.TimelySourceWeight,
		b.TimelyTargetWeight,
		b.TimelyHeadWeight,
	}
}

var MainnetBeaconConfig BeaconChainConfig = BeaconChainConfig{
	// Constants (Non-configurable)
	FarFutureEpoch:           math.MaxUint64,
	FarFutureSlot:            math.MaxUint64,
	BaseRewardsPerEpoch:      4,
	DepositContractTreeDepth: 32,
	GenesisDelay:             604800, // 1 week.

	// Misc constant.
	TargetCommitteeSize:            128,
	MaxValidatorsPerCommittee:      2048,
	MaxCommitteesPerSlot:           64,
	MinPerEpochChurnLimit:          4,
	ChurnLimitQuotient:             1 << 16,
	ShuffleRoundCount:              90,
	MinGenesisActiveValidatorCount: 16384,
	MinGenesisTime:                 1606824000, // Dec 1, 2020, 12pm UTC.
	TargetAggregatorsPerCommittee:  16,
	HysteresisQuotient:             4,
	HysteresisDownwardMultiplier:   1,
	HysteresisUpwardMultiplier:     5,

	// Gwei value constants.
	MinDepositAmount:          1 * 1e9,
	MaxEffectiveBalance:       32 * 1e9,
	EjectionBalance:           16 * 1e9,
	EffectiveBalanceIncrement: 1 * 1e9,

	// Initial value constants.
	BLSWithdrawalPrefixByte:         byte(0),
	ETH1AddressWithdrawalPrefixByte: byte(1),
	ZeroHash:                        [32]byte{},

	// Time parameter constants.
	MinAttestationInclusionDelay:     1,
	SecondsPerSlot:                   12,
	SlotsPerEpoch:                    32,
	SqrRootSlotsPerEpoch:             5,
	MinSeedLookahead:                 1,
	MaxSeedLookahead:                 4,
	EpochsPerEth1VotingPeriod:        64,
	SlotsPerHistoricalRoot:           8192,
	MinValidatorWithdrawabilityDelay: 256,
	ShardCommitteePeriod:             256,
	MinEpochsToInactivityPenalty:     4,
	Eth1FollowDistance:               2048,
	SafeSlotsToUpdateJustified:       8,

	// Fork choice algorithm constants.
	ProposerScoreBoost: 40,
	IntervalsPerSlot:   3,

	// Ethereum PoW parameters.
	DepositChainID:         1, // Chain ID of eth1 mainnet.
	DepositNetworkID:       1, // Network ID of eth1 mainnet.
	DepositContractAddress: "0x00000000219ab540356cBB839Cbe05303d7705Fa",

	// Validator params.
	RandomSubnetsPerValidator:         1 << 0,
	EpochsPerRandomSubnetSubscription: 1 << 8,

	// While eth1 mainnet block times are closer to 13s, we must conform with other clients in
	// order to vote on the correct eth1 blocks.
	//
	// Additional context: https://github.com/ethereum/consensus-specs/issues/2132
	// Bug prompting this change: https://github.com/prysmaticlabs/prysm/issues/7856
	// Future optimization: https://github.com/prysmaticlabs/prysm/issues/7739
	SecondsPerETH1Block: 14,

	// State list length constants.
	EpochsPerHistoricalVector: 65536,
	EpochsPerSlashingsVector:  8192,
	HistoricalRootsLimit:      16777216,
	ValidatorRegistryLimit:    1099511627776,

	// Reward and penalty quotients constants.
	BaseRewardFactor:               64,
	WhistleBlowerRewardQuotient:    512,
	ProposerRewardQuotient:         8,
	InactivityPenaltyQuotient:      67108864,
	MinSlashingPenaltyQuotient:     128,
	ProportionalSlashingMultiplier: 1,

	// Max operations per block constants.
	MaxProposerSlashings:             16,
	MaxAttesterSlashings:             2,
	MaxAttestations:                  128,
	MaxDeposits:                      16,
	MaxVoluntaryExits:                16,
	MaxWithdrawalsPerPayload:         16,
	MaxBlsToExecutionChanges:         16,
	MaxValidatorsPerWithdrawalsSweep: 16384,

	// BLS domain values.
	DomainBeaconProposer:              utils.Uint32ToBytes4(0x00000000),
	DomainBeaconAttester:              utils.Uint32ToBytes4(0x01000000),
	DomainRandao:                      utils.Uint32ToBytes4(0x02000000),
	DomainDeposit:                     utils.Uint32ToBytes4(0x03000000),
	DomainVoluntaryExit:               utils.Uint32ToBytes4(0x04000000),
	DomainSelectionProof:              utils.Uint32ToBytes4(0x05000000),
	DomainAggregateAndProof:           utils.Uint32ToBytes4(0x06000000),
	DomainSyncCommittee:               utils.Uint32ToBytes4(0x07000000),
	DomainSyncCommitteeSelectionProof: utils.Uint32ToBytes4(0x08000000),
	DomainContributionAndProof:        utils.Uint32ToBytes4(0x09000000),
	DomainApplicationMask:             utils.Uint32ToBytes4(0x00000001),
	DomainApplicationBuilder:          utils.Uint32ToBytes4(0x00000001),
	DomainBLSToExecutionChange:        utils.Uint32ToBytes4(0x0A000000),

	// Prysm constants.
	GweiPerEth:                     1000000000,
	BLSSecretKeyLength:             32,
	BLSPubkeyLength:                48,
	DefaultBufferSize:              10000,
	WithdrawalPrivkeyFileName:      "/shardwithdrawalkey",
	ValidatorPrivkeyFileName:       "/validatorprivatekey",
	RPCSyncCheck:                   1,
	EmptySignature:                 [96]byte{},
	DefaultPageSize:                250,
	MaxPeersToSync:                 15,
	SlotsPerArchivedPoint:          2048,
	GenesisCountdownInterval:       time.Minute,
	ConfigName:                     "mainnet",
	PresetBase:                     "mainnet",
	BeaconStateFieldCount:          21,
	BeaconStateAltairFieldCount:    24,
	BeaconStateBellatrixFieldCount: 25,

	// Slasher related values.
	WeakSubjectivityPeriod:          54000,
	PruneSlasherStoragePeriod:       10,
	SlashingProtectionPruningEpochs: 512,

	// Weak subjectivity values.
	SafetyDecay: 10,

	// Fork related values.
	GenesisForkVersion:   0,
	AltairForkVersion:    0x01000000,
	AltairForkEpoch:      74240,
	BellatrixForkVersion: 0x02000000,
	BellatrixForkEpoch:   144896,
	CapellaForkVersion:   0x03000000,
	CapellaForkEpoch:     194048,
	DenebForkVersion:     0x04000000,
	DenebForkEpoch:       math.MaxUint64,

	// New values introduced in Altair hard fork 1.
	// Participation flag indices.
	TimelySourceFlagIndex: 0,
	TimelyTargetFlagIndex: 1,
	TimelyHeadFlagIndex:   2,

	// Incentivization weight values.
	TimelySourceWeight: 14,
	TimelyTargetWeight: 26,
	TimelyHeadWeight:   14,
	SyncRewardWeight:   2,
	ProposerWeight:     8,
	WeightDenominator:  64,

	// Validator related values.
	TargetAggregatorsPerSyncSubcommittee: 16,
	SyncCommitteeSubnetCount:             4,

	// Misc values.
	SyncCommitteeSize:            512,
	InactivityScoreBias:          4,
	InactivityScoreRecoveryRate:  16,
	EpochsPerSyncCommitteePeriod: 256,

	// Updated penalty values.
	InactivityPenaltyQuotientAltair:         3 * 1 << 24, //50331648
	MinSlashingPenaltyQuotientAltair:        64,
	ProportionalSlashingMultiplierAltair:    2,
	MinSlashingPenaltyQuotientBellatrix:     32,
	ProportionalSlashingMultiplierBellatrix: 3,
	InactivityPenaltyQuotientBellatrix:      1 << 24,

	// Light client
	MinSyncCommitteeParticipants: 1,

	// Bellatrix
	TerminalBlockHashActivationEpoch: 18446744073709551615,
	TerminalBlockHash:                [32]byte{},
	TerminalTotalDifficulty:          "58750000000000000000000", // Estimated: Sept 15, 2022
	EthBurnAddressHex:                "0x0000000000000000000000000000000000000000",
	DefaultBuilderGasLimit:           uint64(30000000),

	// Mevboost circuit breaker
	MaxBuilderConsecutiveMissedSlots: 3,
	MaxBuilderEpochMissedSlots:       8,
}

func mainnetConfig() BeaconChainConfig {
	cfg := MainnetBeaconConfig
	cfg.InitializeForkSchedule()
	return cfg
}

func CustomConfig(configFile string) (BeaconChainConfig, error) {
	cfg := MainnetBeaconConfig
	b, err := os.ReadFile(configFile) // just pass the file name
	if err != nil {
		return BeaconChainConfig{}, nil
	}
	err = yaml.Unmarshal(b, &cfg)
	cfg.InitializeForkSchedule()
	return cfg, err
}

func ParseGenesisSSZToGenesisConfig(genesisFile string, genesisVersion StateVersion) (GenesisConfig, []byte, error) {
	cfg := GenesisConfig{}
	b, err := os.ReadFile(genesisFile) // just pass the file name
	if err != nil {
		return GenesisConfig{}, nil, err
	}
	// Read first 2 fields of SSZ
	cfg.GenesisTime = ssz.UnmarshalUint64SSZ(b)
	copy(cfg.GenesisValidatorRoot[:], b[8:])
	return cfg, b, nil
}

func sepoliaConfig() BeaconChainConfig {
	cfg := MainnetBeaconConfig
	cfg.MinGenesisTime = 1655647200
	cfg.GenesisDelay = 86400
	cfg.MinGenesisActiveValidatorCount = 1300
	cfg.ConfigName = "sepolia"

	cfg.GenesisForkVersion = 0x90000069
	cfg.SecondsPerETH1Block = 14
	cfg.DepositChainID = uint64(SepoliaNetwork)
	cfg.DepositNetworkID = uint64(SepoliaNetwork)
	cfg.AltairForkEpoch = 50
	cfg.AltairForkVersion = 0x90000070
	cfg.BellatrixForkEpoch = 100
	cfg.BellatrixForkVersion = 0x90000071
	cfg.CapellaForkEpoch = 56832
	cfg.CapellaForkVersion = 0x90000072
	cfg.TerminalTotalDifficulty = "17000000000000000"
	cfg.DepositContractAddress = "0x7f02C3E3c98b133055B8B348B2Ac625669Ed295D"
	cfg.InitializeForkSchedule()
	return cfg
}

func goerliConfig() BeaconChainConfig {
	cfg := MainnetBeaconConfig
	cfg.MinGenesisTime = 1614588812
	cfg.GenesisDelay = 1919188
	cfg.ConfigName = "prater"
	cfg.GenesisForkVersion = 0x00001020
	cfg.SecondsPerETH1Block = 14
	cfg.DepositChainID = uint64(GoerliNetwork)
	cfg.DepositNetworkID = uint64(GoerliNetwork)
	cfg.AltairForkEpoch = 36660
	cfg.AltairForkVersion = 0x1001020
	cfg.BellatrixForkEpoch = 112260
	cfg.BellatrixForkVersion = 0x02001020
	cfg.CapellaForkEpoch = 162304
	cfg.CapellaForkVersion = 0x03001020
	cfg.DenebForkVersion = 0x40001020
	cfg.TerminalTotalDifficulty = "10790000"
	cfg.DepositContractAddress = "0xff50ed3d0ec03aC01D4C79aAd74928BFF48a7b2b"
	cfg.InitializeForkSchedule()
	return cfg
}

func gnosisConfig() BeaconChainConfig {
	cfg := MainnetBeaconConfig
	cfg.MinGenesisTime = 1638968400
	cfg.MinGenesisActiveValidatorCount = 4096
	cfg.GenesisDelay = 6000
	cfg.SecondsPerSlot = 5
	cfg.Eth1FollowDistance = 1024
	cfg.ConfigName = "gnosis"
	cfg.ChurnLimitQuotient = 1 << 12
	cfg.GenesisForkVersion = 0x00000064
	cfg.SecondsPerETH1Block = 6
	cfg.DepositChainID = uint64(GnosisNetwork)
	cfg.DepositNetworkID = uint64(GnosisNetwork)
	cfg.AltairForkEpoch = 512
	cfg.AltairForkVersion = 0x01000064
	cfg.BellatrixForkEpoch = 385536
	cfg.BellatrixForkVersion = 0x02000064
	cfg.CapellaForkEpoch = 648704
	cfg.CapellaForkVersion = 0x03000064
	cfg.TerminalTotalDifficulty = "8626000000000000000000058750000000000000000000"
	cfg.DepositContractAddress = "0x0B98057eA310F4d31F2a452B414647007d1645d9"
	cfg.BaseRewardFactor = 25
	cfg.SlotsPerEpoch = 16
	cfg.EpochsPerSyncCommitteePeriod = 512
	cfg.DenebForkEpoch = math.MaxUint64
	cfg.InactivityScoreRecoveryRate = 16
	cfg.InactivityScoreBias = 4
	cfg.MaxWithdrawalsPerPayload = 8
	cfg.InitializeForkSchedule()
	return cfg
}

func chiadoConfig() BeaconChainConfig {
	cfg := MainnetBeaconConfig
	cfg.MinGenesisTime = 1665396000
	cfg.MinGenesisActiveValidatorCount = 6000
	cfg.GenesisDelay = 300
	cfg.SecondsPerSlot = 5
	cfg.Eth1FollowDistance = 1024
	cfg.ConfigName = "chiado"
	cfg.ChurnLimitQuotient = 1 << 12
	cfg.GenesisForkVersion = 0x0000006f
	cfg.SecondsPerETH1Block = 6
	cfg.DepositChainID = uint64(ChiadoNetwork)
	cfg.DepositNetworkID = uint64(ChiadoNetwork)
	cfg.AltairForkEpoch = 90
	cfg.AltairForkVersion = 0x0100006f
	cfg.BellatrixForkEpoch = 180
	cfg.BellatrixForkVersion = 0x0200006f
	cfg.TerminalTotalDifficulty = "231707791542740786049188744689299064356246512"
	cfg.DepositContractAddress = "0xb97036A26259B7147018913bD58a774cf91acf25"
	cfg.BaseRewardFactor = 25
	cfg.SlotsPerEpoch = 16
	cfg.EpochsPerSyncCommitteePeriod = 512
	cfg.CapellaForkEpoch = math.MaxUint64
	cfg.DenebForkEpoch = math.MaxUint64
	cfg.InitializeForkSchedule()
	return cfg
}

func (b *BeaconChainConfig) GetMinSlashingPenaltyQuotient(version StateVersion) uint64 {
	switch version {
	case Phase0Version:
		return b.MinSlashingPenaltyQuotient
	case AltairVersion:
		return b.MinSlashingPenaltyQuotientAltair
	case BellatrixVersion:
		return b.MinSlashingPenaltyQuotientBellatrix
	case CapellaVersion:
		return b.MinSlashingPenaltyQuotientBellatrix
	case DenebVersion:
		return b.MinSlashingPenaltyQuotientBellatrix
	default:
		panic("not implemented")
	}
}

func (b *BeaconChainConfig) GetPenaltyQuotient(version StateVersion) uint64 {
	switch version {
	case Phase0Version:
		return b.InactivityPenaltyQuotient
	case AltairVersion:
		return b.InactivityPenaltyQuotientAltair
	case BellatrixVersion:
		return b.InactivityPenaltyQuotientBellatrix
	case CapellaVersion:
		return b.InactivityPenaltyQuotientBellatrix
	case DenebVersion:
		return b.InactivityPenaltyQuotientBellatrix
	default:
		panic("not implemented")
	}
}

// Beacon configs
var BeaconConfigs map[NetworkType]BeaconChainConfig = map[NetworkType]BeaconChainConfig{
	MainnetNetwork: mainnetConfig(),
	SepoliaNetwork: sepoliaConfig(),
	GoerliNetwork:  goerliConfig(),
	GnosisNetwork:  gnosisConfig(),
	ChiadoNetwork:  chiadoConfig(),
}

// Eth1DataVotesLength returns the maximum length of the votes on the Eth1 data,
// computed from the parameters in BeaconChainConfig.
func (b *BeaconChainConfig) Eth1DataVotesLength() uint64 {
	return b.EpochsPerEth1VotingPeriod * b.SlotsPerEpoch
}

// PreviousEpochAttestationsLength returns the maximum length of the pending
// attestation list for the previous epoch, computed from the parameters in
// BeaconChainConfig.
func (b *BeaconChainConfig) PreviousEpochAttestationsLength() uint64 {
	return b.SlotsPerEpoch * b.MaxAttestations
}

// CurrentEpochAttestationsLength returns the maximum length of the pending
// attestation list for the current epoch, computed from the parameters in
// BeaconChainConfig.
func (b *BeaconChainConfig) CurrentEpochAttestationsLength() uint64 {
	return b.SlotsPerEpoch * b.MaxAttestations
}

func (b *BeaconChainConfig) GetForkVersionByVersion(v StateVersion) uint32 {
	switch v {
	case Phase0Version:
		return b.GenesisForkVersion
	case AltairVersion:
		return b.AltairForkVersion
	case BellatrixVersion:
		return b.BellatrixForkVersion
	case CapellaVersion:
		return b.CapellaForkVersion
	case DenebVersion:
		return b.DenebForkVersion
	}
	panic("invalid version")
}

func (b *BeaconChainConfig) GetForkEpochByVersion(v StateVersion) uint64 {
	switch v {
	case Phase0Version:
		return 0
	case AltairVersion:
		return b.AltairForkEpoch
	case BellatrixVersion:
		return b.BellatrixForkEpoch
	case CapellaVersion:
		return b.CapellaForkEpoch
	case DenebVersion:
		return b.DenebForkEpoch
	}
	panic("invalid version")
}

func GetConfigsByNetwork(net NetworkType) (*GenesisConfig, *NetworkConfig, *BeaconChainConfig) {
	networkConfig := NetworkConfigs[net]
	genesisConfig := GenesisConfigs[net]
	beaconConfig := BeaconConfigs[net]
	return &genesisConfig, &networkConfig, &beaconConfig
}

func GetConfigsByNetworkName(net string) (*GenesisConfig, *NetworkConfig, *BeaconChainConfig, NetworkType, error) {
	switch net {
	case networkname.MainnetChainName:
		genesisCfg, networkCfg, beaconCfg := GetConfigsByNetwork(MainnetNetwork)
		return genesisCfg, networkCfg, beaconCfg, MainnetNetwork, nil
	case networkname.GoerliChainName:
		genesisCfg, networkCfg, beaconCfg := GetConfigsByNetwork(GoerliNetwork)
		return genesisCfg, networkCfg, beaconCfg, GoerliNetwork, nil
	case networkname.SepoliaChainName:
		genesisCfg, networkCfg, beaconCfg := GetConfigsByNetwork(SepoliaNetwork)
		return genesisCfg, networkCfg, beaconCfg, SepoliaNetwork, nil
	case networkname.GnosisChainName:
		genesisCfg, networkCfg, beaconCfg := GetConfigsByNetwork(GnosisNetwork)
		return genesisCfg, networkCfg, beaconCfg, GnosisNetwork, nil
	case networkname.ChiadoChainName:
		genesisCfg, networkCfg, beaconCfg := GetConfigsByNetwork(ChiadoNetwork)
		return genesisCfg, networkCfg, beaconCfg, ChiadoNetwork, nil
	default:
		return nil, nil, nil, MainnetNetwork, fmt.Errorf("chain not found")
	}
}

func GetCheckpointSyncEndpoint(net NetworkType) string {
	checkpoints, ok := CheckpointSyncEndpoints[net]
	if !ok {
		return ""
	}
	if len(checkpoints) == 1 {
		return checkpoints[0]
	}
	n, err := rand.Int(rand.Reader, big.NewInt(int64(len(checkpoints)-1)))
	if err != nil {
		panic(err)
	}
	return checkpoints[n.Int64()]
}

// Check if chain with a specific ID is supported or not
// 1 is Ethereum Mainnet
// 5 is Goerli Testnet
// 11155111 is Sepolia Testnet
// 100 is Gnosis Mainnet
// 10200 is Chiado Testnet
func EmbeddedSupported(id uint64) bool {
	return id == 1 ||
		id == 5 ||
		id == 11155111 ||
		id == 100 // ||
	//id == 10200
}

// Subset of supported networks where embedded CL is stable enough
// (sufficient number of light-client peers) as to be enabled by default
func EmbeddedEnabledByDefault(id uint64) bool {
	return id == 1 || id == 5 || id == 11155111
}

func SupportBackfilling(networkId uint64) bool {
<<<<<<< HEAD
	return networkId == uint64(MainnetNetwork) || networkId == uint64(SepoliaNetwork) || networkId == uint64(GnosisNetwork)
=======
	return networkId == uint64(MainnetNetwork) || networkId == uint64(SepoliaNetwork)
}

func EpochToPaths(slot uint64, config *BeaconChainConfig, suffix string) (string, string) {
	folderPath := path.Clean(fmt.Sprintf("%d", slot/SubDivisionFolderSize))
	return folderPath, path.Clean(fmt.Sprintf("%s/%d.%s.sz", folderPath, slot, suffix))
>>>>>>> 8c822256
}<|MERGE_RESOLUTION|>--- conflicted
+++ resolved
@@ -1051,14 +1051,10 @@
 }
 
 func SupportBackfilling(networkId uint64) bool {
-<<<<<<< HEAD
-	return networkId == uint64(MainnetNetwork) || networkId == uint64(SepoliaNetwork) || networkId == uint64(GnosisNetwork)
-=======
 	return networkId == uint64(MainnetNetwork) || networkId == uint64(SepoliaNetwork)
 }
 
 func EpochToPaths(slot uint64, config *BeaconChainConfig, suffix string) (string, string) {
 	folderPath := path.Clean(fmt.Sprintf("%d", slot/SubDivisionFolderSize))
 	return folderPath, path.Clean(fmt.Sprintf("%s/%d.%s.sz", folderPath, slot, suffix))
->>>>>>> 8c822256
 }