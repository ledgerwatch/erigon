--- conflicted
+++ resolved
@@ -6,12 +6,8 @@
 	Phase0Version    StateVersion = 0
 	AltairVersion    StateVersion = 1
 	BellatrixVersion StateVersion = 2
-<<<<<<< HEAD
 	CapellaVersion   StateVersion = 3
 	DenebVersion     StateVersion = 4
-)
-=======
-	CapellaVersion   StateVersion = 3 // Unimplemented!
 )
 
 // stringToClVersion converts the string to the current state version.
@@ -28,5 +24,4 @@
 	default:
 		panic("unsupported fork version: " + s)
 	}
-}
->>>>>>> 0e0b12d6
+}