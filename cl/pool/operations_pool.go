package pool

import (
	libcommon "github.com/ledgerwatch/erigon-lib/common"
	"github.com/ledgerwatch/erigon-lib/crypto/blake2b"
	"github.com/ledgerwatch/erigon/cl/clparams"
	"github.com/ledgerwatch/erigon/cl/cltypes"
	"github.com/ledgerwatch/erigon/cl/cltypes/solid"
)

const operationsPerPool = 512

// DoubleSignatureKey uses blake2b algorithm to merge two signatures together. blake2 is faster than sha3.
func doubleSignatureKey(one, two libcommon.Bytes96) (out libcommon.Bytes96) {
	res := blake2b.Sum256(append(one[:], two[:]...))
	copy(out[:], res[:])
	return
}

func ComputeKeyForProposerSlashing(slashing *cltypes.ProposerSlashing) libcommon.Bytes96 {
	return doubleSignatureKey(slashing.Header1.Signature, slashing.Header2.Signature)
}

func ComputeKeyForAttesterSlashing(slashing *cltypes.AttesterSlashing) libcommon.Bytes96 {
	return doubleSignatureKey(slashing.Attestation_1.Signature, slashing.Attestation_2.Signature)
}

// OperationsPool is the collection of all gossip-collectable operations.
type OperationsPool struct {
<<<<<<< HEAD
	AttestationsPool          *OperationPool[libcommon.Bytes96, *solid.Attestation]
	AttesterSlashingsPool     *OperationPool[libcommon.Bytes96, *cltypes.AttesterSlashing]
	ProposerSlashingsPool     *OperationPool[libcommon.Bytes96, *cltypes.ProposerSlashing]
	BLSToExecutionChangesPool *OperationPool[libcommon.Bytes96, *cltypes.SignedBLSToExecutionChange]
	VoluntaryExistsPool       *OperationPool[uint64, *cltypes.SignedVoluntaryExit]
=======
	AttestationsPool               *OperationPool[libcommon.Bytes96, *solid.Attestation]
	AttesterSlashingsPool          *OperationPool[libcommon.Bytes96, *cltypes.AttesterSlashing]
	ProposerSlashingsPool          *OperationPool[libcommon.Bytes96, *cltypes.ProposerSlashing]
	BLSToExecutionChangesPool      *OperationPool[libcommon.Bytes96, *cltypes.SignedBLSToExecutionChange]
	SignedContributionAndProofPool *OperationPool[libcommon.Bytes96, *cltypes.SignedContributionAndProof]
	VoluntaryExitPool              *OperationPool[uint64, *cltypes.SignedVoluntaryExit]
	ContributionCache              *OperationPool[cltypes.ContributionKey, [][]byte]
>>>>>>> 190cbfae
}

func NewOperationsPool(beaconCfg *clparams.BeaconChainConfig) OperationsPool {
	return OperationsPool{
<<<<<<< HEAD
		AttestationsPool:          NewOperationPool[libcommon.Bytes96, *solid.Attestation](operationsPerPool, "attestationsPool"),
		AttesterSlashingsPool:     NewOperationPool[libcommon.Bytes96, *cltypes.AttesterSlashing](operationsPerPool, "attesterSlashingsPool"),
		ProposerSlashingsPool:     NewOperationPool[libcommon.Bytes96, *cltypes.ProposerSlashing](operationsPerPool, "proposerSlashingsPool"),
		BLSToExecutionChangesPool: NewOperationPool[libcommon.Bytes96, *cltypes.SignedBLSToExecutionChange](operationsPerPool, "blsExecutionChangesPool"),
		VoluntaryExistsPool:       NewOperationPool[uint64, *cltypes.SignedVoluntaryExit](operationsPerPool, "voluntaryExitsPool"),
=======
		AttestationsPool:               NewOperationPool[libcommon.Bytes96, *solid.Attestation](int(beaconCfg.MaxAttestations), "attestationsPool"),
		AttesterSlashingsPool:          NewOperationPool[libcommon.Bytes96, *cltypes.AttesterSlashing](int(beaconCfg.MaxAttestations), "attesterSlashingsPool"),
		ProposerSlashingsPool:          NewOperationPool[libcommon.Bytes96, *cltypes.ProposerSlashing](int(beaconCfg.MaxAttestations), "proposerSlashingsPool"),
		BLSToExecutionChangesPool:      NewOperationPool[libcommon.Bytes96, *cltypes.SignedBLSToExecutionChange](int(beaconCfg.MaxBlsToExecutionChanges), "blsExecutionChangesPool"),
		SignedContributionAndProofPool: NewOperationPool[libcommon.Bytes96, *cltypes.SignedContributionAndProof](int(beaconCfg.MaxAttestations), "signedContributionAndProof"),
		VoluntaryExitPool:              NewOperationPool[uint64, *cltypes.SignedVoluntaryExit](int(beaconCfg.MaxBlsToExecutionChanges), "voluntaryExitsPool"),
		ContributionCache:              NewOperationPool[cltypes.ContributionKey, [][]byte](int(beaconCfg.MaxAttestations), "contributionCache"),
>>>>>>> 190cbfae
	}
}

func (o *OperationsPool) NotifyBlock(blk *cltypes.BeaconBlock) {
	blk.Body.VoluntaryExits.Range(func(_ int, exit *cltypes.SignedVoluntaryExit, _ int) bool {
		o.VoluntaryExitPool.DeleteIfExist(exit.VoluntaryExit.ValidatorIndex)
		return true
	})
	blk.Body.AttesterSlashings.Range(func(_ int, att *cltypes.AttesterSlashing, _ int) bool {
		o.AttesterSlashingsPool.DeleteIfExist(ComputeKeyForAttesterSlashing(att))
		return true
	})
	blk.Body.ProposerSlashings.Range(func(_ int, ps *cltypes.ProposerSlashing, _ int) bool {
		o.ProposerSlashingsPool.DeleteIfExist(ComputeKeyForProposerSlashing(ps))
		return true
	})
	blk.Body.ExecutionChanges.Range(func(_ int, c *cltypes.SignedBLSToExecutionChange, _ int) bool {
		o.BLSToExecutionChangesPool.DeleteIfExist(c.Signature)
		return true
	})
	o.BLSToExecutionChangesPool.pool.Purge()
}<|MERGE_RESOLUTION|>--- conflicted
+++ resolved
@@ -27,40 +27,20 @@
 
 // OperationsPool is the collection of all gossip-collectable operations.
 type OperationsPool struct {
-<<<<<<< HEAD
 	AttestationsPool          *OperationPool[libcommon.Bytes96, *solid.Attestation]
 	AttesterSlashingsPool     *OperationPool[libcommon.Bytes96, *cltypes.AttesterSlashing]
 	ProposerSlashingsPool     *OperationPool[libcommon.Bytes96, *cltypes.ProposerSlashing]
 	BLSToExecutionChangesPool *OperationPool[libcommon.Bytes96, *cltypes.SignedBLSToExecutionChange]
 	VoluntaryExistsPool       *OperationPool[uint64, *cltypes.SignedVoluntaryExit]
-=======
-	AttestationsPool               *OperationPool[libcommon.Bytes96, *solid.Attestation]
-	AttesterSlashingsPool          *OperationPool[libcommon.Bytes96, *cltypes.AttesterSlashing]
-	ProposerSlashingsPool          *OperationPool[libcommon.Bytes96, *cltypes.ProposerSlashing]
-	BLSToExecutionChangesPool      *OperationPool[libcommon.Bytes96, *cltypes.SignedBLSToExecutionChange]
-	SignedContributionAndProofPool *OperationPool[libcommon.Bytes96, *cltypes.SignedContributionAndProof]
-	VoluntaryExitPool              *OperationPool[uint64, *cltypes.SignedVoluntaryExit]
-	ContributionCache              *OperationPool[cltypes.ContributionKey, [][]byte]
->>>>>>> 190cbfae
 }
 
 func NewOperationsPool(beaconCfg *clparams.BeaconChainConfig) OperationsPool {
 	return OperationsPool{
-<<<<<<< HEAD
 		AttestationsPool:          NewOperationPool[libcommon.Bytes96, *solid.Attestation](operationsPerPool, "attestationsPool"),
 		AttesterSlashingsPool:     NewOperationPool[libcommon.Bytes96, *cltypes.AttesterSlashing](operationsPerPool, "attesterSlashingsPool"),
 		ProposerSlashingsPool:     NewOperationPool[libcommon.Bytes96, *cltypes.ProposerSlashing](operationsPerPool, "proposerSlashingsPool"),
 		BLSToExecutionChangesPool: NewOperationPool[libcommon.Bytes96, *cltypes.SignedBLSToExecutionChange](operationsPerPool, "blsExecutionChangesPool"),
 		VoluntaryExistsPool:       NewOperationPool[uint64, *cltypes.SignedVoluntaryExit](operationsPerPool, "voluntaryExitsPool"),
-=======
-		AttestationsPool:               NewOperationPool[libcommon.Bytes96, *solid.Attestation](int(beaconCfg.MaxAttestations), "attestationsPool"),
-		AttesterSlashingsPool:          NewOperationPool[libcommon.Bytes96, *cltypes.AttesterSlashing](int(beaconCfg.MaxAttestations), "attesterSlashingsPool"),
-		ProposerSlashingsPool:          NewOperationPool[libcommon.Bytes96, *cltypes.ProposerSlashing](int(beaconCfg.MaxAttestations), "proposerSlashingsPool"),
-		BLSToExecutionChangesPool:      NewOperationPool[libcommon.Bytes96, *cltypes.SignedBLSToExecutionChange](int(beaconCfg.MaxBlsToExecutionChanges), "blsExecutionChangesPool"),
-		SignedContributionAndProofPool: NewOperationPool[libcommon.Bytes96, *cltypes.SignedContributionAndProof](int(beaconCfg.MaxAttestations), "signedContributionAndProof"),
-		VoluntaryExitPool:              NewOperationPool[uint64, *cltypes.SignedVoluntaryExit](int(beaconCfg.MaxBlsToExecutionChanges), "voluntaryExitsPool"),
-		ContributionCache:              NewOperationPool[cltypes.ContributionKey, [][]byte](int(beaconCfg.MaxAttestations), "contributionCache"),
->>>>>>> 190cbfae
 	}
 }
 
