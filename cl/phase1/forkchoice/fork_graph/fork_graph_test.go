package fork_graph

import (
	_ "embed"
	"testing"

	libcommon "github.com/ledgerwatch/erigon-lib/common"
	"github.com/ledgerwatch/erigon/cl/phase1/core/state"

	"github.com/ledgerwatch/erigon/cl/clparams"
	"github.com/ledgerwatch/erigon/cl/cltypes"
	"github.com/ledgerwatch/erigon/cl/utils"
	"github.com/stretchr/testify/require"
)

//go:embed test_data/block_0xe2a37a22d208ebe969c50e9d44bb3f1f63c5404787b9c214a5f2f28fb9835feb.ssz_snappy
var block1 []byte

//go:embed test_data/block_0xbf1a9ba2d349f6b5a5095bff40bd103ae39177e36018fb1f589953b9eeb0ca9d.ssz_snappy
var block2 []byte

//go:embed test_data/anchor_state.ssz_snappy
var anchor []byte

func TestForkGraph(t *testing.T) {
	blockA, blockB, blockC := &cltypes.SignedBeaconBlock{}, &cltypes.SignedBeaconBlock{}, &cltypes.SignedBeaconBlock{}
	anchorState := state.New(&clparams.MainnetBeaconConfig)
	require.NoError(t, utils.DecodeSSZSnappy(blockA, block1, int(clparams.Phase0Version)))
	require.NoError(t, utils.DecodeSSZSnappy(blockB, block2, int(clparams.Phase0Version)))
	require.NoError(t, utils.DecodeSSZSnappy(blockC, block2, int(clparams.Phase0Version)))
	require.NoError(t, utils.DecodeSSZSnappy(anchorState, anchor, int(clparams.Phase0Version)))
	graph := New(anchorState, false)
	_, status, err := graph.AddChainSegment(blockA, true)
	require.NoError(t, err)
	// Save current state hash
	require.NoError(t, err)
	require.Equal(t, status, Success)
	_, status, err = graph.AddChainSegment(blockB, true)
	require.NoError(t, err)
	require.Equal(t, status, Success)
	// Try again with same should yield success
	_, status, err = graph.AddChainSegment(blockB, true)
	require.NoError(t, err)
<<<<<<< HEAD
	require.Equal(t, status, PreValidated)
=======
	require.Equal(t, status, fork_graph.PreValidated)
	// Retrieve the children for the parent hash
	children := graph.GetChildren(blockB.Block.ParentRoot)
	hash, err := blockB.Block.HashSSZ()
	require.NoError(t, err)
	// Assert that the children are as expected
	require.Equal(t, []libcommon.Hash{hash}, children)

>>>>>>> 5c1117d6
	// Now make blockC a bad block
	blockC.Block.ProposerIndex = 81214459 // some invalid thing
	_, status, err = graph.AddChainSegment(blockC, true)
	require.Error(t, err)
<<<<<<< HEAD
	require.Equal(t, status, InvalidBlock)
	graph.removeOldData()
=======
	require.Equal(t, status, fork_graph.InvalidBlock)

>>>>>>> 5c1117d6
}<|MERGE_RESOLUTION|>--- conflicted
+++ resolved
@@ -41,27 +41,11 @@
 	// Try again with same should yield success
 	_, status, err = graph.AddChainSegment(blockB, true)
 	require.NoError(t, err)
-<<<<<<< HEAD
 	require.Equal(t, status, PreValidated)
-=======
-	require.Equal(t, status, fork_graph.PreValidated)
-	// Retrieve the children for the parent hash
-	children := graph.GetChildren(blockB.Block.ParentRoot)
-	hash, err := blockB.Block.HashSSZ()
-	require.NoError(t, err)
-	// Assert that the children are as expected
-	require.Equal(t, []libcommon.Hash{hash}, children)
-
->>>>>>> 5c1117d6
 	// Now make blockC a bad block
 	blockC.Block.ProposerIndex = 81214459 // some invalid thing
 	_, status, err = graph.AddChainSegment(blockC, true)
 	require.Error(t, err)
-<<<<<<< HEAD
 	require.Equal(t, status, InvalidBlock)
 	graph.removeOldData()
-=======
-	require.Equal(t, status, fork_graph.InvalidBlock)
-
->>>>>>> 5c1117d6
 }