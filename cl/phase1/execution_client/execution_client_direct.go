--- conflicted
+++ resolved
@@ -78,12 +78,8 @@
 	case clparams.CapellaVersion:
 		payloadStatus, err = cc.api.NewPayloadV2(cc.ctx, &request)
 	case clparams.DenebVersion:
-<<<<<<< HEAD
-		//TODO: Add 4844 and 4788 fields correctly
+    //TODO: Add 4844 and 4788 fields correctly
 		payloadStatus, err = cc.api.NewPayloadV3(cc.ctx, &request, nil, beaconParentRoot)
-=======
-		payloadStatus, err = cc.api.NewPayloadV3(cc.ctx, &request, nil)
->>>>>>> 1220ae65
 	default:
 		err = fmt.Errorf("invalid payload version")
 	}
