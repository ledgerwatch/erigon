--- conflicted
+++ resolved
@@ -116,12 +116,10 @@
 				return false, fmt.Errorf("error retrieving whether execution payload is present: %s", err)
 			}
 			foundLatestEth1ValidBlock.Store((len(bodyChainHeader) > 0 && bodyChainHeader[0] != nil) || cfg.engine.FrozenBlocks() > payload.BlockNumber)
-<<<<<<< HEAD
 			if foundLatestEth1ValidBlock.Load() {
 				logger.Info("Found latest eth1 valid block", "blockNumber", payload.BlockNumber, "blockHash", payload.BlockHash)
 			}
-=======
->>>>>>> 901f3ab2
+
 			if !foundLatestEth1ValidBlock.Load() {
 				payloadRoot, err := payload.HashSSZ()
 				if err != nil {
