--- conflicted
+++ resolved
@@ -25,12 +25,7 @@
 
 	ctx := context.Background()
 	vt := state_accessors.NewStaticValidatorTable()
-<<<<<<< HEAD
-	f := afero.NewMemMapFs()
-	a := antiquary.NewAntiquary(ctx, preState, vt, &clparams.MainnetBeaconConfig, datadir.New("/tmp"), nil, db, nil, reader, log.New(), true, true, f, nil)
-=======
-	a := antiquary.NewAntiquary(ctx, nil, preState, vt, &clparams.MainnetBeaconConfig, datadir.New("/tmp"), nil, db, nil, reader, log.New(), true, true, true)
->>>>>>> 56cf84bf
+	a := antiquary.NewAntiquary(ctx, nil, preState, vt, &clparams.MainnetBeaconConfig, datadir.New("/tmp"), nil, db, nil, reader, log.New(), true, true, true, nil)
 	require.NoError(t, a.IncrementBeaconState(ctx, blocks[len(blocks)-1].Block.Slot+33))
 	// Now lets test it against the reader
 	tx, err := db.BeginRw(ctx)
