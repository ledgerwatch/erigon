--- conflicted
+++ resolved
@@ -33,7 +33,6 @@
 	}
 }
 
-<<<<<<< HEAD
 func (b beaconChainDatabaseFilesystem) GetBlock(ctx context.Context, tx kv.Tx, slot uint64) (*peers.PeeredObject[*cltypes.SignedBeaconBlock], error) {
 	blockRoot, err := beacon_indicies.ReadCanonicalBlockRoot(tx, slot)
 	if err != nil {
@@ -58,10 +57,7 @@
 	return &peers.PeeredObject[*cltypes.SignedBeaconBlock]{Data: block}, nil
 }
 
-func (b beaconChainDatabaseFilesystem) GetRange(ctx context.Context, tx kv.Tx, from uint64, count uint64) ([]*peers.PeeredObject[*cltypes.SignedBeaconBlock], error) {
-=======
 func (b beaconChainDatabaseFilesystem) GetRange(ctx context.Context, tx kv.Tx, from uint64, count uint64) (*peers.PeeredObject[[]*cltypes.SignedBeaconBlock], error) {
->>>>>>> 8f29ca74
 	// Retrieve block roots for each ranged slot
 	beaconBlockRooots, slots, err := beacon_indicies.ReadBeaconBlockRootsInSlotRange(ctx, tx, from, count)
 	if err != nil {
