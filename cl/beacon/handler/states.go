package handler

import (
	"context"
	"fmt"
	"net/http"

	libcommon "github.com/ledgerwatch/erigon-lib/common"
	"github.com/ledgerwatch/erigon-lib/kv"
	"github.com/ledgerwatch/erigon/cl/beacon/beaconhttp"
	"github.com/ledgerwatch/erigon/cl/clparams"
	"github.com/ledgerwatch/erigon/cl/cltypes"
	"github.com/ledgerwatch/erigon/cl/persistence/beacon_indicies"
	"github.com/ledgerwatch/erigon/cl/utils"
)

func (a *ApiHandler) rootFromStateId(ctx context.Context, tx kv.Tx, stateId *segmentID) (root libcommon.Hash, httpStatusErr int, err error) {
	var blockRoot libcommon.Hash
	switch {
	case stateId.head():
		blockRoot, _, err = a.forkchoiceStore.GetHead()
		if err != nil {
			return libcommon.Hash{}, http.StatusInternalServerError, err
		}
	case stateId.finalized():
		blockRoot = a.forkchoiceStore.FinalizedCheckpoint().BlockRoot()
	case stateId.justified():
		blockRoot = a.forkchoiceStore.JustifiedCheckpoint().BlockRoot()
	case stateId.genesis():
		blockRoot, err = beacon_indicies.ReadCanonicalBlockRoot(tx, 0)
		if err != nil {
			return libcommon.Hash{}, http.StatusInternalServerError, err
		}
		if blockRoot == (libcommon.Hash{}) {
			return libcommon.Hash{}, http.StatusNotFound, fmt.Errorf("genesis block not found")
		}
	case stateId.getSlot() != nil:
		blockRoot, err = beacon_indicies.ReadCanonicalBlockRoot(tx, *stateId.getSlot())
		if err != nil {
			return libcommon.Hash{}, http.StatusInternalServerError, err
		}
		if blockRoot == (libcommon.Hash{}) {
			return libcommon.Hash{}, http.StatusNotFound, fmt.Errorf("block not found %d", *stateId.getSlot())
		}
	case stateId.getRoot() != nil:
		root = *stateId.getRoot()
		return
	default:
		return libcommon.Hash{}, http.StatusInternalServerError, fmt.Errorf("cannot parse state id")
	}
	root, err = beacon_indicies.ReadStateRootByBlockRoot(ctx, tx, blockRoot)
	if err != nil {
		return libcommon.Hash{}, http.StatusInternalServerError, err
	}
	if root == (libcommon.Hash{}) {
		return libcommon.Hash{}, http.StatusNotFound, fmt.Errorf("block not found")
	}
	return
}

type rootResponse struct {
	Root libcommon.Hash `json:"root"`
}

func previousVersion(v clparams.StateVersion) clparams.StateVersion {
	if v == clparams.Phase0Version {
		return clparams.Phase0Version
	}
	return v - 1
}

func (a *ApiHandler) getStateFork(r *http.Request) (*beaconResponse, error) {
	ctx := r.Context()

	tx, err := a.indiciesDB.BeginRo(ctx)
	if err != nil {
		return nil, err
	}
	defer tx.Rollback()

	blockId, err := stateIdFromRequest(r)
	if err != nil {
		return nil, beaconhttp.NewEndpointError(http.StatusBadRequest, err.Error())
	}
	root, httpStatus, err := a.rootFromStateId(ctx, tx, blockId)
	if err != nil {
		return nil, beaconhttp.NewEndpointError(httpStatus, err.Error())
	}

	slot, err := beacon_indicies.ReadBlockSlotByBlockRoot(tx, root)
	if err != nil {
		return nil, err
	}
	if slot == nil {
		return nil, beaconhttp.NewEndpointError(http.StatusNotFound, err.Error())
	}
	epoch := *slot / a.beaconChainCfg.SlotsPerEpoch

	stateVersion := a.beaconChainCfg.GetCurrentStateVersion(epoch)
	forkEpoch := a.beaconChainCfg.GetForkEpochByVersion(stateVersion)
	currentVersion := a.beaconChainCfg.GetForkVersionByVersion(stateVersion)
	previousVersion := a.beaconChainCfg.GetForkVersionByVersion(previousVersion(stateVersion))

	return newBeaconResponse(&cltypes.Fork{
		PreviousVersion: utils.Uint32ToBytes4(previousVersion),
		CurrentVersion:  utils.Uint32ToBytes4(currentVersion),
<<<<<<< HEAD
		Epoch:           forkEpoch,
	})
=======
		Epoch:           epoch,
	}), nil
>>>>>>> f9f36b59
}

func (a *ApiHandler) getStateRoot(r *http.Request) (*beaconResponse, error) {
	ctx := r.Context()

	tx, err := a.indiciesDB.BeginRo(ctx)
	if err != nil {
		return nil, err
	}
	defer tx.Rollback()

	blockId, err := stateIdFromRequest(r)
	if err != nil {
		return nil, beaconhttp.NewEndpointError(http.StatusBadRequest, err.Error())
	}
	root, httpStatus, err := a.rootFromStateId(ctx, tx, blockId)
	if err != nil {
		return nil, beaconhttp.NewEndpointError(httpStatus, err.Error())
	}

	stateRoot, err := beacon_indicies.ReadStateRootByBlockRoot(ctx, tx, root)
	if err != nil {
		return nil, err
	}
	if stateRoot == (libcommon.Hash{}) {
		return nil, beaconhttp.NewEndpointError(http.StatusNotFound, fmt.Sprintf("could not read block header: %x", root))
	}

	slot, err := beacon_indicies.ReadBlockSlotByBlockRoot(tx, root)
	if err != nil {
		return nil, err
	}
	if slot == nil {
		return nil, beaconhttp.NewEndpointError(http.StatusNotFound, fmt.Sprintf("could not read block header: %x", root))
	}
	canonicalRoot, err := beacon_indicies.ReadCanonicalBlockRoot(tx, *slot)
	if err != nil {
		return nil, err
	}

	return newBeaconResponse(&rootResponse{Root: stateRoot}).withFinalized(canonicalRoot == root && *slot <= a.forkchoiceStore.FinalizedSlot()), nil
}

func (a *ApiHandler) getFullState(r *http.Request) (*beaconResponse, error) {
	ctx := r.Context()

	tx, err := a.indiciesDB.BeginRo(ctx)
	if err != nil {
		return nil, err
	}
	defer tx.Rollback()

	blockId, err := stateIdFromRequest(r)
	if err != nil {
		return nil, beaconhttp.NewEndpointError(http.StatusBadRequest, err.Error())
	}

	root, httpStatus, err := a.rootFromStateId(ctx, tx, blockId)
	if err != nil {
		return nil, beaconhttp.NewEndpointError(httpStatus, err.Error())
	}

	blockRoot, err := beacon_indicies.ReadBlockRootByStateRoot(tx, root)
	if err != nil {
		return nil, err
	}

	state, err := a.forkchoiceStore.GetStateAtBlockRoot(blockRoot, true)
	if err != nil {
		return nil, beaconhttp.NewEndpointError(http.StatusBadRequest, err.Error())
	}

	return newBeaconResponse(state).withFinalized(false).withVersion(state.Version()), nil
}<|MERGE_RESOLUTION|>--- conflicted
+++ resolved
@@ -104,13 +104,8 @@
 	return newBeaconResponse(&cltypes.Fork{
 		PreviousVersion: utils.Uint32ToBytes4(previousVersion),
 		CurrentVersion:  utils.Uint32ToBytes4(currentVersion),
-<<<<<<< HEAD
 		Epoch:           forkEpoch,
-	})
-=======
-		Epoch:           epoch,
 	}), nil
->>>>>>> f9f36b59
 }
 
 func (a *ApiHandler) getStateRoot(r *http.Request) (*beaconResponse, error) {
