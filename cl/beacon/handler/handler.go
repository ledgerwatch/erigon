package handler

import (
	"net/http"
	"sync"

	"github.com/go-chi/chi/v5"
	"github.com/ledgerwatch/erigon-lib/common"
	"github.com/ledgerwatch/erigon-lib/gointerfaces/sentinel"
	"github.com/ledgerwatch/erigon-lib/kv"
	"github.com/ledgerwatch/erigon/cl/beacon/beacon_router_configuration"
	"github.com/ledgerwatch/erigon/cl/beacon/beaconevents"
	"github.com/ledgerwatch/erigon/cl/beacon/beaconhttp"
	"github.com/ledgerwatch/erigon/cl/beacon/synced_data"
	"github.com/ledgerwatch/erigon/cl/clparams"
	"github.com/ledgerwatch/erigon/cl/cltypes"
	"github.com/ledgerwatch/erigon/cl/cltypes/solid"
	"github.com/ledgerwatch/erigon/cl/persistence/blob_storage"
	"github.com/ledgerwatch/erigon/cl/persistence/state/historical_states_reader"
	"github.com/ledgerwatch/erigon/cl/phase1/core/state/lru"
	"github.com/ledgerwatch/erigon/cl/phase1/execution_client"
	"github.com/ledgerwatch/erigon/cl/phase1/forkchoice"
	"github.com/ledgerwatch/erigon/cl/pool"
	"github.com/ledgerwatch/erigon/cl/validator/attestation_producer"
<<<<<<< HEAD
	"github.com/ledgerwatch/erigon/cl/validator/sync_contribution_pool"
=======
	"github.com/ledgerwatch/erigon/cl/validator/committee_subscription"
>>>>>>> cb755cbe
	"github.com/ledgerwatch/erigon/cl/validator/validator_params"
	"github.com/ledgerwatch/erigon/turbo/snapshotsync/freezeblocks"
	"github.com/ledgerwatch/log/v3"
)

const maxBlobBundleCacheSize = 48 // 8 blocks worth of blobs

type BlobBundle struct {
	Commitment common.Bytes48
	Blob       *cltypes.Blob
	KzgProof   common.Bytes48
}

type ApiHandler struct {
	o   sync.Once
	mux *chi.Mux

	blockReader         freezeblocks.BeaconSnapshotReader
	indiciesDB          kv.RwDB
	genesisCfg          *clparams.GenesisConfig
	beaconChainCfg      *clparams.BeaconChainConfig
	forkchoiceStore     forkchoice.ForkChoiceStorage
	operationsPool      pool.OperationsPool
	syncedData          *synced_data.SyncedDataManager
	stateReader         *historical_states_reader.HistoricalStatesReader
	sentinel            sentinel.SentinelClient
	blobStoage          blob_storage.BlobStorage
	caplinSnapshots     *freezeblocks.CaplinSnapshots
	attestationProducer attestation_producer.AttestationDataProducer

	version string // Node's version

	// pools
	randaoMixesPool sync.Pool

	// caches
	lighthouseInclusionCache sync.Map
	emitters                 *beaconevents.Emitters

	routerCfg *beacon_router_configuration.RouterConfiguration
	logger    log.Logger

	// Validator data structures
	validatorParams *validator_params.ValidatorParams
	blobBundles     *lru.Cache[common.Bytes48, BlobBundle] // Keep recent bundled blobs from the execution layer.
	engine          execution_client.ExecutionEngine
<<<<<<< HEAD
	syncMessagePool sync_contribution_pool.SyncContributionPool
}

func NewApiHandler(logger log.Logger, genesisConfig *clparams.GenesisConfig, beaconChainConfig *clparams.BeaconChainConfig, indiciesDB kv.RwDB, forkchoiceStore forkchoice.ForkChoiceStorage, operationsPool pool.OperationsPool, rcsn freezeblocks.BeaconSnapshotReader, syncedData *synced_data.SyncedDataManager,
	stateReader *historical_states_reader.HistoricalStatesReader, sentinel sentinel.SentinelClient,
	version string, routerCfg *beacon_router_configuration.RouterConfiguration, emitters *beaconevents.Emitters, blobStoage blob_storage.BlobStorage,
	caplinSnapshots *freezeblocks.CaplinSnapshots, validatorParams *validator_params.ValidatorParams, attestationProducer attestation_producer.AttestationDataProducer,
	engine execution_client.ExecutionEngine, syncMessagePool sync_contribution_pool.SyncContributionPool) *ApiHandler {
=======
	committeeSub    *committee_subscription.CommitteeSubscribeMgmt
}

func NewApiHandler(
	logger log.Logger,
	genesisConfig *clparams.GenesisConfig,
	beaconChainConfig *clparams.BeaconChainConfig,
	indiciesDB kv.RwDB,
	forkchoiceStore forkchoice.ForkChoiceStorage,
	operationsPool pool.OperationsPool,
	rcsn freezeblocks.BeaconSnapshotReader,
	syncedData *synced_data.SyncedDataManager,
	stateReader *historical_states_reader.HistoricalStatesReader,
	sentinel sentinel.SentinelClient,
	version string,
	routerCfg *beacon_router_configuration.RouterConfiguration,
	emitters *beaconevents.Emitters,
	blobStoage blob_storage.BlobStorage,
	caplinSnapshots *freezeblocks.CaplinSnapshots,
	validatorParams *validator_params.ValidatorParams,
	attestationProducer attestation_producer.AttestationDataProducer,
	engine execution_client.ExecutionEngine,
	committeeSub *committee_subscription.CommitteeSubscribeMgmt,
) *ApiHandler {
>>>>>>> cb755cbe
	blobBundles, err := lru.New[common.Bytes48, BlobBundle]("blobs", maxBlobBundleCacheSize)
	if err != nil {
		panic(err)
	}
<<<<<<< HEAD
	return &ApiHandler{logger: logger, validatorParams: validatorParams, o: sync.Once{}, genesisCfg: genesisConfig, beaconChainCfg: beaconChainConfig, indiciesDB: indiciesDB, forkchoiceStore: forkchoiceStore, operationsPool: operationsPool, blockReader: rcsn, syncedData: syncedData, stateReader: stateReader, randaoMixesPool: sync.Pool{New: func() interface{} {
		return solid.NewHashVector(int(beaconChainConfig.EpochsPerHistoricalVector))
	}}, sentinel: sentinel, version: version, routerCfg: routerCfg, emitters: emitters, blobStoage: blobStoage, caplinSnapshots: caplinSnapshots, attestationProducer: attestationProducer, blobBundles: blobBundles, engine: engine, syncMessagePool: syncMessagePool}
=======
	return &ApiHandler{
		logger:          logger,
		validatorParams: validatorParams,
		o:               sync.Once{},
		genesisCfg:      genesisConfig,
		beaconChainCfg:  beaconChainConfig,
		indiciesDB:      indiciesDB,
		forkchoiceStore: forkchoiceStore,
		operationsPool:  operationsPool,
		blockReader:     rcsn,
		syncedData:      syncedData,
		stateReader:     stateReader,
		randaoMixesPool: sync.Pool{New: func() interface{} {
			return solid.NewHashVector(int(beaconChainConfig.EpochsPerHistoricalVector))
		}},
		sentinel:            sentinel,
		version:             version,
		routerCfg:           routerCfg,
		emitters:            emitters,
		blobStoage:          blobStoage,
		caplinSnapshots:     caplinSnapshots,
		attestationProducer: attestationProducer,
		blobBundles:         blobBundles,
		engine:              engine,
		committeeSub:        committeeSub,
	}
>>>>>>> cb755cbe
}

func (a *ApiHandler) Init() {
	a.o.Do(func() {
		a.init()
	})
}
func (a *ApiHandler) init() {
	r := chi.NewRouter()
	a.mux = r

	r.Get("/", a.GetEthV1NodeHealth)

	if a.routerCfg.Lighthouse {
		r.Route("/lighthouse", func(r chi.Router) {
			r.Get("/validator_inclusion/{epoch}/global", beaconhttp.HandleEndpointFunc(a.GetLighthouseValidatorInclusionGlobal))
			r.Get("/validator_inclusion/{epoch}/{validator_id}", beaconhttp.HandleEndpointFunc(a.GetLighthouseValidatorInclusion))
		})
	}
	r.Route("/eth", func(r chi.Router) {
		r.Route("/v1", func(r chi.Router) {
			if a.routerCfg.Builder {
				r.Get("/builder/states/{state_id}/expected_withdrawals", beaconhttp.HandleEndpointFunc(a.GetEth1V1BuilderStatesExpectedWithdrawals))
			}
			if a.routerCfg.Events {
				r.Get("/events", a.EventSourceGetV1Events)
			}
			if a.routerCfg.Node {
				r.Route("/node", func(r chi.Router) {
					r.Get("/health", a.GetEthV1NodeHealth)
					r.Get("/version", a.GetEthV1NodeVersion)
					r.Get("/peer_count", a.GetEthV1NodePeerCount)
					r.Get("/peers", a.GetEthV1NodePeersInfos)
					r.Get("/peers/{peer_id}", a.GetEthV1NodePeerInfos)
					r.Get("/identity", a.GetEthV1NodeIdentity)
					r.Get("/syncing", a.GetEthV1NodeSyncing)
				})
			}

			if a.routerCfg.Debug {
				r.Get("/debug/fork_choice", a.GetEthV1DebugBeaconForkChoice)
			}
			if a.routerCfg.Config {
				r.Route("/config", func(r chi.Router) {
					r.Get("/spec", beaconhttp.HandleEndpointFunc(a.getSpec))
					r.Get("/deposit_contract", beaconhttp.HandleEndpointFunc(a.getDepositContract))
					r.Get("/fork_schedule", beaconhttp.HandleEndpointFunc(a.getForkSchedule))
				})
			}
			if a.routerCfg.Beacon {
				r.Route("/beacon", func(r chi.Router) {
					r.Route("/rewards", func(r chi.Router) {
						r.Post("/sync_committee/{block_id}", beaconhttp.HandleEndpointFunc(a.PostEthV1BeaconRewardsSyncCommittees))
						r.Get("/blocks/{block_id}", beaconhttp.HandleEndpointFunc(a.GetEthV1BeaconRewardsBlocks))
						r.Post("/attestations/{epoch}", beaconhttp.HandleEndpointFunc(a.PostEthV1BeaconRewardsAttestations))
					})
					r.Route("/headers", func(r chi.Router) {
						r.Get("/", beaconhttp.HandleEndpointFunc(a.getHeaders))
						r.Get("/{block_id}", beaconhttp.HandleEndpointFunc(a.getHeader))
					})
					r.Route("/blocks", func(r chi.Router) {
						r.Post("/", a.PostEthV1BeaconBlocks)
						r.Get("/{block_id}", beaconhttp.HandleEndpointFunc(a.GetEthV1BeaconBlock))
						r.Get("/{block_id}/attestations", beaconhttp.HandleEndpointFunc(a.GetEthV1BeaconBlockAttestations))
						r.Get("/{block_id}/root", beaconhttp.HandleEndpointFunc(a.GetEthV1BeaconBlockRoot))
					})
					r.Get("/genesis", beaconhttp.HandleEndpointFunc(a.GetEthV1BeaconGenesis))
					r.Get("/blinded_blocks/{block_id}", beaconhttp.HandleEndpointFunc(a.GetEthV1BlindedBlock))
					r.Route("/pool", func(r chi.Router) {
						r.Get("/voluntary_exits", beaconhttp.HandleEndpointFunc(a.GetEthV1BeaconPoolVoluntaryExits))
						r.Post("/voluntary_exits", a.PostEthV1BeaconPoolVoluntaryExits)
						r.Get("/attester_slashings", beaconhttp.HandleEndpointFunc(a.GetEthV1BeaconPoolAttesterSlashings))
						r.Post("/attester_slashings", a.PostEthV1BeaconPoolAttesterSlashings)
						r.Get("/proposer_slashings", beaconhttp.HandleEndpointFunc(a.GetEthV1BeaconPoolProposerSlashings))
						r.Post("/proposer_slashings", a.PostEthV1BeaconPoolProposerSlashings)
						r.Get("/bls_to_execution_changes", beaconhttp.HandleEndpointFunc(a.GetEthV1BeaconPoolBLSExecutionChanges))
						r.Post("/bls_to_execution_changes", a.PostEthV1BeaconPoolBlsToExecutionChanges)
						r.Get("/attestations", beaconhttp.HandleEndpointFunc(a.GetEthV1BeaconPoolAttestations))
						r.Post("/attestations", http.NotFound) // TODO
						r.Post("/sync_committees", a.PostEthV1BeaconPoolSyncCommittees)
					})
					r.Route("/light_client", func(r chi.Router) {
						r.Get("/bootstrap/{block_id}", beaconhttp.HandleEndpointFunc(a.GetEthV1BeaconLightClientBootstrap))
						r.Get("/optimistic_update", beaconhttp.HandleEndpointFunc(a.GetEthV1BeaconLightClientOptimisticUpdate))
						r.Get("/finality_update", beaconhttp.HandleEndpointFunc(a.GetEthV1BeaconLightClientFinalityUpdate))
						r.Get("/updates", a.GetEthV1BeaconLightClientUpdates)
					})
					r.Get("/blob_sidecars/{block_id}", beaconhttp.HandleEndpointFunc(a.GetEthV1BeaconBlobSidecars))
					r.Route("/states", func(r chi.Router) {
						r.Route("/{state_id}", func(r chi.Router) {
							r.Get("/randao", beaconhttp.HandleEndpointFunc(a.getRandao))
							r.Get("/committees", beaconhttp.HandleEndpointFunc(a.getCommittees))
							r.Get("/sync_committees", beaconhttp.HandleEndpointFunc(a.getSyncCommittees)) // otterscan
							r.Get("/finality_checkpoints", beaconhttp.HandleEndpointFunc(a.getFinalityCheckpoints))
							r.Get("/root", beaconhttp.HandleEndpointFunc(a.getStateRoot))
							r.Get("/fork", beaconhttp.HandleEndpointFunc(a.getStateFork))
							r.Get("/validators", a.GetEthV1BeaconStatesValidators)
							r.Get("/validator_balances", a.GetEthV1BeaconValidatorsBalances)
							r.Get("/validators/{validator_id}", beaconhttp.HandleEndpointFunc(a.GetEthV1BeaconStatesValidator))
						})
					})
				})
			}
			if a.routerCfg.Validator {
				r.Route("/validator", func(r chi.Router) {
					r.Route("/duties", func(r chi.Router) {
						r.Post("/attester/{epoch}", beaconhttp.HandleEndpointFunc(a.getAttesterDuties))
						r.Get("/proposer/{epoch}", beaconhttp.HandleEndpointFunc(a.getDutiesProposer))
						r.Post("/sync/{epoch}", beaconhttp.HandleEndpointFunc(a.getSyncDuties))
					})
					r.Get("/blinded_blocks/{slot}", http.NotFound)
					r.Get("/attestation_data", beaconhttp.HandleEndpointFunc(a.GetEthV1ValidatorAttestationData))
					r.Get("/aggregate_attestation", http.NotFound)
					r.Post("/aggregate_and_proofs", a.PostEthV1ValidatorAggregatesAndProof)
<<<<<<< HEAD
					r.Post("/beacon_committee_subscriptions", http.NotFound)
					r.Post("/sync_committee_subscriptions", a.PostEthV1ValidatorSyncCommitteeSubscriptions)
					r.Get("/sync_committee_contribution", beaconhttp.HandleEndpointFunc(a.GetEthV1ValidatorSyncCommitteeContribution))
					r.Post("/contribution_and_proofs", a.PostEthV1ValidatorContributionsAndProofs)
=======
					r.Post("/beacon_committee_subscriptions", a.EthV1ValidatorBeaconCommitteeSubscription)
					r.Post("/sync_committee_subscriptions", http.NotFound)
					r.Get("/sync_committee_contribution", http.NotFound)
					r.Post("/contribution_and_proofs", http.NotFound)
>>>>>>> cb755cbe
					r.Post("/prepare_beacon_proposer", a.PostEthV1ValidatorPrepareBeaconProposal)
					r.Post("/liveness/{epoch}", beaconhttp.HandleEndpointFunc(a.liveness))
				})
			}

		})
		r.Route("/v2", func(r chi.Router) {
			if a.routerCfg.Debug {
				r.Route("/debug", func(r chi.Router) {
					r.Route("/beacon", func(r chi.Router) {
						r.Get("/states/{state_id}", beaconhttp.HandleEndpointFunc(a.getFullState))
						r.Get("/heads", beaconhttp.HandleEndpointFunc(a.GetEthV2DebugBeaconHeads))
					})
				})
			}
			if a.routerCfg.Beacon {
				r.Route("/beacon", func(r chi.Router) {
					r.Get("/blocks/{block_id}", beaconhttp.HandleEndpointFunc(a.GetEthV1BeaconBlock))
					r.Post("/blocks", a.PostEthV2BeaconBlocks)
				})
			}
			if a.routerCfg.Validator {
				r.Route("/validator", func(r chi.Router) {
					r.Post("/blocks/{slot}", http.NotFound)
				})
			}
		})
		if a.routerCfg.Validator {
			r.Get("/v3/validator/blocks/{slot}", beaconhttp.HandleEndpointFunc(a.GetEthV3ValidatorBlock))
		}
	})
}

func (a *ApiHandler) ServeHTTP(w http.ResponseWriter, r *http.Request) {
	a.o.Do(func() {
		a.init()
	})
	a.mux.ServeHTTP(w, r)
}<|MERGE_RESOLUTION|>--- conflicted
+++ resolved
@@ -22,11 +22,8 @@
 	"github.com/ledgerwatch/erigon/cl/phase1/forkchoice"
 	"github.com/ledgerwatch/erigon/cl/pool"
 	"github.com/ledgerwatch/erigon/cl/validator/attestation_producer"
-<<<<<<< HEAD
+	"github.com/ledgerwatch/erigon/cl/validator/committee_subscription"
 	"github.com/ledgerwatch/erigon/cl/validator/sync_contribution_pool"
-=======
-	"github.com/ledgerwatch/erigon/cl/validator/committee_subscription"
->>>>>>> cb755cbe
 	"github.com/ledgerwatch/erigon/cl/validator/validator_params"
 	"github.com/ledgerwatch/erigon/turbo/snapshotsync/freezeblocks"
 	"github.com/ledgerwatch/log/v3"
@@ -44,18 +41,17 @@
 	o   sync.Once
 	mux *chi.Mux
 
-	blockReader         freezeblocks.BeaconSnapshotReader
-	indiciesDB          kv.RwDB
-	genesisCfg          *clparams.GenesisConfig
-	beaconChainCfg      *clparams.BeaconChainConfig
-	forkchoiceStore     forkchoice.ForkChoiceStorage
-	operationsPool      pool.OperationsPool
-	syncedData          *synced_data.SyncedDataManager
-	stateReader         *historical_states_reader.HistoricalStatesReader
-	sentinel            sentinel.SentinelClient
-	blobStoage          blob_storage.BlobStorage
-	caplinSnapshots     *freezeblocks.CaplinSnapshots
-	attestationProducer attestation_producer.AttestationDataProducer
+	blockReader     freezeblocks.BeaconSnapshotReader
+	indiciesDB      kv.RwDB
+	genesisCfg      *clparams.GenesisConfig
+	beaconChainCfg  *clparams.BeaconChainConfig
+	forkchoiceStore forkchoice.ForkChoiceStorage
+	operationsPool  pool.OperationsPool
+	syncedData      *synced_data.SyncedDataManager
+	stateReader     *historical_states_reader.HistoricalStatesReader
+	sentinel        sentinel.SentinelClient
+	blobStoage      blob_storage.BlobStorage
+	caplinSnapshots *freezeblocks.CaplinSnapshots
 
 	version string // Node's version
 
@@ -70,20 +66,12 @@
 	logger    log.Logger
 
 	// Validator data structures
-	validatorParams *validator_params.ValidatorParams
-	blobBundles     *lru.Cache[common.Bytes48, BlobBundle] // Keep recent bundled blobs from the execution layer.
-	engine          execution_client.ExecutionEngine
-<<<<<<< HEAD
-	syncMessagePool sync_contribution_pool.SyncContributionPool
-}
-
-func NewApiHandler(logger log.Logger, genesisConfig *clparams.GenesisConfig, beaconChainConfig *clparams.BeaconChainConfig, indiciesDB kv.RwDB, forkchoiceStore forkchoice.ForkChoiceStorage, operationsPool pool.OperationsPool, rcsn freezeblocks.BeaconSnapshotReader, syncedData *synced_data.SyncedDataManager,
-	stateReader *historical_states_reader.HistoricalStatesReader, sentinel sentinel.SentinelClient,
-	version string, routerCfg *beacon_router_configuration.RouterConfiguration, emitters *beaconevents.Emitters, blobStoage blob_storage.BlobStorage,
-	caplinSnapshots *freezeblocks.CaplinSnapshots, validatorParams *validator_params.ValidatorParams, attestationProducer attestation_producer.AttestationDataProducer,
-	engine execution_client.ExecutionEngine, syncMessagePool sync_contribution_pool.SyncContributionPool) *ApiHandler {
-=======
-	committeeSub    *committee_subscription.CommitteeSubscribeMgmt
+	validatorParams     *validator_params.ValidatorParams
+	blobBundles         *lru.Cache[common.Bytes48, BlobBundle] // Keep recent bundled blobs from the execution layer.
+	engine              execution_client.ExecutionEngine
+	syncMessagePool     sync_contribution_pool.SyncContributionPool
+	committeeSub        *committee_subscription.CommitteeSubscribeMgmt
+	attestationProducer attestation_producer.AttestationDataProducer
 }
 
 func NewApiHandler(
@@ -105,18 +93,13 @@
 	validatorParams *validator_params.ValidatorParams,
 	attestationProducer attestation_producer.AttestationDataProducer,
 	engine execution_client.ExecutionEngine,
+	syncMessagePool sync_contribution_pool.SyncContributionPool,
 	committeeSub *committee_subscription.CommitteeSubscribeMgmt,
 ) *ApiHandler {
->>>>>>> cb755cbe
 	blobBundles, err := lru.New[common.Bytes48, BlobBundle]("blobs", maxBlobBundleCacheSize)
 	if err != nil {
 		panic(err)
 	}
-<<<<<<< HEAD
-	return &ApiHandler{logger: logger, validatorParams: validatorParams, o: sync.Once{}, genesisCfg: genesisConfig, beaconChainCfg: beaconChainConfig, indiciesDB: indiciesDB, forkchoiceStore: forkchoiceStore, operationsPool: operationsPool, blockReader: rcsn, syncedData: syncedData, stateReader: stateReader, randaoMixesPool: sync.Pool{New: func() interface{} {
-		return solid.NewHashVector(int(beaconChainConfig.EpochsPerHistoricalVector))
-	}}, sentinel: sentinel, version: version, routerCfg: routerCfg, emitters: emitters, blobStoage: blobStoage, caplinSnapshots: caplinSnapshots, attestationProducer: attestationProducer, blobBundles: blobBundles, engine: engine, syncMessagePool: syncMessagePool}
-=======
 	return &ApiHandler{
 		logger:          logger,
 		validatorParams: validatorParams,
@@ -141,9 +124,9 @@
 		attestationProducer: attestationProducer,
 		blobBundles:         blobBundles,
 		engine:              engine,
+		syncMessagePool:     syncMessagePool,
 		committeeSub:        committeeSub,
 	}
->>>>>>> cb755cbe
 }
 
 func (a *ApiHandler) Init() {
@@ -258,17 +241,10 @@
 					r.Get("/attestation_data", beaconhttp.HandleEndpointFunc(a.GetEthV1ValidatorAttestationData))
 					r.Get("/aggregate_attestation", http.NotFound)
 					r.Post("/aggregate_and_proofs", a.PostEthV1ValidatorAggregatesAndProof)
-<<<<<<< HEAD
-					r.Post("/beacon_committee_subscriptions", http.NotFound)
+					r.Post("/beacon_committee_subscriptions", a.EthV1ValidatorBeaconCommitteeSubscription)
 					r.Post("/sync_committee_subscriptions", a.PostEthV1ValidatorSyncCommitteeSubscriptions)
 					r.Get("/sync_committee_contribution", beaconhttp.HandleEndpointFunc(a.GetEthV1ValidatorSyncCommitteeContribution))
 					r.Post("/contribution_and_proofs", a.PostEthV1ValidatorContributionsAndProofs)
-=======
-					r.Post("/beacon_committee_subscriptions", a.EthV1ValidatorBeaconCommitteeSubscription)
-					r.Post("/sync_committee_subscriptions", http.NotFound)
-					r.Get("/sync_committee_contribution", http.NotFound)
-					r.Post("/contribution_and_proofs", http.NotFound)
->>>>>>> cb755cbe
 					r.Post("/prepare_beacon_proposer", a.PostEthV1ValidatorPrepareBeaconProposal)
 					r.Post("/liveness/{epoch}", beaconhttp.HandleEndpointFunc(a.liveness))
 				})
