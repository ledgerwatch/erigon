- [Introduction](#introduction)
- [Getting Started](#getting-started)
    * [Running locally](#running-locally)
    * [Running remotely](#running-remotely)
    * [Testing](#testing)
- [FAQ](#faq)
    * [RPC Implementation Status](#rpc-implementation-status)
    * [Clients getting timeout, but server load is low](#clients-getting-timeout--but-server-load-is-low)
    * [Server load too high](#server-load-too-high)
    * [Faster Batch requests](#faster-batch-requests)

## Introduction

TurboBor's `rpcdaemon` runs in its own seperate process.

This brings many benefits including easier development, the ability to run multiple daemons at once, and the ability to
run the daemon remotely. It is possible to run the daemon locally as well (read-only) if both processes have access to
the data folder.

## Getting Started

The `rpcdaemon` gets built as part of the main `turbo` build process, but you can build it directly with this command:

```[bash]
make rpcdaemon
```

### Running locally

This is only possible if RPC daemon runs on the same computer as TurboBor. This mode uses shared memory access to the
database of TurboBor, which has better performance than accessing via TPC socket.
Provide both `--datadir` and `--private.api.addr` options:

<<<<<<< HEAD
```[bash]
make erigon
./build/bin/erigon --datadir=<your_data_dir> --private.api.addr=localhost:9090
make rpcdaemon
./build/bin/rpcdaemon --datadir=<your_data_dir> --txpool.api.addr=localhost:9090 --private.api.addr=localhost:9090 --http.api=eth,erigon,web3,net,debug,trace,txpool
=======
```sh
./build/bin/rpcdaemon --datadir=<your_data_dir> --private.api.addr=localhost:9090 --http.api=eth,web3,net,debug,trace,txpool,bor
>>>>>>> 22192e4b
```

### Running remotely

This works regardless of whether RPC daemon is on the same computer with TurboBor, or on a different one. They use TPC
socket connection to pass data between them. 

<<<<<<< HEAD
```[bash]
make erigon
./build/bin/erigon --datadir=<your_data_dir> --private.api.addr=0.0.0.0:9090
make rpcdaemon
./build/bin/rpcdaemon --private.api.addr=<erigon_ip>:9090 --txpool.api.addr=localhost:9090 --http.api=eth,erigon,web3,net,debug,trace,txpool
```
=======
To use this mode, you have to give `--private.api.addr=<private_ip>:9090` while starting TurboBor where `private_ip` is the IP Address of system in which the TurboBor is running.
>>>>>>> 22192e4b

Run TurboBor in one terminal window

```sh
turbo-bor --chain=mumbai --bor.heimdall=https://heimdall.api.matic.today --datadir=<your_data_dir> --private.api.addr=<private_ip>:9090
```
On other Terminal, run

<<<<<<< HEAD
When RPC daemon runs remotely, by default it maintains a state cache, which is updated every time when Erigon imports a
new block. When state cache is reasonably warm, it allows such remote RPC daemon to execute queries related to `latest`
block (i.e. to current state) with comparable performance to a local RPC daemon
(around 2x slower vs 10x slower without state cache). Since there can be multiple such RPC daemons per one Erigon node,
it may scale well for some workloads that are heavy on the current state queries.

### Healthcheck

Running the daemon also opens an endpoint `/health` that provides a basic health check.

If the health check is successful it returns 200 OK.

If the health check fails it returns 500 Internal Server Error.

Configuration of the health check is sent as POST body of the method.

```
{
   "min_peer_count": <minimal number of the node peers>,
   "known_block": <number_of_block_that_node_should_know>
}
=======
```sh
./build/bin/rpcdaemon --private.api.addr=<turbo_bor_ip>:9090 --http.api=eth,web3,net,debug,trace,txpool,bor
>>>>>>> 22192e4b
```

The daemon should respond with something like:

`INFO [date-time] HTTP endpoint opened url=localhost:8545...`


### Testing

By default, the `rpcdaemon` serves data from `localhost:8545`. You may send `curl` commands to see if things are
working.

Try `eth_blockNumber` for example. In a third terminal window enter this command:

```[bash]
curl -X POST -H "Content-Type: application/json" --data '{"jsonrpc": "2.0", "method": "eth_blockNumber", "params": [], "id":1}' localhost:8545
```

This should return something along the lines of this (depending on how far your node has synced):

```[bash]
{
    "jsonrpc": "2.0",
    "id": 1,
    "result":" 0xa5b9ba"
}
```

You can also use similar command to test the `bor` namespace methods. Methods in this namespace provides bor consensus specific info like snapshot, signers, validator info, etc. For example:
```[bash]
curl -X POST -H "Content-Type: application/json" --data '{"jsonrpc": "2.0", "method": "bor_getSnapshot", "params": ["0x400"], "id":1}' localhost:8545
```
This should return something like this:
```[bash]
{
  "jsonrpc": "2.0",
  "id": 1,
  "result": {
    "number": 1024,
    "hash": "0xb976c3964fc461faa40745cb0a2d560bd8db5793e22fd1b63dc7e32c7455c21d",
    "validatorSet": {
      "validators": [
        {
          "ID": 0,
          "signer": "0x928ed6a3e94437bbd316ccad78479f1d163a6a8c",
          "power": 10000,
          "accum": -30000
        },
        ...
      ],
      "proposer": {
        "ID": 0,
        "signer": "0xbe188d6641e8b680743a4815dfa0f6208038960f",
        "power": 10000,
        "accum": -30000
      }
    },
    "recents": {
      "961": "0x928ed6a3e94437bbd316ccad78479f1d163a6a8c",
      "962": "0x928ed6a3e94437bbd316ccad78479f1d163a6a8c",
      ...
      "1023": "0x928ed6a3e94437bbd316ccad78479f1d163a6a8c",
      "1024": "0xbe188d6641e8b680743a4815dfa0f6208038960f"
    }
  }
}
```

## FAQ

### RPC Implementation Status

Label "remote" means: `--private.api.addr` flag is required.

The following table shows the current implementation status of TurboBor's RPC daemon.

| Command                                    | Avail   | Notes                                      |
| ------------------------------------------ | ------- | ------------------------------------------ |
| web3_clientVersion                         | Yes     |                                            |
| web3_sha3                                  | Yes     |                                            |
|                                            |         |                                            |
| net_listening                              | HC      | (`remote` hard coded returns true)         |
| net_peerCount                              | Limited | internal sentries only                     |
| net_version                                | Yes     | `remote`.                                  |
|                                            |         |                                            |
| eth_blockNumber                            | Yes     |                                            |
| eth_chainID/eth_chainId                    | Yes     |                                            |
| eth_protocolVersion                        | Yes     |                                            |
| eth_syncing                                | Yes     |                                            |
| eth_gasPrice                               | Yes     |                                            |
| eth_maxPriorityFeePerGas                   | Yes     |                                            |
| eth_feeHistory                             | Yes     |                                            |
| eth_forks                                  | Yes     |                                            |
|                                            |         |                                            |
| eth_getBlockByHash                         | Yes     |                                            |
| eth_getBlockByNumber                       | Yes     |                                            |
| eth_getBlockTransactionCountByHash         | Yes     |                                            |
| eth_getBlockTransactionCountByNumber       | Yes     |                                            |
| eth_getHeaderByHash                        | Yes     |                                            |
| eth_getHeaderByNumber                      | Yes     |                                            |
| eth_getUncleByBlockHashAndIndex            | Yes     |                                            |
| eth_getUncleByBlockNumberAndIndex          | Yes     |                                            |
| eth_getUncleCountByBlockHash               | Yes     |                                            |
| eth_getUncleCountByBlockNumber             | Yes     |                                            |
|                                            |         |                                            |
| eth_getTransactionByHash                   | Yes     |                                            |
| eth_getRawTransactionByHash                | Yes     |                                            |
| eth_getTransactionByBlockHashAndIndex      | Yes     |                                            |
| eth_retRawTransactionByBlockHashAndIndex   | Yes     |                                            |
| eth_getTransactionByBlockNumberAndIndex    | Yes     |                                            |
| eth_retRawTransactionByBlockNumberAndIndex | Yes     |                                            |
| eth_getTransactionReceipt                  | Yes     |                                            |
| eth_getBlockReceipts                       | Yes     |                                            |
|                                            |         |                                            |
| eth_estimateGas                            | Yes     |                                            |
| eth_getBalance                             | Yes     |                                            |
| eth_getCode                                | Yes     |                                            |
| eth_getTransactionCount                    | Yes     |                                            |
| eth_getStorageAt                           | Yes     |                                            |
| eth_call                                   | Yes     |                                            |
| eth_callBundle                             | Yes     |                                            |
| eth_createAccessList                       | Yes     |
|                                            |         |                                            |
| eth_newFilter                              | -       | not yet implemented                        |
| eth_newBlockFilter                         | -       | not yet implemented                        |
| eth_newPendingTransactionFilter            | -       | not yet implemented                        |
| eth_getFilterChanges                       | -       | not yet implemented                        |
| eth_uninstallFilter                        | -       | not yet implemented                        |
| eth_getLogs                                | Yes     |                                            |
|                                            |         |                                            |
| eth_accounts                               | No      | deprecated                                 |
| eth_sendRawTransaction                     | Yes     | `remote`.                                  |
| eth_sendTransaction                        | -       | not yet implemented                        |
| eth_sign                                   | No      | deprecated                                 |
| eth_signTransaction                        | -       | not yet implemented                        |
| eth_signTypedData                          | -       | ????                                       |
|                                            |         |                                            |
| eth_getProof                               | -       | not yet implemented                        |
|                                            |         |                                            |
| eth_mining                                 | Yes     | returns true if --mine flag provided       |
| eth_coinbase                               | Yes     |                                            |
| eth_hashrate                               | Yes     |                                            |
| eth_submitHashrate                         | Yes     |                                            |
| eth_getWork                                | Yes     |                                            |
| eth_submitWork                             | Yes     |                                            |
|                                            |         |                                            |
| eth_issuance                               | Yes     |                                            |
|                                            |         |                                            |
| eth_subscribe                              | Limited | Websock Only - newHeads,                   |
|                                            |         | newPendingTransaction                      |
| eth_unsubscribe                            | Yes     | Websock Only                               |
|                                            |         |                                            |
| debug_accountRange                         | Yes     | Private Erigon debug module                |
| debug_accountAt                            | Yes     | Private Erigon debug module                |
| debug_getModifiedAccountsByNumber          | Yes     |                                            |
| debug_getModifiedAccountsByHash            | Yes     |                                            |
| debug_storageRangeAt                       | Yes     |                                            |
| debug_traceTransaction                     | Yes     | Streaming (can handle huge results)        |
| debug_traceCall                            | Yes     | Streaming (can handle huge results)        |
|                                            |         |                                            |
| trace_call                                 | Yes     |                                            |
| trace_callMany                             | Yes     |                                            |
| trace_rawTransaction                       | -       | not yet implemented (come help!)           |
| trace_replayBlockTransactions              | yes     | stateDiff only (come help!)                |
| trace_replayTransaction                    | yes     | stateDiff only (come help!)                |
| trace_block                                | Yes     |                                            |
| trace_filter                               | Yes     | no pagination, but streaming               |
| trace_get                                  | Yes     |                                            |
| trace_transaction                          | Yes     |                                            |
|                                            |         |                                            |
| txpool_content                             | Yes     | `remote`                                   |
| txpool_status                              | Yes     | `remote`                                   |
|                                            |         |                                            |
| eth_getCompilers                           | No      | deprecated                                 |
| eth_compileLLL                             | No      | deprecated                                 |
| eth_compileSolidity                        | No      | deprecated                                 |
| eth_compileSerpent                         | No      | deprecated                                 |
|                                            |         |                                            |
| db_putString                               | No      | deprecated                                 |
| db_getString                               | No      | deprecated                                 |
| db_putHex                                  | No      | deprecated                                 |
| db_getHex                                  | No      | deprecated                                 |
|                                            |         |                                            |
<<<<<<< HEAD
| erigon_getHeaderByHash                     | Yes     | Erigon only                                |
| erigon_getHeaderByNumber                   | Yes     | Erigon only                                |
| erigon_getLogsByHash                       | Yes     | Erigon only                                |
| erigon_forks                               | Yes     | Erigon only                                |
| erigon_issuance                            | Yes     | Erigon only                                |
|                                            |         |                                            |
| starknet_call                              | Yes     | Starknet only                              |
=======
| erigon_getLogsByHash                       | No      | Subset of `eth_getLogs`                    |
|                                            |         |                                            |
| bor_getSnapshot                            | Yes     | Bor only                                   |
| bor_getAuthor                              | Yes     | Bor only                                   |
| bor_getSnapshotAtHash                      | Yes     | Bor only                                   |
| bor_getSigners                             | Yes     | Bor only                                   |
| bor_getSignersAtHash                       | Yes     | Bor only                                   |
| bor_getCurrentProposer                     | Yes     | Bor only                                   |
| bor_getCurrentValidators                   | Yes     | Bor only                                   |
| bor_getRootHash                            | Yes     | Bor only                                   |
>>>>>>> 22192e4b

This table is constantly updated. Please visit again.

### Clients getting timeout, but server load is low

In this case: increase default rate-limit - amount of requests server handle simultaneously - requests over this limit
will wait. Increase it - if your 'hot data' is small or have much RAM or see "request timeout" while server load is low.

```
turbo-bor --private.api.addr=localhost:9090 --private.api.ratelimit=1024
```

### Server load too high

Reduce `--private.api.ratelimit`

<<<<<<< HEAD
### Read DB directly without Json-RPC/Graphql

[./../../docs/programmers_guide/db_faq.md](./../../docs/programmers_guide/db_faq.md)

=======
>>>>>>> 22192e4b
### Faster Batch requests

Currently batch requests are spawn multiple goroutines and process all sub-requests in parallel. To limit impact of 1
huge batch to other users - added flag `--rpc.batch.concurrency` (default: 2). Increase it to process large batches
faster.

Known Issue: if at least 1 request is "stremable" (has parameter of type *jsoniter.Stream) - then whole batch will
processed sequentially (on 1 goroutine).<|MERGE_RESOLUTION|>--- conflicted
+++ resolved
@@ -1,13 +1,13 @@
 - [Introduction](#introduction)
 - [Getting Started](#getting-started)
-    * [Running locally](#running-locally)
-    * [Running remotely](#running-remotely)
-    * [Testing](#testing)
+  - [Running locally](#running-locally)
+  - [Running remotely](#running-remotely)
+  - [Testing](#testing)
 - [FAQ](#faq)
-    * [RPC Implementation Status](#rpc-implementation-status)
-    * [Clients getting timeout, but server load is low](#clients-getting-timeout--but-server-load-is-low)
-    * [Server load too high](#server-load-too-high)
-    * [Faster Batch requests](#faster-batch-requests)
+  - [RPC Implementation Status](#rpc-implementation-status)
+  - [Clients getting timeout, but server load is low](#clients-getting-timeout--but-server-load-is-low)
+  - [Server load too high](#server-load-too-high)
+  - [Faster Batch requests](#faster-batch-requests)
 
 ## Introduction
 
@@ -31,42 +31,33 @@
 database of TurboBor, which has better performance than accessing via TPC socket.
 Provide both `--datadir` and `--private.api.addr` options:
 
-<<<<<<< HEAD
 ```[bash]
 make erigon
 ./build/bin/erigon --datadir=<your_data_dir> --private.api.addr=localhost:9090
 make rpcdaemon
 ./build/bin/rpcdaemon --datadir=<your_data_dir> --txpool.api.addr=localhost:9090 --private.api.addr=localhost:9090 --http.api=eth,erigon,web3,net,debug,trace,txpool
-=======
-```sh
-./build/bin/rpcdaemon --datadir=<your_data_dir> --private.api.addr=localhost:9090 --http.api=eth,web3,net,debug,trace,txpool,bor
->>>>>>> 22192e4b
 ```
 
 ### Running remotely
 
 This works regardless of whether RPC daemon is on the same computer with TurboBor, or on a different one. They use TPC
-socket connection to pass data between them. 
-
-<<<<<<< HEAD
+socket connection to pass data between them.
+
 ```[bash]
 make erigon
 ./build/bin/erigon --datadir=<your_data_dir> --private.api.addr=0.0.0.0:9090
 make rpcdaemon
 ./build/bin/rpcdaemon --private.api.addr=<erigon_ip>:9090 --txpool.api.addr=localhost:9090 --http.api=eth,erigon,web3,net,debug,trace,txpool
 ```
-=======
-To use this mode, you have to give `--private.api.addr=<private_ip>:9090` while starting TurboBor where `private_ip` is the IP Address of system in which the TurboBor is running.
->>>>>>> 22192e4b
 
 Run TurboBor in one terminal window
 
 ```sh
 turbo-bor --chain=mumbai --bor.heimdall=https://heimdall.api.matic.today --datadir=<your_data_dir> --private.api.addr=<private_ip>:9090
 ```
+
 On other Terminal, run
 
-<<<<<<< HEAD
 When RPC daemon runs remotely, by default it maintains a state cache, which is updated every time when Erigon imports a
 new block. When state cache is reasonably warm, it allows such remote RPC daemon to execute queries related to `latest`
 block (i.e. to current state) with comparable performance to a local RPC daemon
@@ -88,16 +79,11 @@
    "min_peer_count": <minimal number of the node peers>,
    "known_block": <number_of_block_that_node_should_know>
 }
-=======
-```sh
-./build/bin/rpcdaemon --private.api.addr=<turbo_bor_ip>:9090 --http.api=eth,web3,net,debug,trace,txpool,bor
->>>>>>> 22192e4b
 ```
 
 The daemon should respond with something like:
 
 `INFO [date-time] HTTP endpoint opened url=localhost:8545...`
-
 
 ### Testing
 
@@ -121,10 +107,13 @@
 ```
 
 You can also use similar command to test the `bor` namespace methods. Methods in this namespace provides bor consensus specific info like snapshot, signers, validator info, etc. For example:
+
 ```[bash]
 curl -X POST -H "Content-Type: application/json" --data '{"jsonrpc": "2.0", "method": "bor_getSnapshot", "params": ["0x400"], "id":1}' localhost:8545
 ```
+
 This should return something like this:
+
 ```[bash]
 {
   "jsonrpc": "2.0",
@@ -168,133 +157,130 @@
 
 The following table shows the current implementation status of TurboBor's RPC daemon.
 
-| Command                                    | Avail   | Notes                                      |
-| ------------------------------------------ | ------- | ------------------------------------------ |
-| web3_clientVersion                         | Yes     |                                            |
-| web3_sha3                                  | Yes     |                                            |
-|                                            |         |                                            |
-| net_listening                              | HC      | (`remote` hard coded returns true)         |
-| net_peerCount                              | Limited | internal sentries only                     |
-| net_version                                | Yes     | `remote`.                                  |
-|                                            |         |                                            |
-| eth_blockNumber                            | Yes     |                                            |
-| eth_chainID/eth_chainId                    | Yes     |                                            |
-| eth_protocolVersion                        | Yes     |                                            |
-| eth_syncing                                | Yes     |                                            |
-| eth_gasPrice                               | Yes     |                                            |
-| eth_maxPriorityFeePerGas                   | Yes     |                                            |
-| eth_feeHistory                             | Yes     |                                            |
-| eth_forks                                  | Yes     |                                            |
-|                                            |         |                                            |
-| eth_getBlockByHash                         | Yes     |                                            |
-| eth_getBlockByNumber                       | Yes     |                                            |
-| eth_getBlockTransactionCountByHash         | Yes     |                                            |
-| eth_getBlockTransactionCountByNumber       | Yes     |                                            |
-| eth_getHeaderByHash                        | Yes     |                                            |
-| eth_getHeaderByNumber                      | Yes     |                                            |
-| eth_getUncleByBlockHashAndIndex            | Yes     |                                            |
-| eth_getUncleByBlockNumberAndIndex          | Yes     |                                            |
-| eth_getUncleCountByBlockHash               | Yes     |                                            |
-| eth_getUncleCountByBlockNumber             | Yes     |                                            |
-|                                            |         |                                            |
-| eth_getTransactionByHash                   | Yes     |                                            |
-| eth_getRawTransactionByHash                | Yes     |                                            |
-| eth_getTransactionByBlockHashAndIndex      | Yes     |                                            |
-| eth_retRawTransactionByBlockHashAndIndex   | Yes     |                                            |
-| eth_getTransactionByBlockNumberAndIndex    | Yes     |                                            |
-| eth_retRawTransactionByBlockNumberAndIndex | Yes     |                                            |
-| eth_getTransactionReceipt                  | Yes     |                                            |
-| eth_getBlockReceipts                       | Yes     |                                            |
-|                                            |         |                                            |
-| eth_estimateGas                            | Yes     |                                            |
-| eth_getBalance                             | Yes     |                                            |
-| eth_getCode                                | Yes     |                                            |
-| eth_getTransactionCount                    | Yes     |                                            |
-| eth_getStorageAt                           | Yes     |                                            |
-| eth_call                                   | Yes     |                                            |
-| eth_callBundle                             | Yes     |                                            |
+| Command                                    | Avail   | Notes                                |
+| ------------------------------------------ | ------- | ------------------------------------ |
+| web3_clientVersion                         | Yes     |                                      |
+| web3_sha3                                  | Yes     |                                      |
+|                                            |         |                                      |
+| net_listening                              | HC      | (`remote` hard coded returns true)   |
+| net_peerCount                              | Limited | internal sentries only               |
+| net_version                                | Yes     | `remote`.                            |
+|                                            |         |                                      |
+| eth_blockNumber                            | Yes     |                                      |
+| eth_chainID/eth_chainId                    | Yes     |                                      |
+| eth_protocolVersion                        | Yes     |                                      |
+| eth_syncing                                | Yes     |                                      |
+| eth_gasPrice                               | Yes     |                                      |
+| eth_maxPriorityFeePerGas                   | Yes     |                                      |
+| eth_feeHistory                             | Yes     |                                      |
+| eth_forks                                  | Yes     |                                      |
+|                                            |         |                                      |
+| eth_getBlockByHash                         | Yes     |                                      |
+| eth_getBlockByNumber                       | Yes     |                                      |
+| eth_getBlockTransactionCountByHash         | Yes     |                                      |
+| eth_getBlockTransactionCountByNumber       | Yes     |                                      |
+| eth_getHeaderByHash                        | Yes     |                                      |
+| eth_getHeaderByNumber                      | Yes     |                                      |
+| eth_getUncleByBlockHashAndIndex            | Yes     |                                      |
+| eth_getUncleByBlockNumberAndIndex          | Yes     |                                      |
+| eth_getUncleCountByBlockHash               | Yes     |                                      |
+| eth_getUncleCountByBlockNumber             | Yes     |                                      |
+|                                            |         |                                      |
+| eth_getTransactionByHash                   | Yes     |                                      |
+| eth_getRawTransactionByHash                | Yes     |                                      |
+| eth_getTransactionByBlockHashAndIndex      | Yes     |                                      |
+| eth_retRawTransactionByBlockHashAndIndex   | Yes     |                                      |
+| eth_getTransactionByBlockNumberAndIndex    | Yes     |                                      |
+| eth_retRawTransactionByBlockNumberAndIndex | Yes     |                                      |
+| eth_getTransactionReceipt                  | Yes     |                                      |
+| eth_getBlockReceipts                       | Yes     |                                      |
+|                                            |         |                                      |
+| eth_estimateGas                            | Yes     |                                      |
+| eth_getBalance                             | Yes     |                                      |
+| eth_getCode                                | Yes     |                                      |
+| eth_getTransactionCount                    | Yes     |                                      |
+| eth_getStorageAt                           | Yes     |                                      |
+| eth_call                                   | Yes     |                                      |
+| eth_callBundle                             | Yes     |                                      |
 | eth_createAccessList                       | Yes     |
-|                                            |         |                                            |
-| eth_newFilter                              | -       | not yet implemented                        |
-| eth_newBlockFilter                         | -       | not yet implemented                        |
-| eth_newPendingTransactionFilter            | -       | not yet implemented                        |
-| eth_getFilterChanges                       | -       | not yet implemented                        |
-| eth_uninstallFilter                        | -       | not yet implemented                        |
-| eth_getLogs                                | Yes     |                                            |
-|                                            |         |                                            |
-| eth_accounts                               | No      | deprecated                                 |
-| eth_sendRawTransaction                     | Yes     | `remote`.                                  |
-| eth_sendTransaction                        | -       | not yet implemented                        |
-| eth_sign                                   | No      | deprecated                                 |
-| eth_signTransaction                        | -       | not yet implemented                        |
-| eth_signTypedData                          | -       | ????                                       |
-|                                            |         |                                            |
-| eth_getProof                               | -       | not yet implemented                        |
-|                                            |         |                                            |
-| eth_mining                                 | Yes     | returns true if --mine flag provided       |
-| eth_coinbase                               | Yes     |                                            |
-| eth_hashrate                               | Yes     |                                            |
-| eth_submitHashrate                         | Yes     |                                            |
-| eth_getWork                                | Yes     |                                            |
-| eth_submitWork                             | Yes     |                                            |
-|                                            |         |                                            |
-| eth_issuance                               | Yes     |                                            |
-|                                            |         |                                            |
-| eth_subscribe                              | Limited | Websock Only - newHeads,                   |
-|                                            |         | newPendingTransaction                      |
-| eth_unsubscribe                            | Yes     | Websock Only                               |
-|                                            |         |                                            |
-| debug_accountRange                         | Yes     | Private Erigon debug module                |
-| debug_accountAt                            | Yes     | Private Erigon debug module                |
-| debug_getModifiedAccountsByNumber          | Yes     |                                            |
-| debug_getModifiedAccountsByHash            | Yes     |                                            |
-| debug_storageRangeAt                       | Yes     |                                            |
-| debug_traceTransaction                     | Yes     | Streaming (can handle huge results)        |
-| debug_traceCall                            | Yes     | Streaming (can handle huge results)        |
-|                                            |         |                                            |
-| trace_call                                 | Yes     |                                            |
-| trace_callMany                             | Yes     |                                            |
-| trace_rawTransaction                       | -       | not yet implemented (come help!)           |
-| trace_replayBlockTransactions              | yes     | stateDiff only (come help!)                |
-| trace_replayTransaction                    | yes     | stateDiff only (come help!)                |
-| trace_block                                | Yes     |                                            |
-| trace_filter                               | Yes     | no pagination, but streaming               |
-| trace_get                                  | Yes     |                                            |
-| trace_transaction                          | Yes     |                                            |
-|                                            |         |                                            |
-| txpool_content                             | Yes     | `remote`                                   |
-| txpool_status                              | Yes     | `remote`                                   |
-|                                            |         |                                            |
-| eth_getCompilers                           | No      | deprecated                                 |
-| eth_compileLLL                             | No      | deprecated                                 |
-| eth_compileSolidity                        | No      | deprecated                                 |
-| eth_compileSerpent                         | No      | deprecated                                 |
-|                                            |         |                                            |
-| db_putString                               | No      | deprecated                                 |
-| db_getString                               | No      | deprecated                                 |
-| db_putHex                                  | No      | deprecated                                 |
-| db_getHex                                  | No      | deprecated                                 |
-|                                            |         |                                            |
-<<<<<<< HEAD
-| erigon_getHeaderByHash                     | Yes     | Erigon only                                |
-| erigon_getHeaderByNumber                   | Yes     | Erigon only                                |
-| erigon_getLogsByHash                       | Yes     | Erigon only                                |
-| erigon_forks                               | Yes     | Erigon only                                |
-| erigon_issuance                            | Yes     | Erigon only                                |
-|                                            |         |                                            |
-| starknet_call                              | Yes     | Starknet only                              |
-=======
-| erigon_getLogsByHash                       | No      | Subset of `eth_getLogs`                    |
-|                                            |         |                                            |
-| bor_getSnapshot                            | Yes     | Bor only                                   |
-| bor_getAuthor                              | Yes     | Bor only                                   |
-| bor_getSnapshotAtHash                      | Yes     | Bor only                                   |
-| bor_getSigners                             | Yes     | Bor only                                   |
-| bor_getSignersAtHash                       | Yes     | Bor only                                   |
-| bor_getCurrentProposer                     | Yes     | Bor only                                   |
-| bor_getCurrentValidators                   | Yes     | Bor only                                   |
-| bor_getRootHash                            | Yes     | Bor only                                   |
->>>>>>> 22192e4b
+|                                            |         |                                      |
+| eth_newFilter                              | -       | not yet implemented                  |
+| eth_newBlockFilter                         | -       | not yet implemented                  |
+| eth_newPendingTransactionFilter            | -       | not yet implemented                  |
+| eth_getFilterChanges                       | -       | not yet implemented                  |
+| eth_uninstallFilter                        | -       | not yet implemented                  |
+| eth_getLogs                                | Yes     |                                      |
+|                                            |         |                                      |
+| eth_accounts                               | No      | deprecated                           |
+| eth_sendRawTransaction                     | Yes     | `remote`.                            |
+| eth_sendTransaction                        | -       | not yet implemented                  |
+| eth_sign                                   | No      | deprecated                           |
+| eth_signTransaction                        | -       | not yet implemented                  |
+| eth_signTypedData                          | -       | ????                                 |
+|                                            |         |                                      |
+| eth_getProof                               | -       | not yet implemented                  |
+|                                            |         |                                      |
+| eth_mining                                 | Yes     | returns true if --mine flag provided |
+| eth_coinbase                               | Yes     |                                      |
+| eth_hashrate                               | Yes     |                                      |
+| eth_submitHashrate                         | Yes     |                                      |
+| eth_getWork                                | Yes     |                                      |
+| eth_submitWork                             | Yes     |                                      |
+|                                            |         |                                      |
+| eth_issuance                               | Yes     |                                      |
+|                                            |         |                                      |
+| eth_subscribe                              | Limited | Websock Only - newHeads,             |
+|                                            |         | newPendingTransaction                |
+| eth_unsubscribe                            | Yes     | Websock Only                         |
+|                                            |         |                                      |
+| debug_accountRange                         | Yes     | Private Erigon debug module          |
+| debug_accountAt                            | Yes     | Private Erigon debug module          |
+| debug_getModifiedAccountsByNumber          | Yes     |                                      |
+| debug_getModifiedAccountsByHash            | Yes     |                                      |
+| debug_storageRangeAt                       | Yes     |                                      |
+| debug_traceTransaction                     | Yes     | Streaming (can handle huge results)  |
+| debug_traceCall                            | Yes     | Streaming (can handle huge results)  |
+|                                            |         |                                      |
+| trace_call                                 | Yes     |                                      |
+| trace_callMany                             | Yes     |                                      |
+| trace_rawTransaction                       | -       | not yet implemented (come help!)     |
+| trace_replayBlockTransactions              | yes     | stateDiff only (come help!)          |
+| trace_replayTransaction                    | yes     | stateDiff only (come help!)          |
+| trace_block                                | Yes     |                                      |
+| trace_filter                               | Yes     | no pagination, but streaming         |
+| trace_get                                  | Yes     |                                      |
+| trace_transaction                          | Yes     |                                      |
+|                                            |         |                                      |
+| txpool_content                             | Yes     | `remote`                             |
+| txpool_status                              | Yes     | `remote`                             |
+|                                            |         |                                      |
+| eth_getCompilers                           | No      | deprecated                           |
+| eth_compileLLL                             | No      | deprecated                           |
+| eth_compileSolidity                        | No      | deprecated                           |
+| eth_compileSerpent                         | No      | deprecated                           |
+|                                            |         |                                      |
+| db_putString                               | No      | deprecated                           |
+| db_getString                               | No      | deprecated                           |
+| db_putHex                                  | No      | deprecated                           |
+| db_getHex                                  | No      | deprecated                           |
+|                                            |         |                                      |
+| erigon_getHeaderByHash                     | Yes     | Erigon only                          |
+| erigon_getHeaderByNumber                   | Yes     | Erigon only                          |
+| erigon_getLogsByHash                       | Yes     | Erigon only                          |
+| erigon_forks                               | Yes     | Erigon only                          |
+| erigon_issuance                            | Yes     | Erigon only                          |
+|                                            |         |                                      |
+| starknet_call                              | Yes     | Starknet only                        |
+| erigon_getLogsByHash                       | No      | Subset of `eth_getLogs`              |
+|                                            |         |                                      |
+| bor_getSnapshot                            | Yes     | Bor only                             |
+| bor_getAuthor                              | Yes     | Bor only                             |
+| bor_getSnapshotAtHash                      | Yes     | Bor only                             |
+| bor_getSigners                             | Yes     | Bor only                             |
+| bor_getSignersAtHash                       | Yes     | Bor only                             |
+| bor_getCurrentProposer                     | Yes     | Bor only                             |
+| bor_getCurrentValidators                   | Yes     | Bor only                             |
+| bor_getRootHash                            | Yes     | Bor only                             |
 
 This table is constantly updated. Please visit again.
 
@@ -311,18 +297,15 @@
 
 Reduce `--private.api.ratelimit`
 
-<<<<<<< HEAD
 ### Read DB directly without Json-RPC/Graphql
 
 [./../../docs/programmers_guide/db_faq.md](./../../docs/programmers_guide/db_faq.md)
 
-=======
->>>>>>> 22192e4b
 ### Faster Batch requests
 
 Currently batch requests are spawn multiple goroutines and process all sub-requests in parallel. To limit impact of 1
 huge batch to other users - added flag `--rpc.batch.concurrency` (default: 2). Increase it to process large batches
 faster.
 
-Known Issue: if at least 1 request is "stremable" (has parameter of type *jsoniter.Stream) - then whole batch will
+Known Issue: if at least 1 request is "stremable" (has parameter of type \*jsoniter.Stream) - then whole batch will
 processed sequentially (on 1 goroutine).