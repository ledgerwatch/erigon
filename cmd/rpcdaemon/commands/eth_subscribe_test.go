package commands

import (
	"context"
	"fmt"
	"testing"

	libcommon "github.com/ledgerwatch/erigon-lib/common"
	"github.com/ledgerwatch/erigon-lib/direct"
	"github.com/ledgerwatch/erigon-lib/gointerfaces/sentry"
	"github.com/stretchr/testify/require"

	"github.com/ledgerwatch/erigon/cmd/rpcdaemon/rpcservices"
	"github.com/ledgerwatch/erigon/core"
	"github.com/ledgerwatch/erigon/eth/protocols/eth"
	"github.com/ledgerwatch/erigon/ethdb/privateapi"
	"github.com/ledgerwatch/erigon/rlp"
	"github.com/ledgerwatch/erigon/turbo/rpchelper"
	"github.com/ledgerwatch/erigon/turbo/snapshotsync"
	"github.com/ledgerwatch/erigon/turbo/stages"
	"github.com/ledgerwatch/log/v3"
)

func TestEthSubscribe(t *testing.T) {
	m, require := stages.Mock(t), require.New(t)
	br := snapshotsync.NewBlockReader(m.BlockSnapshots, m.TransactionsV3)
	chain, err := core.GenerateChain(m.ChainConfig, m.Genesis, m.Engine, m.DB, 7, func(i int, b *core.BlockGen) {
		b.SetCoinbase(libcommon.Address{1})
	}, false /* intermediateHashes */)
	require.NoError(err)

	b, err := rlp.EncodeToBytes(&eth.BlockHeadersPacket66{
		RequestId:          1,
		BlockHeadersPacket: chain.Headers,
	})
	require.NoError(err)

	m.ReceiveWg.Add(1)
	for _, err = range m.Send(&sentry.InboundMessage{Id: sentry.MessageId_BLOCK_HEADERS_66, Data: b, PeerId: m.PeerId}) {
		require.NoError(err)
	}
	m.ReceiveWg.Wait() // Wait for all messages to be processed before we proceeed

	ctx := context.Background()
	logger := log.New()
	backendServer := privateapi.NewEthBackendServer(ctx, nil, m.DB, m.Notifications.Events, br, nil, nil, nil, false, logger)
	backendClient := direct.NewEthBackendClientDirect(backendServer)
	backend := rpcservices.NewRemoteBackend(backendClient, m.DB, br)
	ff := rpchelper.New(ctx, backend, nil, nil, func() {}, m.Log)

	newHeads, id := ff.SubscribeNewHeads(16)
	defer ff.UnsubscribeHeads(id)

	initialCycle := true
	highestSeenHeader := chain.TopBlock.NumberU64()

<<<<<<< HEAD
	notifyF := stages.NotifyFunc(m.Ctx, m.Notifications, m.Sync, m.ChainConfig, logger, m.UpdateHead)
	if _, err := stages.StageLoopStep(m.Ctx, m.ChainConfig, m.DB, m.Sync, m.Notifications, initialCycle, m.UpdateHead, logger, nil, notifyF); err != nil {
=======
	hook := stages.NewHook(m.Ctx, m.Notifications, m.Sync, m.ChainConfig, m.Log, m.UpdateHead)
	if _, err := stages.StageLoopStep(m.Ctx, m.DB, m.Sync, initialCycle, logger, nil, hook); err != nil {
>>>>>>> 30408289
		t.Fatal(err)
	}

	for i := uint64(1); i <= highestSeenHeader; i++ {
		header := <-newHeads
		fmt.Printf("Got header %d\n", header.Number.Uint64())
		require.Equal(i, header.Number.Uint64())
	}
}<|MERGE_RESOLUTION|>--- conflicted
+++ resolved
@@ -54,13 +54,8 @@
 	initialCycle := true
 	highestSeenHeader := chain.TopBlock.NumberU64()
 
-<<<<<<< HEAD
-	notifyF := stages.NotifyFunc(m.Ctx, m.Notifications, m.Sync, m.ChainConfig, logger, m.UpdateHead)
-	if _, err := stages.StageLoopStep(m.Ctx, m.ChainConfig, m.DB, m.Sync, m.Notifications, initialCycle, m.UpdateHead, logger, nil, notifyF); err != nil {
-=======
 	hook := stages.NewHook(m.Ctx, m.Notifications, m.Sync, m.ChainConfig, m.Log, m.UpdateHead)
 	if _, err := stages.StageLoopStep(m.Ctx, m.DB, m.Sync, initialCycle, logger, nil, hook); err != nil {
->>>>>>> 30408289
 		t.Fatal(err)
 	}
 
