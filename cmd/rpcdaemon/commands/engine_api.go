package commands

import (
	"context"
	"encoding/binary"
	"fmt"
	"math/big"

	"github.com/holiman/uint256"
	libcommon "github.com/ledgerwatch/erigon-lib/common"
	"github.com/ledgerwatch/erigon-lib/gointerfaces"
	"github.com/ledgerwatch/erigon-lib/gointerfaces/remote"
	types2 "github.com/ledgerwatch/erigon-lib/gointerfaces/types"
	"github.com/ledgerwatch/erigon-lib/kv"
	"github.com/ledgerwatch/log/v3"

	"github.com/ledgerwatch/erigon/common"
	"github.com/ledgerwatch/erigon/common/hexutil"
	"github.com/ledgerwatch/erigon/core/rawdb"
	"github.com/ledgerwatch/erigon/core/types"
	"github.com/ledgerwatch/erigon/ethdb/privateapi"
	"github.com/ledgerwatch/erigon/turbo/rpchelper"
)

// ExecutionPayload represents an execution payload (aka block)
type ExecutionPayload struct {
	ParentHash    libcommon.Hash      `json:"parentHash"    gencodec:"required"`
	FeeRecipient  libcommon.Address   `json:"feeRecipient"  gencodec:"required"`
	StateRoot     libcommon.Hash      `json:"stateRoot"     gencodec:"required"`
	ReceiptsRoot  libcommon.Hash      `json:"receiptsRoot"  gencodec:"required"`
	LogsBloom     hexutil.Bytes       `json:"logsBloom"     gencodec:"required"`
	PrevRandao    libcommon.Hash      `json:"prevRandao"    gencodec:"required"`
	BlockNumber   hexutil.Uint64      `json:"blockNumber"   gencodec:"required"`
	GasLimit      hexutil.Uint64      `json:"gasLimit"      gencodec:"required"`
	GasUsed       hexutil.Uint64      `json:"gasUsed"       gencodec:"required"`
	Timestamp     hexutil.Uint64      `json:"timestamp"     gencodec:"required"`
	ExtraData     hexutil.Bytes       `json:"extraData"     gencodec:"required"`
	BaseFeePerGas *hexutil.Big        `json:"baseFeePerGas" gencodec:"required"`
	BlockHash     libcommon.Hash      `json:"blockHash"     gencodec:"required"`
	Transactions  []hexutil.Bytes     `json:"transactions"  gencodec:"required"`
<<<<<<< HEAD
	ExcessDataGas *big.Int            `json:"excessDataGas"` // New in EIP-4844
	Withdrawals   []*types.Withdrawal `json:"withdrawals"   gencodec:"required"`
=======
	Withdrawals   []*types.Withdrawal `json:"withdrawals"`
>>>>>>> 57b1bdd5
}

// GetPayloadV2Response represents the response of the getPayloadV2 method
type GetPayloadV2Response struct {
	ExecutionPayload *ExecutionPayload `json:"executionPayload" gencodec:"required"`
	BlockValue       *hexutil.Big      `json:"blockValue" gencodec:"required"`
}

// PayloadAttributes represent the attributes required to start assembling a payload
type ForkChoiceState struct {
	HeadHash           libcommon.Hash `json:"headBlockHash"             gencodec:"required"`
	SafeBlockHash      libcommon.Hash `json:"safeBlockHash"             gencodec:"required"`
	FinalizedBlockHash libcommon.Hash `json:"finalizedBlockHash"        gencodec:"required"`
}

// PayloadAttributes represent the attributes required to start assembling a payload
type PayloadAttributes struct {
	Timestamp             hexutil.Uint64      `json:"timestamp"             gencodec:"required"`
	PrevRandao            libcommon.Hash      `json:"prevRandao"            gencodec:"required"`
	SuggestedFeeRecipient libcommon.Address   `json:"suggestedFeeRecipient" gencodec:"required"`
	Withdrawals           []*types.Withdrawal `json:"withdrawals"`
}

// TransitionConfiguration represents the correct configurations of the CL and the EL
type TransitionConfiguration struct {
	TerminalTotalDifficulty *hexutil.Big   `json:"terminalTotalDifficulty" gencodec:"required"`
	TerminalBlockHash       libcommon.Hash `json:"terminalBlockHash"       gencodec:"required"`
	TerminalBlockNumber     *hexutil.Big   `json:"terminalBlockNumber"     gencodec:"required"`
}

// EngineAPI Beacon chain communication endpoint
type EngineAPI interface {
	NewPayloadV1(context.Context, *ExecutionPayload) (map[string]interface{}, error)
	NewPayloadV2(context.Context, *ExecutionPayload) (map[string]interface{}, error)
	ForkchoiceUpdatedV1(ctx context.Context, forkChoiceState *ForkChoiceState, payloadAttributes *PayloadAttributes) (map[string]interface{}, error)
	ForkchoiceUpdatedV2(ctx context.Context, forkChoiceState *ForkChoiceState, payloadAttributes *PayloadAttributes) (map[string]interface{}, error)
	GetPayloadV1(ctx context.Context, payloadID hexutil.Bytes) (*ExecutionPayload, error)
	GetPayloadV2(ctx context.Context, payloadID hexutil.Bytes) (*GetPayloadV2Response, error)
	ExchangeTransitionConfigurationV1(ctx context.Context, transitionConfiguration *TransitionConfiguration) (*TransitionConfiguration, error)
}

// EngineImpl is implementation of the EngineAPI interface
type EngineImpl struct {
	*BaseAPI
	db         kv.RoDB
	api        rpchelper.ApiBackend
	internalCL bool
}

func convertPayloadStatus(ctx context.Context, db kv.RoDB, x *remote.EnginePayloadStatus) (map[string]interface{}, error) {
	json := map[string]interface{}{
		"status": x.Status.String(),
	}
	if x.ValidationError != "" {
		json["validationError"] = x.ValidationError
	}
	if x.LatestValidHash == nil || (x.Status != remote.EngineStatus_VALID && x.Status != remote.EngineStatus_INVALID) {
		return json, nil
	}

	latestValidHash := libcommon.Hash(gointerfaces.ConvertH256ToHash(x.LatestValidHash))
	if latestValidHash == (libcommon.Hash{}) || x.Status == remote.EngineStatus_VALID {
		json["latestValidHash"] = latestValidHash
		return json, nil
	}

	// Per the Engine API spec latestValidHash should be set to 0x0000000000000000000000000000000000000000000000000000000000000000
	// if it refers to a PoW block.
	tx, err := db.BeginRo(ctx)
	if err != nil {
		return nil, err
	}
	defer tx.Rollback()

	isValidHashPos, err := rawdb.IsPosBlock(tx, latestValidHash)
	if err != nil {
		return nil, err
	}

	if isValidHashPos {
		json["latestValidHash"] = latestValidHash
	} else {
		json["latestValidHash"] = libcommon.Hash{}
	}
	return json, nil
}

// Engine API specifies that payloadId is 8 bytes
func addPayloadId(json map[string]interface{}, payloadId uint64) {
	if payloadId != 0 {
		encodedPayloadId := make([]byte, 8)
		binary.BigEndian.PutUint64(encodedPayloadId, payloadId)
		json["payloadId"] = hexutil.Bytes(encodedPayloadId)
	}
}

func (e *EngineImpl) ForkchoiceUpdatedV1(ctx context.Context, forkChoiceState *ForkChoiceState, payloadAttributes *PayloadAttributes) (map[string]interface{}, error) {
	return e.forkchoiceUpdated(1, ctx, forkChoiceState, payloadAttributes)
}

func (e *EngineImpl) ForkchoiceUpdatedV2(ctx context.Context, forkChoiceState *ForkChoiceState, payloadAttributes *PayloadAttributes) (map[string]interface{}, error) {
	return e.forkchoiceUpdated(2, ctx, forkChoiceState, payloadAttributes)
}

func (e *EngineImpl) forkchoiceUpdated(version uint32, ctx context.Context, forkChoiceState *ForkChoiceState, payloadAttributes *PayloadAttributes) (map[string]interface{}, error) {
	if e.internalCL {
		log.Error("EXTERNAL CONSENSUS LAYER IS NOT ENABLED, PLEASE RESTART WITH FLAG --externalcl")
		return nil, fmt.Errorf("engine api should not be used, restart with --externalcl")
	}
	log.Debug("Received ForkchoiceUpdated", "version", version, "head", forkChoiceState.HeadHash, "safe", forkChoiceState.HeadHash, "finalized", forkChoiceState.FinalizedBlockHash,
		"build", payloadAttributes != nil)

	var attributes *remote.EnginePayloadAttributes
	if payloadAttributes != nil {
		attributes = &remote.EnginePayloadAttributes{
			Version:               1,
			Timestamp:             uint64(payloadAttributes.Timestamp),
			PrevRandao:            gointerfaces.ConvertHashToH256(payloadAttributes.PrevRandao),
			SuggestedFeeRecipient: gointerfaces.ConvertAddressToH160(payloadAttributes.SuggestedFeeRecipient),
		}
		if version >= 2 && payloadAttributes.Withdrawals != nil {
			attributes.Version = 2
			attributes.Withdrawals = privateapi.ConvertWithdrawalsToRpc(payloadAttributes.Withdrawals)
		}
	}
	reply, err := e.api.EngineForkchoiceUpdated(ctx, &remote.EngineForkChoiceUpdatedRequest{
		ForkchoiceState: &remote.EngineForkChoiceState{
			HeadBlockHash:      gointerfaces.ConvertHashToH256(forkChoiceState.HeadHash),
			SafeBlockHash:      gointerfaces.ConvertHashToH256(forkChoiceState.SafeBlockHash),
			FinalizedBlockHash: gointerfaces.ConvertHashToH256(forkChoiceState.FinalizedBlockHash),
		},
		PayloadAttributes: attributes,
	})
	if err != nil {
		return nil, err
	}

	payloadStatus, err := convertPayloadStatus(ctx, e.db, reply.PayloadStatus)
	if err != nil {
		return nil, err
	}

	json := map[string]interface{}{
		"payloadStatus": payloadStatus,
	}
	addPayloadId(json, reply.PayloadId)

	return json, nil
}

// NewPayloadV1 processes new payloads (blocks) from the beacon chain without withdrawals.
// See https://github.com/ethereum/execution-apis/blob/main/src/engine/paris.md#engine_newpayloadv1
func (e *EngineImpl) NewPayloadV1(ctx context.Context, payload *ExecutionPayload) (map[string]interface{}, error) {
	return e.newPayload(1, ctx, payload)
}

// NewPayloadV2 processes new payloads (blocks) from the beacon chain with withdrawals.
// See https://github.com/ethereum/execution-apis/blob/main/src/engine/shanghai.md#engine_newpayloadv2
func (e *EngineImpl) NewPayloadV2(ctx context.Context, payload *ExecutionPayload) (map[string]interface{}, error) {
	return e.newPayload(2, ctx, payload)
}

func (e *EngineImpl) newPayload(version uint32, ctx context.Context, payload *ExecutionPayload) (map[string]interface{}, error) {
	if e.internalCL {
		log.Error("EXTERNAL CONSENSUS LAYER IS NOT ENABLED, PLEASE RESTART WITH FLAG --externalcl")
		return nil, fmt.Errorf("engine api should not be used, restart with --externalcl")
	}
	log.Debug("Received NewPayload", "version", version, "height", uint64(payload.BlockNumber), "hash", payload.BlockHash)

	baseFee, overflow := uint256.FromBig((*big.Int)(payload.BaseFeePerGas))
	if overflow {
		log.Warn("NewPayload BaseFeePerGas overflow")
		return nil, fmt.Errorf("invalid request")
	}

	// Convert slice of hexutil.Bytes to a slice of slice of bytes
	transactions := make([][]byte, len(payload.Transactions))
	for i, transaction := range payload.Transactions {
		transactions[i] = transaction
	}
	// TODO: see if this part must include ExcessDataGas field (eip-4844)
	ep := &types2.ExecutionPayload{
		Version:       1,
		ParentHash:    gointerfaces.ConvertHashToH256(payload.ParentHash),
		Coinbase:      gointerfaces.ConvertAddressToH160(payload.FeeRecipient),
		StateRoot:     gointerfaces.ConvertHashToH256(payload.StateRoot),
		ReceiptRoot:   gointerfaces.ConvertHashToH256(payload.ReceiptsRoot),
		LogsBloom:     gointerfaces.ConvertBytesToH2048(payload.LogsBloom),
		PrevRandao:    gointerfaces.ConvertHashToH256(payload.PrevRandao),
		BlockNumber:   uint64(payload.BlockNumber),
		GasLimit:      uint64(payload.GasLimit),
		GasUsed:       uint64(payload.GasUsed),
		Timestamp:     uint64(payload.Timestamp),
		ExtraData:     payload.ExtraData,
		BaseFeePerGas: gointerfaces.ConvertUint256IntToH256(baseFee),
		BlockHash:     gointerfaces.ConvertHashToH256(payload.BlockHash),
		Transactions:  transactions,
	}
	if version >= 2 && payload.Withdrawals != nil {
		ep.Version = 2
		ep.Withdrawals = privateapi.ConvertWithdrawalsToRpc(payload.Withdrawals)
	}

	res, err := e.api.EngineNewPayload(ctx, ep)
	if err != nil {
		log.Warn("NewPayload", "err", err)
		return nil, err
	}
	return convertPayloadStatus(ctx, e.db, res)
}

func convertPayloadFromRpc(payload *types2.ExecutionPayload) *ExecutionPayload {
	var bloom types.Bloom = gointerfaces.ConvertH2048ToBloom(payload.LogsBloom)
	baseFee := gointerfaces.ConvertH256ToUint256Int(payload.BaseFeePerGas).ToBig()

	// Convert slice of hexutil.Bytes to a slice of slice of bytes
	transactions := make([]hexutil.Bytes, len(payload.Transactions))
	for i, transaction := range payload.Transactions {
		transactions[i] = transaction
	}

	res := &ExecutionPayload{
		ParentHash:    gointerfaces.ConvertH256ToHash(payload.ParentHash),
		FeeRecipient:  gointerfaces.ConvertH160toAddress(payload.Coinbase),
		StateRoot:     gointerfaces.ConvertH256ToHash(payload.StateRoot),
		ReceiptsRoot:  gointerfaces.ConvertH256ToHash(payload.ReceiptRoot),
		LogsBloom:     bloom[:],
		PrevRandao:    gointerfaces.ConvertH256ToHash(payload.PrevRandao),
		BlockNumber:   hexutil.Uint64(payload.BlockNumber),
		GasLimit:      hexutil.Uint64(payload.GasLimit),
		GasUsed:       hexutil.Uint64(payload.GasUsed),
		Timestamp:     hexutil.Uint64(payload.Timestamp),
		ExtraData:     payload.ExtraData,
		BaseFeePerGas: (*hexutil.Big)(baseFee),
		BlockHash:     gointerfaces.ConvertH256ToHash(payload.BlockHash),
		Transactions:  transactions,
	}
	if payload.Version >= 2 {
		res.Withdrawals = privateapi.ConvertWithdrawalsFromRpc(payload.Withdrawals)
	}

	return res
}

func (e *EngineImpl) GetPayloadV1(ctx context.Context, payloadID hexutil.Bytes) (*ExecutionPayload, error) {
	if e.internalCL {
		log.Error("EXTERNAL CONSENSUS LAYER IS NOT ENABLED, PLEASE RESTART WITH FLAG --externalcl")
		return nil, fmt.Errorf("engine api should not be used, restart with --externalcl")
	}

	decodedPayloadId := binary.BigEndian.Uint64(payloadID)
	log.Info("Received GetPayloadV1", "payloadId", decodedPayloadId)

	response, err := e.api.EngineGetPayload(ctx, decodedPayloadId)
	if err != nil {
		return nil, err
	}

	return convertPayloadFromRpc(response.ExecutionPayload), nil
}

func (e *EngineImpl) GetPayloadV2(ctx context.Context, payloadID hexutil.Bytes) (*GetPayloadV2Response, error) {
	if e.internalCL {
		log.Error("EXTERNAL CONSENSUS LAYER IS NOT ENABLED, PLEASE RESTART WITH FLAG --externalcl")
		return nil, fmt.Errorf("engine api should not be used, restart with --externalcl")
	}

	decodedPayloadId := binary.BigEndian.Uint64(payloadID)
	log.Info("Received GetPayloadV2", "payloadId", decodedPayloadId)

<<<<<<< HEAD
	epl := ExecutionPayloadV2{
		ParentHash:    gointerfaces.ConvertH256ToHash(payload.ParentHash),
		FeeRecipient:  gointerfaces.ConvertH160toAddress(payload.Coinbase),
		StateRoot:     gointerfaces.ConvertH256ToHash(payload.StateRoot),
		ReceiptsRoot:  gointerfaces.ConvertH256ToHash(payload.ReceiptRoot),
		LogsBloom:     bloom[:],
		PrevRandao:    gointerfaces.ConvertH256ToHash(payload.PrevRandao),
		BlockNumber:   hexutil.Uint64(payload.BlockNumber),
		GasLimit:      hexutil.Uint64(payload.GasLimit),
		GasUsed:       hexutil.Uint64(payload.GasUsed),
		Timestamp:     hexutil.Uint64(payload.Timestamp),
		ExtraData:     payload.ExtraData,
		BaseFeePerGas: (*hexutil.Big)(baseFee),
		BlockHash:     gointerfaces.ConvertH256ToHash(payload.BlockHash),
		Transactions:  transactions,
		// ExcessDataGas: nil, // TODO
		Withdrawals: privateapi.ConvertWithdrawalsFromRpc(ep.Withdrawals),
=======
	response, err := e.api.EngineGetPayload(ctx, decodedPayloadId)
	if err != nil {
		return nil, err
>>>>>>> 57b1bdd5
	}

	epl := convertPayloadFromRpc(response.ExecutionPayload)
	blockValue := gointerfaces.ConvertH256ToUint256Int(response.BlockValue).ToBig()
	return &GetPayloadV2Response{
		epl,
		(*hexutil.Big)(blockValue),
	}, nil
}

// Receives consensus layer's transition configuration and checks if the execution layer has the correct configuration.
// Can also be used to ping the execution layer (heartbeats).
// See https://github.com/ethereum/execution-apis/blob/v1.0.0-beta.1/src/engine/specification.md#engine_exchangetransitionconfigurationv1
func (e *EngineImpl) ExchangeTransitionConfigurationV1(ctx context.Context, beaconConfig *TransitionConfiguration) (*TransitionConfiguration, error) {
	if e.internalCL {
		log.Error("EXTERNAL CONSENSUS LAYER IS NOT ENABLED, PLEASE RESTART WITH FLAG --externalcl")
		return nil, fmt.Errorf("engine api should not be used, restart with --externalcl")
	}

	tx, err := e.db.BeginRo(ctx)
	if err != nil {
		return nil, err
	}
	defer tx.Rollback()

	chainConfig, err := e.BaseAPI.chainConfig(tx)
	if err != nil {
		return nil, err
	}

	terminalTotalDifficulty := chainConfig.TerminalTotalDifficulty

	if terminalTotalDifficulty == nil {
		return nil, fmt.Errorf("the execution layer doesn't have a terminal total difficulty. expected: %v", beaconConfig.TerminalTotalDifficulty)
	}

	if terminalTotalDifficulty.Cmp((*big.Int)(beaconConfig.TerminalTotalDifficulty)) != 0 {
		return nil, fmt.Errorf("the execution layer has a wrong terminal total difficulty. expected %v, but instead got: %d", beaconConfig.TerminalTotalDifficulty, terminalTotalDifficulty)
	}

	return &TransitionConfiguration{
		TerminalTotalDifficulty: (*hexutil.Big)(terminalTotalDifficulty),
		TerminalBlockHash:       libcommon.Hash{},
		TerminalBlockNumber:     (*hexutil.Big)(common.Big0),
	}, nil
}

// NewEngineAPI returns EngineImpl instance
func NewEngineAPI(base *BaseAPI, db kv.RoDB, api rpchelper.ApiBackend, internalCL bool) *EngineImpl {
	return &EngineImpl{
		BaseAPI:    base,
		db:         db,
		api:        api,
		internalCL: internalCL,
	}
}<|MERGE_RESOLUTION|>--- conflicted
+++ resolved
@@ -38,12 +38,7 @@
 	BaseFeePerGas *hexutil.Big        `json:"baseFeePerGas" gencodec:"required"`
 	BlockHash     libcommon.Hash      `json:"blockHash"     gencodec:"required"`
 	Transactions  []hexutil.Bytes     `json:"transactions"  gencodec:"required"`
-<<<<<<< HEAD
-	ExcessDataGas *big.Int            `json:"excessDataGas"` // New in EIP-4844
-	Withdrawals   []*types.Withdrawal `json:"withdrawals"   gencodec:"required"`
-=======
 	Withdrawals   []*types.Withdrawal `json:"withdrawals"`
->>>>>>> 57b1bdd5
 }
 
 // GetPayloadV2Response represents the response of the getPayloadV2 method
@@ -314,29 +309,9 @@
 	decodedPayloadId := binary.BigEndian.Uint64(payloadID)
 	log.Info("Received GetPayloadV2", "payloadId", decodedPayloadId)
 
-<<<<<<< HEAD
-	epl := ExecutionPayloadV2{
-		ParentHash:    gointerfaces.ConvertH256ToHash(payload.ParentHash),
-		FeeRecipient:  gointerfaces.ConvertH160toAddress(payload.Coinbase),
-		StateRoot:     gointerfaces.ConvertH256ToHash(payload.StateRoot),
-		ReceiptsRoot:  gointerfaces.ConvertH256ToHash(payload.ReceiptRoot),
-		LogsBloom:     bloom[:],
-		PrevRandao:    gointerfaces.ConvertH256ToHash(payload.PrevRandao),
-		BlockNumber:   hexutil.Uint64(payload.BlockNumber),
-		GasLimit:      hexutil.Uint64(payload.GasLimit),
-		GasUsed:       hexutil.Uint64(payload.GasUsed),
-		Timestamp:     hexutil.Uint64(payload.Timestamp),
-		ExtraData:     payload.ExtraData,
-		BaseFeePerGas: (*hexutil.Big)(baseFee),
-		BlockHash:     gointerfaces.ConvertH256ToHash(payload.BlockHash),
-		Transactions:  transactions,
-		// ExcessDataGas: nil, // TODO
-		Withdrawals: privateapi.ConvertWithdrawalsFromRpc(ep.Withdrawals),
-=======
 	response, err := e.api.EngineGetPayload(ctx, decodedPayloadId)
 	if err != nil {
 		return nil, err
->>>>>>> 57b1bdd5
 	}
 
 	epl := convertPayloadFromRpc(response.ExecutionPayload)
