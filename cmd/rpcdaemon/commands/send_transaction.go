--- conflicted
+++ resolved
@@ -19,13 +19,8 @@
 )
 
 // SendRawTransaction implements eth_sendRawTransaction. Creates new message call transaction or a contract creation for previously-signed transactions.
-<<<<<<< HEAD
-func (api *APIImpl) SendRawTransaction(ctx context.Context, encodedTx hexutil.Bytes) (libcommon.Hash, error) {
+func (api *APIImpl) SendRawTransaction(ctx context.Context, encodedTx hexutil.Bytes) (common.Hash, error) {
 	txn, err := types.DecodeWrappedTransaction(encodedTx)
-=======
-func (api *APIImpl) SendRawTransaction(ctx context.Context, encodedTx hexutil.Bytes) (common.Hash, error) {
-	txn, err := types.DecodeTransaction(rlp.NewStream(bytes.NewReader(encodedTx), uint64(len(encodedTx))))
->>>>>>> 1b862a7c
 	if err != nil {
 		return common.Hash{}, err
 	}
