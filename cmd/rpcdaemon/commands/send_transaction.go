package commands

import (
	"context"
	"errors"
	"fmt"
	"math/big"

	"github.com/ledgerwatch/erigon-lib/common"
	"github.com/ledgerwatch/erigon-lib/common/hexutility"
	txPoolProto "github.com/ledgerwatch/erigon-lib/gointerfaces/txpool"
	"github.com/ledgerwatch/log/v3"

	"github.com/ledgerwatch/erigon/core/rawdb"
	"github.com/ledgerwatch/erigon/core/types"
	"github.com/ledgerwatch/erigon/crypto"
	"github.com/ledgerwatch/erigon/eth/ethconfig"
	"github.com/ledgerwatch/erigon/params"
)

// SendRawTransaction implements eth_sendRawTransaction. Creates new message call transaction or a contract creation for previously-signed transactions.
<<<<<<< HEAD
func (api *APIImpl) SendRawTransaction(ctx context.Context, encodedTx hexutil.Bytes) (common.Hash, error) {
	txn, err := types.DecodeWrappedTransaction(encodedTx)
=======
func (api *APIImpl) SendRawTransaction(ctx context.Context, encodedTx hexutility.Bytes) (common.Hash, error) {
	txn, err := types.DecodeTransaction(rlp.NewStream(bytes.NewReader(encodedTx), uint64(len(encodedTx))))
>>>>>>> 4c8c7094
	if err != nil {
		return common.Hash{}, err
	}

	// If the transaction fee cap is already specified, ensure the
	// fee of the given transaction is _reasonable_.
	if err := checkTxFee(txn.GetPrice().ToBig(), txn.GetGas(), ethconfig.Defaults.RPCTxFeeCap); err != nil {
		return common.Hash{}, err
	}
	if !txn.Protected() {
		return common.Hash{}, errors.New("only replay-protected (EIP-155) transactions allowed over RPC")
	}
	hash := txn.Hash()
	res, err := api.txPool.Add(ctx, &txPoolProto.AddRequest{RlpTxs: [][]byte{encodedTx}})
	if err != nil {
		return common.Hash{}, err
	}

	if res.Imported[0] != txPoolProto.ImportResult_SUCCESS {
		return hash, fmt.Errorf("%s: %s", txPoolProto.ImportResult_name[int32(res.Imported[0])], res.Errors[0])
	}

	tx, err := api.db.BeginRo(ctx)
	if err != nil {
		return common.Hash{}, err
	}
	defer tx.Rollback()

	// Print a log with full txn details for manual investigations and interventions
	blockNum := rawdb.ReadCurrentBlockNumber(tx)
	if blockNum == nil {
		return common.Hash{}, err
	}
	cc, err := api.chainConfig(tx)
	if err != nil {
		return common.Hash{}, err
	}

	txnChainId := txn.GetChainID()
	chainId := cc.ChainID

	if chainId.Cmp(txnChainId.ToBig()) != 0 {
		return common.Hash{}, fmt.Errorf("invalid chain id, expected: %d got: %d", chainId, *txnChainId)
	}

	signer := types.MakeSigner(cc, *blockNum)
	from, err := txn.Sender(*signer)
	if err != nil {
		return common.Hash{}, err
	}

	if txn.GetTo() == nil {
		addr := crypto.CreateAddress(from, txn.GetNonce())
		log.Info("Submitted contract creation", "hash", txn.Hash().Hex(), "from", from, "nonce", txn.GetNonce(), "contract", addr.Hex(), "value", txn.GetValue())
	} else {
		log.Info("Submitted transaction", "hash", txn.Hash().Hex(), "from", from, "nonce", txn.GetNonce(), "recipient", txn.GetTo(), "value", txn.GetValue())
	}

	return txn.Hash(), nil
}

// SendTransaction implements eth_sendTransaction. Creates new message call transaction or a contract creation if the data field contains code.
func (api *APIImpl) SendTransaction(_ context.Context, txObject interface{}) (common.Hash, error) {
	return common.Hash{0}, fmt.Errorf(NotImplemented, "eth_sendTransaction")
}

// checkTxFee is an internal function used to check whether the fee of
// the given transaction is _reasonable_(under the cap).
func checkTxFee(gasPrice *big.Int, gas uint64, gasCap float64) error {
	// Short circuit if there is no gasCap for transaction fee at all.
	if gasCap == 0 {
		return nil
	}
	feeEth := new(big.Float).Quo(new(big.Float).SetInt(new(big.Int).Mul(gasPrice, new(big.Int).SetUint64(gas))), new(big.Float).SetInt(big.NewInt(params.Ether)))
	feeFloat, _ := feeEth.Float64()
	if feeFloat > gasCap {
		return fmt.Errorf("tx fee (%.2f ether) exceeds the configured cap (%.2f ether)", feeFloat, gasCap)
	}
	return nil
}<|MERGE_RESOLUTION|>--- conflicted
+++ resolved
@@ -19,13 +19,8 @@
 )
 
 // SendRawTransaction implements eth_sendRawTransaction. Creates new message call transaction or a contract creation for previously-signed transactions.
-<<<<<<< HEAD
-func (api *APIImpl) SendRawTransaction(ctx context.Context, encodedTx hexutil.Bytes) (common.Hash, error) {
+func (api *APIImpl) SendRawTransaction(ctx context.Context, encodedTx hexutility.Bytes) (common.Hash, error) {
 	txn, err := types.DecodeWrappedTransaction(encodedTx)
-=======
-func (api *APIImpl) SendRawTransaction(ctx context.Context, encodedTx hexutility.Bytes) (common.Hash, error) {
-	txn, err := types.DecodeTransaction(rlp.NewStream(bytes.NewReader(encodedTx), uint64(len(encodedTx))))
->>>>>>> 4c8c7094
 	if err != nil {
 		return common.Hash{}, err
 	}
