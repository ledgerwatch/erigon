--- conflicted
+++ resolved
@@ -298,37 +298,8 @@
 				}
 			}
 		}
-<<<<<<< HEAD
-	} else {
-		return nil, fmt.Errorf("invalid parameters")
-	}
-
-	getter := adapter.NewBlockGetter(tx)
-	engine := ethash.NewFaker()
-	chainConfig, err := api.chainConfig(tx)
-	if err != nil {
-		return nil, err
-	}
-	traceType := "callTracer" // nolint: goconst
-	traces := ParityTraces{}
-	getHeader := func(hash common.Hash, number uint64) *types.Header {
-		return rawdb.ReadHeader(tx, hash, number)
-	}
-	checkTEVM := ethdb.GetCheckTEVM(tx)
-	for i, txOrBlockHash := range filteredHashes {
-		if traceTypes[i] {
-			// In this case, we're processing a block (or uncle) reward trace. The hash is a block hash
-			// Because Geth does not return blockReward or uncleReward traces, we must create them here
-			block, err := rawdb.ReadBlockByHash(ethdb.NewRoTxDb(tx), txOrBlockHash)
-			if err != nil {
-				return nil, err
-			}
-			minerReward, uncleRewards := ethash.AccumulateRewards(chainConfig, block.Header(), block.Uncles())
-			fmt.Printf("%v\n", minerReward)
-=======
 		minerReward, uncleRewards := ethash.AccumulateRewards(chainConfig, block.Header(), block.Uncles())
 		if _, ok := toAddresses[block.Coinbase()]; ok {
->>>>>>> 319c1672
 			var tr ParityTrace
 			var rewardAction = &RewardTraceAction{}
 			rewardAction.Author = block.Coinbase()
@@ -379,29 +350,6 @@
 					stream.Write(b)
 				}
 			}
-<<<<<<< HEAD
-		} else {
-			// In this case, we're processing a transaction hash
-			txn, blockHash, blockNumber, txIndex := rawdb.ReadTransaction(ethdb.NewRoTxDb(tx), txOrBlockHash)
-			msg, blockCtx, txCtx, ibs, _, err := transactions.ComputeTxEnv(ctx, getter, chainConfig, getHeader, checkTEVM, engine, tx, blockHash, txIndex)
-			if err != nil {
-				return nil, err
-			}
-			trace, err := transactions.TraceTx(ctx, msg, blockCtx, txCtx, ibs, &tracers.TraceConfig{Tracer: &traceType}, chainConfig)
-			if err != nil {
-				return nil, err
-			}
-			traceJSON, ok := trace.(json.RawMessage)
-			if !ok {
-				return nil, fmt.Errorf("unknown type in trace_filter")
-			}
-			var gethTrace GethTrace
-			jsonStr, _ := traceJSON.MarshalJSON()
-			json.Unmarshal(jsonStr, &gethTrace) // nolint:errcheck
-			converted := api.convertToParityTrace(gethTrace, blockHash, blockNumber, txn, txIndex, []int{})
-			traces = append(traces, converted...)
-=======
->>>>>>> 319c1672
 		}
 	}
 	stream.WriteArrayEnd()
