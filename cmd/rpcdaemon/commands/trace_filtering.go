--- conflicted
+++ resolved
@@ -91,11 +91,7 @@
 	hash := block.Hash()
 
 	// Returns an array of trace arrays, one trace array for each transaction
-<<<<<<< HEAD
-	traces, err := api.callManyTransactions(ctx, tx, block.Transactions(), []string{TraceTypeTrace}, block.ParentHash(), rpc.BlockNumber(parentNr), block.Header(), txIndex, types.MakeSigner(chainConfig, blockNumber, block.Time()), chainConfig.Rules(blockNumber, block.Time()))
-=======
-	traces, err := api.callManyTransactions(ctx, tx, block, []string{TraceTypeTrace}, txIndex, types.MakeSigner(chainConfig, blockNumber), chainConfig)
->>>>>>> 3b36d5d5
+	traces, err := api.callManyTransactions(ctx, tx, block, []string{TraceTypeTrace}, txIndex, types.MakeSigner(chainConfig, blockNumber, block.Time()), chainConfig)
 	if err != nil {
 		return nil, err
 	}
@@ -171,11 +167,7 @@
 	if err != nil {
 		return nil, err
 	}
-<<<<<<< HEAD
-	traces, err := api.callManyTransactions(ctx, tx, block.Transactions(), []string{TraceTypeTrace}, block.ParentHash(), rpc.BlockNumber(parentNr), block.Header(), -1 /* all tx indices */, types.MakeSigner(chainConfig, blockNum, block.Time()), chainConfig.Rules(blockNum, block.Time()))
-=======
-	traces, err := api.callManyTransactions(ctx, tx, block, []string{TraceTypeTrace}, -1 /* all tx indices */, types.MakeSigner(chainConfig, blockNum), chainConfig)
->>>>>>> 3b36d5d5
+	traces, err := api.callManyTransactions(ctx, tx, block, []string{TraceTypeTrace}, -1 /* all tx indices */, types.MakeSigner(chainConfig, blockNum, block.Time()), chainConfig)
 	if err != nil {
 		return nil, err
 	}
@@ -445,11 +437,7 @@
 			isPos = header.Difficulty.Cmp(common.Big0) == 0 || header.Difficulty.Cmp(chainConfig.TerminalTotalDifficulty) >= 0
 		}
 		txs := block.Transactions()
-<<<<<<< HEAD
-		t, tErr := api.callManyTransactions(ctx, dbtx, txs, []string{TraceTypeTrace}, block.ParentHash(), rpc.BlockNumber(block.NumberU64()-1), block.Header(), -1 /* all tx indices */, types.MakeSigner(chainConfig, b, block.Time()), chainConfig.Rules(b, block.Time()))
-=======
-		t, tErr := api.callManyTransactions(ctx, dbtx, block, []string{TraceTypeTrace}, -1 /* all tx indices */, types.MakeSigner(chainConfig, b), chainConfig)
->>>>>>> 3b36d5d5
+		t, tErr := api.callManyTransactions(ctx, dbtx, block, []string{TraceTypeTrace}, -1 /* all tx indices */, types.MakeSigner(chainConfig, b, block.Time()), chainConfig)
 		if tErr != nil {
 			if first {
 				first = false
@@ -977,6 +965,16 @@
 	if err != nil {
 		return nil, err
 	}
+	var excessDataGas *big.Int
+	parentBlock, err := api.blockByRPCNumber(parentNo, dbtx)
+	if err != nil {
+		// TODO: make
+		return nil, err
+	}
+	if parentBlock != nil {
+		excessDataGas = parentBlock.ExcessDataGas()
+	}
+
 	msgs := make([]types.Message, len(txs))
 	for i, tx := range txs {
 		hash := tx.Hash()
@@ -994,7 +992,7 @@
 		// gnosis might have a fee free account here
 		if msg.FeeCap().IsZero() && engine != nil {
 			syscall := func(contract common.Address, data []byte) ([]byte, error) {
-				return core.SysCallContract(contract, data, *cfg, stateDb, header, engine, true /* constCall */)
+				return core.SysCallContract(contract, data, *cfg, stateDb, header, engine, true /* constCall */, excessDataGas)
 			}
 			msg.SetIsFree(engine.IsServiceTransaction(msg.From(), syscall))
 		}
