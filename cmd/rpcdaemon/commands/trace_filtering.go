--- conflicted
+++ resolved
@@ -835,13 +835,8 @@
 		txCtx := core.NewEVMTxContext(msg)
 		evm := vm.NewEVM(blockCtx, txCtx, ibs, chainConfig, vmConfig)
 
-<<<<<<< HEAD
 		gp := new(core.GasPool).AddGas(msg.Gas()).AddDataGas(msg.DataGas())
-		ibs.Prepare(txHash, lastBlockHash, txIndex)
-=======
-		gp := new(core.GasPool).AddGas(msg.Gas())
 		ibs.SetTxContext(txHash, lastBlockHash, txIndex)
->>>>>>> 9644e6d2
 		var execResult *core.ExecutionResult
 		execResult, err = core.ApplyMessage(evm, msg, gp, true /* refunds */, false /* gasBailout */)
 		if err != nil {
