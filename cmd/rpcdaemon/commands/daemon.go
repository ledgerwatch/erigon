package commands

import (
	"github.com/ledgerwatch/erigon-lib/gointerfaces/starknet"
	"github.com/ledgerwatch/erigon-lib/gointerfaces/txpool"
	"github.com/ledgerwatch/erigon-lib/kv"
	"github.com/ledgerwatch/erigon-lib/kv/kvcache"
	"github.com/ledgerwatch/erigon/cmd/rpcdaemon/cli/httpcfg"
	"github.com/ledgerwatch/erigon/cmd/rpcdaemon/rpcservices"
	"github.com/ledgerwatch/erigon/cmd/rpcdaemon/rpcservices/rpcinterfaces"
	"github.com/ledgerwatch/erigon/rpc"
	"github.com/ledgerwatch/erigon/turbo/services"
)

// APIList describes the list of available RPC apis
<<<<<<< HEAD
func APIList(db kv.RoDB, borDb kv.RoDB, eth services.ApiBackend, txPool txpool.TxpoolClient, mining txpool.MiningClient,
	starknet starknet.CAIROVMClient, filters *filters.Filters, stateCache kvcache.Cache,
	blockReader interfaces.BlockTxnAndHeaderReader, cfg httpcfg.HttpCfg) (list []rpc.API) {
=======
func APIList(db kv.RoDB, borDb kv.RoDB, eth rpcinterfaces.ApiBackend, txPool txpool.TxpoolClient, mining txpool.MiningClient,
	starknet starknet.CAIROVMClient, filters *rpcservices.Filters, stateCache kvcache.Cache,
	blockReader services.BlockAndTxnReader, cfg httpcfg.HttpCfg) (list []rpc.API) {
>>>>>>> 6b1f9140

	base := NewBaseApi(filters, stateCache, blockReader, cfg.WithDatadir)
	if cfg.TevmEnabled {
		base.EnableTevmExperiment()
	}
	ethImpl := NewEthAPI(base, db, eth, txPool, mining, cfg.Gascap)
	erigonImpl := NewErigonAPI(base, db, eth)
	starknetImpl := NewStarknetAPI(base, db, starknet, txPool)
	txpoolImpl := NewTxPoolAPI(base, db, txPool)
	netImpl := NewNetAPIImpl(eth)
	debugImpl := NewPrivateDebugAPI(base, db, cfg.Gascap)
	traceImpl := NewTraceAPI(base, db, &cfg)
	web3Impl := NewWeb3APIImpl(eth)
	dbImpl := NewDBAPIImpl() /* deprecated */
	engineImpl := NewEngineAPI(base, db, eth)
	adminImpl := NewAdminAPI(eth)
	parityImpl := NewParityAPIImpl(db)
	borImpl := NewBorAPI(base, db, borDb) // bor (consensus) specific

	for _, enabledAPI := range cfg.API {
		switch enabledAPI {
		case "eth":
			list = append(list, rpc.API{
				Namespace: "eth",
				Public:    true,
				Service:   EthAPI(ethImpl),
				Version:   "1.0",
			})
		case "debug":
			list = append(list, rpc.API{
				Namespace: "debug",
				Public:    true,
				Service:   PrivateDebugAPI(debugImpl),
				Version:   "1.0",
			})
		case "net":
			list = append(list, rpc.API{
				Namespace: "net",
				Public:    true,
				Service:   NetAPI(netImpl),
				Version:   "1.0",
			})
		case "txpool":
			list = append(list, rpc.API{
				Namespace: "txpool",
				Public:    true,
				Service:   TxPoolAPI(txpoolImpl),
				Version:   "1.0",
			})
		case "web3":
			list = append(list, rpc.API{
				Namespace: "web3",
				Public:    true,
				Service:   Web3API(web3Impl),
				Version:   "1.0",
			})
		case "trace":
			list = append(list, rpc.API{
				Namespace: "trace",
				Public:    true,
				Service:   TraceAPI(traceImpl),
				Version:   "1.0",
			})
		case "db": /* Deprecated */
			list = append(list, rpc.API{
				Namespace: "db",
				Public:    true,
				Service:   DBAPI(dbImpl),
				Version:   "1.0",
			})
		case "erigon":
			list = append(list, rpc.API{
				Namespace: "erigon",
				Public:    true,
				Service:   ErigonAPI(erigonImpl),
				Version:   "1.0",
			})
		case "starknet":
			list = append(list, rpc.API{
				Namespace: "starknet",
				Public:    true,
				Service:   StarknetAPI(starknetImpl),
				Version:   "1.0",
			})
		case "engine":
			list = append(list, rpc.API{
				Namespace: "engine",
				Public:    true,
				Service:   EngineAPI(engineImpl),
				Version:   "1.0",
			})
		case "bor":
			list = append(list, rpc.API{
				Namespace: "bor",
				Public:    true,
				Service:   BorAPI(borImpl),
				Version:   "1.0",
			})
		case "admin":
			list = append(list, rpc.API{
				Namespace: "admin",
				Public:    false,
				Service:   AdminAPI(adminImpl),
				Version:   "1.0",
			})
		case "parity":
			list = append(list, rpc.API{
				Namespace: "parity",
				Public:    false,
				Service:   ParityAPI(parityImpl),
				Version:   "1.0",
			})
		}
	}

	return list
}<|MERGE_RESOLUTION|>--- conflicted
+++ resolved
@@ -13,15 +13,9 @@
 )
 
 // APIList describes the list of available RPC apis
-<<<<<<< HEAD
-func APIList(db kv.RoDB, borDb kv.RoDB, eth services.ApiBackend, txPool txpool.TxpoolClient, mining txpool.MiningClient,
-	starknet starknet.CAIROVMClient, filters *filters.Filters, stateCache kvcache.Cache,
-	blockReader interfaces.BlockTxnAndHeaderReader, cfg httpcfg.HttpCfg) (list []rpc.API) {
-=======
 func APIList(db kv.RoDB, borDb kv.RoDB, eth rpcinterfaces.ApiBackend, txPool txpool.TxpoolClient, mining txpool.MiningClient,
 	starknet starknet.CAIROVMClient, filters *rpcservices.Filters, stateCache kvcache.Cache,
-	blockReader services.BlockAndTxnReader, cfg httpcfg.HttpCfg) (list []rpc.API) {
->>>>>>> 6b1f9140
+	blockReader services.BlockTxnAndHeaderReader, cfg httpcfg.HttpCfg) (list []rpc.API) {
 
 	base := NewBaseApi(filters, stateCache, blockReader, cfg.WithDatadir)
 	if cfg.TevmEnabled {
