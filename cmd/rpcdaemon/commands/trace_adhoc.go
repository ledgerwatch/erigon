package commands

import (
	"bytes"
	"context"
	"encoding/json"
	"fmt"
	"math"
	"strings"

	"github.com/holiman/uint256"
	libcommon "github.com/ledgerwatch/erigon-lib/common"
	"github.com/ledgerwatch/erigon-lib/kv"
	"github.com/ledgerwatch/log/v3"

	"github.com/ledgerwatch/erigon/common"
	"github.com/ledgerwatch/erigon/common/hexutil"
	math2 "github.com/ledgerwatch/erigon/common/math"
	"github.com/ledgerwatch/erigon/core"
	"github.com/ledgerwatch/erigon/core/rawdb"
	"github.com/ledgerwatch/erigon/core/state"
	"github.com/ledgerwatch/erigon/core/types"
	"github.com/ledgerwatch/erigon/core/types/accounts"
	"github.com/ledgerwatch/erigon/core/vm"
	"github.com/ledgerwatch/erigon/rpc"
	"github.com/ledgerwatch/erigon/turbo/rpchelper"
	"github.com/ledgerwatch/erigon/turbo/shards"
	"github.com/ledgerwatch/erigon/turbo/transactions"
)

const (
	CALL               = "call"
	CALLCODE           = "callcode"
	DELEGATECALL       = "delegatecall"
	STATICCALL         = "staticcall"
	CREATE             = "create"
	SUICIDE            = "suicide"
	REWARD             = "reward"
	TraceTypeTrace     = "trace"
	TraceTypeStateDiff = "stateDiff"
	TraceTypeVmTrace   = "vmTrace"
)

// TraceCallParam (see SendTxArgs -- this allows optional prams plus don't use MixedcaseAddress
type TraceCallParam struct {
<<<<<<< HEAD
	From                 *common.Address   `json:"from"`
	To                   *common.Address   `json:"to"`
	Gas                  *hexutil.Uint64   `json:"gas"`
	GasPrice             *hexutil.Big      `json:"gasPrice"`
	MaxPriorityFeePerGas *hexutil.Big      `json:"maxPriorityFeePerGas"`
	MaxFeePerGas         *hexutil.Big      `json:"maxFeePerGas"`
	MaxFeePerDataGas     *hexutil.Big      `json:"maxFeePerDataGas"`
	Value                *hexutil.Big      `json:"value"`
	Data                 hexutil.Bytes     `json:"data"`
	AccessList           *types.AccessList `json:"accessList"`
	txHash               *common.Hash
=======
	From                 *libcommon.Address `json:"from"`
	To                   *libcommon.Address `json:"to"`
	Gas                  *hexutil.Uint64    `json:"gas"`
	GasPrice             *hexutil.Big       `json:"gasPrice"`
	MaxPriorityFeePerGas *hexutil.Big       `json:"maxPriorityFeePerGas"`
	MaxFeePerGas         *hexutil.Big       `json:"maxFeePerGas"`
	Value                *hexutil.Big       `json:"value"`
	Data                 hexutil.Bytes      `json:"data"`
	AccessList           *types.AccessList  `json:"accessList"`
	txHash               *libcommon.Hash
>>>>>>> a6f75bdd
	traceTypes           []string
}

// TraceCallResult is the response to `trace_call` method
type TraceCallResult struct {
	Output          hexutil.Bytes                           `json:"output"`
	StateDiff       map[libcommon.Address]*StateDiffAccount `json:"stateDiff"`
	Trace           []*ParityTrace                          `json:"trace"`
	VmTrace         *VmTrace                                `json:"vmTrace"`
	TransactionHash *libcommon.Hash                         `json:"transactionHash,omitempty"`
}

// StateDiffAccount is the part of `trace_call` response that is under "stateDiff" tag
type StateDiffAccount struct {
	Balance interface{}                               `json:"balance"` // Can be either string "=" or mapping "*" => {"from": "hex", "to": "hex"}
	Code    interface{}                               `json:"code"`
	Nonce   interface{}                               `json:"nonce"`
	Storage map[libcommon.Hash]map[string]interface{} `json:"storage"`
}

type StateDiffBalance struct {
	From *hexutil.Big `json:"from"`
	To   *hexutil.Big `json:"to"`
}

type StateDiffCode struct {
	From hexutil.Bytes `json:"from"`
	To   hexutil.Bytes `json:"to"`
}

type StateDiffNonce struct {
	From hexutil.Uint64 `json:"from"`
	To   hexutil.Uint64 `json:"to"`
}

type StateDiffStorage struct {
	From libcommon.Hash `json:"from"`
	To   libcommon.Hash `json:"to"`
}

// VmTrace is the part of `trace_call` response that is under "vmTrace" tag
type VmTrace struct {
	Code hexutil.Bytes `json:"code"`
	Ops  []*VmTraceOp  `json:"ops"`
}

// VmTraceOp is one element of the vmTrace ops trace
type VmTraceOp struct {
	Cost int        `json:"cost"`
	Ex   *VmTraceEx `json:"ex"`
	Pc   int        `json:"pc"`
	Sub  *VmTrace   `json:"sub"`
	Op   string     `json:"op,omitempty"`
	Idx  string     `json:"idx,omitempty"`
}

type VmTraceEx struct {
	Mem   *VmTraceMem   `json:"mem"`
	Push  []string      `json:"push"`
	Store *VmTraceStore `json:"store"`
	Used  int           `json:"used"`
}

type VmTraceMem struct {
	Data string `json:"data"`
	Off  int    `json:"off"`
}

type VmTraceStore struct {
	Key string `json:"key"`
	Val string `json:"val"`
}

// ToMessage converts CallArgs to the Message type used by the core evm
func (args *TraceCallParam) ToMessage(globalGasCap uint64, baseFee *uint256.Int) (types.Message, error) {
	// Set sender address or use zero address if none specified.
	var addr libcommon.Address
	if args.From != nil {
		addr = *args.From
	}

	// Set default gas & gas price if none were set
	gas := globalGasCap
	if gas == 0 {
		gas = uint64(math.MaxUint64 / 2)
	}
	if args.Gas != nil {
		gas = uint64(*args.Gas)
	}
	if globalGasCap != 0 && globalGasCap < gas {
		log.Warn("Caller gas above allowance, capping", "requested", gas, "cap", globalGasCap)
		gas = globalGasCap
	}
	var (
		gasPrice         *uint256.Int
		gasFeeCap        *uint256.Int
		gasTipCap        *uint256.Int
		maxFeePerDataGas *uint256.Int
	)
	if baseFee == nil {
		// If there's no basefee, then it must be a non-1559 execution
		gasPrice = new(uint256.Int)
		if args.GasPrice != nil {
			overflow := gasPrice.SetFromBig(args.GasPrice.ToInt())
			if overflow {
				return types.Message{}, fmt.Errorf("args.GasPrice higher than 2^256-1")
			}
		}
		gasFeeCap, gasTipCap = gasPrice, gasPrice
	} else {
		// A basefee is provided, necessitating 1559-type execution
		if args.GasPrice != nil {
			var overflow bool
			// User specified the legacy gas field, convert to 1559 gas typing
			gasPrice, overflow = uint256.FromBig(args.GasPrice.ToInt())
			if overflow {
				return types.Message{}, fmt.Errorf("args.GasPrice higher than 2^256-1")
			}
			gasFeeCap, gasTipCap = gasPrice, gasPrice
		} else {
			// User specified 1559 gas feilds (or none), use those
			gasFeeCap = new(uint256.Int)
			if args.MaxFeePerGas != nil {
				overflow := gasFeeCap.SetFromBig(args.MaxFeePerGas.ToInt())
				if overflow {
					return types.Message{}, fmt.Errorf("args.GasPrice higher than 2^256-1")
				}
			}
			gasTipCap = new(uint256.Int)
			if args.MaxPriorityFeePerGas != nil {
				overflow := gasTipCap.SetFromBig(args.MaxPriorityFeePerGas.ToInt())
				if overflow {
					return types.Message{}, fmt.Errorf("args.GasPrice higher than 2^256-1")
				}
			}
			// Backfill the legacy gasPrice for EVM execution, unless we're all zeroes
			gasPrice = new(uint256.Int)
			if !gasFeeCap.IsZero() || !gasTipCap.IsZero() {
				gasPrice = math2.U256Min(new(uint256.Int).Add(gasTipCap, baseFee), gasFeeCap)
			} else {
				// This means gasFeeCap == 0, gasTipCap == 0
				gasPrice.Set(baseFee)
				gasFeeCap, gasTipCap = gasPrice, gasPrice
			}
		}
		if args.MaxFeePerDataGas != nil {
			maxFeePerDataGas.SetFromBig(args.MaxFeePerDataGas.ToInt())
		}
	}
	value := new(uint256.Int)
	if args.Value != nil {
		overflow := value.SetFromBig(args.Value.ToInt())
		if overflow {
			return types.Message{}, fmt.Errorf("args.Value higher than 2^256-1")
		}
	}
	var data []byte
	if args.Data != nil {
		data = args.Data
	}
	var accessList types.AccessList
	if args.AccessList != nil {
		accessList = *args.AccessList
	}
	msg := types.NewMessage(addr, args.To, 0, value, gas, gasPrice, gasFeeCap, gasTipCap, maxFeePerDataGas, data, accessList, false /* checkNonce */, false /* isFree */)
	return msg, nil
}

// OpenEthereum-style tracer
type OeTracer struct {
	r            *TraceCallResult
	traceAddr    []int
	traceStack   []*ParityTrace
	precompile   bool // Whether the last CaptureStart was called with `precompile = true`
	compat       bool // Bug for bug compatibility mode
	lastVmOp     *VmTraceOp
	lastOp       vm.OpCode
	lastMemOff   uint64
	lastMemLen   uint64
	memOffStack  []uint64
	memLenStack  []uint64
	lastOffStack *VmTraceOp
	vmOpStack    []*VmTraceOp // Stack of vmTrace operations as call depth increases
	idx          []string     // Prefix for the "idx" inside operations, for easier navigation
}

func (ot *OeTracer) CaptureTxStart(gasLimit uint64) {}

func (ot *OeTracer) CaptureTxEnd(restGas uint64) {}

func (ot *OeTracer) captureStartOrEnter(deep bool, typ vm.OpCode, from libcommon.Address, to libcommon.Address, precompile bool, create bool, input []byte, gas uint64, value *uint256.Int, code []byte) {
	//fmt.Printf("captureStartOrEnter deep %t, typ %s, from %x, to %x, create %t, input %x, gas %d, value %d, precompile %t\n", deep, typ.String(), from, to, create, input, gas, value, precompile)
	if ot.r.VmTrace != nil {
		var vmTrace *VmTrace
		if deep {
			var vmT *VmTrace
			if len(ot.vmOpStack) > 0 {
				vmT = ot.vmOpStack[len(ot.vmOpStack)-1].Sub
			} else {
				vmT = ot.r.VmTrace
			}
			if !ot.compat {
				ot.idx = append(ot.idx, fmt.Sprintf("%d-", len(vmT.Ops)-1))
			}
		}
		if ot.lastVmOp != nil {
			vmTrace = &VmTrace{Ops: []*VmTraceOp{}}
			ot.lastVmOp.Sub = vmTrace
			ot.vmOpStack = append(ot.vmOpStack, ot.lastVmOp)
		} else {
			vmTrace = ot.r.VmTrace
		}
		if create {
			vmTrace.Code = common.CopyBytes(input)
			if ot.lastVmOp != nil {
				ot.lastVmOp.Cost += int(gas)
			}
		} else {
			vmTrace.Code = code
		}
	}
	if precompile && deep && (value == nil || value.IsZero()) {
		ot.precompile = true
		return
	}
	if gas > 500000000 {
		gas = 500000001 - (0x8000000000000000 - gas)
	}
	trace := &ParityTrace{}
	if create {
		trResult := &CreateTraceResult{}
		trace.Type = CREATE
		trResult.Address = new(libcommon.Address)
		copy(trResult.Address[:], to.Bytes())
		trace.Result = trResult
	} else {
		trace.Result = &TraceResult{}
		trace.Type = CALL
	}
	if deep {
		topTrace := ot.traceStack[len(ot.traceStack)-1]
		traceIdx := topTrace.Subtraces
		ot.traceAddr = append(ot.traceAddr, traceIdx)
		topTrace.Subtraces++
		if typ == vm.DELEGATECALL {
			switch action := topTrace.Action.(type) {
			case *CreateTraceAction:
				value, _ = uint256.FromBig(action.Value.ToInt())
			case *CallTraceAction:
				value, _ = uint256.FromBig(action.Value.ToInt())
			}
		}
		if typ == vm.STATICCALL {
			value = uint256.NewInt(0)
		}
	}
	trace.TraceAddress = make([]int, len(ot.traceAddr))
	copy(trace.TraceAddress, ot.traceAddr)
	if create {
		action := CreateTraceAction{}
		action.From = from
		action.Gas.ToInt().SetUint64(gas)
		action.Init = common.CopyBytes(input)
		action.Value.ToInt().Set(value.ToBig())
		trace.Action = &action
	} else if typ == vm.SELFDESTRUCT {
		trace.Type = SUICIDE
		trace.Result = nil
		action := &SuicideTraceAction{}
		action.Address = from
		action.RefundAddress = to
		action.Balance.ToInt().Set(value.ToBig())
		trace.Action = action
	} else {
		action := CallTraceAction{}
		switch typ {
		case vm.CALL:
			action.CallType = CALL
		case vm.CALLCODE:
			action.CallType = CALLCODE
		case vm.DELEGATECALL:
			action.CallType = DELEGATECALL
		case vm.STATICCALL:
			action.CallType = STATICCALL
		}
		action.From = from
		action.To = to
		action.Gas.ToInt().SetUint64(gas)
		action.Input = common.CopyBytes(input)
		action.Value.ToInt().Set(value.ToBig())
		trace.Action = &action
	}
	ot.r.Trace = append(ot.r.Trace, trace)
	ot.traceStack = append(ot.traceStack, trace)
}

func (ot *OeTracer) CaptureStart(env vm.VMInterface, from libcommon.Address, to libcommon.Address, precompile bool, create bool, input []byte, gas uint64, value *uint256.Int, code []byte) {
	ot.captureStartOrEnter(false /* deep */, vm.CALL, from, to, precompile, create, input, gas, value, code)
}

func (ot *OeTracer) CaptureEnter(typ vm.OpCode, from libcommon.Address, to libcommon.Address, precompile bool, create bool, input []byte, gas uint64, value *uint256.Int, code []byte) {
	ot.captureStartOrEnter(true /* deep */, typ, from, to, precompile, create, input, gas, value, code)
}

func (ot *OeTracer) captureEndOrExit(deep bool, output []byte, usedGas uint64, err error) {
	if ot.r.VmTrace != nil {
		if len(ot.vmOpStack) > 0 {
			ot.lastOffStack = ot.vmOpStack[len(ot.vmOpStack)-1]
			ot.vmOpStack = ot.vmOpStack[:len(ot.vmOpStack)-1]
		}
		if !ot.compat && deep {
			ot.idx = ot.idx[:len(ot.idx)-1]
		}
		if deep {
			ot.lastMemOff = ot.memOffStack[len(ot.memOffStack)-1]
			ot.memOffStack = ot.memOffStack[:len(ot.memOffStack)-1]
			ot.lastMemLen = ot.memLenStack[len(ot.memLenStack)-1]
			ot.memLenStack = ot.memLenStack[:len(ot.memLenStack)-1]
		}
	}
	if ot.precompile {
		ot.precompile = false
		return
	}
	if !deep {
		ot.r.Output = common.CopyBytes(output)
	}
	ignoreError := false
	topTrace := ot.traceStack[len(ot.traceStack)-1]
	if ot.compat {
		ignoreError = !deep && topTrace.Type == CREATE
	}
	if err != nil && !ignoreError {
		if err == vm.ErrExecutionReverted {
			topTrace.Error = "Reverted"
			switch topTrace.Type {
			case CALL:
				topTrace.Result.(*TraceResult).GasUsed = new(hexutil.Big)
				topTrace.Result.(*TraceResult).GasUsed.ToInt().SetUint64(usedGas)
				topTrace.Result.(*TraceResult).Output = common.CopyBytes(output)
			case CREATE:
				topTrace.Result.(*CreateTraceResult).GasUsed = new(hexutil.Big)
				topTrace.Result.(*CreateTraceResult).GasUsed.ToInt().SetUint64(usedGas)
				topTrace.Result.(*CreateTraceResult).Code = common.CopyBytes(output)
			}
		} else {
			topTrace.Result = nil
			switch err {
			case vm.ErrInvalidJump:
				topTrace.Error = "Bad jump destination"
			case vm.ErrContractAddressCollision, vm.ErrCodeStoreOutOfGas, vm.ErrOutOfGas, vm.ErrGasUintOverflow:
				topTrace.Error = "Out of gas"
			case vm.ErrWriteProtection:
				topTrace.Error = "Mutable Call In Static Context"
			default:
				switch err.(type) {
				case *vm.ErrStackUnderflow:
					topTrace.Error = "Stack underflow"
				case *vm.ErrInvalidOpCode:
					topTrace.Error = "Bad instruction"
				default:
					topTrace.Error = err.Error()
				}
			}
		}
	} else {
		if len(output) > 0 {
			switch topTrace.Type {
			case CALL:
				topTrace.Result.(*TraceResult).Output = common.CopyBytes(output)
			case CREATE:
				topTrace.Result.(*CreateTraceResult).Code = common.CopyBytes(output)
			}
		}
		switch topTrace.Type {
		case CALL:
			topTrace.Result.(*TraceResult).GasUsed = new(hexutil.Big)
			topTrace.Result.(*TraceResult).GasUsed.ToInt().SetUint64(usedGas)
		case CREATE:
			topTrace.Result.(*CreateTraceResult).GasUsed = new(hexutil.Big)
			topTrace.Result.(*CreateTraceResult).GasUsed.ToInt().SetUint64(usedGas)
		}
	}
	ot.traceStack = ot.traceStack[:len(ot.traceStack)-1]
	if deep {
		ot.traceAddr = ot.traceAddr[:len(ot.traceAddr)-1]
	}
}

func (ot *OeTracer) CaptureEnd(output []byte, usedGas uint64, err error) {
	ot.captureEndOrExit(false /* deep */, output, usedGas, err)
}

func (ot *OeTracer) CaptureExit(output []byte, usedGas uint64, err error) {
	ot.captureEndOrExit(true /* deep */, output, usedGas, err)
}

func (ot *OeTracer) CaptureState(pc uint64, op vm.OpCode, gas, cost uint64, scope *vm.ScopeContext, rData []byte, opDepth int, err error) {
	memory := scope.Memory
	st := scope.Stack

	if ot.r.VmTrace != nil {
		var vmTrace *VmTrace
		if len(ot.vmOpStack) > 0 {
			vmTrace = ot.vmOpStack[len(ot.vmOpStack)-1].Sub
		} else {
			vmTrace = ot.r.VmTrace
		}
		if ot.lastVmOp != nil && ot.lastVmOp.Ex != nil {
			// Set the "push" of the last operation
			var showStack int
			switch {
			case ot.lastOp >= vm.PUSH1 && ot.lastOp <= vm.PUSH32:
				showStack = 1
			case ot.lastOp >= vm.SWAP1 && ot.lastOp <= vm.SWAP16:
				showStack = int(ot.lastOp-vm.SWAP1) + 2
			case ot.lastOp >= vm.DUP1 && ot.lastOp <= vm.DUP16:
				showStack = int(ot.lastOp-vm.DUP1) + 2
			}
			switch ot.lastOp {
			case vm.CALLDATALOAD, vm.SLOAD, vm.MLOAD, vm.CALLDATASIZE, vm.LT, vm.GT, vm.DIV, vm.SDIV, vm.SAR, vm.AND, vm.EQ, vm.CALLVALUE, vm.ISZERO,
				vm.ADD, vm.EXP, vm.CALLER, vm.KECCAK256, vm.SUB, vm.ADDRESS, vm.GAS, vm.MUL, vm.RETURNDATASIZE, vm.NOT, vm.SHR, vm.SHL,
				vm.EXTCODESIZE, vm.SLT, vm.OR, vm.NUMBER, vm.PC, vm.TIMESTAMP, vm.BALANCE, vm.SELFBALANCE, vm.MULMOD, vm.ADDMOD, vm.BASEFEE,
				vm.BLOCKHASH, vm.BYTE, vm.XOR, vm.ORIGIN, vm.CODESIZE, vm.MOD, vm.SIGNEXTEND, vm.GASLIMIT, vm.DIFFICULTY, vm.SGT, vm.GASPRICE,
				vm.MSIZE, vm.EXTCODEHASH, vm.SMOD, vm.CHAINID, vm.COINBASE:
				showStack = 1
			}
			for i := showStack - 1; i >= 0; i-- {
				if st.Len() > i {
					ot.lastVmOp.Ex.Push = append(ot.lastVmOp.Ex.Push, st.Back(i).String())
				}
			}
			// Set the "mem" of the last operation
			var setMem bool
			switch ot.lastOp {
			case vm.MSTORE, vm.MSTORE8, vm.MLOAD, vm.RETURNDATACOPY, vm.CALLDATACOPY, vm.CODECOPY:
				setMem = true
			}
			if setMem && ot.lastMemLen > 0 {
				cpy := memory.GetCopy(int64(ot.lastMemOff), int64(ot.lastMemLen))
				if len(cpy) == 0 {
					cpy = make([]byte, ot.lastMemLen)
				}
				ot.lastVmOp.Ex.Mem = &VmTraceMem{Data: fmt.Sprintf("0x%0x", cpy), Off: int(ot.lastMemOff)}
			}
		}
		if ot.lastOffStack != nil {
			ot.lastOffStack.Ex.Used = int(gas)
			if st.Len() > 0 {
				ot.lastOffStack.Ex.Push = []string{st.Back(0).String()}
			} else {
				ot.lastOffStack.Ex.Push = []string{}
			}
			if ot.lastMemLen > 0 && memory != nil {
				cpy := memory.GetCopy(int64(ot.lastMemOff), int64(ot.lastMemLen))
				if len(cpy) == 0 {
					cpy = make([]byte, ot.lastMemLen)
				}
				ot.lastOffStack.Ex.Mem = &VmTraceMem{Data: fmt.Sprintf("0x%0x", cpy), Off: int(ot.lastMemOff)}
			}
			ot.lastOffStack = nil
		}
		if ot.lastOp == vm.STOP && op == vm.STOP && len(ot.vmOpStack) == 0 {
			// Looks like OE is "optimising away" the second STOP
			return
		}
		ot.lastVmOp = &VmTraceOp{Ex: &VmTraceEx{}}
		vmTrace.Ops = append(vmTrace.Ops, ot.lastVmOp)
		if !ot.compat {
			var sb strings.Builder
			sb.Grow(len(ot.idx))
			for _, idx := range ot.idx {
				sb.WriteString(idx)
			}
			ot.lastVmOp.Idx = fmt.Sprintf("%s%d", sb.String(), len(vmTrace.Ops)-1)
		}
		ot.lastOp = op
		ot.lastVmOp.Cost = int(cost)
		ot.lastVmOp.Pc = int(pc)
		ot.lastVmOp.Ex.Push = []string{}
		ot.lastVmOp.Ex.Used = int(gas) - int(cost)
		if !ot.compat {
			ot.lastVmOp.Op = op.String()
		}
		switch op {
		case vm.MSTORE, vm.MLOAD:
			if st.Len() > 0 {
				ot.lastMemOff = st.Back(0).Uint64()
				ot.lastMemLen = 32
			}
		case vm.MSTORE8:
			if st.Len() > 0 {
				ot.lastMemOff = st.Back(0).Uint64()
				ot.lastMemLen = 1
			}
		case vm.RETURNDATACOPY, vm.CALLDATACOPY, vm.CODECOPY:
			if st.Len() > 2 {
				ot.lastMemOff = st.Back(0).Uint64()
				ot.lastMemLen = st.Back(2).Uint64()
			}
		case vm.STATICCALL, vm.DELEGATECALL:
			if st.Len() > 5 {
				ot.memOffStack = append(ot.memOffStack, st.Back(4).Uint64())
				ot.memLenStack = append(ot.memLenStack, st.Back(5).Uint64())
			}
		case vm.CALL, vm.CALLCODE:
			if st.Len() > 6 {
				ot.memOffStack = append(ot.memOffStack, st.Back(5).Uint64())
				ot.memLenStack = append(ot.memLenStack, st.Back(6).Uint64())
			}
		case vm.CREATE, vm.CREATE2, vm.SELFDESTRUCT:
			// Effectively disable memory output
			ot.memOffStack = append(ot.memOffStack, 0)
			ot.memLenStack = append(ot.memLenStack, 0)
		case vm.SSTORE:
			if st.Len() > 1 {
				ot.lastVmOp.Ex.Store = &VmTraceStore{Key: st.Back(0).String(), Val: st.Back(1).String()}
			}
		}
		if ot.lastVmOp.Ex.Used < 0 {
			ot.lastVmOp.Ex = nil
		}
	}
}

func (ot *OeTracer) CaptureFault(pc uint64, op vm.OpCode, gas, cost uint64, scope *vm.ScopeContext, opDepth int, err error) {
}

// Implements core/state/StateWriter to provide state diffs
type StateDiff struct {
	sdMap map[libcommon.Address]*StateDiffAccount
}

func (sd *StateDiff) UpdateAccountData(address libcommon.Address, original, account *accounts.Account) error {
	if _, ok := sd.sdMap[address]; !ok {
		sd.sdMap[address] = &StateDiffAccount{Storage: make(map[libcommon.Hash]map[string]interface{})}
	}
	return nil
}

func (sd *StateDiff) UpdateAccountCode(address libcommon.Address, incarnation uint64, codeHash libcommon.Hash, code []byte) error {
	if _, ok := sd.sdMap[address]; !ok {
		sd.sdMap[address] = &StateDiffAccount{Storage: make(map[libcommon.Hash]map[string]interface{})}
	}
	return nil
}

func (sd *StateDiff) DeleteAccount(address libcommon.Address, original *accounts.Account) error {
	if _, ok := sd.sdMap[address]; !ok {
		sd.sdMap[address] = &StateDiffAccount{Storage: make(map[libcommon.Hash]map[string]interface{})}
	}
	return nil
}

func (sd *StateDiff) WriteAccountStorage(address libcommon.Address, incarnation uint64, key *libcommon.Hash, original, value *uint256.Int) error {
	if *original == *value {
		return nil
	}
	accountDiff := sd.sdMap[address]
	if accountDiff == nil {
		accountDiff = &StateDiffAccount{Storage: make(map[libcommon.Hash]map[string]interface{})}
		sd.sdMap[address] = accountDiff
	}
	m := make(map[string]interface{})
	m["*"] = &StateDiffStorage{From: libcommon.BytesToHash(original.Bytes()), To: libcommon.BytesToHash(value.Bytes())}
	accountDiff.Storage[*key] = m
	return nil
}

func (sd *StateDiff) CreateContract(address libcommon.Address) error {
	if _, ok := sd.sdMap[address]; !ok {
		sd.sdMap[address] = &StateDiffAccount{Storage: make(map[libcommon.Hash]map[string]interface{})}
	}
	return nil
}

// CompareStates uses the addresses accumulated in the sdMap and compares balances, nonces, and codes of the accounts, and fills the rest of the sdMap
func (sd *StateDiff) CompareStates(initialIbs, ibs *state.IntraBlockState) {
	var toRemove []libcommon.Address
	for addr, accountDiff := range sd.sdMap {
		initialExist := initialIbs.Exist(addr)
		exist := ibs.Exist(addr)
		if initialExist {
			if exist {
				var allEqual = len(accountDiff.Storage) == 0
				fromBalance := initialIbs.GetBalance(addr).ToBig()
				toBalance := ibs.GetBalance(addr).ToBig()
				if fromBalance.Cmp(toBalance) == 0 {
					accountDiff.Balance = "="
				} else {
					m := make(map[string]*StateDiffBalance)
					m["*"] = &StateDiffBalance{From: (*hexutil.Big)(fromBalance), To: (*hexutil.Big)(toBalance)}
					accountDiff.Balance = m
					allEqual = false
				}
				fromCode := initialIbs.GetCode(addr)
				toCode := ibs.GetCode(addr)
				if bytes.Equal(fromCode, toCode) {
					accountDiff.Code = "="
				} else {
					m := make(map[string]*StateDiffCode)
					m["*"] = &StateDiffCode{From: fromCode, To: toCode}
					accountDiff.Code = m
					allEqual = false
				}
				fromNonce := initialIbs.GetNonce(addr)
				toNonce := ibs.GetNonce(addr)
				if fromNonce == toNonce {
					accountDiff.Nonce = "="
				} else {
					m := make(map[string]*StateDiffNonce)
					m["*"] = &StateDiffNonce{From: hexutil.Uint64(fromNonce), To: hexutil.Uint64(toNonce)}
					accountDiff.Nonce = m
					allEqual = false
				}
				if allEqual {
					toRemove = append(toRemove, addr)
				}
			} else {
				{
					m := make(map[string]*hexutil.Big)
					m["-"] = (*hexutil.Big)(initialIbs.GetBalance(addr).ToBig())
					accountDiff.Balance = m
				}
				{
					m := make(map[string]hexutil.Bytes)
					m["-"] = initialIbs.GetCode(addr)
					accountDiff.Code = m
				}
				{
					m := make(map[string]hexutil.Uint64)
					m["-"] = hexutil.Uint64(initialIbs.GetNonce(addr))
					accountDiff.Nonce = m
				}
			}
		} else if exist {
			{
				m := make(map[string]*hexutil.Big)
				m["+"] = (*hexutil.Big)(ibs.GetBalance(addr).ToBig())
				accountDiff.Balance = m
			}
			{
				m := make(map[string]hexutil.Bytes)
				m["+"] = ibs.GetCode(addr)
				accountDiff.Code = m
			}
			{
				m := make(map[string]hexutil.Uint64)
				m["+"] = hexutil.Uint64(ibs.GetNonce(addr))
				accountDiff.Nonce = m
			}
			// Transform storage
			for _, sm := range accountDiff.Storage {
				str := sm["*"].(*StateDiffStorage)
				delete(sm, "*")
				sm["+"] = &str.To
			}
		} else {
			toRemove = append(toRemove, addr)
		}
	}
	for _, addr := range toRemove {
		delete(sd.sdMap, addr)
	}
}

func (api *TraceAPIImpl) ReplayTransaction(ctx context.Context, txHash libcommon.Hash, traceTypes []string) (*TraceCallResult, error) {
	tx, err := api.kv.BeginRo(ctx)
	if err != nil {
		return nil, err
	}
	defer tx.Rollback()
	chainConfig, err := api.chainConfig(tx)
	if err != nil {
		return nil, err
	}

	blockNum, ok, err := api.txnLookup(ctx, tx, txHash)
	if err != nil {
		return nil, err
	}
	if !ok {
		return nil, nil
	}
	// Private API returns 0 if transaction is not found.
	if blockNum == 0 && chainConfig.Bor != nil {
		blockNumPtr, err := rawdb.ReadBorTxLookupEntry(tx, txHash)
		if err != nil {
			return nil, err
		}
		if blockNumPtr == nil {
			return nil, nil
		}
		blockNum = *blockNumPtr
	}
	block, err := api.blockByNumberWithSenders(tx, blockNum)
	if err != nil {
		return nil, err
	}
	if block == nil {
		return nil, nil
	}
	var txnIndex uint64
	for i, transaction := range block.Transactions() {
		if transaction.Hash() == txHash {
			txnIndex = uint64(i)
			break
		}
	}

	bn := hexutil.Uint64(blockNum)

	parentNr := bn
	if parentNr > 0 {
		parentNr -= 1
	}

	// Returns an array of trace arrays, one trace array for each transaction
	traces, err := api.callManyTransactions(ctx, tx, block.Transactions(), traceTypes, block.ParentHash(), rpc.BlockNumber(parentNr), block.Header(), int(txnIndex), types.MakeSigner(chainConfig, blockNum), chainConfig.Rules(blockNum, block.Time()))
	if err != nil {
		return nil, err
	}

	var traceTypeTrace, traceTypeStateDiff, traceTypeVmTrace bool
	for _, traceType := range traceTypes {
		switch traceType {
		case TraceTypeTrace:
			traceTypeTrace = true
		case TraceTypeStateDiff:
			traceTypeStateDiff = true
		case TraceTypeVmTrace:
			traceTypeVmTrace = true
		default:
			return nil, fmt.Errorf("unrecognized trace type: %s", traceType)
		}
	}
	result := &TraceCallResult{}

	for txno, trace := range traces {
		// We're only looking for a specific transaction
		if txno == int(txnIndex) {
			result.Output = trace.Output
			if traceTypeTrace {
				result.Trace = trace.Trace
			}
			if traceTypeStateDiff {
				result.StateDiff = trace.StateDiff
			}
			if traceTypeVmTrace {
				result.VmTrace = trace.VmTrace
			}

			return trace, nil
		}
	}
	return result, nil
}

func (api *TraceAPIImpl) ReplayBlockTransactions(ctx context.Context, blockNrOrHash rpc.BlockNumberOrHash, traceTypes []string) ([]*TraceCallResult, error) {
	tx, err := api.kv.BeginRo(ctx)
	if err != nil {
		return nil, err
	}
	defer tx.Rollback()
	chainConfig, err := api.chainConfig(tx)
	if err != nil {
		return nil, err
	}

	blockNumber, _, _, err := rpchelper.GetBlockNumber(blockNrOrHash, tx, api.filters)
	if err != nil {
		return nil, err
	}

	parentNr := blockNumber
	if parentNr > 0 {
		parentNr -= 1
	}
	// Extract transactions from block
	block, bErr := api.blockByNumberWithSenders(tx, blockNumber)
	if bErr != nil {
		return nil, bErr
	}
	if block == nil {
		return nil, fmt.Errorf("could not find block  %d", blockNumber)
	}
	var traceTypeTrace, traceTypeStateDiff, traceTypeVmTrace bool
	for _, traceType := range traceTypes {
		switch traceType {
		case TraceTypeTrace:
			traceTypeTrace = true
		case TraceTypeStateDiff:
			traceTypeStateDiff = true
		case TraceTypeVmTrace:
			traceTypeVmTrace = true
		default:
			return nil, fmt.Errorf("unrecognized trace type: %s", traceType)
		}
	}

	// Returns an array of trace arrays, one trace array for each transaction
	traces, err := api.callManyTransactions(ctx, tx, block.Transactions(), traceTypes, block.ParentHash(), rpc.BlockNumber(parentNr), block.Header(), -1 /* all tx indices */, types.MakeSigner(chainConfig, blockNumber), chainConfig.Rules(blockNumber, block.Time()))
	if err != nil {
		return nil, err
	}

	result := make([]*TraceCallResult, len(traces))
	for i, trace := range traces {
		tr := &TraceCallResult{}
		tr.Output = trace.Output
		if traceTypeTrace {
			tr.Trace = trace.Trace
		} else {
			tr.Trace = []*ParityTrace{}
		}
		if traceTypeStateDiff {
			tr.StateDiff = trace.StateDiff
		}
		if traceTypeVmTrace {
			tr.VmTrace = trace.VmTrace
		}
		result[i] = tr
		txhash := block.Transactions()[i].Hash()
		tr.TransactionHash = &txhash
	}

	return result, nil
}

// Call implements trace_call.
func (api *TraceAPIImpl) Call(ctx context.Context, args TraceCallParam, traceTypes []string, blockNrOrHash *rpc.BlockNumberOrHash) (*TraceCallResult, error) {
	tx, err := api.kv.BeginRo(ctx)
	if err != nil {
		return nil, err
	}
	defer tx.Rollback()

	chainConfig, err := api.chainConfig(tx)
	if err != nil {
		return nil, err
	}
	engine := api.engine()

	if blockNrOrHash == nil {
		var num = rpc.LatestBlockNumber
		blockNrOrHash = &rpc.BlockNumberOrHash{BlockNumber: &num}
	}

	blockNumber, hash, _, err := rpchelper.GetBlockNumber(*blockNrOrHash, tx, api.filters)
	if err != nil {
		return nil, err
	}

	stateReader, err := rpchelper.CreateStateReader(ctx, tx, *blockNrOrHash, 0, api.filters, api.stateCache, api.historyV3(tx), api._agg, chainConfig.ChainName)
	if err != nil {
		return nil, err
	}

	ibs := state.New(stateReader)

	block, err := api.blockWithSenders(tx, hash, blockNumber)
	if err != nil {
		return nil, err
	}
	if block == nil {
		return nil, fmt.Errorf("block %d(%x) not found", blockNumber, hash)
	}
	header := block.Header()

	// Setup context so it may be cancelled the call has completed
	// or, in case of unmetered gas, setup a context with a timeout.
	var cancel context.CancelFunc
	if api.evmCallTimeout > 0 {
		ctx, cancel = context.WithTimeout(ctx, api.evmCallTimeout)
	} else {
		ctx, cancel = context.WithCancel(ctx)
	}

	// Make sure the context is cancelled when the call has completed
	// this makes sure resources are cleaned up.
	defer cancel()

	traceResult := &TraceCallResult{Trace: []*ParityTrace{}}
	var traceTypeTrace, traceTypeStateDiff, traceTypeVmTrace bool
	for _, traceType := range traceTypes {
		switch traceType {
		case TraceTypeTrace:
			traceTypeTrace = true
		case TraceTypeStateDiff:
			traceTypeStateDiff = true
		case TraceTypeVmTrace:
			traceTypeVmTrace = true
		default:
			return nil, fmt.Errorf("unrecognized trace type: %s", traceType)
		}
	}
	if traceTypeVmTrace {
		traceResult.VmTrace = &VmTrace{Ops: []*VmTraceOp{}}
	}
	var ot OeTracer
	ot.compat = api.compatibility
	if traceTypeTrace || traceTypeVmTrace {
		ot.r = traceResult
		ot.traceAddr = []int{}
	}

	// Get a new instance of the EVM.
	var baseFee *uint256.Int
	if header != nil && header.BaseFee != nil {
		var overflow bool
		baseFee, overflow = uint256.FromBig(header.BaseFee)
		if overflow {
			return nil, fmt.Errorf("header.BaseFee uint256 overflow")
		}
	}
	msg, err := args.ToMessage(api.gasCap, baseFee)
	if err != nil {
		return nil, err
	}

	blockCtx := transactions.NewEVMBlockContext(engine, header, blockNrOrHash.RequireCanonical, tx, api._blockReader)
	txCtx := core.NewEVMTxContext(msg)

	blockCtx.GasLimit = math.MaxUint64
	blockCtx.MaxGasLimit = true

	evm := vm.NewEVM(blockCtx, txCtx, ibs, chainConfig, vm.Config{Debug: traceTypeTrace, Tracer: &ot})

	// Wait for the context to be done and cancel the evm. Even if the
	// EVM has finished, cancelling may be done (repeatedly)
	go func() {
		<-ctx.Done()
		evm.Cancel()
	}()

	gp := new(core.GasPool).AddGas(msg.Gas()).AddDataGas(msg.DataGas())
	var execResult *core.ExecutionResult
	ibs.Prepare(libcommon.Hash{}, libcommon.Hash{}, 0)
	execResult, err = core.ApplyMessage(evm, msg, gp, true /* refunds */, true /* gasBailout */)
	if err != nil {
		return nil, err
	}
	traceResult.Output = common.CopyBytes(execResult.ReturnData)
	if traceTypeStateDiff {
		sdMap := make(map[libcommon.Address]*StateDiffAccount)
		traceResult.StateDiff = sdMap
		sd := &StateDiff{sdMap: sdMap}
		if err = ibs.FinalizeTx(evm.ChainRules(), sd); err != nil {
			return nil, err
		}
		// Create initial IntraBlockState, we will compare it with ibs (IntraBlockState after the transaction)
		initialIbs := state.New(stateReader)
		sd.CompareStates(initialIbs, ibs)
	}

	// If the timer caused an abort, return an appropriate error message
	if evm.Cancelled() {
		return nil, fmt.Errorf("execution aborted (timeout = %v)", api.evmCallTimeout)
	}

	return traceResult, nil
}

// CallMany implements trace_callMany.
func (api *TraceAPIImpl) CallMany(ctx context.Context, calls json.RawMessage, parentNrOrHash *rpc.BlockNumberOrHash) ([]*TraceCallResult, error) {
	dbtx, err := api.kv.BeginRo(ctx)
	if err != nil {
		return nil, err
	}
	defer dbtx.Rollback()

	var callParams []TraceCallParam
	dec := json.NewDecoder(bytes.NewReader(calls))
	tok, err := dec.Token()
	if err != nil {
		return nil, err
	}
	if tok != json.Delim('[') {
		return nil, fmt.Errorf("expected array of [callparam, tracetypes]")
	}
	for dec.More() {
		tok, err = dec.Token()
		if err != nil {
			return nil, err
		}
		if tok != json.Delim('[') {
			return nil, fmt.Errorf("expected [callparam, tracetypes]")
		}
		callParams = append(callParams, TraceCallParam{})
		args := &callParams[len(callParams)-1]
		if err = dec.Decode(args); err != nil {
			return nil, err
		}
		if err = dec.Decode(&args.traceTypes); err != nil {
			return nil, err
		}
		tok, err = dec.Token()
		if err != nil {
			return nil, err
		}
		if tok != json.Delim(']') {
			return nil, fmt.Errorf("expected end of [callparam, tracetypes]")
		}
	}
	tok, err = dec.Token()
	if err != nil {
		return nil, err
	}
	if tok != json.Delim(']') {
		return nil, fmt.Errorf("expected end of array of [callparam, tracetypes]")
	}
	var baseFee *uint256.Int
	if parentNrOrHash == nil {
		var num = rpc.LatestBlockNumber
		parentNrOrHash = &rpc.BlockNumberOrHash{BlockNumber: &num}
	}
	blockNumber, hash, _, err := rpchelper.GetBlockNumber(*parentNrOrHash, dbtx, api.filters)
	if err != nil {
		return nil, err
	}

	// TODO: can read here only parent header
	parentBlock, err := api.blockWithSenders(dbtx, hash, blockNumber)
	if err != nil {
		return nil, err
	}
	parentHeader := parentBlock.Header()
	if parentHeader == nil {
		return nil, fmt.Errorf("parent header %d(%x) not found", blockNumber, hash)
	}
	if parentHeader != nil && parentHeader.BaseFee != nil {
		var overflow bool
		baseFee, overflow = uint256.FromBig(parentHeader.BaseFee)
		if overflow {
			return nil, fmt.Errorf("header.BaseFee uint256 overflow")
		}
	}
	msgs := make([]types.Message, len(callParams))
	for i, args := range callParams {
		msgs[i], err = args.ToMessage(api.gasCap, baseFee)
		if err != nil {
			return nil, fmt.Errorf("convert callParam to msg: %w", err)
		}
	}
	return api.doCallMany(ctx, dbtx, msgs, callParams, parentNrOrHash, nil, true /* gasBailout */, -1 /* all tx indices */)
}

func (api *TraceAPIImpl) doCallMany(ctx context.Context, dbtx kv.Tx, msgs []types.Message, callParams []TraceCallParam, parentNrOrHash *rpc.BlockNumberOrHash, header *types.Header,
	gasBailout bool, txIndexNeeded int) ([]*TraceCallResult, error) {
	chainConfig, err := api.chainConfig(dbtx)
	if err != nil {
		return nil, err
	}
	engine := api.engine()

	if parentNrOrHash == nil {
		var num = rpc.LatestBlockNumber
		parentNrOrHash = &rpc.BlockNumberOrHash{BlockNumber: &num}
	}
	blockNumber, hash, _, err := rpchelper.GetBlockNumber(*parentNrOrHash, dbtx, api.filters)
	if err != nil {
		return nil, err
	}
	stateReader, err := rpchelper.CreateStateReader(ctx, dbtx, *parentNrOrHash, 0, api.filters, api.stateCache, api.historyV3(dbtx), api._agg, chainConfig.ChainName)
	if err != nil {
		return nil, err
	}
	stateCache := shards.NewStateCache(32, 0 /* no limit */) // this cache living only during current RPC call, but required to store state writes
	cachedReader := state.NewCachedReader(stateReader, stateCache)
	noop := state.NewNoopWriter()
	cachedWriter := state.NewCachedWriter(noop, stateCache)
	ibs := state.New(cachedReader)

	// TODO: can read here only parent header
	parentBlock, err := api.blockWithSenders(dbtx, hash, blockNumber)
	if err != nil {
		return nil, err
	}
	parentHeader := parentBlock.Header()
	if parentHeader == nil {
		return nil, fmt.Errorf("parent header %d(%x) not found", blockNumber, hash)
	}

	// Setup context so it may be cancelled the call has completed
	// or, in case of unmetered gas, setup a context with a timeout.
	var cancel context.CancelFunc
	if api.evmCallTimeout > 0 {
		ctx, cancel = context.WithTimeout(ctx, api.evmCallTimeout)
	} else {
		ctx, cancel = context.WithCancel(ctx)
	}

	// Make sure the context is cancelled when the call has completed
	// this makes sure resources are cleaned up.
	defer cancel()
	results := []*TraceCallResult{}

	useParent := false
	if header == nil {
		header = parentHeader
		useParent = true
	}

	for txIndex, msg := range msgs {
		if err := libcommon.Stopped(ctx.Done()); err != nil {
			return nil, err
		}
		traceResult := &TraceCallResult{Trace: []*ParityTrace{}}
		var traceTypeTrace, traceTypeStateDiff, traceTypeVmTrace bool
		args := callParams[txIndex]
		for _, traceType := range args.traceTypes {
			switch traceType {
			case TraceTypeTrace:
				traceTypeTrace = true
			case TraceTypeStateDiff:
				traceTypeStateDiff = true
			case TraceTypeVmTrace:
				traceTypeVmTrace = true
			default:
				return nil, fmt.Errorf("unrecognized trace type: %s", traceType)
			}
		}
		vmConfig := vm.Config{}
		if (traceTypeTrace && (txIndexNeeded == -1 || txIndex == txIndexNeeded)) || traceTypeVmTrace {
			var ot OeTracer
			ot.compat = api.compatibility
			ot.r = traceResult
			ot.idx = []string{fmt.Sprintf("%d-", txIndex)}
			if traceTypeTrace && (txIndexNeeded == -1 || txIndex == txIndexNeeded) {
				ot.traceAddr = []int{}
			}
			if traceTypeVmTrace {
				traceResult.VmTrace = &VmTrace{Ops: []*VmTraceOp{}}
			}
			vmConfig.Debug = true
			vmConfig.Tracer = &ot
		}

		// Get a new instance of the EVM.
		blockCtx := transactions.NewEVMBlockContext(engine, header, parentNrOrHash.RequireCanonical, dbtx, api._blockReader)
		txCtx := core.NewEVMTxContext(msg)

		if useParent {
			blockCtx.GasLimit = math.MaxUint64
			blockCtx.MaxGasLimit = true
		}
		ibs.Reset()
		// Create initial IntraBlockState, we will compare it with ibs (IntraBlockState after the transaction)

		evm := vm.NewEVM(blockCtx, txCtx, ibs, chainConfig, vmConfig)

		gp := new(core.GasPool).AddGas(msg.Gas()).AddDataGas(msg.DataGas())
		var execResult *core.ExecutionResult
		// Clone the state cache before applying the changes, clone is discarded
		var cloneReader state.StateReader
		if traceTypeStateDiff {
			cloneCache := stateCache.Clone()
			cloneReader = state.NewCachedReader(stateReader, cloneCache)
		}
		if args.txHash != nil {
			ibs.Prepare(*args.txHash, header.Hash(), txIndex)
		} else {
			ibs.Prepare(libcommon.Hash{}, header.Hash(), txIndex)
		}
		execResult, err = core.ApplyMessage(evm, msg, gp, true /* refunds */, gasBailout /* gasBailout */)
		if err != nil {
			return nil, fmt.Errorf("first run for txIndex %d error: %w", txIndex, err)
		}
		traceResult.Output = common.CopyBytes(execResult.ReturnData)
		if traceTypeStateDiff {
			initialIbs := state.New(cloneReader)
			sdMap := make(map[libcommon.Address]*StateDiffAccount)
			traceResult.StateDiff = sdMap
			sd := &StateDiff{sdMap: sdMap}
			if err = ibs.FinalizeTx(evm.ChainRules(), sd); err != nil {
				return nil, err
			}
			sd.CompareStates(initialIbs, ibs)
			if err = ibs.CommitBlock(evm.ChainRules(), cachedWriter); err != nil {
				return nil, err
			}
		} else {
			if err = ibs.FinalizeTx(evm.ChainRules(), noop); err != nil {
				return nil, err
			}
			if err = ibs.CommitBlock(evm.ChainRules(), cachedWriter); err != nil {
				return nil, err
			}
		}
		if !traceTypeTrace {
			traceResult.Trace = []*ParityTrace{}
		}
		results = append(results, traceResult)
		// When txIndexNeeded is not -1, we are tracing specific transaction in the block and not the entire block, so we stop after we've traced
		// the required transaction
		if txIndexNeeded != -1 && txIndex == txIndexNeeded {
			break
		}
	}
	return results, nil
}

// RawTransaction implements trace_rawTransaction.
func (api *TraceAPIImpl) RawTransaction(ctx context.Context, txHash libcommon.Hash, traceTypes []string) ([]interface{}, error) {
	var stub []interface{}
	return stub, fmt.Errorf(NotImplemented, "trace_rawTransaction")
}<|MERGE_RESOLUTION|>--- conflicted
+++ resolved
@@ -43,30 +43,17 @@
 
 // TraceCallParam (see SendTxArgs -- this allows optional prams plus don't use MixedcaseAddress
 type TraceCallParam struct {
-<<<<<<< HEAD
-	From                 *common.Address   `json:"from"`
-	To                   *common.Address   `json:"to"`
-	Gas                  *hexutil.Uint64   `json:"gas"`
-	GasPrice             *hexutil.Big      `json:"gasPrice"`
-	MaxPriorityFeePerGas *hexutil.Big      `json:"maxPriorityFeePerGas"`
-	MaxFeePerGas         *hexutil.Big      `json:"maxFeePerGas"`
-	MaxFeePerDataGas     *hexutil.Big      `json:"maxFeePerDataGas"`
-	Value                *hexutil.Big      `json:"value"`
-	Data                 hexutil.Bytes     `json:"data"`
-	AccessList           *types.AccessList `json:"accessList"`
-	txHash               *common.Hash
-=======
 	From                 *libcommon.Address `json:"from"`
 	To                   *libcommon.Address `json:"to"`
 	Gas                  *hexutil.Uint64    `json:"gas"`
 	GasPrice             *hexutil.Big       `json:"gasPrice"`
 	MaxPriorityFeePerGas *hexutil.Big       `json:"maxPriorityFeePerGas"`
 	MaxFeePerGas         *hexutil.Big       `json:"maxFeePerGas"`
+	MaxFeePerDataGas     *hexutil.Big       `json:"maxFeePerDataGas"`
 	Value                *hexutil.Big       `json:"value"`
 	Data                 hexutil.Bytes      `json:"data"`
 	AccessList           *types.AccessList  `json:"accessList"`
 	txHash               *libcommon.Hash
->>>>>>> a6f75bdd
 	traceTypes           []string
 }
 
