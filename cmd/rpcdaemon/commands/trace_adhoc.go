package commands

import (
	"bytes"
	"context"
	"encoding/json"
	"fmt"
	"math"
	"strings"

	"github.com/holiman/uint256"
	libcommon "github.com/ledgerwatch/erigon-lib/common"
	"github.com/ledgerwatch/erigon-lib/kv"
	types2 "github.com/ledgerwatch/erigon-lib/types"
	"github.com/ledgerwatch/log/v3"

	"github.com/ledgerwatch/erigon/common"
	"github.com/ledgerwatch/erigon/common/hexutil"
	math2 "github.com/ledgerwatch/erigon/common/math"
	"github.com/ledgerwatch/erigon/core"
	"github.com/ledgerwatch/erigon/core/rawdb"
	"github.com/ledgerwatch/erigon/core/state"
	"github.com/ledgerwatch/erigon/core/types"
	"github.com/ledgerwatch/erigon/core/types/accounts"
	"github.com/ledgerwatch/erigon/core/vm"
	"github.com/ledgerwatch/erigon/rpc"
	"github.com/ledgerwatch/erigon/turbo/rpchelper"
	"github.com/ledgerwatch/erigon/turbo/shards"
	"github.com/ledgerwatch/erigon/turbo/transactions"
)

const (
	CALL               = "call"
	CALLCODE           = "callcode"
	DELEGATECALL       = "delegatecall"
	STATICCALL         = "staticcall"
	CREATE             = "create"
	SUICIDE            = "suicide"
	REWARD             = "reward"
	TraceTypeTrace     = "trace"
	TraceTypeStateDiff = "stateDiff"
	TraceTypeVmTrace   = "vmTrace"
)

// TraceCallParam (see SendTxArgs -- this allows optional prams plus don't use MixedcaseAddress
type TraceCallParam struct {
	From                 *libcommon.Address `json:"from"`
	To                   *libcommon.Address `json:"to"`
	Gas                  *hexutil.Uint64    `json:"gas"`
	GasPrice             *hexutil.Big       `json:"gasPrice"`
	MaxPriorityFeePerGas *hexutil.Big       `json:"maxPriorityFeePerGas"`
	MaxFeePerDataGas     *hexutil.Big       `json:"maxFeePerDataGas"`
	MaxFeePerGas         *hexutil.Big       `json:"maxFeePerGas"`
	Value                *hexutil.Big       `json:"value"`
	Data                 hexutil.Bytes      `json:"data"`
	AccessList           *types2.AccessList `json:"accessList"`
	txHash               *libcommon.Hash
	traceTypes           []string
}

// TraceCallResult is the response to `trace_call` method
type TraceCallResult struct {
	Output          hexutil.Bytes                           `json:"output"`
	StateDiff       map[libcommon.Address]*StateDiffAccount `json:"stateDiff"`
	Trace           []*ParityTrace                          `json:"trace"`
	VmTrace         *VmTrace                                `json:"vmTrace"`
	TransactionHash *libcommon.Hash                         `json:"transactionHash,omitempty"`
}

// StateDiffAccount is the part of `trace_call` response that is under "stateDiff" tag
type StateDiffAccount struct {
	Balance interface{}                               `json:"balance"` // Can be either string "=" or mapping "*" => {"from": "hex", "to": "hex"}
	Code    interface{}                               `json:"code"`
	Nonce   interface{}                               `json:"nonce"`
	Storage map[libcommon.Hash]map[string]interface{} `json:"storage"`
}

type StateDiffBalance struct {
	From *hexutil.Big `json:"from"`
	To   *hexutil.Big `json:"to"`
}

type StateDiffCode struct {
	From hexutil.Bytes `json:"from"`
	To   hexutil.Bytes `json:"to"`
}

type StateDiffNonce struct {
	From hexutil.Uint64 `json:"from"`
	To   hexutil.Uint64 `json:"to"`
}

type StateDiffStorage struct {
	From libcommon.Hash `json:"from"`
	To   libcommon.Hash `json:"to"`
}

// VmTrace is the part of `trace_call` response that is under "vmTrace" tag
type VmTrace struct {
	Code hexutil.Bytes `json:"code"`
	Ops  []*VmTraceOp  `json:"ops"`
}

// VmTraceOp is one element of the vmTrace ops trace
type VmTraceOp struct {
	Cost int        `json:"cost"`
	Ex   *VmTraceEx `json:"ex"`
	Pc   int        `json:"pc"`
	Sub  *VmTrace   `json:"sub"`
	Op   string     `json:"op,omitempty"`
	Idx  string     `json:"idx,omitempty"`
}

type VmTraceEx struct {
	Mem   *VmTraceMem   `json:"mem"`
	Push  []string      `json:"push"`
	Store *VmTraceStore `json:"store"`
	Used  int           `json:"used"`
}

type VmTraceMem struct {
	Data string `json:"data"`
	Off  int    `json:"off"`
}

type VmTraceStore struct {
	Key string `json:"key"`
	Val string `json:"val"`
}

// ToMessage converts CallArgs to the Message type used by the core evm
func (args *TraceCallParam) ToMessage(globalGasCap uint64, baseFee *uint256.Int) (types.Message, error) {
	// Set sender address or use zero address if none specified.
	var addr libcommon.Address
	if args.From != nil {
		addr = *args.From
	}

	// Set default gas & gas price if none were set
	gas := globalGasCap
	if gas == 0 {
		gas = uint64(math.MaxUint64 / 2)
	}
	if args.Gas != nil {
		gas = uint64(*args.Gas)
	}
	if globalGasCap != 0 && globalGasCap < gas {
		log.Warn("Caller gas above allowance, capping", "requested", gas, "cap", globalGasCap)
		gas = globalGasCap
	}
	var (
		gasPrice         *uint256.Int
		gasFeeCap        *uint256.Int
		gasTipCap        *uint256.Int
		maxFeePerDataGas *uint256.Int
	)
	if baseFee == nil {
		// If there's no basefee, then it must be a non-1559 execution
		gasPrice = new(uint256.Int)
		if args.GasPrice != nil {
			overflow := gasPrice.SetFromBig(args.GasPrice.ToInt())
			if overflow {
				return types.Message{}, fmt.Errorf("args.GasPrice higher than 2^256-1")
			}
		}
		gasFeeCap, gasTipCap = gasPrice, gasPrice
	} else {
		// A basefee is provided, necessitating 1559-type execution
		if args.GasPrice != nil {
			var overflow bool
			// User specified the legacy gas field, convert to 1559 gas typing
			gasPrice, overflow = uint256.FromBig(args.GasPrice.ToInt())
			if overflow {
				return types.Message{}, fmt.Errorf("args.GasPrice higher than 2^256-1")
			}
			gasFeeCap, gasTipCap = gasPrice, gasPrice
		} else {
			// User specified 1559 gas feilds (or none), use those
			gasFeeCap = new(uint256.Int)
			if args.MaxFeePerGas != nil {
				overflow := gasFeeCap.SetFromBig(args.MaxFeePerGas.ToInt())
				if overflow {
					return types.Message{}, fmt.Errorf("args.GasPrice higher than 2^256-1")
				}
			}
			gasTipCap = new(uint256.Int)
			if args.MaxPriorityFeePerGas != nil {
				overflow := gasTipCap.SetFromBig(args.MaxPriorityFeePerGas.ToInt())
				if overflow {
					return types.Message{}, fmt.Errorf("args.GasPrice higher than 2^256-1")
				}
			}
			// Backfill the legacy gasPrice for EVM execution, unless we're all zeroes
			gasPrice = new(uint256.Int)
			if !gasFeeCap.IsZero() || !gasTipCap.IsZero() {
				gasPrice = math2.U256Min(new(uint256.Int).Add(gasTipCap, baseFee), gasFeeCap)
			} else {
				// This means gasFeeCap == 0, gasTipCap == 0
				gasPrice.Set(baseFee)
				gasFeeCap, gasTipCap = gasPrice, gasPrice
			}
		}
		maxFeePerDataGas = new(uint256.Int)
		if args.MaxFeePerDataGas != nil {
			overflow := maxFeePerDataGas.SetFromBig(args.MaxFeePerDataGas.ToInt())
			if overflow {
				return types.Message{}, fmt.Errorf("args.MaxFeePerDataGas higher than 2^256-1")
			}
		}
	}
	value := new(uint256.Int)
	if args.Value != nil {
		overflow := value.SetFromBig(args.Value.ToInt())
		if overflow {
			return types.Message{}, fmt.Errorf("args.Value higher than 2^256-1")
		}
	}
	var data []byte
	if args.Data != nil {
		data = args.Data
	}
	var accessList types2.AccessList
	if args.AccessList != nil {
		accessList = *args.AccessList
	}

	msg := types.NewMessage(addr, args.To, 0, value, gas, gasPrice, gasFeeCap, gasTipCap, data, accessList, false /* checkNonce */, false /* isFree */, maxFeePerDataGas)
	return msg, nil
}

// OpenEthereum-style tracer
type OeTracer struct {
	r            *TraceCallResult
	traceAddr    []int
	traceStack   []*ParityTrace
	precompile   bool // Whether the last CaptureStart was called with `precompile = true`
	compat       bool // Bug for bug compatibility mode
	lastVmOp     *VmTraceOp
	lastOp       vm.OpCode
	lastMemOff   uint64
	lastMemLen   uint64
	memOffStack  []uint64
	memLenStack  []uint64
	lastOffStack *VmTraceOp
	vmOpStack    []*VmTraceOp // Stack of vmTrace operations as call depth increases
	idx          []string     // Prefix for the "idx" inside operations, for easier navigation
}

func (ot *OeTracer) CaptureTxStart(gasLimit uint64) {}

func (ot *OeTracer) CaptureTxEnd(restGas uint64) {}

func (ot *OeTracer) captureStartOrEnter(deep bool, typ vm.OpCode, from libcommon.Address, to libcommon.Address, precompile bool, create bool, input []byte, gas uint64, value *uint256.Int, code []byte) {
	//fmt.Printf("captureStartOrEnter deep %t, typ %s, from %x, to %x, create %t, input %x, gas %d, value %d, precompile %t\n", deep, typ.String(), from, to, create, input, gas, value, precompile)
	if ot.r.VmTrace != nil {
		var vmTrace *VmTrace
		if deep {
			var vmT *VmTrace
			if len(ot.vmOpStack) > 0 {
				vmT = ot.vmOpStack[len(ot.vmOpStack)-1].Sub
			} else {
				vmT = ot.r.VmTrace
			}
			if !ot.compat {
				ot.idx = append(ot.idx, fmt.Sprintf("%d-", len(vmT.Ops)-1))
			}
		}
		if ot.lastVmOp != nil {
			vmTrace = &VmTrace{Ops: []*VmTraceOp{}}
			ot.lastVmOp.Sub = vmTrace
			ot.vmOpStack = append(ot.vmOpStack, ot.lastVmOp)
		} else {
			vmTrace = ot.r.VmTrace
		}
		if create {
			vmTrace.Code = common.CopyBytes(input)
			if ot.lastVmOp != nil {
				ot.lastVmOp.Cost += int(gas)
			}
		} else {
			vmTrace.Code = code
		}
	}
	if precompile && deep && (value == nil || value.IsZero()) {
		ot.precompile = true
		return
	}
	if gas > 500000000 {
		gas = 500000001 - (0x8000000000000000 - gas)
	}
	trace := &ParityTrace{}
	if create {
		trResult := &CreateTraceResult{}
		trace.Type = CREATE
		trResult.Address = new(libcommon.Address)
		copy(trResult.Address[:], to.Bytes())
		trace.Result = trResult
	} else {
		trace.Result = &TraceResult{}
		trace.Type = CALL
	}
	if deep {
		topTrace := ot.traceStack[len(ot.traceStack)-1]
		traceIdx := topTrace.Subtraces
		ot.traceAddr = append(ot.traceAddr, traceIdx)
		topTrace.Subtraces++
		if typ == vm.DELEGATECALL {
			switch action := topTrace.Action.(type) {
			case *CreateTraceAction:
				value, _ = uint256.FromBig(action.Value.ToInt())
			case *CallTraceAction:
				value, _ = uint256.FromBig(action.Value.ToInt())
			}
		}
		if typ == vm.STATICCALL {
			value = uint256.NewInt(0)
		}
	}
	trace.TraceAddress = make([]int, len(ot.traceAddr))
	copy(trace.TraceAddress, ot.traceAddr)
	if create {
		action := CreateTraceAction{}
		action.From = from
		action.Gas.ToInt().SetUint64(gas)
		action.Init = common.CopyBytes(input)
		action.Value.ToInt().Set(value.ToBig())
		trace.Action = &action
	} else if typ == vm.SELFDESTRUCT {
		trace.Type = SUICIDE
		trace.Result = nil
		action := &SuicideTraceAction{}
		action.Address = from
		action.RefundAddress = to
		action.Balance.ToInt().Set(value.ToBig())
		trace.Action = action
	} else {
		action := CallTraceAction{}
		switch typ {
		case vm.CALL:
			action.CallType = CALL
		case vm.CALLCODE:
			action.CallType = CALLCODE
		case vm.DELEGATECALL:
			action.CallType = DELEGATECALL
		case vm.STATICCALL:
			action.CallType = STATICCALL
		}
		action.From = from
		action.To = to
		action.Gas.ToInt().SetUint64(gas)
		action.Input = common.CopyBytes(input)
		action.Value.ToInt().Set(value.ToBig())
		trace.Action = &action
	}
	ot.r.Trace = append(ot.r.Trace, trace)
	ot.traceStack = append(ot.traceStack, trace)
}

func (ot *OeTracer) CaptureStart(env vm.VMInterface, from libcommon.Address, to libcommon.Address, precompile bool, create bool, input []byte, gas uint64, value *uint256.Int, code []byte) {
	ot.captureStartOrEnter(false /* deep */, vm.CALL, from, to, precompile, create, input, gas, value, code)
}

func (ot *OeTracer) CaptureEnter(typ vm.OpCode, from libcommon.Address, to libcommon.Address, precompile bool, create bool, input []byte, gas uint64, value *uint256.Int, code []byte) {
	ot.captureStartOrEnter(true /* deep */, typ, from, to, precompile, create, input, gas, value, code)
}

func (ot *OeTracer) captureEndOrExit(deep bool, output []byte, usedGas uint64, err error) {
	if ot.r.VmTrace != nil {
		if len(ot.vmOpStack) > 0 {
			ot.lastOffStack = ot.vmOpStack[len(ot.vmOpStack)-1]
			ot.vmOpStack = ot.vmOpStack[:len(ot.vmOpStack)-1]
		}
		if !ot.compat && deep {
			ot.idx = ot.idx[:len(ot.idx)-1]
		}
		if deep {
			ot.lastMemOff = ot.memOffStack[len(ot.memOffStack)-1]
			ot.memOffStack = ot.memOffStack[:len(ot.memOffStack)-1]
			ot.lastMemLen = ot.memLenStack[len(ot.memLenStack)-1]
			ot.memLenStack = ot.memLenStack[:len(ot.memLenStack)-1]
		}
	}
	if ot.precompile {
		ot.precompile = false
		return
	}
	if !deep {
		ot.r.Output = common.CopyBytes(output)
	}
	ignoreError := false
	topTrace := ot.traceStack[len(ot.traceStack)-1]
	if ot.compat {
		ignoreError = !deep && topTrace.Type == CREATE
	}
	if err != nil && !ignoreError {
		if err == vm.ErrExecutionReverted {
			topTrace.Error = "Reverted"
			switch topTrace.Type {
			case CALL:
				topTrace.Result.(*TraceResult).GasUsed = new(hexutil.Big)
				topTrace.Result.(*TraceResult).GasUsed.ToInt().SetUint64(usedGas)
				topTrace.Result.(*TraceResult).Output = common.CopyBytes(output)
			case CREATE:
				topTrace.Result.(*CreateTraceResult).GasUsed = new(hexutil.Big)
				topTrace.Result.(*CreateTraceResult).GasUsed.ToInt().SetUint64(usedGas)
				topTrace.Result.(*CreateTraceResult).Code = common.CopyBytes(output)
			}
		} else {
			topTrace.Result = nil
			topTrace.Error = err.Error()
		}
	} else {
		if len(output) > 0 {
			switch topTrace.Type {
			case CALL:
				topTrace.Result.(*TraceResult).Output = common.CopyBytes(output)
			case CREATE:
				topTrace.Result.(*CreateTraceResult).Code = common.CopyBytes(output)
			}
		}
		switch topTrace.Type {
		case CALL:
			topTrace.Result.(*TraceResult).GasUsed = new(hexutil.Big)
			topTrace.Result.(*TraceResult).GasUsed.ToInt().SetUint64(usedGas)
		case CREATE:
			topTrace.Result.(*CreateTraceResult).GasUsed = new(hexutil.Big)
			topTrace.Result.(*CreateTraceResult).GasUsed.ToInt().SetUint64(usedGas)
		}
	}
	ot.traceStack = ot.traceStack[:len(ot.traceStack)-1]
	if deep {
		ot.traceAddr = ot.traceAddr[:len(ot.traceAddr)-1]
	}
}

func (ot *OeTracer) CaptureEnd(output []byte, usedGas uint64, err error) {
	ot.captureEndOrExit(false /* deep */, output, usedGas, err)
}

func (ot *OeTracer) CaptureExit(output []byte, usedGas uint64, err error) {
	ot.captureEndOrExit(true /* deep */, output, usedGas, err)
}

func (ot *OeTracer) CaptureState(pc uint64, op vm.OpCode, gas, cost uint64, scope *vm.ScopeContext, rData []byte, opDepth int, err error) {
	memory := scope.Memory
	st := scope.Stack

	if ot.r.VmTrace != nil {
		var vmTrace *VmTrace
		if len(ot.vmOpStack) > 0 {
			vmTrace = ot.vmOpStack[len(ot.vmOpStack)-1].Sub
		} else {
			vmTrace = ot.r.VmTrace
		}
		if ot.lastVmOp != nil && ot.lastVmOp.Ex != nil {
			// Set the "push" of the last operation
			var showStack int
			switch {
			case ot.lastOp >= vm.PUSH1 && ot.lastOp <= vm.PUSH32:
				showStack = 1
			case ot.lastOp >= vm.SWAP1 && ot.lastOp <= vm.SWAP16:
				showStack = int(ot.lastOp-vm.SWAP1) + 2
			case ot.lastOp >= vm.DUP1 && ot.lastOp <= vm.DUP16:
				showStack = int(ot.lastOp-vm.DUP1) + 2
			}
			switch ot.lastOp {
			case vm.CALLDATALOAD, vm.SLOAD, vm.MLOAD, vm.CALLDATASIZE, vm.LT, vm.GT, vm.DIV, vm.SDIV, vm.SAR, vm.AND, vm.EQ, vm.CALLVALUE, vm.ISZERO,
				vm.ADD, vm.EXP, vm.CALLER, vm.KECCAK256, vm.SUB, vm.ADDRESS, vm.GAS, vm.MUL, vm.RETURNDATASIZE, vm.NOT, vm.SHR, vm.SHL,
				vm.EXTCODESIZE, vm.SLT, vm.OR, vm.NUMBER, vm.PC, vm.TIMESTAMP, vm.BALANCE, vm.SELFBALANCE, vm.MULMOD, vm.ADDMOD, vm.BASEFEE,
				vm.BLOCKHASH, vm.BYTE, vm.XOR, vm.ORIGIN, vm.CODESIZE, vm.MOD, vm.SIGNEXTEND, vm.GASLIMIT, vm.DIFFICULTY, vm.SGT, vm.GASPRICE,
				vm.MSIZE, vm.EXTCODEHASH, vm.SMOD, vm.CHAINID, vm.COINBASE:
				showStack = 1
			}
			for i := showStack - 1; i >= 0; i-- {
				if st.Len() > i {
					ot.lastVmOp.Ex.Push = append(ot.lastVmOp.Ex.Push, st.Back(i).String())
				}
			}
			// Set the "mem" of the last operation
			var setMem bool
			switch ot.lastOp {
			case vm.MSTORE, vm.MSTORE8, vm.MLOAD, vm.RETURNDATACOPY, vm.CALLDATACOPY, vm.CODECOPY:
				setMem = true
			}
			if setMem && ot.lastMemLen > 0 {
				cpy := memory.GetCopy(int64(ot.lastMemOff), int64(ot.lastMemLen))
				if len(cpy) == 0 {
					cpy = make([]byte, ot.lastMemLen)
				}
				ot.lastVmOp.Ex.Mem = &VmTraceMem{Data: fmt.Sprintf("0x%0x", cpy), Off: int(ot.lastMemOff)}
			}
		}
		if ot.lastOffStack != nil {
			ot.lastOffStack.Ex.Used = int(gas)
			if st.Len() > 0 {
				ot.lastOffStack.Ex.Push = []string{st.Back(0).String()}
			} else {
				ot.lastOffStack.Ex.Push = []string{}
			}
			if ot.lastMemLen > 0 && memory != nil {
				cpy := memory.GetCopy(int64(ot.lastMemOff), int64(ot.lastMemLen))
				if len(cpy) == 0 {
					cpy = make([]byte, ot.lastMemLen)
				}
				ot.lastOffStack.Ex.Mem = &VmTraceMem{Data: fmt.Sprintf("0x%0x", cpy), Off: int(ot.lastMemOff)}
			}
			ot.lastOffStack = nil
		}
		if ot.lastOp == vm.STOP && op == vm.STOP && len(ot.vmOpStack) == 0 {
			// Looks like OE is "optimising away" the second STOP
			return
		}
		ot.lastVmOp = &VmTraceOp{Ex: &VmTraceEx{}}
		vmTrace.Ops = append(vmTrace.Ops, ot.lastVmOp)
		if !ot.compat {
			var sb strings.Builder
			sb.Grow(len(ot.idx))
			for _, idx := range ot.idx {
				sb.WriteString(idx)
			}
			ot.lastVmOp.Idx = fmt.Sprintf("%s%d", sb.String(), len(vmTrace.Ops)-1)
		}
		ot.lastOp = op
		ot.lastVmOp.Cost = int(cost)
		ot.lastVmOp.Pc = int(pc)
		ot.lastVmOp.Ex.Push = []string{}
		ot.lastVmOp.Ex.Used = int(gas) - int(cost)
		if !ot.compat {
			ot.lastVmOp.Op = op.String()
		}
		switch op {
		case vm.MSTORE, vm.MLOAD:
			if st.Len() > 0 {
				ot.lastMemOff = st.Back(0).Uint64()
				ot.lastMemLen = 32
			}
		case vm.MSTORE8:
			if st.Len() > 0 {
				ot.lastMemOff = st.Back(0).Uint64()
				ot.lastMemLen = 1
			}
		case vm.RETURNDATACOPY, vm.CALLDATACOPY, vm.CODECOPY:
			if st.Len() > 2 {
				ot.lastMemOff = st.Back(0).Uint64()
				ot.lastMemLen = st.Back(2).Uint64()
			}
		case vm.STATICCALL, vm.DELEGATECALL:
			if st.Len() > 5 {
				ot.memOffStack = append(ot.memOffStack, st.Back(4).Uint64())
				ot.memLenStack = append(ot.memLenStack, st.Back(5).Uint64())
			}
		case vm.CALL, vm.CALLCODE:
			if st.Len() > 6 {
				ot.memOffStack = append(ot.memOffStack, st.Back(5).Uint64())
				ot.memLenStack = append(ot.memLenStack, st.Back(6).Uint64())
			}
		case vm.CREATE, vm.CREATE2, vm.SELFDESTRUCT:
			// Effectively disable memory output
			ot.memOffStack = append(ot.memOffStack, 0)
			ot.memLenStack = append(ot.memLenStack, 0)
		case vm.SSTORE:
			if st.Len() > 1 {
				ot.lastVmOp.Ex.Store = &VmTraceStore{Key: st.Back(0).String(), Val: st.Back(1).String()}
			}
		}
		if ot.lastVmOp.Ex.Used < 0 {
			ot.lastVmOp.Ex = nil
		}
	}
}

func (ot *OeTracer) CaptureFault(pc uint64, op vm.OpCode, gas, cost uint64, scope *vm.ScopeContext, opDepth int, err error) {
}

// Implements core/state/StateWriter to provide state diffs
type StateDiff struct {
	sdMap map[libcommon.Address]*StateDiffAccount
}

func (sd *StateDiff) UpdateAccountData(address libcommon.Address, original, account *accounts.Account) error {
	if _, ok := sd.sdMap[address]; !ok {
		sd.sdMap[address] = &StateDiffAccount{Storage: make(map[libcommon.Hash]map[string]interface{})}
	}
	return nil
}

func (sd *StateDiff) UpdateAccountCode(address libcommon.Address, incarnation uint64, codeHash libcommon.Hash, code []byte) error {
	if _, ok := sd.sdMap[address]; !ok {
		sd.sdMap[address] = &StateDiffAccount{Storage: make(map[libcommon.Hash]map[string]interface{})}
	}
	return nil
}

func (sd *StateDiff) DeleteAccount(address libcommon.Address, original *accounts.Account) error {
	if _, ok := sd.sdMap[address]; !ok {
		sd.sdMap[address] = &StateDiffAccount{Storage: make(map[libcommon.Hash]map[string]interface{})}
	}
	return nil
}

func (sd *StateDiff) WriteAccountStorage(address libcommon.Address, incarnation uint64, key *libcommon.Hash, original, value *uint256.Int) error {
	if *original == *value {
		return nil
	}
	accountDiff := sd.sdMap[address]
	if accountDiff == nil {
		accountDiff = &StateDiffAccount{Storage: make(map[libcommon.Hash]map[string]interface{})}
		sd.sdMap[address] = accountDiff
	}
	m := make(map[string]interface{})
	m["*"] = &StateDiffStorage{From: libcommon.BytesToHash(original.Bytes()), To: libcommon.BytesToHash(value.Bytes())}
	accountDiff.Storage[*key] = m
	return nil
}

func (sd *StateDiff) CreateContract(address libcommon.Address) error {
	if _, ok := sd.sdMap[address]; !ok {
		sd.sdMap[address] = &StateDiffAccount{Storage: make(map[libcommon.Hash]map[string]interface{})}
	}
	return nil
}

// CompareStates uses the addresses accumulated in the sdMap and compares balances, nonces, and codes of the accounts, and fills the rest of the sdMap
func (sd *StateDiff) CompareStates(initialIbs, ibs *state.IntraBlockState) {
	var toRemove []libcommon.Address
	for addr, accountDiff := range sd.sdMap {
		initialExist := initialIbs.Exist(addr)
		exist := ibs.Exist(addr)
		if initialExist {
			if exist {
				var allEqual = len(accountDiff.Storage) == 0
				fromBalance := initialIbs.GetBalance(addr).ToBig()
				toBalance := ibs.GetBalance(addr).ToBig()
				if fromBalance.Cmp(toBalance) == 0 {
					accountDiff.Balance = "="
				} else {
					m := make(map[string]*StateDiffBalance)
					m["*"] = &StateDiffBalance{From: (*hexutil.Big)(fromBalance), To: (*hexutil.Big)(toBalance)}
					accountDiff.Balance = m
					allEqual = false
				}
				fromCode := initialIbs.GetCode(addr)
				toCode := ibs.GetCode(addr)
				if bytes.Equal(fromCode, toCode) {
					accountDiff.Code = "="
				} else {
					m := make(map[string]*StateDiffCode)
					m["*"] = &StateDiffCode{From: fromCode, To: toCode}
					accountDiff.Code = m
					allEqual = false
				}
				fromNonce := initialIbs.GetNonce(addr)
				toNonce := ibs.GetNonce(addr)
				if fromNonce == toNonce {
					accountDiff.Nonce = "="
				} else {
					m := make(map[string]*StateDiffNonce)
					m["*"] = &StateDiffNonce{From: hexutil.Uint64(fromNonce), To: hexutil.Uint64(toNonce)}
					accountDiff.Nonce = m
					allEqual = false
				}
				if allEqual {
					toRemove = append(toRemove, addr)
				}
			} else {
				{
					m := make(map[string]*hexutil.Big)
					m["-"] = (*hexutil.Big)(initialIbs.GetBalance(addr).ToBig())
					accountDiff.Balance = m
				}
				{
					m := make(map[string]hexutil.Bytes)
					m["-"] = initialIbs.GetCode(addr)
					accountDiff.Code = m
				}
				{
					m := make(map[string]hexutil.Uint64)
					m["-"] = hexutil.Uint64(initialIbs.GetNonce(addr))
					accountDiff.Nonce = m
				}
			}
		} else if exist {
			{
				m := make(map[string]*hexutil.Big)
				m["+"] = (*hexutil.Big)(ibs.GetBalance(addr).ToBig())
				accountDiff.Balance = m
			}
			{
				m := make(map[string]hexutil.Bytes)
				m["+"] = ibs.GetCode(addr)
				accountDiff.Code = m
			}
			{
				m := make(map[string]hexutil.Uint64)
				m["+"] = hexutil.Uint64(ibs.GetNonce(addr))
				accountDiff.Nonce = m
			}
			// Transform storage
			for _, sm := range accountDiff.Storage {
				str := sm["*"].(*StateDiffStorage)
				delete(sm, "*")
				sm["+"] = &str.To
			}
		} else {
			toRemove = append(toRemove, addr)
		}
	}
	for _, addr := range toRemove {
		delete(sd.sdMap, addr)
	}
}

func (api *TraceAPIImpl) ReplayTransaction(ctx context.Context, txHash libcommon.Hash, traceTypes []string) (*TraceCallResult, error) {
	tx, err := api.kv.BeginRo(ctx)
	if err != nil {
		return nil, err
	}
	defer tx.Rollback()
	chainConfig, err := api.chainConfig(tx)
	if err != nil {
		return nil, err
	}

	blockNum, ok, err := api.txnLookup(ctx, tx, txHash)
	if err != nil {
		return nil, err
	}
	if !ok {
		return nil, nil
	}
	// Private API returns 0 if transaction is not found.
	if blockNum == 0 && chainConfig.Bor != nil {
		blockNumPtr, err := rawdb.ReadBorTxLookupEntry(tx, txHash)
		if err != nil {
			return nil, err
		}
		if blockNumPtr == nil {
			return nil, nil
		}
		blockNum = *blockNumPtr
	}
	block, err := api.blockByNumberWithSenders(tx, blockNum)
	if err != nil {
		return nil, err
	}
	if block == nil {
		return nil, nil
	}
	var txnIndex uint64
	for i, transaction := range block.Transactions() {
		if transaction.Hash() == txHash {
			txnIndex = uint64(i)
			break
		}
	}

	// Returns an array of trace arrays, one trace array for each transaction
<<<<<<< HEAD
	traces, err := api.callManyTransactions(ctx, tx, block.Transactions(), traceTypes, block.ParentHash(), rpc.BlockNumber(parentNr), block.Header(), int(txnIndex), types.MakeSigner(chainConfig, blockNum, block.Time()), chainConfig.Rules(blockNum, block.Time()))
=======
	traces, err := api.callManyTransactions(ctx, tx, block, traceTypes, int(txnIndex), types.MakeSigner(chainConfig, blockNum), chainConfig)
>>>>>>> 3b36d5d5
	if err != nil {
		return nil, err
	}

	var traceTypeTrace, traceTypeStateDiff, traceTypeVmTrace bool
	for _, traceType := range traceTypes {
		switch traceType {
		case TraceTypeTrace:
			traceTypeTrace = true
		case TraceTypeStateDiff:
			traceTypeStateDiff = true
		case TraceTypeVmTrace:
			traceTypeVmTrace = true
		default:
			return nil, fmt.Errorf("unrecognized trace type: %s", traceType)
		}
	}
	result := &TraceCallResult{}

	for txno, trace := range traces {
		// We're only looking for a specific transaction
		if txno == int(txnIndex) {
			result.Output = trace.Output
			if traceTypeTrace {
				result.Trace = trace.Trace
			}
			if traceTypeStateDiff {
				result.StateDiff = trace.StateDiff
			}
			if traceTypeVmTrace {
				result.VmTrace = trace.VmTrace
			}

			return trace, nil
		}
	}
	return result, nil
}

func (api *TraceAPIImpl) ReplayBlockTransactions(ctx context.Context, blockNrOrHash rpc.BlockNumberOrHash, traceTypes []string) ([]*TraceCallResult, error) {
	tx, err := api.kv.BeginRo(ctx)
	if err != nil {
		return nil, err
	}
	defer tx.Rollback()
	chainConfig, err := api.chainConfig(tx)
	if err != nil {
		return nil, err
	}

	blockNumber, _, _, err := rpchelper.GetBlockNumber(blockNrOrHash, tx, api.filters)
	if err != nil {
		return nil, err
	}

	// Extract transactions from block
	block, bErr := api.blockByNumberWithSenders(tx, blockNumber)
	if bErr != nil {
		return nil, bErr
	}
	if block == nil {
		return nil, fmt.Errorf("could not find block  %d", blockNumber)
	}
	var traceTypeTrace, traceTypeStateDiff, traceTypeVmTrace bool
	for _, traceType := range traceTypes {
		switch traceType {
		case TraceTypeTrace:
			traceTypeTrace = true
		case TraceTypeStateDiff:
			traceTypeStateDiff = true
		case TraceTypeVmTrace:
			traceTypeVmTrace = true
		default:
			return nil, fmt.Errorf("unrecognized trace type: %s", traceType)
		}
	}

	// Returns an array of trace arrays, one trace array for each transaction
<<<<<<< HEAD
	traces, err := api.callManyTransactions(ctx, tx, block.Transactions(), traceTypes, block.ParentHash(), rpc.BlockNumber(parentNr), block.Header(), -1 /* all tx indices */, types.MakeSigner(chainConfig, blockNumber, block.Time()), chainConfig.Rules(blockNumber, block.Time()))
=======
	traces, err := api.callManyTransactions(ctx, tx, block, traceTypes, -1 /* all tx indices */, types.MakeSigner(chainConfig, blockNumber), chainConfig)
>>>>>>> 3b36d5d5
	if err != nil {
		return nil, err
	}

	result := make([]*TraceCallResult, len(traces))
	for i, trace := range traces {
		tr := &TraceCallResult{}
		tr.Output = trace.Output
		if traceTypeTrace {
			tr.Trace = trace.Trace
		} else {
			tr.Trace = []*ParityTrace{}
		}
		if traceTypeStateDiff {
			tr.StateDiff = trace.StateDiff
		}
		if traceTypeVmTrace {
			tr.VmTrace = trace.VmTrace
		}
		result[i] = tr
		txhash := block.Transactions()[i].Hash()
		tr.TransactionHash = &txhash
	}

	return result, nil
}

// Call implements trace_call.
func (api *TraceAPIImpl) Call(ctx context.Context, args TraceCallParam, traceTypes []string, blockNrOrHash *rpc.BlockNumberOrHash) (*TraceCallResult, error) {
	tx, err := api.kv.BeginRo(ctx)
	if err != nil {
		return nil, err
	}
	defer tx.Rollback()

	chainConfig, err := api.chainConfig(tx)
	if err != nil {
		return nil, err
	}
	engine := api.engine()

	if blockNrOrHash == nil {
		var num = rpc.LatestBlockNumber
		blockNrOrHash = &rpc.BlockNumberOrHash{BlockNumber: &num}
	}

	blockNumber, hash, _, err := rpchelper.GetBlockNumber(*blockNrOrHash, tx, api.filters)
	if err != nil {
		return nil, err
	}

	stateReader, err := rpchelper.CreateStateReader(ctx, tx, *blockNrOrHash, 0, api.filters, api.stateCache, api.historyV3(tx), chainConfig.ChainName)
	if err != nil {
		return nil, err
	}

	ibs := state.New(stateReader)

	block, err := api.blockWithSenders(tx, hash, blockNumber)
	if err != nil {
		return nil, err
	}
	if block == nil {
		return nil, fmt.Errorf("block %d(%x) not found", blockNumber, hash)
	}
	header := block.Header()

	// Setup context so it may be cancelled the call has completed
	// or, in case of unmetered gas, setup a context with a timeout.
	var cancel context.CancelFunc
	if api.evmCallTimeout > 0 {
		ctx, cancel = context.WithTimeout(ctx, api.evmCallTimeout)
	} else {
		ctx, cancel = context.WithCancel(ctx)
	}

	// Make sure the context is cancelled when the call has completed
	// this makes sure resources are cleaned up.
	defer cancel()

	traceResult := &TraceCallResult{Trace: []*ParityTrace{}}
	var traceTypeTrace, traceTypeStateDiff, traceTypeVmTrace bool
	for _, traceType := range traceTypes {
		switch traceType {
		case TraceTypeTrace:
			traceTypeTrace = true
		case TraceTypeStateDiff:
			traceTypeStateDiff = true
		case TraceTypeVmTrace:
			traceTypeVmTrace = true
		default:
			return nil, fmt.Errorf("unrecognized trace type: %s", traceType)
		}
	}
	if traceTypeVmTrace {
		traceResult.VmTrace = &VmTrace{Ops: []*VmTraceOp{}}
	}
	var ot OeTracer
	ot.compat = api.compatibility
	if traceTypeTrace || traceTypeVmTrace {
		ot.r = traceResult
		ot.traceAddr = []int{}
	}

	// Get a new instance of the EVM.
	var baseFee *uint256.Int
	if header != nil && header.BaseFee != nil {
		var overflow bool
		baseFee, overflow = uint256.FromBig(header.BaseFee)
		if overflow {
			return nil, fmt.Errorf("header.BaseFee uint256 overflow")
		}
	}
	msg, err := args.ToMessage(api.gasCap, baseFee)
	if err != nil {
		return nil, err
	}

	blockCtx := transactions.NewEVMBlockContext(engine, header, blockNrOrHash.RequireCanonical, tx, api._blockReader)
	txCtx := core.NewEVMTxContext(msg)

	blockCtx.GasLimit = math.MaxUint64
	blockCtx.MaxGasLimit = true

	evm := vm.NewEVM(blockCtx, txCtx, ibs, chainConfig, vm.Config{Debug: traceTypeTrace, Tracer: &ot})

	// Wait for the context to be done and cancel the evm. Even if the
	// EVM has finished, cancelling may be done (repeatedly)
	go func() {
		<-ctx.Done()
		evm.Cancel()
	}()

	gp := new(core.GasPool).AddGas(msg.Gas()).AddDataGas(msg.DataGas())
	var execResult *core.ExecutionResult
	ibs.Prepare(libcommon.Hash{}, libcommon.Hash{}, 0)
	execResult, err = core.ApplyMessage(evm, msg, gp, true /* refunds */, true /* gasBailout */)
	if err != nil {
		return nil, err
	}
	traceResult.Output = common.CopyBytes(execResult.ReturnData)
	if traceTypeStateDiff {
		sdMap := make(map[libcommon.Address]*StateDiffAccount)
		traceResult.StateDiff = sdMap
		sd := &StateDiff{sdMap: sdMap}
		if err = ibs.FinalizeTx(evm.ChainRules(), sd); err != nil {
			return nil, err
		}
		// Create initial IntraBlockState, we will compare it with ibs (IntraBlockState after the transaction)
		initialIbs := state.New(stateReader)
		sd.CompareStates(initialIbs, ibs)
	}

	// If the timer caused an abort, return an appropriate error message
	if evm.Cancelled() {
		return nil, fmt.Errorf("execution aborted (timeout = %v)", api.evmCallTimeout)
	}

	return traceResult, nil
}

// CallMany implements trace_callMany.
func (api *TraceAPIImpl) CallMany(ctx context.Context, calls json.RawMessage, parentNrOrHash *rpc.BlockNumberOrHash) ([]*TraceCallResult, error) {
	dbtx, err := api.kv.BeginRo(ctx)
	if err != nil {
		return nil, err
	}
	defer dbtx.Rollback()

	var callParams []TraceCallParam
	dec := json.NewDecoder(bytes.NewReader(calls))
	tok, err := dec.Token()
	if err != nil {
		return nil, err
	}
	if tok != json.Delim('[') {
		return nil, fmt.Errorf("expected array of [callparam, tracetypes]")
	}
	for dec.More() {
		tok, err = dec.Token()
		if err != nil {
			return nil, err
		}
		if tok != json.Delim('[') {
			return nil, fmt.Errorf("expected [callparam, tracetypes]")
		}
		callParams = append(callParams, TraceCallParam{})
		args := &callParams[len(callParams)-1]
		if err = dec.Decode(args); err != nil {
			return nil, err
		}
		if err = dec.Decode(&args.traceTypes); err != nil {
			return nil, err
		}
		tok, err = dec.Token()
		if err != nil {
			return nil, err
		}
		if tok != json.Delim(']') {
			return nil, fmt.Errorf("expected end of [callparam, tracetypes]")
		}
	}
	tok, err = dec.Token()
	if err != nil {
		return nil, err
	}
	if tok != json.Delim(']') {
		return nil, fmt.Errorf("expected end of array of [callparam, tracetypes]")
	}
	var baseFee *uint256.Int
	if parentNrOrHash == nil {
		var num = rpc.LatestBlockNumber
		parentNrOrHash = &rpc.BlockNumberOrHash{BlockNumber: &num}
	}
	blockNumber, hash, _, err := rpchelper.GetBlockNumber(*parentNrOrHash, dbtx, api.filters)
	if err != nil {
		return nil, err
	}

	// TODO: can read here only parent header
	parentBlock, err := api.blockWithSenders(dbtx, hash, blockNumber)
	if err != nil {
		return nil, err
	}
	parentHeader := parentBlock.Header()
	if parentHeader == nil {
		return nil, fmt.Errorf("parent header %d(%x) not found", blockNumber, hash)
	}
	if parentHeader != nil && parentHeader.BaseFee != nil {
		var overflow bool
		baseFee, overflow = uint256.FromBig(parentHeader.BaseFee)
		if overflow {
			return nil, fmt.Errorf("header.BaseFee uint256 overflow")
		}
	}
	msgs := make([]types.Message, len(callParams))
	for i, args := range callParams {
		msgs[i], err = args.ToMessage(api.gasCap, baseFee)
		if err != nil {
			return nil, fmt.Errorf("convert callParam to msg: %w", err)
		}
	}
	return api.doCallMany(ctx, dbtx, msgs, callParams, parentNrOrHash, nil, true /* gasBailout */, -1 /* all tx indices */)
}

func (api *TraceAPIImpl) doCallMany(ctx context.Context, dbtx kv.Tx, msgs []types.Message, callParams []TraceCallParam, parentNrOrHash *rpc.BlockNumberOrHash, header *types.Header,
	gasBailout bool, txIndexNeeded int) ([]*TraceCallResult, error) {
	chainConfig, err := api.chainConfig(dbtx)
	if err != nil {
		return nil, err
	}
	engine := api.engine()

	if parentNrOrHash == nil {
		var num = rpc.LatestBlockNumber
		parentNrOrHash = &rpc.BlockNumberOrHash{BlockNumber: &num}
	}
	blockNumber, hash, _, err := rpchelper.GetBlockNumber(*parentNrOrHash, dbtx, api.filters)
	if err != nil {
		return nil, err
	}
	stateReader, err := rpchelper.CreateStateReader(ctx, dbtx, *parentNrOrHash, 0, api.filters, api.stateCache, api.historyV3(dbtx), chainConfig.ChainName)
	if err != nil {
		return nil, err
	}
	stateCache := shards.NewStateCache(32, 0 /* no limit */) // this cache living only during current RPC call, but required to store state writes
	cachedReader := state.NewCachedReader(stateReader, stateCache)
	noop := state.NewNoopWriter()
	cachedWriter := state.NewCachedWriter(noop, stateCache)
	ibs := state.New(cachedReader)

	// TODO: can read here only parent header
	parentBlock, err := api.blockWithSenders(dbtx, hash, blockNumber)
	if err != nil {
		return nil, err
	}
	parentHeader := parentBlock.Header()
	if parentHeader == nil {
		return nil, fmt.Errorf("parent header %d(%x) not found", blockNumber, hash)
	}

	// Setup context so it may be cancelled the call has completed
	// or, in case of unmetered gas, setup a context with a timeout.
	var cancel context.CancelFunc
	if api.evmCallTimeout > 0 {
		ctx, cancel = context.WithTimeout(ctx, api.evmCallTimeout)
	} else {
		ctx, cancel = context.WithCancel(ctx)
	}

	// Make sure the context is cancelled when the call has completed
	// this makes sure resources are cleaned up.
	defer cancel()
	results := []*TraceCallResult{}

	useParent := false
	if header == nil {
		header = parentHeader
		useParent = true
	}

	for txIndex, msg := range msgs {
		if err := libcommon.Stopped(ctx.Done()); err != nil {
			return nil, err
		}
		traceResult := &TraceCallResult{Trace: []*ParityTrace{}}
		var traceTypeTrace, traceTypeStateDiff, traceTypeVmTrace bool
		args := callParams[txIndex]
		for _, traceType := range args.traceTypes {
			switch traceType {
			case TraceTypeTrace:
				traceTypeTrace = true
			case TraceTypeStateDiff:
				traceTypeStateDiff = true
			case TraceTypeVmTrace:
				traceTypeVmTrace = true
			default:
				return nil, fmt.Errorf("unrecognized trace type: %s", traceType)
			}
		}
		vmConfig := vm.Config{}
		if (traceTypeTrace && (txIndexNeeded == -1 || txIndex == txIndexNeeded)) || traceTypeVmTrace {
			var ot OeTracer
			ot.compat = api.compatibility
			ot.r = traceResult
			ot.idx = []string{fmt.Sprintf("%d-", txIndex)}
			if traceTypeTrace && (txIndexNeeded == -1 || txIndex == txIndexNeeded) {
				ot.traceAddr = []int{}
			}
			if traceTypeVmTrace {
				traceResult.VmTrace = &VmTrace{Ops: []*VmTraceOp{}}
			}
			vmConfig.Debug = true
			vmConfig.Tracer = &ot
		}

		// Get a new instance of the EVM.
		blockCtx := transactions.NewEVMBlockContext(engine, header, parentNrOrHash.RequireCanonical, dbtx, api._blockReader)
		txCtx := core.NewEVMTxContext(msg)

		if useParent {
			blockCtx.GasLimit = math.MaxUint64
			blockCtx.MaxGasLimit = true
		}
		ibs.Reset()
		// Create initial IntraBlockState, we will compare it with ibs (IntraBlockState after the transaction)

		evm := vm.NewEVM(blockCtx, txCtx, ibs, chainConfig, vmConfig)

		gp := new(core.GasPool).AddGas(msg.Gas()).AddDataGas(msg.DataGas())
		var execResult *core.ExecutionResult
		// Clone the state cache before applying the changes, clone is discarded
		var cloneReader state.StateReader
		if traceTypeStateDiff {
			cloneCache := stateCache.Clone()
			cloneReader = state.NewCachedReader(stateReader, cloneCache)
		}
		if args.txHash != nil {
			ibs.Prepare(*args.txHash, header.Hash(), txIndex)
		} else {
			ibs.Prepare(libcommon.Hash{}, header.Hash(), txIndex)
		}
		execResult, err = core.ApplyMessage(evm, msg, gp, true /* refunds */, gasBailout /* gasBailout */)
		if err != nil {
			return nil, fmt.Errorf("first run for txIndex %d error: %w", txIndex, err)
		}
		traceResult.Output = common.CopyBytes(execResult.ReturnData)
		if traceTypeStateDiff {
			initialIbs := state.New(cloneReader)
			sdMap := make(map[libcommon.Address]*StateDiffAccount)
			traceResult.StateDiff = sdMap
			sd := &StateDiff{sdMap: sdMap}
			if err = ibs.FinalizeTx(evm.ChainRules(), sd); err != nil {
				return nil, err
			}
			sd.CompareStates(initialIbs, ibs)
			if err = ibs.CommitBlock(evm.ChainRules(), cachedWriter); err != nil {
				return nil, err
			}
		} else {
			if err = ibs.FinalizeTx(evm.ChainRules(), noop); err != nil {
				return nil, err
			}
			if err = ibs.CommitBlock(evm.ChainRules(), cachedWriter); err != nil {
				return nil, err
			}
		}
		if !traceTypeTrace {
			traceResult.Trace = []*ParityTrace{}
		}
		results = append(results, traceResult)
		// When txIndexNeeded is not -1, we are tracing specific transaction in the block and not the entire block, so we stop after we've traced
		// the required transaction
		if txIndexNeeded != -1 && txIndex == txIndexNeeded {
			break
		}
	}
	return results, nil
}

// RawTransaction implements trace_rawTransaction.
func (api *TraceAPIImpl) RawTransaction(ctx context.Context, txHash libcommon.Hash, traceTypes []string) ([]interface{}, error) {
	var stub []interface{}
	return stub, fmt.Errorf(NotImplemented, "trace_rawTransaction")
}<|MERGE_RESOLUTION|>--- conflicted
+++ resolved
@@ -755,11 +755,7 @@
 	}
 
 	// Returns an array of trace arrays, one trace array for each transaction
-<<<<<<< HEAD
-	traces, err := api.callManyTransactions(ctx, tx, block.Transactions(), traceTypes, block.ParentHash(), rpc.BlockNumber(parentNr), block.Header(), int(txnIndex), types.MakeSigner(chainConfig, blockNum, block.Time()), chainConfig.Rules(blockNum, block.Time()))
-=======
-	traces, err := api.callManyTransactions(ctx, tx, block, traceTypes, int(txnIndex), types.MakeSigner(chainConfig, blockNum), chainConfig)
->>>>>>> 3b36d5d5
+	traces, err := api.callManyTransactions(ctx, tx, block, traceTypes, int(txnIndex), types.MakeSigner(chainConfig, blockNum, block.Time()), chainConfig)
 	if err != nil {
 		return nil, err
 	}
@@ -838,11 +834,7 @@
 	}
 
 	// Returns an array of trace arrays, one trace array for each transaction
-<<<<<<< HEAD
-	traces, err := api.callManyTransactions(ctx, tx, block.Transactions(), traceTypes, block.ParentHash(), rpc.BlockNumber(parentNr), block.Header(), -1 /* all tx indices */, types.MakeSigner(chainConfig, blockNumber, block.Time()), chainConfig.Rules(blockNumber, block.Time()))
-=======
-	traces, err := api.callManyTransactions(ctx, tx, block, traceTypes, -1 /* all tx indices */, types.MakeSigner(chainConfig, blockNumber), chainConfig)
->>>>>>> 3b36d5d5
+	traces, err := api.callManyTransactions(ctx, tx, block, traceTypes, -1 /* all tx indices */, types.MakeSigner(chainConfig, blockNumber, block.Time()), chainConfig)
 	if err != nil {
 		return nil, err
 	}
