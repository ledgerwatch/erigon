--- conflicted
+++ resolved
@@ -110,13 +110,8 @@
 		msg, _ := txn.AsMessage(*signer, block.BaseFee(), rules)
 
 		if msg.FeeCap().IsZero() && engine != nil {
-<<<<<<< HEAD
-			syscall := func(contract libcommon.Address, data []byte) ([]byte, error) {
+			syscall := func(contract common.Address, data []byte) ([]byte, error) {
 				return core.SysCallContract(contract, data, *chainConfig, ibs, block.Header(), excessDataGas, engine, true /* constCall */)
-=======
-			syscall := func(contract common.Address, data []byte) ([]byte, error) {
-				return core.SysCallContract(contract, data, *chainConfig, ibs, block.Header(), engine, true /* constCall */)
->>>>>>> 1b862a7c
 			}
 			msg.SetIsFree(engine.IsServiceTransaction(msg.From(), syscall))
 		}
