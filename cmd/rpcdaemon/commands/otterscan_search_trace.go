--- conflicted
+++ resolved
@@ -86,11 +86,7 @@
 		msg, _ := tx.AsMessage(*signer, header.BaseFee, rules)
 
 		tracer := NewTouchTracer(searchAddr)
-<<<<<<< HEAD
-		BlockContext := core.NewEVMBlockContext(header, excessDataGas, core.GetHashFn(header, getHeader), engine, nil)
-=======
 		BlockContext := core.NewEVMBlockContext(header, core.GetHashFn(header, getHeader), engine, nil, excessDataGas)
->>>>>>> 4c8c7094
 		TxContext := core.NewEVMTxContext(msg)
 
 		vmenv := vm.NewEVM(BlockContext, TxContext, ibs, chainConfig, vm.Config{Debug: true, Tracer: tracer})
