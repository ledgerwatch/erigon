package commands

import (
	"context"
	"fmt"
<<<<<<< HEAD

	"github.com/ledgerwatch/turbo-geth/params"
=======
>>>>>>> b8c38802

	"github.com/ledgerwatch/turbo-geth/common"
	"github.com/ledgerwatch/turbo-geth/common/hexutil"
	"github.com/ledgerwatch/turbo-geth/core"
	"github.com/ledgerwatch/turbo-geth/core/rawdb"
	"github.com/ledgerwatch/turbo-geth/core/state"
	"github.com/ledgerwatch/turbo-geth/core/types"
	"github.com/ledgerwatch/turbo-geth/eth"
	"github.com/ledgerwatch/turbo-geth/eth/stagedsync/stages"
	"github.com/ledgerwatch/turbo-geth/ethdb"
	"github.com/ledgerwatch/turbo-geth/rpc"
	"github.com/ledgerwatch/turbo-geth/turbo/adapter"
	"github.com/ledgerwatch/turbo-geth/turbo/transactions"
)

// PrivateDebugAPI
type PrivateDebugAPI interface {
	StorageRangeAt(ctx context.Context, blockHash common.Hash, txIndex uint64, contractAddress common.Address, keyStart hexutil.Bytes, maxResult int) (StorageRangeResult, error)
	TraceTransaction(ctx context.Context, hash common.Hash, config *eth.TraceConfig) (interface{}, error)
	AccountRange(ctx context.Context, blockNrOrHash rpc.BlockNumberOrHash, start []byte, maxResults int, nocode, nostorage, incompletes bool) (state.IteratorDump, error)
	GetModifiedAccountsByNumber(ctx context.Context, startNum rpc.BlockNumber, endNum *rpc.BlockNumber) ([]common.Address, error)
	GetModifiedAccountsByHash(_ context.Context, startHash common.Hash, endHash *common.Hash) ([]common.Address, error)
}

// APIImpl is implementation of the PrivateDebugAPI interface based on remote Db access
type PrivateDebugAPIImpl struct {
	db           ethdb.KV
	dbReader     ethdb.Database
	chainContext core.ChainContext
}

// NewPrivateDebugAPI returns PrivateDebugAPIImpl instance
<<<<<<< HEAD
func NewPrivateDebugAPI(db ethdb.KV, dbReader ethdb.Database, chainConfig *params.ChainConfig) *PrivateDebugAPIImpl {
=======
func NewPrivateDebugAPI(db ethdb.KV, dbReader ethdb.Getter) *PrivateDebugAPIImpl {
>>>>>>> b8c38802
	return &PrivateDebugAPIImpl{
		db:       db,
		dbReader: dbReader,
	}
}

// StorageRangeAt re-implementation of eth/api.go:StorageRangeAt
func (api *PrivateDebugAPIImpl) StorageRangeAt(ctx context.Context, blockHash common.Hash, txIndex uint64, contractAddress common.Address, keyStart hexutil.Bytes, maxResult int) (StorageRangeResult, error) {
	bc := adapter.NewBlockGetter(api.dbReader)
	cc := adapter.NewChainContext(api.dbReader)
<<<<<<< HEAD
	tx, err1 := api.db.Begin(ctx, nil, false)
	if err1 != nil {
		return StorageRangeResult{}, fmt.Errorf("storageRangeAt cannot open tx: %v", err1)
	}
	defer tx.Rollback()
	_, _, _, stateReader, err := transactions.ComputeTxEnv(ctx, bc, api.chainConfig, cc, tx, blockHash, txIndex)
=======
	genesisHash := rawdb.ReadBlockByNumber(api.dbReader, 0).Hash()
	chainConfig := rawdb.ReadChainConfig(api.dbReader, genesisHash)
	_, _, _, stateReader, err := transactions.ComputeTxEnv(ctx, bc, chainConfig, cc, api.db, blockHash, txIndex)
>>>>>>> b8c38802
	if err != nil {
		return StorageRangeResult{}, err
	}
	return StorageRangeAt(stateReader, contractAddress, keyStart, maxResult)
}

// AccountRange re-implementation of eth/api.go:AccountRange
func (api *PrivateDebugAPIImpl) AccountRange(ctx context.Context, blockNrOrHash rpc.BlockNumberOrHash, start []byte, maxResults int, nocode, nostorage, incompletes bool) (state.IteratorDump, error) {
	var blockNumber uint64

	if number, ok := blockNrOrHash.Number(); ok {
		if number == rpc.PendingBlockNumber {
			return state.IteratorDump{}, fmt.Errorf("accountRange for pending block not supported")
		}
		if number == rpc.LatestBlockNumber {
			var err error

			blockNumber, _, err = stages.GetStageProgress(api.dbReader, stages.Execution)
			if err != nil {
				return state.IteratorDump{}, fmt.Errorf("last block has not found: %w", err)
			}
		} else {
			blockNumber = uint64(number)
		}

	} else if hash, ok := blockNrOrHash.Hash(); ok {
		block := rawdb.ReadBlockByHash(api.dbReader, hash)
		if block == nil {
			return state.IteratorDump{}, fmt.Errorf("block %s not found", hash.Hex())
		}
		blockNumber = block.NumberU64()
	}

	if maxResults > eth.AccountRangeMaxResults || maxResults <= 0 {
		maxResults = eth.AccountRangeMaxResults
	}

	tx, err1 := api.db.Begin(ctx, nil, false)
	if err1 != nil {
		return state.IteratorDump{}, fmt.Errorf("accountRange cannot open tx: %v", err1)
	}
	defer tx.Rollback()
	dumper := state.NewDumper(tx, blockNumber)
	res, err := dumper.IteratorDump(nocode, nostorage, incompletes, start, maxResults)
	if err != nil {
		return state.IteratorDump{}, err
	}

	hash := rawdb.ReadCanonicalHash(api.dbReader, blockNumber)
	if hash != (common.Hash{}) {
		header := rawdb.ReadHeader(api.dbReader, hash, blockNumber)
		if header != nil {
			res.Root = header.Root.String()
		}
	}

	return res, nil
}

func (api *PrivateDebugAPIImpl) GetModifiedAccountsByNumber(_ context.Context, startNum rpc.BlockNumber, endNum *rpc.BlockNumber) ([]common.Address, error) {
	if endNum != nil && startNum.Int64() >= endNum.Int64() {
		return nil, fmt.Errorf("start block height (%d) must be less than end block height (%d)", startNum.Int64(), endNum.Int64())
	}

	final, _, err := stages.GetStageProgress(api.dbReader, stages.Finish)
	if err != nil {
		return nil, err
	}

	lastBlockNumber := final

	if startNum.Int64() < 1 || uint64(startNum.Int64()) > lastBlockNumber {
		return nil, fmt.Errorf("start block %x not found", uint64(startNum.Int64()))
	}

	if endNum == nil {
		*endNum = startNum
	} else {
		if endNum.Int64() < 1 || uint64(endNum.Int64()) > lastBlockNumber {
			return nil, fmt.Errorf("end block %x not found", uint64(endNum.Int64()))
		}
	}

	return api.getModifiedAccounts(uint64(startNum.Int64()), uint64(endNum.Int64()))
}

func (api *PrivateDebugAPIImpl) GetModifiedAccountsByHash(_ context.Context, startHash common.Hash, endHash *common.Hash) ([]common.Address, error) {
	startBlock := rawdb.ReadBlockByHash(api.dbReader, startHash)
	if startBlock == nil {
		return nil, fmt.Errorf("start block %x not found", startHash)
	}

	var endBlock *types.Block
	if endHash == nil {
		endBlock = startBlock
	} else {
		endBlock = rawdb.ReadBlockByHash(api.dbReader, *endHash)
		if endBlock == nil {
			return nil, fmt.Errorf("end block %x not found", *endHash)
		}
	}
	return api.getModifiedAccounts(startBlock.NumberU64(), endBlock.NumberU64())
}

func (api *PrivateDebugAPIImpl) getModifiedAccounts(startNum, endNum uint64) ([]common.Address, error) {
	if startNum >= endNum {
		return nil, fmt.Errorf("start block height (%d) must be less than end block height (%d)", startNum, endNum)
	}

	return ethdb.GetModifiedAccounts(api.dbReader, startNum, endNum)
}<|MERGE_RESOLUTION|>--- conflicted
+++ resolved
@@ -3,11 +3,6 @@
 import (
 	"context"
 	"fmt"
-<<<<<<< HEAD
-
-	"github.com/ledgerwatch/turbo-geth/params"
-=======
->>>>>>> b8c38802
 
 	"github.com/ledgerwatch/turbo-geth/common"
 	"github.com/ledgerwatch/turbo-geth/common/hexutil"
@@ -40,11 +35,7 @@
 }
 
 // NewPrivateDebugAPI returns PrivateDebugAPIImpl instance
-<<<<<<< HEAD
-func NewPrivateDebugAPI(db ethdb.KV, dbReader ethdb.Database, chainConfig *params.ChainConfig) *PrivateDebugAPIImpl {
-=======
-func NewPrivateDebugAPI(db ethdb.KV, dbReader ethdb.Getter) *PrivateDebugAPIImpl {
->>>>>>> b8c38802
+func NewPrivateDebugAPI(db ethdb.KV, dbReader ethdb.Database) *PrivateDebugAPIImpl {
 	return &PrivateDebugAPIImpl{
 		db:       db,
 		dbReader: dbReader,
@@ -55,18 +46,14 @@
 func (api *PrivateDebugAPIImpl) StorageRangeAt(ctx context.Context, blockHash common.Hash, txIndex uint64, contractAddress common.Address, keyStart hexutil.Bytes, maxResult int) (StorageRangeResult, error) {
 	bc := adapter.NewBlockGetter(api.dbReader)
 	cc := adapter.NewChainContext(api.dbReader)
-<<<<<<< HEAD
 	tx, err1 := api.db.Begin(ctx, nil, false)
 	if err1 != nil {
 		return StorageRangeResult{}, fmt.Errorf("storageRangeAt cannot open tx: %v", err1)
 	}
 	defer tx.Rollback()
-	_, _, _, stateReader, err := transactions.ComputeTxEnv(ctx, bc, api.chainConfig, cc, tx, blockHash, txIndex)
-=======
 	genesisHash := rawdb.ReadBlockByNumber(api.dbReader, 0).Hash()
 	chainConfig := rawdb.ReadChainConfig(api.dbReader, genesisHash)
-	_, _, _, stateReader, err := transactions.ComputeTxEnv(ctx, bc, chainConfig, cc, api.db, blockHash, txIndex)
->>>>>>> b8c38802
+	_, _, _, stateReader, err := transactions.ComputeTxEnv(ctx, bc, chainConfig, cc, tx, blockHash, txIndex)
 	if err != nil {
 		return StorageRangeResult{}, err
 	}
