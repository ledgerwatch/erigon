--- conflicted
+++ resolved
@@ -27,10 +27,6 @@
 
 func createTestKV(t *testing.T) ethdb.RwKV {
 	// Configure and generate a sample block chain
-<<<<<<< HEAD
-	db := ethdb.NewTestDB(t)
-=======
->>>>>>> 20ff2c5d
 	var (
 		key, _   = crypto.HexToECDSA("b71c71a67e1177ad4e901695e1b4b9ee17ae16c6668d313eac2f96dbcda3f291")
 		key1, _  = crypto.HexToECDSA("49a7b37aa6f6645917e7b807e9d1c00d4fa71f18343b0d4122a4d2df64dd6fee")
@@ -52,17 +48,7 @@
 		// this code generates a log
 		signer = types.LatestSignerForChainID(nil)
 	)
-<<<<<<< HEAD
-	// Create intermediate hash bucket since it is mandatory now
-	_, genesis, err := core.SetupGenesisBlock(db, gspec, true)
-	if err != nil {
-		t.Fatalf("create test db: %v", err)
-	}
-
-	engine := ethash.NewFaker()
-=======
 	m := stages.MockWithGenesis(t, gspec, key)
->>>>>>> 20ff2c5d
 
 	contractBackend := backends.NewSimulatedBackendWithConfig(gspec.Alloc, gspec.Config, gspec.GasLimit)
 	defer contractBackend.Close()
@@ -85,30 +71,20 @@
 		ctx := gspec.Config.WithEIPsFlags(context.Background(), block.Number().Uint64())
 		switch i {
 		case 0:
-<<<<<<< HEAD
 			txn, err = types.SignTx(types.NewTransaction(0, theAddr, uint256.NewInt(1000000000000000), 21000, new(uint256.Int), nil), *signer, key)
+			if err != nil {
+				panic(err)
+			}
 			err = contractBackend.SendTransaction(ctx, txn)
-=======
-			tx, err = types.SignTx(types.NewTransaction(0, theAddr, uint256.NewInt(1000000000000000), 21000, new(uint256.Int), nil), *signer, key)
-			if err != nil {
-				panic(err)
-			}
-			err = contractBackend.SendTransaction(ctx, tx)
->>>>>>> 20ff2c5d
 			if err != nil {
 				panic(err)
 			}
 		case 1:
-<<<<<<< HEAD
 			txn, err = types.SignTx(types.NewTransaction(1, theAddr, uint256.NewInt(1000000000000000), 21000, new(uint256.Int), nil), *signer, key)
+			if err != nil {
+				panic(err)
+			}
 			err = contractBackend.SendTransaction(ctx, txn)
-=======
-			tx, err = types.SignTx(types.NewTransaction(1, theAddr, uint256.NewInt(1000000000000000), 21000, new(uint256.Int), nil), *signer, key)
-			if err != nil {
-				panic(err)
-			}
-			err = contractBackend.SendTransaction(ctx, tx)
->>>>>>> 20ff2c5d
 			if err != nil {
 				panic(err)
 			}
@@ -204,15 +180,14 @@
 		contractBackend.Commit()
 	}, true)
 	if err != nil {
-<<<<<<< HEAD
-		t.Fatalf("create test db: %v", err)
-	}
-
-	if _, err = stagedsync.InsertBlocksInStages(db, ethdb.DefaultStorageMode, gspec.Config, &vm.Config{}, engine, chain.Blocks, true /* rootCheck */); err != nil {
-		t.Fatalf("create test db: %v", err)
-	}
-
-	return db.RwKV()
+		t.Fatal(err)
+	}
+
+	if err = m.InsertChain(chain); err != nil {
+		t.Fatal(err)
+	}
+
+	return m.DB
 }
 
 type IsMiningMock struct{}
@@ -221,20 +196,6 @@
 
 func createTestGrpcConn(t *testing.T) (context.Context, *grpc.ClientConn) { //nolint
 	ctx, cancel := context.WithCancel(context.Background())
-=======
-		t.Fatal(err)
-	}
-
-	if err = m.InsertChain(chain); err != nil {
-		t.Fatal(err)
-	}
-
-	return m.DB
-}
-
-func createTestGrpcConn() *grpc.ClientConn { //nolint
-	ctx := context.Background()
->>>>>>> 20ff2c5d
 
 	ethashApi := ethash.NewFaker().APIs(nil)[1].Service.(*ethash.API)
 	server := grpc.NewServer()
