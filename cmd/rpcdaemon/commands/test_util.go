package commands

import (
	"context"
	"encoding/binary"
<<<<<<< HEAD
	"fmt"
	"log"
=======
>>>>>>> e1ad2046
	"math/big"
	"net"
	"testing"

	"github.com/holiman/uint256"
	"github.com/ledgerwatch/erigon/accounts/abi/bind"
	"github.com/ledgerwatch/erigon/accounts/abi/bind/backends"
	"github.com/ledgerwatch/erigon/cmd/rpcdaemon/commands/contracts"
	"github.com/ledgerwatch/erigon/common"
	"github.com/ledgerwatch/erigon/consensus/ethash"
	"github.com/ledgerwatch/erigon/core"
	"github.com/ledgerwatch/erigon/core/types"
	"github.com/ledgerwatch/erigon/crypto"
	"github.com/ledgerwatch/erigon/ethdb"
	"github.com/ledgerwatch/erigon/ethdb/remote/remotedbserver"
	"github.com/ledgerwatch/erigon/gointerfaces/txpool"
	"github.com/ledgerwatch/erigon/params"
	"github.com/ledgerwatch/erigon/turbo/mock"
	"github.com/ledgerwatch/erigon/turbo/stages"
	"google.golang.org/grpc"
	"google.golang.org/grpc/test/bufconn"
)

func createTestKV(t *testing.T) ethdb.RwKV {
	// Configure and generate a sample block chain
	var (
		key, _   = crypto.HexToECDSA("b71c71a67e1177ad4e901695e1b4b9ee17ae16c6668d313eac2f96dbcda3f291")
		key1, _  = crypto.HexToECDSA("49a7b37aa6f6645917e7b807e9d1c00d4fa71f18343b0d4122a4d2df64dd6fee")
		key2, _  = crypto.HexToECDSA("8a1f9a8f95be41cd7ccb6168179afb4504aefe388d1e14474d32c45c72ce7b7a")
		address  = crypto.PubkeyToAddress(key.PublicKey)
		address1 = crypto.PubkeyToAddress(key1.PublicKey)
		address2 = crypto.PubkeyToAddress(key2.PublicKey)
		theAddr  = common.Address{1}
		gspec    = &core.Genesis{
			Config: params.AllEthashProtocolChanges,
			Alloc: core.GenesisAlloc{
				address:  {Balance: big.NewInt(9000000000000000000)},
				address1: {Balance: big.NewInt(200000000000000000)},
				address2: {Balance: big.NewInt(300000000000000000)},
			},
			GasLimit: 10000000,
		}
		chainId = big.NewInt(1337)
		// this code generates a log
		signer = types.LatestSignerForChainID(nil)
	)
	m := stages.MockWithGenesis(t, gspec, key)

	contractBackend := backends.NewSimulatedBackendWithConfig(gspec.Alloc, gspec.Config, gspec.GasLimit)
	defer contractBackend.Close()

	transactOpts, _ := bind.NewKeyedTransactorWithChainID(key, chainId)
	transactOpts1, _ := bind.NewKeyedTransactorWithChainID(key1, chainId)
	transactOpts2, _ := bind.NewKeyedTransactorWithChainID(key2, chainId)
	var poly *contracts.Poly

	var err error
	var tokenContract *contracts.Token
	// Generate empty chain to have some orphaned blocks for tests
	orphanedChain, err := core.GenerateChain(m.ChainConfig, m.Genesis, m.Engine, m.DB, 5, func(i int, block *core.BlockGen) {
	}, true)
	if err != nil {
		t.Fatal(err)
	}
	for _, header := range orphanedChain.Headers {
		fmt.Printf("%x\n", header.Hash())
	}
	// We generate the blocks without plainstant because it's not supported in core.GenerateChain
	chain, err := core.GenerateChain(m.ChainConfig, m.Genesis, m.Engine, m.DB, 10, func(i int, block *core.BlockGen) {
		var (
			txn types.Transaction
			txs []types.Transaction
			err error
		)

		ctx := gspec.Config.WithEIPsFlags(context.Background(), block.Number().Uint64())
		switch i {
		case 0:
			txn, err = types.SignTx(types.NewTransaction(0, theAddr, uint256.NewInt(1000000000000000), 21000, new(uint256.Int), nil), *signer, key)
			if err != nil {
				panic(err)
			}
			err = contractBackend.SendTransaction(ctx, txn)
			if err != nil {
				panic(err)
			}
		case 1:
			txn, err = types.SignTx(types.NewTransaction(1, theAddr, uint256.NewInt(1000000000000000), 21000, new(uint256.Int), nil), *signer, key)
			if err != nil {
				panic(err)
			}
			err = contractBackend.SendTransaction(ctx, txn)
			if err != nil {
				panic(err)
			}
		case 2:
			_, txn, tokenContract, err = contracts.DeployToken(transactOpts, contractBackend, address1)
		case 3:
			txn, err = tokenContract.Mint(transactOpts1, address2, big.NewInt(10))
		case 4:
			txn, err = tokenContract.Transfer(transactOpts2, address, big.NewInt(3))
		case 5:
			// Multiple transactions sending small amounts of ether to various accounts
			var j uint64
			var toAddr common.Address
			nonce := block.TxNonce(address)
			for j = 1; j <= 32; j++ {
				binary.BigEndian.PutUint64(toAddr[:], j)
				txn, err = types.SignTx(types.NewTransaction(nonce, toAddr, uint256.NewInt(1000000000000000), 21000, new(uint256.Int), nil), *signer, key)
				if err != nil {
					panic(err)
				}
				err = contractBackend.SendTransaction(ctx, txn)
				if err != nil {
					panic(err)
				}
				txs = append(txs, txn)
				nonce++
			}
		case 6:
			_, txn, tokenContract, err = contracts.DeployToken(transactOpts, contractBackend, address1)
			if err != nil {
				panic(err)
			}
			txs = append(txs, txn)
			txn, err = tokenContract.Mint(transactOpts1, address2, big.NewInt(100))
			if err != nil {
				panic(err)
			}
			txs = append(txs, txn)
			// Multiple transactions sending small amounts of ether to various accounts
			var j uint64
			var toAddr common.Address
			for j = 1; j <= 32; j++ {
				binary.BigEndian.PutUint64(toAddr[:], j)
				txn, err = tokenContract.Transfer(transactOpts2, toAddr, big.NewInt(1))
				if err != nil {
					panic(err)
				}
				txs = append(txs, txn)
			}
		case 7:
			var toAddr common.Address
			nonce := block.TxNonce(address)
			binary.BigEndian.PutUint64(toAddr[:], 4)
			txn, err = types.SignTx(types.NewTransaction(nonce, toAddr, uint256.NewInt(1000000000000000), 21000, new(uint256.Int), nil), *signer, key)
			if err != nil {
				panic(err)
			}
			err = contractBackend.SendTransaction(ctx, txn)
			if err != nil {
				panic(err)
			}
			txs = append(txs, txn)
			binary.BigEndian.PutUint64(toAddr[:], 12)
			txn, err = tokenContract.Transfer(transactOpts2, toAddr, big.NewInt(1))
			if err != nil {
				panic(err)
			}
			txs = append(txs, txn)
		case 8:
			_, txn, poly, err = contracts.DeployPoly(transactOpts, contractBackend)
			if err != nil {
				panic(err)
			}
			txs = append(txs, txn)
		case 9:
			txn, err = poly.DeployAndDestruct(transactOpts, big.NewInt(0))
			if err != nil {
				panic(err)
			}
			txs = append(txs, txn)
		}

		if err != nil {
			panic(err)
		}
		if txs == nil && txn != nil {
			txs = append(txs, txn)
		}

		for _, txn := range txs {
			block.AddTx(txn)
		}
		contractBackend.Commit()
	}, true)
	if err != nil {
		t.Fatal(err)
	}

	if err = m.InsertChain(orphanedChain); err != nil {
		t.Fatal(err)
	}
	if err = m.InsertChain(chain); err != nil {
		t.Fatal(err)
	}

	return m.DB
}

type IsMiningMock struct{}

func (*IsMiningMock) IsMining() bool { return false }

func createTestGrpcConn(t *testing.T) (context.Context, *grpc.ClientConn) { //nolint
	ctx, cancel := context.WithCancel(context.Background())

	ethashApi := ethash.NewFaker().APIs(nil)[1].Service.(*ethash.API)
	server := grpc.NewServer()
	txpool.RegisterTxpoolServer(server, remotedbserver.NewTxPoolServer(ctx, mock.NewTestTxPool()))
	txpool.RegisterMiningServer(server, remotedbserver.NewMiningServer(ctx, &IsMiningMock{}, ethashApi))
	listener := bufconn.Listen(1024 * 1024)

	dialer := func() func(context.Context, string) (net.Conn, error) {
		go func() {
			if err := server.Serve(listener); err != nil {
				panic(err)
			}
		}()
		return func(context.Context, string) (net.Conn, error) {
			return listener.Dial()
		}
	}

	conn, err := grpc.DialContext(ctx, "", grpc.WithInsecure(), grpc.WithContextDialer(dialer()))
	if err != nil {
		t.Fatal(err)
	}
	t.Cleanup(func() {
		cancel()
		conn.Close()
	})
	return ctx, conn
}<|MERGE_RESOLUTION|>--- conflicted
+++ resolved
@@ -3,11 +3,6 @@
 import (
 	"context"
 	"encoding/binary"
-<<<<<<< HEAD
-	"fmt"
-	"log"
-=======
->>>>>>> e1ad2046
 	"math/big"
 	"net"
 	"testing"
@@ -71,9 +66,6 @@
 	}, true)
 	if err != nil {
 		t.Fatal(err)
-	}
-	for _, header := range orphanedChain.Headers {
-		fmt.Printf("%x\n", header.Hash())
 	}
 	// We generate the blocks without plainstant because it's not supported in core.GenerateChain
 	chain, err := core.GenerateChain(m.ChainConfig, m.Genesis, m.Engine, m.DB, 10, func(i int, block *core.BlockGen) {
