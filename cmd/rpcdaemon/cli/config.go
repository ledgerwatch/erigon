package cli

import (
	"context"
	"crypto/rand"
	"encoding/binary"
	"fmt"
<<<<<<< HEAD
	"io"
	"io/ioutil"
=======
>>>>>>> 5db86923
	"net"
	"net/http"
	"os"
	"path/filepath"
	"strings"
	"time"

	"github.com/golang-jwt/jwt"
	"github.com/ledgerwatch/erigon-lib/direct"
	"github.com/ledgerwatch/erigon-lib/gointerfaces"
	"github.com/ledgerwatch/erigon-lib/gointerfaces/grpcutil"
	"github.com/ledgerwatch/erigon-lib/gointerfaces/remote"
	"github.com/ledgerwatch/erigon-lib/gointerfaces/txpool"
	"github.com/ledgerwatch/erigon-lib/kv"
	"github.com/ledgerwatch/erigon-lib/kv/kvcache"
	kv2 "github.com/ledgerwatch/erigon-lib/kv/mdbx"
	"github.com/ledgerwatch/erigon-lib/kv/remotedb"
	"github.com/ledgerwatch/erigon-lib/kv/remotedbserver"
	"github.com/ledgerwatch/erigon/cmd/rpcdaemon/cli/httpcfg"
	"github.com/ledgerwatch/erigon/cmd/rpcdaemon/filters"
	"github.com/ledgerwatch/erigon/cmd/rpcdaemon/health"
	"github.com/ledgerwatch/erigon/cmd/rpcdaemon/interfaces"
	"github.com/ledgerwatch/erigon/cmd/rpcdaemon/services"
	"github.com/ledgerwatch/erigon/cmd/utils"
	"github.com/ledgerwatch/erigon/common"
	"github.com/ledgerwatch/erigon/common/paths"
	"github.com/ledgerwatch/erigon/core/rawdb"
	"github.com/ledgerwatch/erigon/eth/ethconfig"
	"github.com/ledgerwatch/erigon/internal/debug"
	"github.com/ledgerwatch/erigon/node"
	"github.com/ledgerwatch/erigon/params"
	"github.com/ledgerwatch/erigon/rpc"
	"github.com/ledgerwatch/erigon/turbo/snapshotsync"
	"github.com/ledgerwatch/log/v3"
	"github.com/spf13/cobra"
	"google.golang.org/grpc"
	grpcHealth "google.golang.org/grpc/health"
	"google.golang.org/grpc/health/grpc_health_v1"
)

var rootCmd = &cobra.Command{
	Use:   "rpcdaemon",
	Short: "rpcdaemon is JSON RPC server that connects to Erigon node for remote DB access",
}

const JwtTokenExpiry = 1000 * time.Hour
const JwtDefaultFile = "jwt.hex"

func RootCommand() (*cobra.Command, *httpcfg.HttpCfg) {
	utils.CobraFlags(rootCmd, append(debug.Flags, utils.MetricFlags...))

	cfg := &httpcfg.HttpCfg{StateCache: kvcache.DefaultCoherentConfig}
	rootCmd.PersistentFlags().StringVar(&cfg.PrivateApiAddr, "private.api.addr", "127.0.0.1:9090", "private api network address, for example: 127.0.0.1:9090")
	rootCmd.PersistentFlags().StringVar(&cfg.Datadir, "datadir", "", "path to Erigon working directory")
	rootCmd.PersistentFlags().StringVar(&cfg.Chaindata, "chaindata", "", "path to the database")
	rootCmd.PersistentFlags().StringVar(&cfg.HttpListenAddress, "http.addr", node.DefaultHTTPHost, "HTTP-RPC server listening interface")
	rootCmd.PersistentFlags().StringVar(&cfg.EngineHTTPListenAddress, "engine.addr", node.DefaultHTTPHost, "HTTP-RPC server listening interface for engineAPI")
	rootCmd.PersistentFlags().StringVar(&cfg.TLSCertfile, "tls.cert", "", "certificate for client side TLS handshake")
	rootCmd.PersistentFlags().StringVar(&cfg.TLSKeyFile, "tls.key", "", "key file for client side TLS handshake")
	rootCmd.PersistentFlags().StringVar(&cfg.TLSCACert, "tls.cacert", "", "CA certificate for client side TLS handshake")
	rootCmd.PersistentFlags().IntVar(&cfg.HttpPort, "http.port", node.DefaultHTTPPort, "HTTP-RPC server listening port")
	rootCmd.PersistentFlags().IntVar(&cfg.EnginePort, "engine.port", node.DefaultEngineHTTPPort, "HTTP-RPC server listening port for the engineAPI")
	rootCmd.PersistentFlags().StringSliceVar(&cfg.HttpCORSDomain, "http.corsdomain", []string{}, "Comma separated list of domains from which to accept cross origin requests (browser enforced)")
	rootCmd.PersistentFlags().StringSliceVar(&cfg.HttpVirtualHost, "http.vhosts", node.DefaultConfig.HTTPVirtualHosts, "Comma separated list of virtual hostnames from which to accept requests (server enforced). Accepts '*' wildcard.")
	rootCmd.PersistentFlags().BoolVar(&cfg.HttpCompression, "http.compression", true, "Disable http compression")
	rootCmd.PersistentFlags().StringSliceVar(&cfg.API, "http.api", []string{"eth", "erigon"}, "API's offered over the HTTP-RPC interface: eth,engine,erigon,web3,net,debug,trace,txpool,db,starknet. Supported methods: https://github.com/ledgerwatch/erigon/tree/devel/cmd/rpcdaemon")
	rootCmd.PersistentFlags().Uint64Var(&cfg.Gascap, "rpc.gascap", 50000000, "Sets a cap on gas that can be used in eth_call/estimateGas")
	rootCmd.PersistentFlags().Uint64Var(&cfg.MaxTraces, "trace.maxtraces", 200, "Sets a limit on traces that can be returned in trace_filter")
	rootCmd.PersistentFlags().BoolVar(&cfg.WebsocketEnabled, "ws", false, "Enable Websockets")
	rootCmd.PersistentFlags().BoolVar(&cfg.WebsocketCompression, "ws.compression", false, "Enable Websocket compression (RFC 7692)")
	rootCmd.PersistentFlags().StringVar(&cfg.RpcAllowListFilePath, "rpc.accessList", "", "Specify granular (method-by-method) API allowlist")
	rootCmd.PersistentFlags().UintVar(&cfg.RpcBatchConcurrency, "rpc.batch.concurrency", 2, "Does limit amount of goroutines to process 1 batch request. Means 1 bach request can't overload server. 1 batch still can have unlimited amount of request")
	rootCmd.PersistentFlags().BoolVar(&cfg.TraceCompatibility, "trace.compat", false, "Bug for bug compatibility with OE for trace_ routines")
	rootCmd.PersistentFlags().StringVar(&cfg.TxPoolApiAddr, "txpool.api.addr", "", "txpool api network address, for example: 127.0.0.1:9090 (default: use value of --private.api.addr)")
	rootCmd.PersistentFlags().BoolVar(&cfg.TevmEnabled, "tevm", false, "Enables Transpiled EVM experiment")
	rootCmd.PersistentFlags().BoolVar(&cfg.Snapshot.Enabled, ethconfig.FlagSnapshot, false, "Enables Snapshot Sync")
	rootCmd.PersistentFlags().IntVar(&cfg.StateCache.KeysLimit, "state.cache", kvcache.DefaultCoherentConfig.KeysLimit, "Amount of keys to store in StateCache (enabled if no --datadir set). Set 0 to disable StateCache. 1_000_000 keys ~ equal to 2Gb RAM (maybe we will add RAM accounting in future versions).")
	rootCmd.PersistentFlags().BoolVar(&cfg.GRPCServerEnabled, "grpc", false, "Enable GRPC server")
	rootCmd.PersistentFlags().StringVar(&cfg.GRPCListenAddress, "grpc.addr", node.DefaultGRPCHost, "GRPC server listening interface")
	rootCmd.PersistentFlags().IntVar(&cfg.GRPCPort, "grpc.port", node.DefaultGRPCPort, "GRPC server listening port")
	rootCmd.PersistentFlags().BoolVar(&cfg.GRPCHealthCheckEnabled, "grpc.healthcheck", false, "Enable GRPC health check")
	rootCmd.PersistentFlags().StringVar(&cfg.StarknetGRPCAddress, "starknet.grpc.address", "127.0.0.1:6066", "Starknet GRPC address")
	rootCmd.PersistentFlags().StringVar(&cfg.JWTSecretPath, "engine.authsecret", "", "Token to ensure safe connection beetwen CL and EL")
	rootCmd.PersistentFlags().BoolVar(&cfg.EngineAuthentication, "engine.auth", false, "Enable Authentication accordingly to Klin Specs")

	if err := rootCmd.MarkPersistentFlagFilename("rpc.accessList", "json"); err != nil {
		panic(err)
	}
	if err := rootCmd.MarkPersistentFlagDirname("datadir"); err != nil {
		panic(err)
	}
	if err := rootCmd.MarkPersistentFlagDirname("chaindata"); err != nil {
		panic(err)
	}

	rootCmd.PersistentPreRunE = func(cmd *cobra.Command, args []string) error {
		if err := utils.SetupCobra(cmd); err != nil {
			return err
		}
		cfg.SingleNodeMode = cfg.Datadir != "" || cfg.Chaindata != ""
		if cfg.SingleNodeMode {
			if cfg.Datadir == "" {
				cfg.Datadir = paths.DefaultDataDir()
			}
			if cfg.Chaindata == "" {
				cfg.Chaindata = filepath.Join(cfg.Datadir, "chaindata")
			}
			cfg.Snapshot = ethconfig.NewSnapshotCfg(cfg.Snapshot.Enabled, cfg.Snapshot.RetireEnabled)
		}
		if cfg.TxPoolApiAddr == "" {
			cfg.TxPoolApiAddr = cfg.PrivateApiAddr
		}
		return nil
	}
	rootCmd.PersistentPostRunE = func(cmd *cobra.Command, args []string) error {
		utils.StopDebug()
		return nil
	}

	cfg.StateCache.MetricsLabel = "rpc"

	return rootCmd, cfg
}

type StateChangesClient interface {
	StateChanges(ctx context.Context, in *remote.StateChangeRequest, opts ...grpc.CallOption) (remote.KV_StateChangesClient, error)
}

func subscribeToStateChangesLoop(ctx context.Context, client StateChangesClient, cache kvcache.Cache) {
	go func() {
		for {
			select {
			case <-ctx.Done():
				return
			default:
			}
			if err := subscribeToStateChanges(ctx, client, cache); err != nil {
				if grpcutil.IsRetryLater(err) || grpcutil.IsEndOfStream(err) {
					time.Sleep(3 * time.Second)
					continue
				}
				log.Warn("[txpool.handleStateChanges]", "err", err)
			}
		}
	}()
}

func subscribeToStateChanges(ctx context.Context, client StateChangesClient, cache kvcache.Cache) error {
	streamCtx, cancel := context.WithCancel(ctx)
	defer cancel()
	stream, err := client.StateChanges(streamCtx, &remote.StateChangeRequest{WithStorage: true, WithTransactions: false}, grpc.WaitForReady(true))
	if err != nil {
		return err
	}
	for req, err := stream.Recv(); ; req, err = stream.Recv() {
		if err != nil {
			return err
		}
		if req == nil {
			return nil
		}

		cache.OnNewBlock(req)
	}
}

func checkDbCompatibility(ctx context.Context, db kv.RoDB) error {
	// DB schema version compatibility check
	var version []byte
	var compatErr error
	var compatTx kv.Tx
	if compatTx, compatErr = db.BeginRo(ctx); compatErr != nil {
		return fmt.Errorf("open Ro Tx for DB schema compability check: %w", compatErr)
	}
	defer compatTx.Rollback()
	if version, compatErr = compatTx.GetOne(kv.DatabaseInfo, kv.DBSchemaVersionKey); compatErr != nil {
		return fmt.Errorf("read version for DB schema compability check: %w", compatErr)
	}
	if len(version) != 12 {
		return fmt.Errorf("database does not have major schema version. upgrade and restart Erigon core")
	}
	major := binary.BigEndian.Uint32(version)
	minor := binary.BigEndian.Uint32(version[4:])
	patch := binary.BigEndian.Uint32(version[8:])
	var compatible bool
	dbSchemaVersion := &kv.DBSchemaVersion
	if major != dbSchemaVersion.Major {
		compatible = false
	} else if minor != dbSchemaVersion.Minor {
		compatible = false
	} else {
		compatible = true
	}
	if !compatible {
		return fmt.Errorf("incompatible DB Schema versions: reader %d.%d.%d, database %d.%d.%d",
			dbSchemaVersion.Major, dbSchemaVersion.Minor, dbSchemaVersion.Patch,
			major, minor, patch)
	}
	log.Info("DB schemas compatible", "reader", fmt.Sprintf("%d.%d.%d", dbSchemaVersion.Major, dbSchemaVersion.Minor, dbSchemaVersion.Patch),
		"database", fmt.Sprintf("%d.%d.%d", major, minor, patch))
	return nil
}

func EmbeddedServices(ctx context.Context, erigonDB kv.RoDB, stateCacheCfg kvcache.CoherentConfig, blockReader interfaces.BlockAndTxnReader, ethBackendServer remote.ETHBACKENDServer,
	txPoolServer txpool.TxpoolServer, miningServer txpool.MiningServer) (eth services.ApiBackend, txPool txpool.TxpoolClient, mining txpool.MiningClient, starknet *services.StarknetService, stateCache kvcache.Cache, ff *filters.Filters, err error) {
	if stateCacheCfg.KeysLimit > 0 {
		stateCache = kvcache.New(stateCacheCfg)
	} else {
		stateCache = kvcache.NewDummy()
	}
	kvRPC := remotedbserver.NewKvServer(ctx, erigonDB)
	stateDiffClient := direct.NewStateDiffClientDirect(kvRPC)
	_ = stateDiffClient
	subscribeToStateChangesLoop(ctx, stateDiffClient, stateCache)

	directClient := direct.NewEthBackendClientDirect(ethBackendServer)

	eth = services.NewRemoteBackend(directClient, erigonDB, blockReader)
	txPool = direct.NewTxPoolClient(txPoolServer)
	mining = direct.NewMiningClient(miningServer)
	ff = filters.New(ctx, eth, txPool, mining)
	return
}

// RemoteServices - use when RPCDaemon run as independent process. Still it can use --datadir flag to enable
// `cfg.SingleNodeMode` (mode when it on 1 machine with Erigon)
func RemoteServices(ctx context.Context, cfg httpcfg.HttpCfg, logger log.Logger, rootCancel context.CancelFunc) (
	db kv.RoDB, borDb kv.RoDB,
	eth services.ApiBackend, txPool txpool.TxpoolClient, mining txpool.MiningClient,
	starknet *services.StarknetService,
	stateCache kvcache.Cache, blockReader interfaces.BlockAndTxnReader,
	ff *filters.Filters, err error) {
	if !cfg.SingleNodeMode && cfg.PrivateApiAddr == "" {
		return nil, nil, nil, nil, nil, nil, nil, nil, ff, fmt.Errorf("either remote db or local db must be specified")
	}

	// Do not change the order of these checks. Chaindata needs to be checked first, because PrivateApiAddr has default value which is not ""
	// If PrivateApiAddr is checked first, the Chaindata option will never work
	if cfg.SingleNodeMode {
		var rwKv kv.RwDB
		log.Trace("Creating chain db", "path", cfg.Chaindata)
		rwKv, err = kv2.NewMDBX(logger).Path(cfg.Chaindata).Readonly().Open()
		if err != nil {
			return nil, nil, nil, nil, nil, nil, nil, nil, ff, err
		}
		if compatErr := checkDbCompatibility(ctx, rwKv); compatErr != nil {
			return nil, nil, nil, nil, nil, nil, nil, nil, ff, compatErr
		}
		db = rwKv
		stateCache = kvcache.NewDummy()
		blockReader = snapshotsync.NewBlockReader()

		// bor (consensus) specific db
		var borKv kv.RoDB
		borDbPath := filepath.Join(cfg.Datadir, "bor")
		{
			// ensure db exist
			tmpDb, err := kv2.NewMDBX(logger).Path(borDbPath).Label(kv.ConsensusDB).Open()
			if err != nil {
				return nil, nil, nil, nil, nil, nil, nil, nil, ff, err
			}
			tmpDb.Close()
		}
		log.Trace("Creating consensus db", "path", borDbPath)
		borKv, err = kv2.NewMDBX(logger).Path(borDbPath).Label(kv.ConsensusDB).Readonly().Open()
		if err != nil {
			return nil, nil, nil, nil, nil, nil, nil, nil, ff, err
		}
		// Skip the compatibility check, until we have a schema in erigon-lib
		borDb = borKv
	} else {
		if cfg.StateCache.KeysLimit > 0 {
			stateCache = kvcache.New(cfg.StateCache)
		} else {
			stateCache = kvcache.NewDummy()
		}
		log.Info("if you run RPCDaemon on same machine with Erigon add --datadir option")
	}

	if cfg.SingleNodeMode {
		if cfg.Snapshot.Enabled {
			var cc *params.ChainConfig
			if err := db.View(context.Background(), func(tx kv.Tx) error {
				genesisBlock, err := rawdb.ReadBlockByNumber(tx, 0)
				if err != nil {
					return err
				}
				cc, err = rawdb.ReadChainConfig(tx, genesisBlock.Hash())
				if err != nil {
					return err
				}
				return nil
			}); err != nil {
				return nil, nil, nil, nil, nil, nil, nil, nil, ff, err
			}
			if cc == nil {
				return nil, nil, nil, nil, nil, nil, nil, nil, ff, fmt.Errorf("chain config not found in db. Need start erigon at least once on this db")
			}

			allSnapshots := snapshotsync.NewRoSnapshots(cfg.Snapshot, filepath.Join(cfg.Datadir, "snapshots"))
			allSnapshots.AsyncOpenAll(ctx)
			blockReader = snapshotsync.NewBlockReaderWithSnapshots(allSnapshots)
		} else {
			blockReader = snapshotsync.NewBlockReader()
		}
	}

	creds, err := grpcutil.TLS(cfg.TLSCACert, cfg.TLSCertfile, cfg.TLSKeyFile)
	if err != nil {
		return nil, nil, nil, nil, nil, nil, nil, nil, ff, fmt.Errorf("open tls cert: %w", err)
	}
	conn, err := grpcutil.Connect(creds, cfg.PrivateApiAddr)
	if err != nil {
		return nil, nil, nil, nil, nil, nil, nil, nil, ff, fmt.Errorf("could not connect to execution service privateApi: %w", err)
	}

	kvClient := remote.NewKVClient(conn)
	remoteKv, err := remotedb.NewRemote(gointerfaces.VersionFromProto(remotedbserver.KvServiceAPIVersion), logger, kvClient).Open()
	if err != nil {
		return nil, nil, nil, nil, nil, nil, nil, nil, ff, fmt.Errorf("could not connect to remoteKv: %w", err)
	}

	subscribeToStateChangesLoop(ctx, kvClient, stateCache)

	if !cfg.SingleNodeMode {
		blockReader = snapshotsync.NewRemoteBlockReader(remote.NewETHBACKENDClient(conn))
	}
	remoteEth := services.NewRemoteBackend(remote.NewETHBACKENDClient(conn), db, blockReader)
	blockReader = remoteEth

	txpoolConn := conn
	if cfg.TxPoolApiAddr != cfg.PrivateApiAddr {
		txpoolConn, err = grpcutil.Connect(creds, cfg.TxPoolApiAddr)
		if err != nil {
			return nil, nil, nil, nil, nil, nil, nil, nil, ff, fmt.Errorf("could not connect to txpool api: %w", err)
		}
	}

	mining = txpool.NewMiningClient(txpoolConn)
	miningService := services.NewMiningService(mining)
	txPool = txpool.NewTxpoolClient(txpoolConn)
	txPoolService := services.NewTxPoolService(txPool)
	if db == nil {
		db = remoteKv
	}
	eth = remoteEth
	go func() {
		if !remoteKv.EnsureVersionCompatibility() {
			rootCancel()
		}
		if !remoteEth.EnsureVersionCompatibility() {
			rootCancel()
		}
		if mining != nil && !miningService.EnsureVersionCompatibility() {
			rootCancel()
		}
		if !txPoolService.EnsureVersionCompatibility() {
			rootCancel()
		}
	}()

	if cfg.StarknetGRPCAddress != "" {
		starknetConn, err := grpcutil.Connect(creds, cfg.StarknetGRPCAddress)
		if err != nil {
			return nil, nil, nil, nil, nil, nil, nil, nil, ff, fmt.Errorf("could not connect to starknet api: %w", err)
		}
		starknet = services.NewStarknetService(starknetConn)
	}

	ff = filters.New(ctx, eth, txPool, mining)

	return db, borDb, eth, txPool, mining, starknet, stateCache, blockReader, ff, err
}

func StartRpcServer(ctx context.Context, cfg httpcfg.HttpCfg, rpcAPI []rpc.API) error {
	var engineListener *http.Server
	var enginesrv *rpc.Server
	var engineHttpEndpoint string

	// register apis and create handler stack
	httpEndpoint := fmt.Sprintf("%s:%d", cfg.HttpListenAddress, cfg.HttpPort)

	srv := rpc.NewServer(cfg.RpcBatchConcurrency)

	allowListForRPC, err := parseAllowListForRPC(cfg.RpcAllowListFilePath)
	if err != nil {
		return err
	}
	srv.SetAllowList(allowListForRPC)

	var defaultAPIList []rpc.API
	var engineAPI []rpc.API

	for _, api := range rpcAPI {
		if api.Namespace != "engine" {
			defaultAPIList = append(defaultAPIList, api)
		} else {
			engineAPI = append(engineAPI, api)
		}
	}

	var apiFlags []string
	var engineFlag []string

	for _, flag := range cfg.API {
		if flag != "engine" {
			apiFlags = append(apiFlags, flag)
		} else {
			engineFlag = append(engineFlag, flag)
		}
	}

	if err := node.RegisterApisFromWhitelist(defaultAPIList, apiFlags, srv, false); err != nil {
		return fmt.Errorf("could not start register RPC apis: %w", err)
	}

	httpHandler := node.NewHTTPHandlerStack(srv, cfg.HttpCORSDomain, cfg.HttpVirtualHost, cfg.HttpCompression)
	var wsHandler http.Handler
	if cfg.WebsocketEnabled {
		wsHandler = srv.WebsocketHandler([]string{"*"}, cfg.WebsocketCompression)
	}

	apiHandler, err := createHandler(cfg, defaultAPIList, httpHandler, wsHandler, false)
	if err != nil {
		return err
	}

	listener, _, err := node.StartHTTPEndpoint(httpEndpoint, rpc.DefaultHTTPTimeouts, apiHandler)
	if err != nil {
		return fmt.Errorf("could not start RPC api: %w", err)
	}
	info := []interface{}{"url", httpEndpoint, "ws", cfg.WebsocketEnabled,
		"ws.compression", cfg.WebsocketCompression, "grpc", cfg.GRPCServerEnabled}

	if len(engineAPI) > 0 {
		engineListener, enginesrv, engineHttpEndpoint, err = createEngineListener(cfg, engineAPI, engineFlag)
		if err != nil {
			return fmt.Errorf("could not start RPC api for engine: %w", err)
		}
	}

	var (
		healthServer *grpcHealth.Server
		grpcServer   *grpc.Server
		grpcListener net.Listener
		grpcEndpoint string
	)
	if cfg.GRPCServerEnabled {
		grpcEndpoint = fmt.Sprintf("%s:%d", cfg.GRPCListenAddress, cfg.GRPCPort)
		if grpcListener, err = net.Listen("tcp", grpcEndpoint); err != nil {
			return fmt.Errorf("could not start GRPC listener: %w", err)
		}
		grpcServer = grpc.NewServer()
		if cfg.GRPCHealthCheckEnabled {
			healthServer = grpcHealth.NewServer()
			grpc_health_v1.RegisterHealthServer(grpcServer, healthServer)
		}
		go grpcServer.Serve(grpcListener)
		info = append(info, "grpc.port", cfg.GRPCPort)
	}

	log.Info("HTTP endpoint opened", info...)

	defer func() {
		srv.Stop()
		if enginesrv != nil {
			enginesrv.Stop()
		}
		shutdownCtx, cancel := context.WithTimeout(context.Background(), 5*time.Second)
		defer cancel()
		_ = listener.Shutdown(shutdownCtx)
		log.Info("HTTP endpoint closed", "url", httpEndpoint)

		if engineListener != nil {
			_ = engineListener.Shutdown(shutdownCtx)
			log.Info("Engine HTTP endpoint close", "url", engineHttpEndpoint)
		}

		if cfg.GRPCServerEnabled {
			if cfg.GRPCHealthCheckEnabled {
				healthServer.Shutdown()
			}
			grpcServer.GracefulStop()
			_ = grpcListener.Close()
			log.Info("GRPC endpoint closed", "url", grpcEndpoint)
		}
	}()
	<-ctx.Done()
	log.Info("Exiting...")
	return nil
}

// isWebsocket checks the header of a http request for a websocket upgrade request.
func isWebsocket(r *http.Request) bool {
	return strings.ToLower(r.Header.Get("Upgrade")) == "websocket" &&
		strings.Contains(strings.ToLower(r.Header.Get("Connection")), "upgrade")
}

func createHandler(cfg httpcfg.HttpCfg, apiList []rpc.API, httpHandler http.Handler, wsHandler http.Handler, isEngine bool) (http.Handler, error) {
	var jwtVerificationKey []byte
	var err error

	if isEngine && cfg.EngineAuthentication {
		// If no file is specified we generate a key in jwt.hex
		if cfg.JWTSecretPath == "" {
			jwtVerificationKey := make([]byte, 32)
			rand.Read(jwtVerificationKey)
			jwtVerificationKey = []byte(common.Bytes2Hex(jwtVerificationKey))
			f, err := os.Create(JwtDefaultFile)
			if err != nil {
				return nil, err
			}

			_, err = f.Write(jwtVerificationKey)
			if err != nil {
				return nil, err
			}
			f.Close()
		} else {
			jwtVerificationKey, err = ioutil.ReadFile(cfg.JWTSecretPath)
			if err != nil {
				return nil, err
			}
			if len(jwtVerificationKey) != 64 {
				return nil, fmt.Errorf("error: invalid size of verification key in %s", cfg.JWTSecretPath)
			}
		}
	}

	var handler http.Handler = http.HandlerFunc(func(w http.ResponseWriter, r *http.Request) {
		// adding a healthcheck here
		if health.ProcessHealthcheckIfNeeded(w, r, apiList) {
			return
		}
		if cfg.WebsocketEnabled && wsHandler != nil && isWebsocket(r) {
			wsHandler.ServeHTTP(w, r)
			return
		}

		if isEngine && cfg.EngineAuthentication {
			// Check if JWT signature is correct
			tokenStr, ok := r.Header["Authorization"]
			if !ok {
				w.WriteHeader(http.StatusBadRequest)
				return
			}

			claims := jwt.StandardClaims{}
			tkn, err := jwt.ParseWithClaims(strings.Replace(tokenStr[0], "Bearer ", "", 1), &claims, func(token *jwt.Token) (interface{}, error) {
				return jwtVerificationKey, nil
			})
			if err != nil || !tkn.Valid {
				w.WriteHeader(http.StatusUnauthorized)
				return
			}
			// Validate time of iat
			now := time.Now().Unix()
			if claims.IssuedAt > now+JwtTokenExpiry.Nanoseconds() && claims.IssuedAt < now-JwtTokenExpiry.Nanoseconds() {
				w.WriteHeader(http.StatusUnauthorized)
				return
			}
		}

		httpHandler.ServeHTTP(w, r)
	})

	return handler, nil
}

func createEngineListener(cfg httpcfg.HttpCfg, engineApi []rpc.API, engineFlag []string) (*http.Server, *rpc.Server, string, error) {
	engineHttpEndpoint := fmt.Sprintf("%s:%d", cfg.EngineHTTPListenAddress, cfg.EnginePort)

	enginesrv := rpc.NewServer(cfg.RpcBatchConcurrency)

	allowListForRPC, err := parseAllowListForRPC(cfg.RpcAllowListFilePath)
	if err != nil {
		return nil, nil, "", err
	}
	enginesrv.SetAllowList(allowListForRPC)

	if err := node.RegisterApisFromWhitelist(engineApi, engineFlag, enginesrv, false); err != nil {
		return nil, nil, "", fmt.Errorf("could not start register RPC engine api: %w", err)
	}

	engineHttpHandler := node.NewHTTPHandlerStack(enginesrv, cfg.HttpCORSDomain, cfg.HttpVirtualHost, cfg.HttpCompression)
	engineApiHandler, err := createHandler(cfg, engineApi, engineHttpHandler, nil, true)
	if err != nil {
		return nil, nil, "", err
	}

	engineListener, _, err := node.StartHTTPEndpoint(engineHttpEndpoint, rpc.DefaultHTTPTimeouts, engineApiHandler)
	if err != nil {
		return nil, nil, "", fmt.Errorf("could not start RPC api: %w", err)
	}
	engineInfo := []interface{}{"url", engineHttpEndpoint}
	log.Info("HTTP endpoint opened for engine", engineInfo...)

	return engineListener, enginesrv, engineHttpEndpoint, nil

}<|MERGE_RESOLUTION|>--- conflicted
+++ resolved
@@ -5,11 +5,7 @@
 	"crypto/rand"
 	"encoding/binary"
 	"fmt"
-<<<<<<< HEAD
-	"io"
 	"io/ioutil"
-=======
->>>>>>> 5db86923
 	"net"
 	"net/http"
 	"os"
@@ -92,8 +88,7 @@
 	rootCmd.PersistentFlags().IntVar(&cfg.GRPCPort, "grpc.port", node.DefaultGRPCPort, "GRPC server listening port")
 	rootCmd.PersistentFlags().BoolVar(&cfg.GRPCHealthCheckEnabled, "grpc.healthcheck", false, "Enable GRPC health check")
 	rootCmd.PersistentFlags().StringVar(&cfg.StarknetGRPCAddress, "starknet.grpc.address", "127.0.0.1:6066", "Starknet GRPC address")
-	rootCmd.PersistentFlags().StringVar(&cfg.JWTSecretPath, "engine.authsecret", "", "Token to ensure safe connection beetwen CL and EL")
-	rootCmd.PersistentFlags().BoolVar(&cfg.EngineAuthentication, "engine.auth", false, "Enable Authentication accordingly to Klin Specs")
+	rootCmd.PersistentFlags().StringVar(&cfg.JWTSecretPath, "jwt-secret", "", "Token to ensure safe connection beetwen CL and EL")
 
 	if err := rootCmd.MarkPersistentFlagFilename("rpc.accessList", "json"); err != nil {
 		panic(err)
@@ -386,6 +381,7 @@
 
 func StartRpcServer(ctx context.Context, cfg httpcfg.HttpCfg, rpcAPI []rpc.API) error {
 	var engineListener *http.Server
+	var engineListenerAuth *http.Server
 	var enginesrv *rpc.Server
 	var engineHttpEndpoint string
 
@@ -445,7 +441,7 @@
 		"ws.compression", cfg.WebsocketCompression, "grpc", cfg.GRPCServerEnabled}
 
 	if len(engineAPI) > 0 {
-		engineListener, enginesrv, engineHttpEndpoint, err = createEngineListener(cfg, engineAPI, engineFlag)
+		engineListener, engineListenerAuth, enginesrv, engineHttpEndpoint, err = createEngineListener(cfg, engineAPI, engineFlag)
 		if err != nil {
 			return fmt.Errorf("could not start RPC api for engine: %w", err)
 		}
@@ -488,6 +484,11 @@
 			log.Info("Engine HTTP endpoint close", "url", engineHttpEndpoint)
 		}
 
+		if engineListenerAuth != nil {
+			_ = engineListenerAuth.Shutdown(shutdownCtx)
+			log.Info("Engine HTTP endpoint close", "url", engineHttpEndpoint)
+		}
+
 		if cfg.GRPCServerEnabled {
 			if cfg.GRPCHealthCheckEnabled {
 				healthServer.Shutdown()
@@ -508,11 +509,11 @@
 		strings.Contains(strings.ToLower(r.Header.Get("Connection")), "upgrade")
 }
 
-func createHandler(cfg httpcfg.HttpCfg, apiList []rpc.API, httpHandler http.Handler, wsHandler http.Handler, isEngine bool) (http.Handler, error) {
+func createHandler(cfg httpcfg.HttpCfg, apiList []rpc.API, httpHandler http.Handler, wsHandler http.Handler, isAuth bool) (http.Handler, error) {
 	var jwtVerificationKey []byte
 	var err error
 
-	if isEngine && cfg.EngineAuthentication {
+	if isAuth {
 		// If no file is specified we generate a key in jwt.hex
 		if cfg.JWTSecretPath == "" {
 			jwtVerificationKey := make([]byte, 32)
@@ -549,7 +550,7 @@
 			return
 		}
 
-		if isEngine && cfg.EngineAuthentication {
+		if isAuth {
 			// Check if JWT signature is correct
 			tokenStr, ok := r.Header["Authorization"]
 			if !ok {
@@ -579,34 +580,48 @@
 	return handler, nil
 }
 
-func createEngineListener(cfg httpcfg.HttpCfg, engineApi []rpc.API, engineFlag []string) (*http.Server, *rpc.Server, string, error) {
+func createEngineListener(cfg httpcfg.HttpCfg, engineApi []rpc.API, engineFlag []string) (*http.Server, *http.Server, *rpc.Server, string, error) {
 	engineHttpEndpoint := fmt.Sprintf("%s:%d", cfg.EngineHTTPListenAddress, cfg.EnginePort)
+	engineHttpEndpointAuth := fmt.Sprintf("%s:%d", cfg.EngineHTTPListenAddress, cfg.EnginePort+1)
 
 	enginesrv := rpc.NewServer(cfg.RpcBatchConcurrency)
 
 	allowListForRPC, err := parseAllowListForRPC(cfg.RpcAllowListFilePath)
 	if err != nil {
-		return nil, nil, "", err
+		return nil, nil, nil, "", err
 	}
 	enginesrv.SetAllowList(allowListForRPC)
 
 	if err := node.RegisterApisFromWhitelist(engineApi, engineFlag, enginesrv, false); err != nil {
-		return nil, nil, "", fmt.Errorf("could not start register RPC engine api: %w", err)
+		return nil, nil, nil, "", fmt.Errorf("could not start register RPC engine api: %w", err)
 	}
 
 	engineHttpHandler := node.NewHTTPHandlerStack(enginesrv, cfg.HttpCORSDomain, cfg.HttpVirtualHost, cfg.HttpCompression)
-	engineApiHandler, err := createHandler(cfg, engineApi, engineHttpHandler, nil, true)
-	if err != nil {
-		return nil, nil, "", err
+	engineApiHandler, err := createHandler(cfg, engineApi, engineHttpHandler, nil, false)
+	if err != nil {
+		return nil, nil, nil, "", err
+	}
+
+	engineApiHandlerAuth, err := createHandler(cfg, engineApi, engineHttpHandler, nil, true)
+	if err != nil {
+		return nil, nil, nil, "", err
 	}
 
 	engineListener, _, err := node.StartHTTPEndpoint(engineHttpEndpoint, rpc.DefaultHTTPTimeouts, engineApiHandler)
 	if err != nil {
-		return nil, nil, "", fmt.Errorf("could not start RPC api: %w", err)
-	}
+		return nil, nil, nil, "", fmt.Errorf("could not start RPC api: %w", err)
+	}
+
+	engineListenerAuth, _, err := node.StartHTTPEndpoint(engineHttpEndpointAuth, rpc.DefaultHTTPTimeouts, engineApiHandlerAuth)
+	if err != nil {
+		return nil, nil, nil, "", fmt.Errorf("could not start RPC api: %w", err)
+	}
+
 	engineInfo := []interface{}{"url", engineHttpEndpoint}
 	log.Info("HTTP endpoint opened for engine", engineInfo...)
-
-	return engineListener, enginesrv, engineHttpEndpoint, nil
+	engineInfoAuth := []interface{}{"url", engineHttpEndpointAuth}
+	log.Info("HTTP endpoint opened for auth engine", engineInfoAuth...)
+
+	return engineListener, engineListenerAuth, enginesrv, engineHttpEndpoint, nil
 
 }