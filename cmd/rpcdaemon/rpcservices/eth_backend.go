--- conflicted
+++ resolved
@@ -290,24 +290,22 @@
 	return back.blockReader.EventsByBlock(ctx, tx, hash, blockNum)
 }
 
-<<<<<<< HEAD
 func (back *RemoteBackend) LastSpanId(ctx context.Context, tx kv.Tx) (uint64, bool, error) {
 	return back.blockReader.LastSpanId(ctx, tx)
-=======
+}
+
 func (back *RemoteBackend) LastEventID(_ kv.RwTx) (uint64, error) {
 	panic("not implemented")
 }
 
 func (back *RemoteBackend) LastFrozenEventID() uint64 {
 	panic("not implemented")
->>>>>>> f7586cd6
 }
 
 func (back *RemoteBackend) Span(ctx context.Context, tx kv.Getter, spanId uint64) ([]byte, error) {
 	return back.blockReader.Span(ctx, tx, spanId)
 }
 
-<<<<<<< HEAD
 func (r *RemoteBackend) LastMilestoneId(ctx context.Context, tx kv.Tx) (uint64, bool, error) {
 	return 0, false, fmt.Errorf("not implemented")
 }
@@ -322,14 +320,14 @@
 
 func (r *RemoteBackend) Checkpoint(ctx context.Context, tx kv.Getter, spanId uint64) ([]byte, error) {
 	return nil, nil
-=======
+}
+
 func (back *RemoteBackend) LastSpanID(_ kv.RwTx) (uint64, bool, error) {
 	panic("not implemented")
 }
 
 func (back *RemoteBackend) LastFrozenSpanID() uint64 {
 	panic("not implemented")
->>>>>>> f7586cd6
 }
 
 func (back *RemoteBackend) NodeInfo(ctx context.Context, limit uint32) ([]p2p.NodeInfo, error) {
