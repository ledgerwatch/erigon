--- conflicted
+++ resolved
@@ -636,12 +636,8 @@
 		return err
 	}
 	defer tx.Rollback()
-<<<<<<< HEAD
-
-	response := eth.AnswerGetBlockBodiesQuery(cs.blockReader, tx, query.GetBlockBodiesPacket)
-=======
-	response := eth.AnswerGetBlockBodiesQuery(tx, query.GetBlockBodiesPacket, cs.blockReader)
->>>>>>> 3cba3908
+
+	response := eth.AnswerGetBlockBodiesQuery(cs.blockReader, tx, query.GetBlockBodiesPacket, cs.blockReader)
 	tx.Rollback()
 	b, err := rlp.EncodeToBytes(&eth.BlockBodiesRLPPacket66{
 		RequestId:            query.RequestId,
