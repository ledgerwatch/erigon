--- conflicted
+++ resolved
@@ -470,14 +470,8 @@
 			Number:    number,
 		})
 	}
-<<<<<<< HEAD
-	if segments, penalty, err := cs.Hd.SplitIntoSegments(csHeaders); err == nil {
-		if penalty == headerdownload.NoPenalty && !cs.Hd.GetBackwards() {
-=======
-
 	if segments, penaltyKind, err := cs.Hd.SplitIntoSegments(csHeaders); err == nil {
-		if penaltyKind == headerdownload.NoPenalty {
->>>>>>> 5413a4db
+		if penaltyKind == headerdownload.NoPenalty && !cs.Hd.GetBackwards() {
 			var canRequestMore bool
 			for _, segment := range segments {
 				requestMore, penalties := cs.Hd.ProcessSegment(segment, false /* newBlock */, ConvertH256ToPeerID(peerID))
@@ -501,7 +495,7 @@
 					cs.Penalize(ctx, penalties)
 				}
 			}
-		} else if penalty == headerdownload.NoPenalty && cs.Hd.GetBackwards() {
+		} else if penaltyKind == headerdownload.NoPenalty && cs.Hd.GetBackwards() {
 			for _, segment := range segments {
 				cs.Hd.ProcessSegmentPOS(segment)
 			}
