--- conflicted
+++ resolved
@@ -92,17 +92,6 @@
 			if isPeerNotFoundErr(err) {
 				continue
 			}
-<<<<<<< HEAD
-			if s, ok := status.FromError(err); ok && s.Code() == codes.Canceled {
-				time.Sleep(time.Second)
-				continue
-			}
-			if errors.Is(err, io.EOF) {
-				time.Sleep(time.Second)
-				continue
-			}
-=======
->>>>>>> 98e60b5b
 			s, ok := status.FromError(err)
 			if (ok && s.Code() == codes.Canceled) || errors.Is(err, io.EOF) || errors.Is(err, context.Canceled) {
 				time.Sleep(time.Second)
@@ -171,13 +160,6 @@
 		}
 
 		if _, err := sentry.HandShake(ctx, &emptypb.Empty{}, grpc.WaitForReady(true)); err != nil {
-<<<<<<< HEAD
-			if s, ok := status.FromError(err); ok && s.Code() == codes.Canceled {
-				time.Sleep(time.Second)
-				continue
-			}
-=======
->>>>>>> 98e60b5b
 			s, ok := status.FromError(err)
 			if (ok && s.Code() == codes.Canceled) || errors.Is(err, io.EOF) {
 				time.Sleep(time.Second)
@@ -193,35 +175,12 @@
 				continue
 			}
 			log.Warn("[RecvMessage] sentry not ready yet", "err", err)
-<<<<<<< HEAD
-			continue
-		}
-		if err := SentrySetStatus(ctx, sentry, cs); err != nil {
-			if s, ok := status.FromError(err); ok && s.Code() == codes.Canceled {
-				time.Sleep(time.Second)
-				continue
-			}
-			log.Error("[RecvUploadMessage] sentry not ready yet", "err", err)
-			time.Sleep(time.Second)
-=======
->>>>>>> 98e60b5b
 			continue
 		}
 		if err := RecvMessage(ctx, sentry, cs.HandleInboundMessage, wg); err != nil {
 			if isPeerNotFoundErr(err) {
 				continue
 			}
-<<<<<<< HEAD
-			if s, ok := status.FromError(err); ok && s.Code() == codes.Canceled {
-				time.Sleep(time.Second)
-				continue
-			}
-			if errors.Is(err, io.EOF) {
-				time.Sleep(time.Second)
-				continue
-			}
-=======
->>>>>>> 98e60b5b
 			s, ok := status.FromError(err)
 			if (ok && s.Code() == codes.Canceled) || errors.Is(err, io.EOF) {
 				time.Sleep(time.Second)
