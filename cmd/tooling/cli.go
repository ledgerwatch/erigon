--- conflicted
+++ resolved
@@ -138,11 +138,7 @@
 
 	to = (to / snaptype.Erigon2MergeLimit) * snaptype.Erigon2MergeLimit
 
-<<<<<<< HEAD
-	csn := freezeblocks.NewCaplinSnapshots(ethconfig.BlocksFreezing{}, dirs.Snap, snapshotVersion, log.Root())
-=======
-	csn := freezeblocks.NewCaplinSnapshots(ethconfig.BlocksFreezing{}, beaconConfig, dirs.Snap, log.Root())
->>>>>>> 2944abbd
+	csn := freezeblocks.NewCaplinSnapshots(ethconfig.BlocksFreezing{}, beaconConfig, dirs.Snap, snapshotVersion, log.Root())
 	if err := csn.ReopenFolder(); err != nil {
 		return err
 	}
