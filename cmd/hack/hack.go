--- conflicted
+++ resolved
@@ -18,7 +18,6 @@
 
 	"github.com/ledgerwatch/bolt"
 	"github.com/ledgerwatch/turbo-geth/common"
-	"github.com/ledgerwatch/turbo-geth/common/bucket"
 	"github.com/ledgerwatch/turbo-geth/consensus/ethash"
 	"github.com/ledgerwatch/turbo-geth/core"
 	"github.com/ledgerwatch/turbo-geth/core/rawdb"
@@ -795,18 +794,6 @@
 		fmt.Printf("%v\n", err)
 	}
 	fmt.Printf("Took %v\n", time.Since(startTime))
-<<<<<<< HEAD
-	fmt.Printf("%s\n", req)
-	filename := fmt.Sprintf("root_%d.txt", currentBlockNr)
-	f, err := os.Create(filename)
-	if err == nil {
-		t.Print(f)
-		f.Close()
-	} else {
-		check(err)
-	}
-	//enc, _ := ethDb.GetAsOf(bucket.Accounts, bucket.AccountsHistory, crypto.Keccak256(contract), 2701646)
-=======
 	t.Update(common.FromHex("0x578e1f34346cb1067347b2ad256ada250b7853de763bd54110271a39e0cd52757c17435002e70fd7d982a101b0549945244f496bf4bb5503d5de3aa770842bce"),
 		common.FromHex("0xa06fe9c682fbb890c09eec59047f97d165875d4f3c86bc65c2870d577b8245f111"), 0)
 	_, h := t.DeepHash(common.FromHex("0x578e1f34346cb1067347b2ad256ada250b7853de763bd54110271a39e0cd5275"))
@@ -823,7 +810,6 @@
 		}
 	*/
 	//enc, _ := ethDb.GetAsOf(state.AccountsBucket, state.AccountsHistoryBucket, crypto.Keccak256(contract), 2701646)
->>>>>>> 74b58583
 	//fmt.Printf("Account: %x\n", enc)
 }
 
@@ -1052,22 +1038,14 @@
 	blockSuffix := encodeTimestamp(blockNr)
 	accountBytes := common.FromHex(*account)
 	secKey := crypto.Keccak256(accountBytes)
-<<<<<<< HEAD
-	accountData, err := ethDb.GetAsOf(bucket.Accounts, bucket.AccountsHistory, secKey, blockNr+1)
-=======
 	accountData, err := ethDb.GetAsOf(dbutils.AccountsBucket, dbutils.AccountsHistoryBucket, secKey, blockNr+1)
->>>>>>> 74b58583
 	check(err)
 	fmt.Printf("Account data: %x\n", accountData)
 	startkey := make([]byte, len(accountBytes)+32)
 	copy(startkey, accountBytes)
 	t := trie.New(common.Hash{})
 	count := 0
-<<<<<<< HEAD
-	if err := ethDb.WalkAsOf(bucket.Storage, bucket.StorageHistory, startkey, uint(len(accountBytes)*8), blockNr, func(k, v []byte) (bool, error) {
-=======
 	if err := ethDb.WalkAsOf(dbutils.StorageBucket, dbutils.StorageHistoryBucket, startkey, uint(len(accountBytes)*8), blockNr, func(k, v []byte) (bool, error) {
->>>>>>> 74b58583
 		key := k[len(accountBytes):]
 		//fmt.Printf("%x: %x\n", key, v)
 		t.Update(key, v, blockNr)
@@ -1078,11 +1056,7 @@
 	}
 	fmt.Printf("After %d updates, reconstructed storage root: %x\n", count, t.Hash())
 	var keys [][]byte
-<<<<<<< HEAD
-	if err := ethDb.Walk(bucket.StorageHistory, accountBytes, uint(len(accountBytes)*8), func(k, v []byte) (bool, error) {
-=======
 	if err := ethDb.Walk(dbutils.StorageHistoryBucket, accountBytes, uint(len(accountBytes)*8), func(k, v []byte) (bool, error) {
->>>>>>> 74b58583
 		if !bytes.HasSuffix(k, blockSuffix) {
 			return true, nil
 		}
@@ -1094,19 +1068,11 @@
 	}
 	fmt.Printf("%d keys updated\n", len(keys))
 	for _, k := range keys {
-<<<<<<< HEAD
-		v, err := ethDb.GetAsOf(bucket.Storage, bucket.StorageHistory, k, blockNr+1)
-		if err != nil {
-			fmt.Printf("for key %x err %v\n", k, err)
-		}
-		vOrig, err := ethDb.GetAsOf(bucket.Storage, bucket.StorageHistory, k, blockNr)
-=======
 		v, err := ethDb.GetAsOf(dbutils.StorageBucket, dbutils.StorageHistoryBucket, k, blockNr+1)
 		if err != nil {
 			fmt.Printf("for key %x err %v\n", k, err)
 		}
 		vOrig, err := ethDb.GetAsOf(dbutils.StorageBucket, dbutils.StorageHistoryBucket, k, blockNr)
->>>>>>> 74b58583
 		if err != nil {
 			fmt.Printf("for key %x err %v\n", k, err)
 		}
@@ -1153,11 +1119,7 @@
 	check(err)
 	accountBytes := common.FromHex(*account)
 	secKey := crypto.Keccak256(accountBytes)
-<<<<<<< HEAD
-	v, _ := ethDb.Get(bucket.Accounts, secKey)
-=======
 	v, _ := ethDb.Get(dbutils.AccountsBucket, secKey)
->>>>>>> 74b58583
 	fmt.Printf("%x:%x\n", secKey, v)
 }
 
@@ -1169,27 +1131,16 @@
 	check(err)
 	defer currentDb.Close()
 	check(historyDb.Update(func(tx *bolt.Tx) error {
-<<<<<<< HEAD
-		if err := tx.DeleteBucket(bucket.Storage); err != nil {
-			return err
-		}
-		newB, err := tx.CreateBucket(bucket.Storage, true)
-=======
 		if err := tx.DeleteBucket(dbutils.StorageBucket); err != nil {
 			return err
 		}
 		newB, err := tx.CreateBucket(dbutils.StorageBucket, true)
->>>>>>> 74b58583
 		if err != nil {
 			return err
 		}
 		count := 0
 		if err := currentDb.View(func(ctx *bolt.Tx) error {
-<<<<<<< HEAD
-			b := ctx.Bucket(bucket.Storage)
-=======
 			b := ctx.Bucket(dbutils.StorageBucket)
->>>>>>> 74b58583
 			c := b.Cursor()
 			for k, v := c.First(); k != nil; k, v = c.Next() {
 				newB.Put(k, v)
