package main

import (
	"bufio"
	"bytes"
	"container/heap"
	"context"
	"encoding/binary"
	"encoding/csv"
	"flag"
	"fmt"
	"io"
	"io/ioutil"
	"math/big"
	"os"
	"os/signal"
	"runtime"
	"runtime/pprof"
	"sort"
	"strconv"
	"strings"
	"syscall"
	"time"

	"github.com/ledgerwatch/bolt"
	"github.com/ledgerwatch/turbo-geth/common"
	"github.com/ledgerwatch/turbo-geth/common/changeset"
	"github.com/ledgerwatch/turbo-geth/common/dbutils"
	"github.com/ledgerwatch/turbo-geth/consensus/ethash"
	"github.com/ledgerwatch/turbo-geth/core"
	"github.com/ledgerwatch/turbo-geth/core/rawdb"
	"github.com/ledgerwatch/turbo-geth/core/state"
	"github.com/ledgerwatch/turbo-geth/core/types"
	"github.com/ledgerwatch/turbo-geth/core/types/accounts"
	"github.com/ledgerwatch/turbo-geth/core/vm"
	"github.com/ledgerwatch/turbo-geth/crypto"
	"github.com/ledgerwatch/turbo-geth/ethdb"
	"github.com/ledgerwatch/turbo-geth/log"
	"github.com/ledgerwatch/turbo-geth/node"
	"github.com/ledgerwatch/turbo-geth/params"
	"github.com/ledgerwatch/turbo-geth/rlp"
	"github.com/ledgerwatch/turbo-geth/trie"
	"github.com/mattn/go-colorable"
	"github.com/mattn/go-isatty"
	"github.com/wcharczuk/go-chart"
	"github.com/wcharczuk/go-chart/util"
)

var emptyCodeHash = crypto.Keccak256(nil)

var action = flag.String("action", "", "action to execute")
var cpuprofile = flag.String("cpuprofile", "", "write cpu profile `file`")
var reset = flag.Int("reset", -1, "reset to given block number")
var rewind = flag.Int("rewind", 1, "rewind to given number of blocks")
var block = flag.Int("block", 1, "specifies a block number for operation")
var account = flag.String("account", "0x", "specifies account to investigate")
var name = flag.String("name", "", "name to add to the file names")
var chaindata = flag.String("chaindata", "chaindata", "path to the chaindata database file")
var hash = flag.String("hash", "0x00", "image for preimage or state root for testBlockHashes action")
var preImage = flag.String("preimage", "0x00", "preimage")

func bucketList(db *bolt.DB) [][]byte {
	bucketList := [][]byte{}
	err := db.View(func(tx *bolt.Tx) error {
		err := tx.ForEach(func(name []byte, b *bolt.Bucket) error {
			if len(name) == 20 || bytes.Equal(name, dbutils.CurrentStateBucket) {
				n := make([]byte, len(name))
				copy(n, name)
				bucketList = append(bucketList, n)
			}
			return nil
		})
		return err
	})
	if err != nil {
		panic(fmt.Sprintf("Could view db: %s", err))
	}
	return bucketList
}

// prefixLen returns the length of the common prefix of a and b.
func prefixLen(a, b []byte) int {
	var i, length = 0, len(a)
	if len(b) < length {
		length = len(b)
	}
	for ; i < length; i++ {
		if a[i] != b[i] {
			break
		}
	}
	return i
}

func check(e error) {
	if e != nil {
		panic(e)
	}
}

func parseFloat64(str string) float64 {
	v, _ := strconv.ParseFloat(str, 64)
	return v
}

func readData(filename string) (blocks []float64, hours []float64, dbsize []float64, trienodes []float64, heap []float64) {
	err := util.File.ReadByLines(filename, func(line string) error {
		parts := strings.Split(line, ",")
		blocks = append(blocks, parseFloat64(strings.Trim(parts[0], " ")))
		hours = append(hours, parseFloat64(strings.Trim(parts[1], " ")))
		dbsize = append(dbsize, parseFloat64(strings.Trim(parts[2], " ")))
		trienodes = append(trienodes, parseFloat64(strings.Trim(parts[3], " ")))
		heap = append(heap, parseFloat64(strings.Trim(parts[4], " ")))
		return nil
	})
	if err != nil {
		fmt.Println(err.Error())
	}
	return
}

func notables() []chart.GridLine {
	return []chart.GridLine{
		{Value: 1.0},
		{Value: 2.0},
		{Value: 3.0},
		{Value: 4.0},
		{Value: 5.0},
		{Value: 6.0},
	}
}

func days() []chart.GridLine {
	return []chart.GridLine{
		{Value: 24.0},
		{Value: 48.0},
		{Value: 72.0},
		{Value: 96.0},
		{Value: 120.0},
		{Value: 144.0},
		{Value: 168.0},
		{Value: 192.0},
		{Value: 216.0},
		{Value: 240.0},
		{Value: 264.0},
		{Value: 288.0},
	}
}

func mychart() {
	blocks, hours, dbsize, trienodes, heap := readData("bolt.csv")
	blocks0, hours0, dbsize0, _, _ := readData("badger.csv")
	mainSeries := &chart.ContinuousSeries{
		Name: "Cumulative sync time (bolt)",
		Style: chart.Style{
			Show:        true,
			StrokeColor: chart.ColorBlue,
			FillColor:   chart.ColorBlue.WithAlpha(100),
		},
		XValues: blocks,
		YValues: hours,
	}
	badgerSeries := &chart.ContinuousSeries{
		Name: "Cumulative sync time (badger)",
		Style: chart.Style{
			Show:        true,
			StrokeColor: chart.ColorRed,
			FillColor:   chart.ColorRed.WithAlpha(100),
		},
		XValues: blocks0,
		YValues: hours0,
	}
	dbsizeSeries := &chart.ContinuousSeries{
		Name: "Database size (bolt)",
		Style: chart.Style{
			Show:        true,
			StrokeColor: chart.ColorBlack,
		},
		YAxis:   chart.YAxisSecondary,
		XValues: blocks,
		YValues: dbsize,
	}
	dbsizeSeries0 := &chart.ContinuousSeries{
		Name: "Database size (badger)",
		Style: chart.Style{
			Show:        true,
			StrokeColor: chart.ColorOrange,
		},
		YAxis:   chart.YAxisSecondary,
		XValues: blocks,
		YValues: dbsize0,
	}

	graph1 := chart.Chart{
		Width:  1280,
		Height: 720,
		Background: chart.Style{
			Padding: chart.Box{
				Top: 50,
			},
		},
		YAxis: chart.YAxis{
			Name:      "Elapsed time",
			NameStyle: chart.StyleShow(),
			Style:     chart.StyleShow(),
			TickStyle: chart.Style{
				TextRotationDegrees: 45.0,
			},
			ValueFormatter: func(v interface{}) string {
				return fmt.Sprintf("%d h", int(v.(float64)))
			},
			GridMajorStyle: chart.Style{
				Show:        true,
				StrokeColor: chart.ColorBlue,
				StrokeWidth: 1.0,
			},
			GridLines: days(),
		},
		YAxisSecondary: chart.YAxis{
			NameStyle: chart.StyleShow(),
			Style:     chart.StyleShow(),
			TickStyle: chart.Style{
				TextRotationDegrees: 45.0,
			},
			ValueFormatter: func(v interface{}) string {
				return fmt.Sprintf("%d G", int(v.(float64)))
			},
		},
		XAxis: chart.XAxis{
			Name: "Blocks, million",
			Style: chart.Style{
				Show: true,
			},
			ValueFormatter: func(v interface{}) string {
				return fmt.Sprintf("%.3fm", v.(float64))
			},
			GridMajorStyle: chart.Style{
				Show:        true,
				StrokeColor: chart.ColorAlternateGray,
				StrokeWidth: 1.0,
			},
			GridLines: notables(),
		},
		Series: []chart.Series{
			mainSeries,
			badgerSeries,
			dbsizeSeries,
			dbsizeSeries0,
		},
	}

	graph1.Elements = []chart.Renderable{chart.LegendThin(&graph1)}

	buffer := bytes.NewBuffer([]byte{})
	err := graph1.Render(chart.PNG, buffer)
	check(err)
	err = ioutil.WriteFile("chart1.png", buffer.Bytes(), 0644)
	check(err)

	heapSeries := &chart.ContinuousSeries{
		Name: "Allocated heap",
		Style: chart.Style{
			Show:        true,
			StrokeColor: chart.ColorYellow,
			FillColor:   chart.ColorYellow.WithAlpha(100),
		},
		XValues: blocks,
		YValues: heap,
	}
	trienodesSeries := &chart.ContinuousSeries{
		Name: "Trie nodes",
		Style: chart.Style{
			Show:        true,
			StrokeColor: chart.ColorGreen,
		},
		YAxis:   chart.YAxisSecondary,
		XValues: blocks,
		YValues: trienodes,
	}
	graph2 := chart.Chart{
		Width:  1280,
		Height: 720,
		Background: chart.Style{
			Padding: chart.Box{
				Top: 50,
			},
		},
		YAxis: chart.YAxis{
			Name:      "Allocated heap",
			NameStyle: chart.StyleShow(),
			Style:     chart.StyleShow(),
			TickStyle: chart.Style{
				TextRotationDegrees: 45.0,
			},
			ValueFormatter: func(v interface{}) string {
				return fmt.Sprintf("%.1f G", v.(float64))
			},
			GridMajorStyle: chart.Style{
				Show:        true,
				StrokeColor: chart.ColorYellow,
				StrokeWidth: 1.0,
			},
			GridLines: days(),
		},
		YAxisSecondary: chart.YAxis{
			NameStyle: chart.StyleShow(),
			Style:     chart.StyleShow(),
			TickStyle: chart.Style{
				TextRotationDegrees: 45.0,
			},
			ValueFormatter: func(v interface{}) string {
				return fmt.Sprintf("%.1f m", v.(float64))
			},
		},
		XAxis: chart.XAxis{
			Name: "Blocks, million",
			Style: chart.Style{
				Show: true,
			},
			ValueFormatter: func(v interface{}) string {
				return fmt.Sprintf("%.3fm", v.(float64))
			},
			GridMajorStyle: chart.Style{
				Show:        true,
				StrokeColor: chart.ColorAlternateGray,
				StrokeWidth: 1.0,
			},
			GridLines: notables(),
		},
		Series: []chart.Series{
			heapSeries,
			trienodesSeries,
		},
	}

	graph2.Elements = []chart.Renderable{chart.LegendThin(&graph2)}
	buffer.Reset()
	err = graph2.Render(chart.PNG, buffer)
	check(err)
	err = ioutil.WriteFile("chart2.png", buffer.Bytes(), 0644)
	check(err)
}

func accountSavings(db *bolt.DB) (int, int) {
	emptyRoots := 0
	emptyCodes := 0
	db.View(func(tx *bolt.Tx) error {
		b := tx.Bucket(dbutils.CurrentStateBucket)
		c := b.Cursor()
		for k, v := c.First(); k != nil; k, v = c.Next() {
			if len(k) != 32 {
				continue
			}
			if bytes.Contains(v, trie.EmptyRoot.Bytes()) {
				emptyRoots++
			}
			if bytes.Contains(v, emptyCodeHash) {
				emptyCodes++
			}
		}
		return nil
	})
	return emptyRoots, emptyCodes
}

func allBuckets(db *bolt.DB) [][]byte {
	bucketList := [][]byte{}
	err := db.View(func(tx *bolt.Tx) error {
		err := tx.ForEach(func(name []byte, b *bolt.Bucket) error {
			n := make([]byte, len(name))
			copy(n, name)
			bucketList = append(bucketList, n)
			return nil
		})
		return err
	})
	if err != nil {
		panic(fmt.Sprintf("Could view db: %s", err))
	}
	return bucketList
}

func printBuckets(db *bolt.DB) {
	bucketList := allBuckets(db)
	for _, bucket := range bucketList {
		fmt.Printf("%s\n", bucket)
	}
}

func bucketStats(chaindata string) {
	db, err := bolt.Open(chaindata, 0600, &bolt.Options{ReadOnly: true})
	check(err)
	bucketList := allBuckets(db)
	fmt.Printf(",BranchPageN,BranchOverflowN,LeafPageN,LeafOverflowN,KeyN,Depth,BranchAlloc,BranchInuse,LeafAlloc,LeafInuse,BucketN,InlineBucketN,InlineBucketInuse\n")
	db.View(func(tx *bolt.Tx) error {
		for _, bucket := range bucketList {
			b := tx.Bucket(bucket)
			bs := b.Stats()
			fmt.Printf("%s,%d,%d,%d,%d,%d,%d,%d,%d,%d,%d,%d,%d,%d\n", string(bucket),
				bs.BranchPageN, bs.BranchOverflowN, bs.LeafPageN, bs.LeafOverflowN, bs.KeyN, bs.Depth, bs.BranchAlloc, bs.BranchInuse,
				bs.LeafAlloc, bs.LeafInuse, bs.BucketN, bs.InlineBucketN, bs.InlineBucketInuse)
		}
		return nil
	})
}

func readTrieLog() ([]float64, map[int][]float64, []float64) {
	data, err := ioutil.ReadFile("dust/hack.log")
	check(err)
	thresholds := []float64{}
	counts := map[int][]float64{}
	for i := 2; i <= 16; i++ {
		counts[i] = []float64{}
	}
	shorts := []float64{}
	lines := bytes.Split(data, []byte("\n"))
	for _, line := range lines {
		if bytes.HasPrefix(line, []byte("Threshold:")) {
			tokens := bytes.Split(line, []byte(" "))
			if len(tokens) == 23 {
				wei := parseFloat64(string(tokens[1]))
				thresholds = append(thresholds, wei)
				for i := 2; i <= 16; i++ {
					pair := bytes.Split(tokens[i+3], []byte(":"))
					counts[i] = append(counts[i], parseFloat64(string(pair[1])))
				}
				pair := bytes.Split(tokens[21], []byte(":"))
				shorts = append(shorts, parseFloat64(string(pair[1])))
			}
		}
	}
	return thresholds, counts, shorts
}

func ts() []chart.GridLine {
	return []chart.GridLine{
		{Value: 420.0},
	}
}

func trieChart() {
	thresholds, counts, shorts := readTrieLog()
	fmt.Printf("%d %d %d\n", len(thresholds), len(counts), len(shorts))
	shortsSeries := &chart.ContinuousSeries{
		Name: "Short nodes",
		Style: chart.Style{
			Show:        true,
			StrokeColor: chart.ColorBlue,
			FillColor:   chart.ColorBlue.WithAlpha(100),
		},
		XValues: thresholds,
		YValues: shorts,
	}
	countSeries := make(map[int]*chart.ContinuousSeries)
	for i := 2; i <= 16; i++ {
		countSeries[i] = &chart.ContinuousSeries{
			Name: fmt.Sprintf("%d-nodes", i),
			Style: chart.Style{
				Show:        true,
				StrokeColor: chart.GetAlternateColor(i),
			},
			XValues: thresholds,
			YValues: counts[i],
		}
	}
	xaxis := &chart.XAxis{
		Name: "Dust theshold",
		Style: chart.Style{
			Show: true,
		},
		ValueFormatter: func(v interface{}) string {
			return fmt.Sprintf("%d wei", int(v.(float64)))
		},
		GridMajorStyle: chart.Style{
			Show:        true,
			StrokeColor: chart.DefaultStrokeColor,
			StrokeWidth: 1.0,
		},
		Range: &chart.ContinuousRange{
			Min: thresholds[0],
			Max: thresholds[len(thresholds)-1],
		},
		Ticks: []chart.Tick{
			{Value: 0.0, Label: "0"},
			{Value: 1.0, Label: "wei"},
			{Value: 10.0, Label: "10"},
			{Value: 100.0, Label: "100"},
			{Value: 1e3, Label: "1e3"},
			{Value: 1e4, Label: "1e4"},
			{Value: 1e5, Label: "1e5"},
			{Value: 1e6, Label: "1e6"},
			{Value: 1e7, Label: "1e7"},
			{Value: 1e8, Label: "1e8"},
			{Value: 1e9, Label: "1e9"},
			{Value: 1e10, Label: "1e10"},
			//{1e15, "finney"},
			//{1e18, "ether"},
		},
	}

	graph3 := chart.Chart{
		Width:  1280,
		Height: 720,
		Background: chart.Style{
			Padding: chart.Box{
				Top: 50,
			},
		},
		XAxis: *xaxis,
		YAxis: chart.YAxis{
			Name:      "Node count",
			NameStyle: chart.StyleShow(),
			Style:     chart.StyleShow(),
			TickStyle: chart.Style{
				TextRotationDegrees: 45.0,
			},
			ValueFormatter: func(v interface{}) string {
				return fmt.Sprintf("%dm", int(v.(float64)/1e6))
			},
			GridMajorStyle: chart.Style{
				Show:        true,
				StrokeColor: chart.DefaultStrokeColor,
				StrokeWidth: 1.0,
			},
		},
		Series: []chart.Series{
			shortsSeries,
		},
	}
	graph3.Elements = []chart.Renderable{chart.LegendThin(&graph3)}
	buffer := bytes.NewBuffer([]byte{})
	err := graph3.Render(chart.PNG, buffer)
	check(err)
	err = ioutil.WriteFile("chart3.png", buffer.Bytes(), 0644)
	check(err)
	graph4 := chart.Chart{
		Width:  1280,
		Height: 720,
		Background: chart.Style{
			Padding: chart.Box{
				Top: 50,
			},
		},
		XAxis: *xaxis,
		YAxis: chart.YAxis{
			Name:      "Node count",
			NameStyle: chart.StyleShow(),
			Style:     chart.StyleShow(),
			TickStyle: chart.Style{
				TextRotationDegrees: 45.0,
			},
			ValueFormatter: func(v interface{}) string {
				return fmt.Sprintf("%.2fm", v.(float64)/1e6)
			},
			GridMajorStyle: chart.Style{
				Show:        true,
				StrokeColor: chart.DefaultStrokeColor,
				StrokeWidth: 1.0,
			},
		},
		Series: []chart.Series{
			countSeries[2],
			countSeries[3],
		},
	}
	graph4.Elements = []chart.Renderable{chart.LegendThin(&graph4)}
	buffer = bytes.NewBuffer([]byte{})
	err = graph4.Render(chart.PNG, buffer)
	check(err)
	err = ioutil.WriteFile("chart4.png", buffer.Bytes(), 0644)
	check(err)
	graph5 := chart.Chart{
		Width:  1280,
		Height: 720,
		Background: chart.Style{
			Padding: chart.Box{
				Top: 50,
			},
		},
		XAxis: *xaxis,
		YAxis: chart.YAxis{
			Name:      "Node count",
			NameStyle: chart.StyleShow(),
			Style:     chart.StyleShow(),
			TickStyle: chart.Style{
				TextRotationDegrees: 45.0,
			},
			ValueFormatter: func(v interface{}) string {
				return fmt.Sprintf("%.2fk", v.(float64)/1e3)
			},
			GridMajorStyle: chart.Style{
				Show:        true,
				StrokeColor: chart.DefaultStrokeColor,
				StrokeWidth: 1.0,
			},
		},
		Series: []chart.Series{
			countSeries[4],
			countSeries[5],
			countSeries[6],
			countSeries[7],
			countSeries[8],
			countSeries[9],
			countSeries[10],
			countSeries[11],
			countSeries[12],
			countSeries[13],
			countSeries[14],
			countSeries[15],
			countSeries[16],
		},
	}
	graph5.Elements = []chart.Renderable{chart.LegendThin(&graph5)}
	buffer = bytes.NewBuffer([]byte{})
	err = graph5.Render(chart.PNG, buffer)
	check(err)
	err = ioutil.WriteFile("chart5.png", buffer.Bytes(), 0644)
	check(err)
}

func execToBlock(chaindata string, block uint64, fromScratch bool) {
	state.MaxTrieCacheSize = 32
	blockDb, err := ethdb.NewBoltDatabase(chaindata)
	check(err)
	bcb, err := core.NewBlockChain(blockDb, nil, params.MainnetChainConfig, ethash.NewFaker(), vm.Config{}, nil)
	check(err)
	defer blockDb.Close()
	if fromScratch {
		os.Remove("statedb")
	}
	stateDb, err := ethdb.NewBoltDatabase("statedb")
	check(err)
	defer stateDb.Close()

	//_, _, _, err = core.SetupGenesisBlock(stateDb, core.DefaultGenesisBlock())
	_, _, _, err = core.SetupGenesisBlockWithOverride(stateDb, nil, nil, nil, false /* history */)
	check(err)
	bc, err := core.NewBlockChain(stateDb, nil, params.MainnetChainConfig, ethash.NewFaker(), vm.Config{}, nil)
	check(err)
	tds, err := bc.GetTrieDbState()
	check(err)

	importedBn := tds.GetBlockNr()
	if importedBn == 0 {
		importedBn = 1
	}

	//bc.SetNoHistory(true)
	blocks := types.Blocks{}
	var lastBlock *types.Block

	now := time.Now()

	for i := importedBn; i <= block; i++ {
		lastBlock = bcb.GetBlockByNumber(i)
		blocks = append(blocks, lastBlock)
		if len(blocks) >= 100 || i == block {
			_, err = bc.InsertChain(context.Background(), blocks)
			if err != nil {
				log.Error("Could not insert blocks (group)", "number", len(blocks), "error", err)
				// Try to insert blocks one by one to keep the latest state
				for j := 0; j < len(blocks); j++ {
					if _, err1 := bc.InsertChain(context.Background(), blocks[j:j+1]); err1 != nil {
						log.Error("Could not insert block", "error", err1)
						break
					}
				}
				break
			}
			blocks = types.Blocks{}
		}
		if i%1000 == 0 {
			fmt.Printf("Inserted %dK, %s \n", i/1000, time.Since(now))
		}
	}

	root := tds.LastRoot()
	fmt.Printf("Root hash: %x\n", root)
	fmt.Printf("Last block root hash: %x\n", lastBlock.Root())
	filename := fmt.Sprintf("right_%d.txt", lastBlock.NumberU64())
	fmt.Printf("Generating deep snapshot of the right tries... %s\n", filename)
	f, err := os.Create(filename)
	if err == nil {
		defer f.Close()
		tds.PrintTrie(f)
	}
}

func extractTrie(block int) {
	stateDb, err := ethdb.NewBoltDatabase("statedb")
	check(err)
	defer stateDb.Close()
	bc, err := core.NewBlockChain(stateDb, nil, params.RopstenChainConfig, ethash.NewFaker(), vm.Config{}, nil)
	check(err)
	baseBlock := bc.GetBlockByNumber(uint64(block))
	tds := state.NewTrieDbState(baseBlock.Root(), stateDb, baseBlock.NumberU64())
	rebuiltRoot := tds.LastRoot()
	fmt.Printf("Rebuit root hash: %x\n", rebuiltRoot)
	filename := fmt.Sprintf("right_%d.txt", baseBlock.NumberU64())
	fmt.Printf("Generating deep snapshot of the right tries... %s\n", filename)
	f, err := os.Create(filename)
	if err == nil {
		defer f.Close()
		tds.PrintTrie(f)
	}
}

func testRewind(chaindata string, block, rewind int) {
	ethDb, err := ethdb.NewBoltDatabase(chaindata)
	check(err)
	defer ethDb.Close()
	bc, err := core.NewBlockChain(ethDb, nil, params.MainnetChainConfig, ethash.NewFaker(), vm.Config{}, nil)
	check(err)
	currentBlock := bc.CurrentBlock()
	currentBlockNr := currentBlock.NumberU64()
	if block == 1 {
		block = int(currentBlockNr)
	}
	baseBlock := bc.GetBlockByNumber(uint64(block))
	baseBlockNr := baseBlock.NumberU64()
	fmt.Printf("Base block number: %d\n", baseBlockNr)
	fmt.Printf("Base block root hash: %x\n", baseBlock.Root())
	db := ethDb.NewBatch()
	defer db.Rollback()
	tds := state.NewTrieDbState(baseBlock.Root(), db, baseBlockNr)
	tds.SetHistorical(baseBlockNr != currentBlockNr)
	rebuiltRoot := tds.LastRoot()
	fmt.Printf("Rebuit root hash: %x\n", rebuiltRoot)
	startTime := time.Now()
	rewindLen := uint64(rewind)

	err = tds.UnwindTo(baseBlockNr - rewindLen)
	fmt.Printf("Unwind done in %v\n", time.Since(startTime))
	check(err)
	rewoundBlock1 := bc.GetBlockByNumber(baseBlockNr - rewindLen + 1)
	fmt.Printf("Rewound+1 block number: %d\n", rewoundBlock1.NumberU64())
	fmt.Printf("Rewound+1 block hash: %x\n", rewoundBlock1.Hash())
	fmt.Printf("Rewound+1 block root hash: %x\n", rewoundBlock1.Root())
	fmt.Printf("Rewound+1 block parent hash: %x\n", rewoundBlock1.ParentHash())

	rewoundBlock := bc.GetBlockByNumber(baseBlockNr - rewindLen)
	fmt.Printf("Rewound block number: %d\n", rewoundBlock.NumberU64())
	fmt.Printf("Rewound block hash: %x\n", rewoundBlock.Hash())
	fmt.Printf("Rewound block root hash: %x\n", rewoundBlock.Root())
	fmt.Printf("Rewound block parent hash: %x\n", rewoundBlock.ParentHash())
	rewoundRoot := tds.LastRoot()
	fmt.Printf("Calculated rewound root hash: %x\n", rewoundRoot)
	/*
		filename := fmt.Sprintf("root_%d.txt", rewoundBlock.NumberU64())
		fmt.Printf("Generating deep snapshot of the wront tries... %s\n", filename)
		f, err := os.Create(filename)
		if err == nil {
			defer f.Close()
			tds.PrintTrie(f)
		}

		{
			tds, err = state.NewTrieDbState(rewoundBlock.Root(), db, rewoundBlock.NumberU64())
			tds.SetHistorical(true)
			check(err)
			rebuiltRoot, err := tds.TrieRoot()
			fmt.Printf("Rebuilt root: %x\n", rebuiltRoot)
			check(err)
		}
	*/
}

func testStartup() {
	startTime := time.Now()
	//ethDb, err := ethdb.NewBoltDatabase(node.DefaultDataDir() + "/geth/chaindata")
	ethDb, err := ethdb.NewBoltDatabase("/home/akhounov/.ethereum/geth/chaindata")
	check(err)
	defer ethDb.Close()
	bc, err := core.NewBlockChain(ethDb, nil, params.MainnetChainConfig, ethash.NewFaker(), vm.Config{}, nil)
	check(err)
	currentBlock := bc.CurrentBlock()
	currentBlockNr := currentBlock.NumberU64()
	fmt.Printf("Current block number: %d\n", currentBlockNr)
	fmt.Printf("Current block root hash: %x\n", currentBlock.Root())
	t := trie.New(common.Hash{})
	r := trie.NewResolver(0, currentBlockNr)
	key := []byte{}
	rootHash := currentBlock.Root()
	req := t.NewResolveRequest(nil, key, 0, rootHash[:])
	r.AddRequest(req)
	err = r.ResolveWithDb(ethDb, currentBlockNr, false)
	if err != nil {
		fmt.Printf("%v\n", err)
	}
	fmt.Printf("Took %v\n", time.Since(startTime))
}

func dbSlice(chaindata string, prefix []byte) {
	db, err := bolt.Open(chaindata, 0600, &bolt.Options{ReadOnly: true})
	check(err)
	defer db.Close()
	err = db.View(func(tx *bolt.Tx) error {
		st := tx.Bucket(dbutils.AccountsHistoryBucket)
		c := st.Cursor()
		for k, v := c.Seek(prefix); k != nil && bytes.HasPrefix(k, prefix); k, v = c.Next() {
			fmt.Printf("db.Put(dbutils.AccountsHistoryBucket, common.FromHex(\"%x\"), common.FromHex(\"%x\"))\n", k, v)
		}
		return nil
	})
	check(err)
}

func testResolve(chaindata string) {
	startTime := time.Now()
	ethDb, err := ethdb.NewBoltDatabase(chaindata)
	check(err)
	defer ethDb.Close()
	//bc, err := core.NewBlockChain(ethDb, nil, params.MainnetChainConfig, ethash.NewFaker(), vm.Config{}, nil)
	//check(err)
	/*
		currentBlock := bc.CurrentBlock()
		currentBlockNr := currentBlock.NumberU64()
		fmt.Printf("Current block number: %d\n", currentBlockNr)
		fmt.Printf("Current block root hash: %x\n", currentBlock.Root())
		prevBlock := bc.GetBlockByNumber(currentBlockNr - 2)
		fmt.Printf("Prev block root hash: %x\n", prevBlock.Root())
	*/
	currentBlockNr := uint64(341997)
	var contract []byte
<<<<<<< HEAD
	//contract := common.FromHex("0x578e1f34346cb1067347b2ad256ada250b7853de763bd54110271a39e0cd52750000000000000000")
	r := trie.NewResolver(10, 10000000)
	r.SetHistorical(true)
=======
	contract = common.FromHex("8416044c93d8fdf2d06a5bddbea65234695a3d4d278d5c824776c8b31702505dfffffffffffffffe")
	r := trie.NewResolver(0, currentBlockNr)
>>>>>>> f95ac2b3
	var key []byte
	key = common.FromHex("04070c040900080e0204050f0308060b0f0c010802050907030204090804070f040005030a0706010d0d0b040808000a0d06030c0302030a070b050a020a0205")
	resolveHash := common.FromHex("55ed01850f54b14c767ecc3edda6546f3b677302d17ee4d23090b2833a45dd5a")
	t := trie.New(common.Hash{})
	req := t.NewResolveRequest(contract, key, 1, resolveHash)
	r.AddRequest(req)
	err = r.ResolveWithDb(ethDb, currentBlockNr, true)
	if err != nil {
		fmt.Printf("Resolve error: %v\n", err)
	}
	/*
	filename := fmt.Sprintf("root_%d.txt", currentBlockNr)
	fmt.Printf("Generating deep snapshot of the right tries... %s\n", filename)
	f, err := os.Create(filename)
	if err == nil {
		defer f.Close()
		t.Print(f)
	}
	if err != nil {
		fmt.Printf("%v\n", err)
	}
	*/
	fmt.Printf("Took %v\n", time.Since(startTime))
}

func hashFile() {
	f, err := os.Open("/Users/alexeyakhunov/mygit/go-ethereum/geth.log")
	check(err)
	defer f.Close()
	w, err := os.Create("/Users/alexeyakhunov/mygit/go-ethereum/geth_read.log")
	check(err)
	defer w.Close()
	scanner := bufio.NewScanner(f)
	count := 0
	for scanner.Scan() {
		line := scanner.Text()
		if strings.HasPrefix(line, "ResolveWithDb") || strings.HasPrefix(line, "Error") ||
			strings.HasPrefix(line, "0000000000000000000000000000000000000000000000000000000000000000") ||
			strings.HasPrefix(line, "ERROR") || strings.HasPrefix(line, "tc{") {
			fmt.Printf("%d %s\n", count, line)
			count++
		} else if count == 66 {
			w.WriteString(line)
			w.WriteString("\n")
		}
	}
	fmt.Printf("%d lines scanned\n", count)
}

func rlpIndices() {
	keybuf := new(bytes.Buffer)
	for i := 0; i < 512; i++ {
		keybuf.Reset()
		rlp.Encode(keybuf, uint(i))
		fmt.Printf("Encoding of %d is %x\n", i, keybuf.Bytes())
	}
}

func printFullNodeRLPs() {
	trie.FullNode1()
	trie.FullNode2()
	trie.FullNode3()
	trie.FullNode4()
	trie.ShortNode1()
	trie.ShortNode2()
	trie.Hash1()
	trie.Hash2()
	trie.Hash3()
	trie.Hash4()
	trie.Hash5()
	trie.Hash6()
	trie.Hash7()
}

func testDifficulty() {
	genesisBlock, _, _, err := core.DefaultGenesisBlock().ToBlock(nil, false /* history */)
	check(err)
	d1 := ethash.CalcDifficulty(params.MainnetChainConfig, 100000, genesisBlock.Header())
	fmt.Printf("Block 1 difficulty: %d\n", d1)
}

// Searches 1000 blocks from the given one to try to find the one with the given state root hash
func testBlockHashes(chaindata string, block int, stateRoot common.Hash) {
	ethDb, err := ethdb.NewBoltDatabase(chaindata)
	check(err)
	blocksToSearch := 10000000
	for i := uint64(block); i < uint64(block+blocksToSearch); i++ {
		hash := rawdb.ReadCanonicalHash(ethDb, i)
		header := rawdb.ReadHeader(ethDb, hash, i)
		if header.Root == stateRoot || stateRoot == (common.Hash{}) {
			fmt.Printf("\n===============\nCanonical hash for %d: %x\n", i, hash)
			fmt.Printf("Header.Root: %x\n", header.Root)
			fmt.Printf("Header.TxHash: %x\n", header.TxHash)
			fmt.Printf("Header.UncleHash: %x\n", header.UncleHash)
		}
	}
}

func printCurrentBlockNumber(chaindata string) {
	ethDb, err := ethdb.NewBoltDatabase(chaindata)
	check(err)
	defer ethDb.Close()
	hash := rawdb.ReadHeadBlockHash(ethDb)
	number := rawdb.ReadHeaderNumber(ethDb, hash)
	fmt.Printf("Block number: %d\n", *number)
}

func printTxHashes() {
	ethDb, err := ethdb.NewBoltDatabase(node.DefaultDataDir() + "/geth/chaindata")
	check(err)
	defer ethDb.Close()
	for b := uint64(0); b < uint64(100000); b++ {
		hash := rawdb.ReadCanonicalHash(ethDb, b)
		block := rawdb.ReadBlock(ethDb, hash, b)
		if block == nil {
			break
		}
		for _, tx := range block.Transactions() {
			fmt.Printf("%x\n", tx.Hash())
		}
	}
}

func relayoutKeys() {
	//db, err := bolt.Open("/home/akhounov/.ethereum/geth/chaindata", 0600, &bolt.Options{ReadOnly: true})
	db, err := bolt.Open(node.DefaultDataDir()+"/geth/chaindata", 0600, &bolt.Options{ReadOnly: true})
	check(err)
	defer db.Close()
	var accountChangeSetCount, storageChangeSetCount int
	err = db.View(func(tx *bolt.Tx) error {
		b := tx.Bucket(dbutils.AccountChangeSetBucket)
		if b == nil {
			return nil
		}
		c := b.Cursor()
		for k, _ := c.First(); k != nil; k, _ = c.Next() {
			accountChangeSetCount++
		}
		return nil
	})
	check(err)
	err = db.View(func(tx *bolt.Tx) error {
		b := tx.Bucket(dbutils.StorageChangeSetBucket)
		if b == nil {
			return nil
		}
		c := b.Cursor()
		for k, _ := c.First(); k != nil; k, _ = c.Next() {
			storageChangeSetCount++
		}
		return nil
	})
	check(err)
	fmt.Printf("Account changeset: %d\n", accountChangeSetCount)
	fmt.Printf("Storage changeset: %d\n", storageChangeSetCount)
	fmt.Printf("Total: %d\n", accountChangeSetCount+storageChangeSetCount)
}

func upgradeBlocks() {
	//ethDb, err := ethdb.NewBoltDatabase(node.DefaultDataDir() + "/geth/chaindata")
	ethDb, err := ethdb.NewBoltDatabase("/home/akhounov/.ethereum/geth/chaindata")
	check(err)
	defer ethDb.Close()
	start := []byte{}
	var keys [][]byte
	if err := ethDb.Walk([]byte("b"), start, 0, func(k, v []byte) (bool, error) {
		if len(keys)%1000 == 0 {
			fmt.Printf("Collected keys: %d\n", len(keys))
		}
		keys = append(keys, common.CopyBytes(k))
		return true, nil
	}); err != nil {
		panic(err)
	}
	for i, key := range keys {
		v, err := ethDb.Get([]byte("b"), key)
		if err != nil {
			panic(err)
		}
		smallBody := new(types.SmallBody) // To be changed to SmallBody
		if err := rlp.Decode(bytes.NewReader(v), smallBody); err != nil {
			panic(err)
		}
		body := new(types.Body)
		blockNum := binary.BigEndian.Uint64(key[:8])
		signer := types.MakeSigner(params.MainnetChainConfig, big.NewInt(int64(blockNum)))
		body.Senders = make([]common.Address, len(smallBody.Transactions))
		for j, tx := range smallBody.Transactions {
			addr, err := signer.Sender(tx)
			if err != nil {
				panic(err)
			}
			body.Senders[j] = addr
		}
		body.Transactions = smallBody.Transactions
		body.Uncles = smallBody.Uncles
		newV, err := rlp.EncodeToBytes(body)
		if err != nil {
			panic(err)
		}
		ethDb.Put([]byte("b"), key, newV)
		if i%1000 == 0 {
			fmt.Printf("Upgraded keys: %d\n", i)
		}
	}
	check(ethDb.DeleteBucket([]byte("r")))
}

func readTrie(filename string) *trie.Trie {
	f, err := os.Open(filename)
	check(err)
	defer f.Close()
	t, err := trie.Load(f)
	check(err)
	return t
}

func invTree(wrong, right, diff string, name string) {
	fmt.Printf("Reading trie...\n")
	t1 := readTrie(fmt.Sprintf("%s_%s.txt", wrong, name))
	fmt.Printf("Root hash: %x\n", t1.Hash())
	fmt.Printf("Reading trie 2...\n")
	t2 := readTrie(fmt.Sprintf("%s_%s.txt", right, name))
	fmt.Printf("Root hash: %x\n", t2.Hash())
	c, err := os.Create(fmt.Sprintf("%s_%s.txt", diff, name))
	check(err)
	defer c.Close()
	t1.PrintDiff(t2, c)
}

func preimage(chaindata string, image common.Hash) {
	ethDb, err := ethdb.NewBoltDatabase(chaindata)
	check(err)
	defer ethDb.Close()
	p, err := ethDb.Get(dbutils.PreimagePrefix, image[:])
	check(err)
	fmt.Printf("%x\n", p)
}

func addPreimage(chaindata string, image common.Hash, preimage []byte) {
	ethDb, err := ethdb.NewBoltDatabase(chaindata)
	check(err)
	defer ethDb.Close()
	err = ethDb.Put(dbutils.PreimagePrefix, image[:], preimage)
	check(err)
}

func loadAccount() {
	ethDb, err := ethdb.NewBoltDatabase("/home/akhounov/.ethereum/geth/chaindata")
	//ethDb, err := ethdb.NewBoltDatabase(node.DefaultDataDir() + "/geth/chaindata")
	//ethDb, err := ethdb.NewBoltDatabase("/Volumes/tb4/turbo-geth/geth/chaindata")
	check(err)
	defer ethDb.Close()
	blockNr := uint64(*block)
	blockSuffix := dbutils.EncodeTimestamp(blockNr)
	accountBytes := common.FromHex(*account)
	secKey := crypto.Keccak256(accountBytes)
	accountData, err := ethDb.GetAsOf(dbutils.CurrentStateBucket, dbutils.AccountsHistoryBucket, secKey, blockNr+1)
	check(err)
	fmt.Printf("Account data: %x\n", accountData)
	startkey := make([]byte, len(accountBytes)+32)
	copy(startkey, accountBytes)
	t := trie.New(common.Hash{})
	count := 0
	if err := ethDb.WalkAsOf(dbutils.CurrentStateBucket, dbutils.StorageHistoryBucket, startkey, uint(len(accountBytes)*8), blockNr, func(k, v []byte) (bool, error) {
		key := k[len(accountBytes):]
		//fmt.Printf("%x: %x\n", key, v)
		t.Update(key, v)
		count++
		return true, nil
	}); err != nil {
		panic(err)
	}
	fmt.Printf("After %d updates, reconstructed storage root: %x\n", count, t.Hash())
	var keys [][]byte
	if err := ethDb.Walk(dbutils.StorageHistoryBucket, accountBytes, uint(len(accountBytes)*8), func(k, v []byte) (bool, error) {
		if !bytes.HasSuffix(k, blockSuffix) {
			return true, nil
		}
		key := k[:len(k)-len(blockSuffix)]
		keys = append(keys, common.CopyBytes(key))
		return true, nil
	}); err != nil {
		panic(err)
	}
	fmt.Printf("%d keys updated\n", len(keys))
	for _, k := range keys {
		v, err := ethDb.GetAsOf(dbutils.CurrentStateBucket, dbutils.StorageHistoryBucket, k, blockNr+1)
		if err != nil {
			fmt.Printf("for key %x err %v\n", k, err)
		}
		vOrig, err := ethDb.GetAsOf(dbutils.CurrentStateBucket, dbutils.StorageHistoryBucket, k, blockNr)
		if err != nil {
			fmt.Printf("for key %x err %v\n", k, err)
		}
		key := ([]byte(k))[len(accountBytes):]
		if len(v) > 0 {
			fmt.Printf("Updated %x: %x from %x\n", key, v, vOrig)
			t.Update(key, v)
			check(err)
		} else {
			fmt.Printf("Deleted %x from %x\n", key, vOrig)
			t.Delete(key)
		}
	}
	fmt.Printf("Updated storage root: %x\n", t.Hash())
}

func printBranches(block uint64) {
	ethDb, err := ethdb.NewBoltDatabase(node.DefaultDataDir() + "/testnet/geth/chaindata")
	//ethDb, err := ethdb.NewBoltDatabase("/home/akhounov/.ethereum/geth/chaindata")
	check(err)
	defer ethDb.Close()
	fmt.Printf("All headers at the same height %d\n", block)
	{
		var hashes []common.Hash
		numberEnc := make([]byte, 8)
		binary.BigEndian.PutUint64(numberEnc, block)
		if err := ethDb.Walk([]byte("h"), numberEnc, 8*8, func(k, v []byte) (bool, error) {
			if len(k) == 8+32 {
				hashes = append(hashes, common.BytesToHash(k[8:]))
			}
			return true, nil
		}); err != nil {
			panic(err)
		}
		for _, hash := range hashes {
			h := rawdb.ReadHeader(ethDb, hash, block)
			fmt.Printf("block hash: %x, root hash: %x\n", h.Hash(), h.Root)
		}
	}
}

func readAccount(chaindata string, account common.Address, block uint64, rewind uint64) {
	ethDb, err := ethdb.NewBoltDatabase(chaindata)
	check(err)
	secKey := crypto.Keccak256(account[:])
	var a accounts.Account
	ok, err := rawdb.ReadAccount(ethDb, common.BytesToHash(secKey), &a)
	if err != nil {
		panic(err)
	} else if !ok {
		panic("acc not found")
	}
	fmt.Printf("%x\n%x\n%x\n%d\n", secKey, a.Root, a.CodeHash, a.Incarnation)
	//var addrHash common.Hash
	//copy(addrHash[:], secKey)
	//codeHash, err := ethDb.Get(dbutils.ContractCodeBucket, dbutils.GenerateStoragePrefix(addrHash, a.Incarnation))
	//check(err)
	//fmt.Printf("codeHash: %x\n", codeHash)
	timestamp := block
	for i := uint64(0); i < rewind; i++ {
		var printed bool
		encodedTS := dbutils.EncodeTimestamp(timestamp)
		changeSetKey := dbutils.CompositeChangeSetKey(encodedTS, dbutils.StorageHistoryBucket)
		var v []byte
		v, err = ethDb.Get(dbutils.StorageChangeSetBucket, changeSetKey)
		check(err)
		if v != nil {
			err = changeset.StorageChangeSetBytes(v).Walk(func(key, value []byte) error {
				if bytes.HasPrefix(key, secKey) {
					incarnation := ^binary.BigEndian.Uint64(key[common.HashLength : common.HashLength+common.IncarnationLength])
					if !printed {
						fmt.Printf("Changes for block %d\n", timestamp)
						printed = true
					}
					fmt.Printf("%d %x %x\n", incarnation, key[common.HashLength+common.IncarnationLength:], value)
				}
				return nil
			})
			check(err)
		}
		timestamp--
	}
}

func fixAccount(chaindata string, addrHash common.Hash, storageRoot common.Hash) {
	ethDb, err := ethdb.NewBoltDatabase(chaindata)
	check(err)
	var a accounts.Account
	if ok, err := rawdb.ReadAccount(ethDb, addrHash, &a); err != nil {
		panic(err)
	} else if !ok {
		panic("acc not found")
	}
	a.Root = storageRoot
	if err := rawdb.WriteAccount(ethDb, addrHash, a); err != nil {
		panic(err)
	}
}

func nextIncarnation(chaindata string, addrHash common.Hash) {
	ethDb, err := ethdb.NewBoltDatabase(chaindata)
	check(err)
	var found bool
	var incarnationBytes [common.IncarnationLength]byte
	startkey := make([]byte, common.HashLength+common.IncarnationLength+common.HashLength)
	var fixedbits uint = 8 * common.HashLength
	copy(startkey, addrHash[:])
	if err := ethDb.Walk(dbutils.CurrentStateBucket, startkey, fixedbits, func(k, v []byte) (bool, error) {
		copy(incarnationBytes[:], k[common.HashLength:])
		found = true
		return false, nil
	}); err != nil {
		fmt.Printf("Incarnation(z): %d\n", 0)
		return
	}
	if found {
		fmt.Printf("Incarnation: %d\n", (^binary.BigEndian.Uint64(incarnationBytes[:]))+1)
		return
	}
	fmt.Printf("Incarnation(f): %d\n", state.FirstContractIncarnation)
}

func repairCurrent() {
	historyDb, err := bolt.Open("/Volumes/tb4/turbo-geth/ropsten/geth/chaindata", 0600, &bolt.Options{})
	check(err)
	defer historyDb.Close()
	currentDb, err := bolt.Open("statedb", 0600, &bolt.Options{})
	check(err)
	defer currentDb.Close()
	check(historyDb.Update(func(tx *bolt.Tx) error {
		if err := tx.DeleteBucket(dbutils.CurrentStateBucket); err != nil {
			return err
		}
		newB, err := tx.CreateBucket(dbutils.CurrentStateBucket, true)
		if err != nil {
			return err
		}
		count := 0
		if err := currentDb.View(func(ctx *bolt.Tx) error {
			b := ctx.Bucket(dbutils.CurrentStateBucket)
			c := b.Cursor()
			for k, v := c.First(); k != nil; k, v = c.Next() {
				if len(k) == 32 {
					continue
				}
				newB.Put(k, v)
				count++
				if count == 10000 {
					fmt.Printf("Copied %d storage items\n", count)
				}
			}
			return nil
		}); err != nil {
			return err
		}
		return nil
	}))
}

func dumpStorage() {
	db, err := bolt.Open(node.DefaultDataDir()+"/geth/chaindata", 0600, &bolt.Options{ReadOnly: true})
	check(err)
	err = db.View(func(tx *bolt.Tx) error {
		sb := tx.Bucket(dbutils.StorageHistoryBucket)
		if sb == nil {
			fmt.Printf("Storage bucket not found\n")
			return nil
		}
		return sb.ForEach(func(k, v []byte) error {
			fmt.Printf("%x %x\n", k, v)
			return nil
		})
	})
	check(err)
	db.Close()
}

func testMemBolt() {
	db, err := bolt.Open("membolt", 0600, &bolt.Options{MemOnly: true})
	check(err)
	defer db.Close()
	err = db.Update(func(tx *bolt.Tx) error {
		bucket, err := tx.CreateBucketIfNotExists([]byte("B"), false)
		if err != nil {
			return fmt.Errorf("Bucket creation: %v", err)
		}
		for i := 0; i < 1000; i++ {
			err = bucket.Put(append([]byte("gjdfigjkdfljgdlfkjg"), []byte(fmt.Sprintf("%d", i))...), []byte("kljklgjfdkljkdjd"))
			if err != nil {
				return fmt.Errorf("Put: %v", err)
			}
		}
		return nil
	})
	check(err)
}

func printBucket(chaindata string) {
	db, err := bolt.Open(chaindata, 0600, &bolt.Options{ReadOnly: true})
	check(err)
	defer db.Close()
	f, err := os.Create("bucket.txt")
	check(err)
	defer f.Close()
	fb := bufio.NewWriter(f)
	err = db.View(func(tx *bolt.Tx) error {
		b := tx.Bucket(dbutils.StorageHistoryBucket)
		c := b.Cursor()
		for k, v := c.First(); k != nil; k, v = c.Next() {
			fmt.Fprintf(fb, "%x %x\n", k, v)
		}
		return nil
	})
	check(err)
	fb.Flush()
}

func GenerateTxLookups(chaindata string) {
	startTime := time.Now()
	db, err := ethdb.NewBoltDatabase(chaindata)
	check(err)
	//nolint: errcheck
	db.DeleteBucket(dbutils.TxLookupPrefix)
	log.Info("Open databased and deleted tx lookup bucket", "duration", time.Since(startTime))
	startTime = time.Now()
	sigs := make(chan os.Signal, 1)
	interruptCh := make(chan bool, 1)
	signal.Notify(sigs, syscall.SIGINT, syscall.SIGTERM)
	go func() {
		<-sigs
		interruptCh <- true
	}()
	var blockNum uint64 = 1
	var finished bool
	for !finished {
		blockNum, finished = generateLoop(db, blockNum, interruptCh)
	}
	log.Info("All done", "duration", time.Since(startTime))
}

func generateLoop(db ethdb.Database, startBlock uint64, interruptCh chan bool) (uint64, bool) {
	startTime := time.Now()
	var lookups []uint64
	var entry [8]byte
	var blockNum = startBlock
	var interrupt bool
	var finished = true
	for !interrupt {
		blockHash := rawdb.ReadCanonicalHash(db, blockNum)
		body := rawdb.ReadBody(db, blockHash, blockNum)
		if body == nil {
			break
		}
		for txIndex, tx := range body.Transactions {
			copy(entry[:2], tx.Hash().Bytes()[:2])
			binary.BigEndian.PutUint32(entry[2:6], uint32(blockNum))
			binary.BigEndian.PutUint16(entry[6:8], uint16(txIndex))
			lookups = append(lookups, binary.BigEndian.Uint64(entry[:]))
		}
		blockNum++
		if blockNum%100000 == 0 {
			log.Info("Processed", "blocks", blockNum, "tx count", len(lookups))
			var m runtime.MemStats
			runtime.ReadMemStats(&m)
			log.Info("Memory", "alloc", int(m.Alloc/1024), "sys", int(m.Sys/1024), "numGC", int(m.NumGC))
		}
		// Check for interrupts
		select {
		case interrupt = <-interruptCh:
			log.Info("interrupted, please wait for cleanup...")
		default:
		}
		if len(lookups) >= 100000000 {
			log.Info("Reached specified number of transactions")
			finished = false
			break
		}
	}
	log.Info("Processed", "blocks", blockNum, "tx count", len(lookups))
	log.Info("Filling up lookup array done", "duration", time.Since(startTime))
	startTime = time.Now()
	sort.Slice(lookups, func(i, j int) bool {
		return lookups[i] < lookups[j]
	})
	log.Info("Sorting lookup array done", "duration", time.Since(startTime))
	if len(lookups) == 0 {
		return blockNum, true
	}
	startTime = time.Now()
	var rangeStartIdx int
	var range2Bytes uint64
	for i, lookup := range lookups {
		// Find the range where lookups entries share the same first two bytes
		if i == 0 {
			rangeStartIdx = 0
			range2Bytes = lookup & 0xffff000000000000
			continue
		}
		twoBytes := lookup & 0xffff000000000000
		if range2Bytes != twoBytes {
			// Range finished
			fillSortRange(db, lookups, entry[:], rangeStartIdx, i)
			rangeStartIdx = i
			range2Bytes = twoBytes
		}
		if i%1000000 == 0 {
			log.Info("Processed", "transactions", i)
		}
	}
	fillSortRange(db, lookups, entry[:], rangeStartIdx, len(lookups))
	log.Info("Second roung of sorting done", "duration", time.Since(startTime))
	startTime = time.Now()
	batch := db.NewBatch()
	var n big.Int
	for i, lookup := range lookups {
		binary.BigEndian.PutUint64(entry[:], lookup)
		blockNumber := uint64(binary.BigEndian.Uint32(entry[2:6]))
		txIndex := int(binary.BigEndian.Uint16(entry[6:8]))
		blockHash := rawdb.ReadCanonicalHash(db, blockNumber)
		body := rawdb.ReadBody(db, blockHash, blockNumber)
		tx := body.Transactions[txIndex]
		n.SetInt64(int64(blockNumber))
		err := batch.Put(dbutils.TxLookupPrefix, tx.Hash().Bytes(), common.CopyBytes(n.Bytes()))
		check(err)
		if i != 0 && i%1000000 == 0 {
			_, err = batch.Commit()
			check(err)
			log.Info("Commited", "transactions", i)
		}
	}
	_, err := batch.Commit()
	check(err)
	log.Info("Commited", "transactions", len(lookups))
	log.Info("Tx committing done", "duration", time.Since(startTime))
	return blockNum, finished
}

func generateLoop1(db ethdb.Database, startBlock uint64, interruptCh chan bool) (uint64, bool) {
	f, _ := os.OpenFile(".lookups.tmp",
		os.O_APPEND|os.O_CREATE|os.O_WRONLY, 0644)
	defer f.Close()
	entry := make([]byte, 36)
	var blockNum = startBlock
	var interrupt bool
	var finished = true
	for !interrupt {
		blockHash := rawdb.ReadCanonicalHash(db, blockNum)
		body := rawdb.ReadBody(db, blockHash, blockNum)
		if body == nil {
			break
		}
		for _, tx := range body.Transactions {
			copy(entry[:32], tx.Hash().Bytes())
			binary.BigEndian.PutUint32(entry[32:], uint32(blockNum))
			_, _ = f.Write(append(entry, '\n'))
		}
		blockNum++
		// Check for interrupts
		select {
		case interrupt = <-interruptCh:
			log.Info("interrupted, please wait for cleanup...")
		default:
		}
	}
	return blockNum, finished
}

func fillSortRange(db rawdb.DatabaseReader, lookups []uint64, entry []byte, start, end int) {
	for j := start; j < end; j++ {
		binary.BigEndian.PutUint64(entry[:], lookups[j])
		blockNum := uint64(binary.BigEndian.Uint32(entry[2:6]))
		txIndex := int(binary.BigEndian.Uint16(entry[6:8]))
		blockHash := rawdb.ReadCanonicalHash(db, blockNum)
		body := rawdb.ReadBody(db, blockHash, blockNum)
		tx := body.Transactions[txIndex]
		copy(entry[:2], tx.Hash().Bytes()[2:4])
		lookups[j] = binary.BigEndian.Uint64(entry[:])
	}
	sort.Slice(lookups[start:end], func(i, j int) bool {
		return lookups[i] < lookups[j]
	})
}

func GenerateTxLookups1(chaindata string, block int) {
	startTime := time.Now()
	db, err := ethdb.NewBoltDatabase(chaindata)
	check(err)
	//nolint: errcheck
	db.DeleteBucket(dbutils.TxLookupPrefix)
	log.Info("Open databased and deleted tx lookup bucket", "duration", time.Since(startTime))
	startTime = time.Now()
	sigs := make(chan os.Signal, 1)
	interruptCh := make(chan bool, 1)
	signal.Notify(sigs, syscall.SIGINT, syscall.SIGTERM)
	go func() {
		<-sigs
		interruptCh <- true
	}()
	var blockNum uint64 = 1
	var interrupt bool
	var txcount int
	var n big.Int
	batch := db.NewBatch()
	for !interrupt {
		blockHash := rawdb.ReadCanonicalHash(db, blockNum)
		body := rawdb.ReadBody(db, blockHash, blockNum)
		if body == nil {
			break
		}
		for _, tx := range body.Transactions {
			txcount++
			n.SetInt64(int64(blockNum))
			err = batch.Put(dbutils.TxLookupPrefix, tx.Hash().Bytes(), common.CopyBytes(n.Bytes()))
			check(err)
			if txcount%100000 == 0 {
				_, err = batch.Commit()
				check(err)
			}
			if txcount%1000000 == 0 {
				log.Info("Commited", "transactions", txcount)
			}
		}
		blockNum++
		if blockNum%100000 == 0 {
			log.Info("Processed", "blocks", blockNum)
			var m runtime.MemStats
			runtime.ReadMemStats(&m)
			log.Info("Memory", "alloc", int(m.Alloc/1024), "sys", int(m.Sys/1024), "numGC", int(m.NumGC))
		}
		// Check for interrupts
		select {
		case interrupt = <-interruptCh:
			log.Info("interrupted, please wait for cleanup...")
		default:
		}
		if block != 1 && int(blockNum) > block {
			log.Info("Reached specified block count")
			break
		}
	}
	_, err = batch.Commit()
	check(err)
	log.Info("Commited", "transactions", txcount)
	log.Info("Processed", "blocks", blockNum)
	log.Info("Tx committing done", "duration", time.Since(startTime))
}

func GenerateTxLookups2(chaindata string) {
	startTime := time.Now()
	db, err := ethdb.NewBoltDatabase(chaindata)
	check(err)
	//nolint: errcheck
	db.DeleteBucket(dbutils.TxLookupPrefix)
	log.Info("Open databased and deleted tx lookup bucket", "duration", time.Since(startTime))
	startTime = time.Now()
	sigs := make(chan os.Signal, 1)
	interruptCh := make(chan bool, 1)
	signal.Notify(sigs, syscall.SIGINT, syscall.SIGTERM)
	go func() {
		<-sigs
		interruptCh <- true
	}()
	var blockNum uint64 = 1
	generateTxLookups2(db, blockNum, interruptCh)
	log.Info("All done", "duration", time.Since(startTime))
}

type LookupFile struct {
	reader io.Reader
	file   *os.File
	buffer []byte
	pos    uint64
}

type Entries []byte

type HeapElem struct {
	val   []byte
	index int
}

type Heap []HeapElem

func (h Heap) Len() int {
	return len(h)
}

func (h Heap) Less(i, j int) bool {
	return bytes.Compare(h[i].val, h[j].val) < 0
}
func (h Heap) Swap(i, j int) {
	h[i], h[j] = h[j], h[i]
}

func (h *Heap) Push(x interface{}) {
	// Push and Pop use pointer receivers because they modify the slice's length,
	// not just its contents.
	*h = append(*h, x.(HeapElem))
}

func (h *Heap) Pop() interface{} {
	old := *h
	n := len(old)
	x := old[n-1]
	*h = old[0 : n-1]
	return x
}

func (a Entries) Len() int {
	return len(a) / 35
}

func (a Entries) Less(i, j int) bool {
	return bytes.Compare(a[35*i:35*i+35], a[35*j:35*j+35]) < 0
}

func (a Entries) Swap(i, j int) {
	tmp := common.CopyBytes(a[35*i : 35*i+35])
	copy(a[35*i:35*i+35], a[35*j:35*j+35])
	copy(a[35*j:35*j+35], tmp)
}

func insertInFileForLookups2(file *os.File, entries Entries, it uint64) {
	sorted := entries[:35*it]
	sort.Sort(sorted)
	_, err := file.Write(sorted)
	check(err)
	log.Info("File Insertion Occured")
}

func generateTxLookups2(db *ethdb.BoltDatabase, startBlock uint64, interruptCh chan bool) {
	var bufferLen int = 143360 // 35 * 4096
	var count uint64 = 5000000
	var entries Entries = make([]byte, count*35)
	bn := make([]byte, 3)
	var lookups []LookupFile
	var iterations uint64
	var blockNum = startBlock
	var interrupt bool
	filename := fmt.Sprintf(".lookups_%d.tmp", len(lookups))
	fileTmp, _ := os.OpenFile(filename, os.O_APPEND|os.O_CREATE|os.O_RDWR, 0644)
	for !interrupt {
		blockHash := rawdb.ReadCanonicalHash(db, blockNum)
		body := rawdb.ReadBody(db, blockHash, blockNum)

		if body == nil {
			log.Info("Now Inserting to file")
			insertInFileForLookups2(fileTmp, entries, iterations)
			lookups = append(lookups, LookupFile{nil, nil, nil, 35})
			iterations = 0
			entries = nil
			fileTmp.Close()
			break
		}

		select {
		case interrupt = <-interruptCh:
			log.Info("interrupted, please wait for cleanup...")
		default:
		}
		bn[0] = byte(blockNum >> 16)
		bn[1] = byte(blockNum >> 8)
		bn[2] = byte(blockNum)

		for _, tx := range body.Transactions {
			copy(entries[35*iterations:], tx.Hash().Bytes())
			copy(entries[35*iterations+32:], bn)
			iterations++
			if iterations == count {
				log.Info("Now Inserting to file")
				insertInFileForLookups2(fileTmp, entries, iterations)
				lookups = append(lookups, LookupFile{nil, nil, nil, 35})
				iterations = 0
				fileTmp.Close()
				filename = fmt.Sprintf(".lookups_%d.tmp", len(lookups))
				fileTmp, _ = os.OpenFile(filename, os.O_APPEND|os.O_CREATE|os.O_RDWR, 0644)
			}
		}
		blockNum++
		if blockNum%100000 == 0 {
			log.Info("Processed", "blocks", blockNum, "iterations", iterations)
			var m runtime.MemStats
			runtime.ReadMemStats(&m)
			log.Info("Memory", "alloc", int(m.Alloc/1024), "sys", int(m.Sys/1024), "numGC", int(m.NumGC))
		}
	}
	batch := db.NewBatch()
	h := &Heap{}
	heap.Init(h)
	for i := range lookups {
		file, err := os.Open(fmt.Sprintf(".lookups_%d.tmp", i))
		check(err)
		lookups[i].file = file
		lookups[i].reader = bufio.NewReader(file)
		lookups[i].buffer = make([]byte, bufferLen)
		check(err)
		n, err := lookups[i].file.Read(lookups[i].buffer)
		if n != bufferLen {
			lookups[i].buffer = lookups[i].buffer[:n]
		}
		heap.Push(h, HeapElem{lookups[i].buffer[:35], i})
	}

	for !interrupt && len(*h) != 0 {
		val := (heap.Pop(h)).(HeapElem)
		if lookups[val.index].pos == uint64(bufferLen) {
			if val.val[32] != 0 {
				err := batch.Put(dbutils.TxLookupPrefix, val.val[:32], common.CopyBytes(val.val[32:]))
				check(err)
			} else {
				err := batch.Put(dbutils.TxLookupPrefix, val.val[:32], common.CopyBytes(val.val[33:]))
				check(err)
			}
			n, _ := lookups[val.index].reader.Read(lookups[val.index].buffer)
			iterations++
			if n == 0 {
				err := lookups[val.index].file.Close()
				check(err)
				os.Remove(fmt.Sprintf(".lookups_%d.tmp", val.index))
			} else {
				if n != bufferLen {
					lookups[val.index].buffer = lookups[val.index].buffer[:n]
				}
				lookups[val.index].pos = 35
				heap.Push(h, HeapElem{lookups[val.index].buffer[:35], val.index})
			}
			continue
		}

		heap.Push(h, HeapElem{lookups[val.index].buffer[lookups[val.index].pos : lookups[val.index].pos+35], val.index})
		lookups[val.index].pos += 35
		iterations++
		if val.val[32] != 0 {
			err := batch.Put(dbutils.TxLookupPrefix, val.val[:32], common.CopyBytes(val.val[32:]))
			check(err)
		} else {
			err := batch.Put(dbutils.TxLookupPrefix, val.val[:32], common.CopyBytes(val.val[33:]))
			check(err)
		}

		if iterations%1000000 == 0 {
			batch.Commit()
			log.Info("Commit Occured", "progress", iterations)
		}
		select {
		case interrupt = <-interruptCh:
			log.Info("interrupted, please wait for cleanup...")
		default:
		}
	}
	batch.Commit()
	batch.Close()
}

func ValidateTxLookups2(chaindata string) {
	startTime := time.Now()
	db, err := ethdb.NewBoltDatabase(chaindata)
	check(err)
	//nolint: errcheck
	startTime = time.Now()
	sigs := make(chan os.Signal, 1)
	interruptCh := make(chan bool, 1)
	signal.Notify(sigs, syscall.SIGINT, syscall.SIGTERM)
	go func() {
		<-sigs
		interruptCh <- true
	}()
	var blockNum uint64 = 1
	validateTxLookups2(db, blockNum, interruptCh)
	log.Info("All done", "duration", time.Since(startTime))
}

func validateTxLookups2(db *ethdb.BoltDatabase, startBlock uint64, interruptCh chan bool) {
	blockNum := startBlock
	iterations := 0
	var interrupt bool
	// Validation Process
	blockBytes := big.NewInt(0)
	for !interrupt {
		blockHash := rawdb.ReadCanonicalHash(db, blockNum)
		body := rawdb.ReadBody(db, blockHash, blockNum)

		if body == nil {
			break
		}

		select {
		case interrupt = <-interruptCh:
			log.Info("interrupted, please wait for cleanup...")
		default:
		}
		blockBytes.SetUint64(blockNum)
		bn := blockBytes.Bytes()

		for _, tx := range body.Transactions {
			val, err := db.Get(dbutils.TxLookupPrefix, tx.Hash().Bytes())
			iterations++
			if iterations%100000 == 0 {
				log.Info("Validated", "entries", iterations, "number", blockNum)
			}
			if bytes.Compare(val, bn) != 0 {
				check(err)
				panic(fmt.Sprintf("Validation process failed(%d). Expected %b, got %b", iterations, bn, val))
			}
		}
		blockNum++
	}
}

func indexSize(chaindata string) {
	//db, err := bolt.Open(chaindata, 0600, &bolt.Options{ReadOnly: true})
	db, err := ethdb.NewBoltDatabase(chaindata)
	check(err)
	defer db.Close()
	fStorage, err := os.Create("index_sizes_storage.csv")
	check(err)
	defer fStorage.Close()
	fAcc, err := os.Create("index_sizes_acc.csv")
	check(err)
	defer fAcc.Close()
	csvAcc := csv.NewWriter(fAcc)
	defer csvAcc.Flush()
	err = csvAcc.Write([]string{"key", "ln"})
	check(err)
	csvStorage := csv.NewWriter(fStorage)
	defer csvStorage.Flush()
	err = csvStorage.Write([]string{"key", "ln"})

	i := 0
	maxLenAcc := 0
	accountsOver4096 := 0
	if err := db.Walk(dbutils.AccountsHistoryBucket, []byte{}, 0, func(k, v []byte) (b bool, e error) {
		i++
		if i%10_000_000 == 0 {
			fmt.Println(i/10_000_000, maxLenAcc)
		}
		if len(v) > maxLenAcc {
			maxLenAcc = len(v)
		}
		if len(v) > 4096 {
			accountsOver4096++
		}
		if err := csvAcc.Write([]string{common.Bytes2Hex(k), strconv.Itoa(len(v))}); err != nil {
			panic(err)
		}

		return true, nil
	}); err != nil {
		check(err)
	}

	i = 0
	maxLenSt := 0
	storageOver4096 := 0
	if err := db.Walk(dbutils.StorageHistoryBucket, []byte{}, 0, func(k, v []byte) (b bool, e error) {
		i++
		if i%10_000_000 == 0 {
			fmt.Println(i/10_000_000, maxLenSt)
		}

		if len(v) > maxLenSt {
			maxLenSt = len(v)
		}
		if len(v) > 4096 {
			storageOver4096++
		}
		if err := csvStorage.Write([]string{common.Bytes2Hex(k), strconv.Itoa(len(v))}); err != nil {
			panic(err)
		}

		return true, nil
	}); err != nil {
		check(err)
	}

	fmt.Println("Results:")
	fmt.Println("maxLenAcc:", maxLenAcc)
	fmt.Println("maxLenSt:", maxLenSt)
	fmt.Println("account over 4096 index:", accountsOver4096)
	fmt.Println("storage over 4096 index:", storageOver4096)
}

func getModifiedAccounts(chaindata string) {
	db, err := ethdb.NewBoltDatabase(chaindata)
	check(err)
	addrs, err := ethdb.GetModifiedAccounts(db, 49300, 49400)
	check(err)
	fmt.Printf("Len(addrs)=%d\n", len(addrs))
}

func walkOverStorage(chaindata string) {
	db, err := ethdb.NewBoltDatabase(chaindata)
	check(err)
	var startkey [32 + 8 + 32]byte
	h, err := common.HashData(common.FromHex("0x109c4f2ccc82c4d77bde15f306707320294aea3f"))
	check(err)
	copy(startkey[:], h[:])
	binary.BigEndian.PutUint64(startkey[32:], ^uint64(1))
	fmt.Printf("startkey %x\n", startkey)
	err = db.WalkAsOf(dbutils.CurrentStateBucket, dbutils.StorageHistoryBucket, startkey[:], 8*(32+8), 50796, func(k []byte, v []byte) (bool, error) {
		fmt.Printf("%x: %x\n", k, v)
		return true, nil
	})
	check(err)
	fmt.Printf("Success\n")
}

func main() {
	var (
		ostream log.Handler
		glogger *log.GlogHandler
	)

	usecolor := (isatty.IsTerminal(os.Stderr.Fd()) || isatty.IsCygwinTerminal(os.Stderr.Fd())) && os.Getenv("TERM") != "dumb"
	output := io.Writer(os.Stderr)
	if usecolor {
		output = colorable.NewColorableStderr()
	}
	ostream = log.StreamHandler(output, log.TerminalFormat(usecolor))
	glogger = log.NewGlogHandler(ostream)
	log.Root().SetHandler(glogger)
	glogger.Verbosity(log.LvlInfo)

	flag.Parse()
	if *cpuprofile != "" {
		f, err := os.Create(*cpuprofile)
		if err != nil {
			log.Error("could not create CPU profile", "error", err)
			return
		}
		if err := pprof.StartCPUProfile(f); err != nil {
			log.Error("could not start CPU profile", "error", err)
			return
		}
		defer pprof.StopCPUProfile()
	}
	//db, err := bolt.Open("/home/akhounov/.ethereum/geth/chaindata", 0600, &bolt.Options{ReadOnly: true})
	//db, err := bolt.Open(node.DefaultDataDir() + "/geth/chaindata", 0600, &bolt.Options{ReadOnly: true})
	//check(err)
	//defer db.Close()
	if *action == "bucketStats" {
		bucketStats(*chaindata)
	}
	if *action == "syncChart" {
		mychart()
	}
	//testRebuild()
	if *action == "testRewind" {
		testRewind(*chaindata, *block, *rewind)
	}
	//hashFile()
	//buildHashFromFile()
	if *action == "testResolve" {
		testResolve(*chaindata)
	}
	//rlpIndices()
	//printFullNodeRLPs()
	//testStartup()
	//testDifficulty()
	//testRewindTests()
	//if *reset != -1 {
	//	testReset(uint64(*reset))
	//}
	if *action == "testBlockHashes" {
		testBlockHashes(*chaindata, *block, common.HexToHash(*hash))
	}
	//printBuckets(db)
	//printTxHashes()
	//relayoutKeys()
	//testRedis()
	//upgradeBlocks()
	//compareTries()
	if *action == "invTree" {
		invTree("root", "right", "diff", *name)
	}
	//invTree("iw", "ir", "id", *block, true)
	//loadAccount()
	if *action == "preimage" {
		preimage(*chaindata, common.HexToHash(*hash))
	}
	if *action == "addPreimage" {
		addPreimage(*chaindata, common.HexToHash(*hash), common.FromHex(*preImage))
	}
	//printBranches(uint64(*block))
	if *action == "execToBlock" {
		execToBlock(*chaindata, uint64(*block), true)
	}
	//extractTrie(*block)
	//repair()
	if *action == "readAccount" {
		readAccount(*chaindata, common.HexToAddress(*account), uint64(*block), uint64(*rewind))
	}
	if *action == "fixAccount" {
		fixAccount(*chaindata, common.HexToHash(*account), common.HexToHash(*hash))
	}
	if *action == "nextIncarnation" {
		nextIncarnation(*chaindata, common.HexToHash(*account))
	}
	//repairCurrent()
	//testMemBolt()
	//fmt.Printf("\u00b3\n")
	if *action == "dumpStorage" {
		dumpStorage()
	}
	if *action == "current" {
		printCurrentBlockNumber(*chaindata)
	}
	if *action == "bucket" {
		printBucket(*chaindata)
	}
	if *action == "gen-tx-lookup" {
		GenerateTxLookups(*chaindata)
	}
	if *action == "gen-tx-lookup-1" {
		GenerateTxLookups1(*chaindata, *block)
	}

	if *action == "gen-tx-lookup-2" {
		GenerateTxLookups2(*chaindata)
	}

	if *action == "val-tx-lookup-2" {
		ValidateTxLookups2(*chaindata)
	}
	if *action == "indexSize" {
		indexSize(*chaindata)
	}
	if *action == "modiAccounts" {
		getModifiedAccounts(*chaindata)
	}
	if *action == "storage" {
		walkOverStorage(*chaindata)
	}
	if *action == "slice" {
		dbSlice(*chaindata, common.FromHex(*hash))
	}
}<|MERGE_RESOLUTION|>--- conflicted
+++ resolved
@@ -822,14 +822,8 @@
 	*/
 	currentBlockNr := uint64(341997)
 	var contract []byte
-<<<<<<< HEAD
-	//contract := common.FromHex("0x578e1f34346cb1067347b2ad256ada250b7853de763bd54110271a39e0cd52750000000000000000")
-	r := trie.NewResolver(10, 10000000)
-	r.SetHistorical(true)
-=======
 	contract = common.FromHex("8416044c93d8fdf2d06a5bddbea65234695a3d4d278d5c824776c8b31702505dfffffffffffffffe")
 	r := trie.NewResolver(0, currentBlockNr)
->>>>>>> f95ac2b3
 	var key []byte
 	key = common.FromHex("04070c040900080e0204050f0308060b0f0c010802050907030204090804070f040005030a0706010d0d0b040808000a0d06030c0302030a070b050a020a0205")
 	resolveHash := common.FromHex("55ed01850f54b14c767ecc3edda6546f3b677302d17ee4d23090b2833a45dd5a")
@@ -841,16 +835,16 @@
 		fmt.Printf("Resolve error: %v\n", err)
 	}
 	/*
-	filename := fmt.Sprintf("root_%d.txt", currentBlockNr)
-	fmt.Printf("Generating deep snapshot of the right tries... %s\n", filename)
-	f, err := os.Create(filename)
-	if err == nil {
-		defer f.Close()
-		t.Print(f)
-	}
-	if err != nil {
-		fmt.Printf("%v\n", err)
-	}
+		filename := fmt.Sprintf("root_%d.txt", currentBlockNr)
+		fmt.Printf("Generating deep snapshot of the right tries... %s\n", filename)
+		f, err := os.Create(filename)
+		if err == nil {
+			defer f.Close()
+			t.Print(f)
+		}
+		if err != nil {
+			fmt.Printf("%v\n", err)
+		}
 	*/
 	fmt.Printf("Took %v\n", time.Since(startTime))
 }
