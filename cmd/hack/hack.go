--- conflicted
+++ resolved
@@ -1954,17 +1954,8 @@
 
 	i := 0
 	maxLenAcc := 0
-<<<<<<< HEAD
-	maxLenSt := 0
 	accountsOver4096 := 0
-	db.Walk(dbutils.AccountsHistoryBucket, []byte{}, 0, func(k, v []byte) (b bool, e error) {
-		if i > 10000 {
-			fmt.Println(j)
-			i = 0
-		}
-=======
 	if err := db.Walk(dbutils.AccountsHistoryBucket, []byte{}, 0, func(k, v []byte) (b bool, e error) {
->>>>>>> d68cbadb
 		i++
 		if i%10_000_000 == 0 {
 			fmt.Println(i/10_000_000, maxLenAcc)
@@ -1972,39 +1963,22 @@
 		if len(v) > maxLenAcc {
 			maxLenAcc = len(v)
 		}
-<<<<<<< HEAD
 		if len(v) > 4096 {
 			accountsOver4096++
 		}
-		err = csvAcc.Write([]string{common.Bytes2Hex(k), strconv.Itoa(len(v))})
-		if err != nil {
-=======
 		if err := csvAcc.Write([]string{common.Bytes2Hex(k), strconv.Itoa(len(v))}); err != nil {
->>>>>>> d68cbadb
 			panic(err)
 		}
 
 		return true, nil
-<<<<<<< HEAD
-	})
-
-	i = 0
-	j = 0
-	storageOver4096 := 0
-	db.Walk(dbutils.StorageHistoryBucket, []byte{}, 0, func(k, v []byte) (b bool, e error) {
-		if i > 10000 {
-			fmt.Println(j)
-			i = 0
-		}
-=======
 	}); err != nil {
 		check(err)
 	}
 
 	i = 0
 	maxLenSt := 0
+	storageOver4096 := 0
 	if err := db.Walk(dbutils.StorageHistoryBucket, []byte{}, 0, func(k, v []byte) (b bool, e error) {
->>>>>>> d68cbadb
 		i++
 		if i%10_000_000 == 0 {
 			fmt.Println(i/10_000_000, maxLenSt)
@@ -2013,15 +1987,10 @@
 		if len(v) > maxLenSt {
 			maxLenSt = len(v)
 		}
-<<<<<<< HEAD
 		if len(v) > 4096 {
 			storageOver4096++
 		}
-		err = csvStorage.Write([]string{common.Bytes2Hex(k), strconv.Itoa(len(v))})
-		if err != nil {
-=======
 		if err := csvStorage.Write([]string{common.Bytes2Hex(k), strconv.Itoa(len(v))}); err != nil {
->>>>>>> d68cbadb
 			panic(err)
 		}
 
