package sentinel

import (
	"encoding/hex"
	"fmt"
	"reflect"
	"strconv"
	"strings"
	"sync"
	"time"

	"github.com/ledgerwatch/erigon/cmd/lightclient/sentinel/proto"
	"github.com/ledgerwatch/erigon/cmd/lightclient/sentinel/proto/p2p"
	"github.com/ledgerwatch/erigon/cmd/lightclient/sentinel/proto/ssz_snappy"
	"github.com/ledgerwatch/log/v3"
	pubsub "github.com/libp2p/go-libp2p-pubsub"
)

const (
	// overlay parameters
	gossipSubD   = 8  // topic stable mesh target count
	gossipSubDlo = 6  // topic stable mesh low watermark
	gossipSubDhi = 12 // topic stable mesh high watermark

	// gossip parameters
	gossipSubMcacheLen    = 6   // number of windows to retain full messages in cache for `IWANT` responses
	gossipSubMcacheGossip = 3   // number of windows to gossip about
	gossipSubSeenTTL      = 550 // number of heartbeat intervals to retain message IDs

	// fanout ttl
	gossipSubFanoutTTL = 60000000000 // TTL for fanout maps for topics we are not subscribed to but have published to, in nano seconds

	// heartbeat interval
	gossipSubHeartbeatInterval = 700 * time.Millisecond // frequency of heartbeat, milliseconds

	// misc
	rSubD = 8 // random gossip target
)

// Specifies the prefix for any pubsub topic.
const gossipTopicPrefix = "/eth2/"
const blockSubnetTopicFormat = "/eth2/%x/beacon_block"

type subscriptionManager struct {
	subscribedTopics     map[string]*pubsub.Topic
	runningSubscriptions map[string]*pubsub.Subscription

	mu sync.RWMutex
}

func newSubscriptionManager() subscriptionManager {
	return subscriptionManager{
		subscribedTopics:     make(map[string]*pubsub.Topic),
		runningSubscriptions: make(map[string]*pubsub.Subscription),
	}
}

func (s *subscriptionManager) addTopicSub(k string, t *pubsub.Topic, sub *pubsub.Subscription) {
	s.mu.Lock()
	defer s.mu.Unlock()
	s.subscribedTopics[k] = t
	s.runningSubscriptions[k] = sub
}

func (s *subscriptionManager) clearTopicSub(k string, t *pubsub.Topic, sub *pubsub.Subscription) error {
	s.mu.Lock()
	defer s.mu.Unlock()
	if val, ok := s.runningSubscriptions[k]; ok {
		val.Cancel()
	}
	if val, ok := s.subscribedTopics[k]; ok {
		err := val.Close()
		if err != nil {
			return err
		}
	}
	delete(s.runningSubscriptions, k)
	delete(s.subscribedTopics, k)
	return nil
}

func (s *subscriptionManager) String() string {
	sb := new(strings.Builder)
	s.mu.RLock()
	for _, v := range s.subscribedTopics {
		sb.Write([]byte(v.String()))
		sb.WriteString("=")
		sb.WriteString(strconv.Itoa(len(v.ListPeers())))
		sb.WriteString(" ")
	}
	s.mu.RUnlock()
	return sb.String()
}

func (s *Sentinel) startGossip(prefix string) (err error) {
	err = subscribeGossipTopic(s, prefix+"/beacon_block/ssz_snappy", ssz_snappy.NewSubCodec, s.handleBeaconBlockSubscription)
	if err != nil {
		return err
	}
	err = subscribeGossipTopic(s, prefix+"/light_client_finality_update/ssz_snappy", ssz_snappy.NewSubCodec, s.handleFinalitySubscription)
	if err != nil {
		return err
	}
	err = subscribeGossipTopic(s, prefix+"/light_client_optimistic_update/ssz_snappy", ssz_snappy.NewSubCodec, s.handleOptimisticSubscription)
	if err != nil {
		return err
	}

	go func() {
		for {
			log.Info("[Gossip] Network Update", "topic peers", s.subManager.String())
			time.Sleep(30 * time.Second)
		}
	}()
	return nil
}

func subscribeGossipTopic[T proto.Packet](
	s *Sentinel,
	topic string,
	newcodec func(*pubsub.Subscription) proto.SubCodec,
	fn func(ctx *proto.SubContext, v T) error,
	opts ...pubsub.TopicOpt,
) error {
	topicHandle, err := s.pubsub.Join(topic, opts...)
	if err != nil {
		return fmt.Errorf("failed to begin topic %s subscription, err=%s", topic, err)
	}
	if topicHandle == nil {
		return fmt.Errorf("failed to get topic handle while subscribing")
	}

	subscription, err := topicHandle.Subscribe()
	if err != nil {
		return fmt.Errorf("failed to begin topic %s subscription, err=%s", topic, err)
	}
	s.subManager.addTopicSub(topic, topicHandle, subscription)

	log.Info("[Gossip] began subscription", "topic", subscription.Topic())
	go runSubscriptionHandler(s, subscription, newcodec, fn)
	return nil
}

// currySubHandler uses a func(ctx *proto.StreamContext, dat proto.Packet) error to handle a *pubsub.Subscription
// this allows us to write encoding non specific type safe handler without performance overhead
func runSubscriptionHandler[T proto.Packet](
	s *Sentinel,
	sub *pubsub.Subscription,
	newcodec func(*pubsub.Subscription) proto.SubCodec,
	fn func(ctx *proto.SubContext, v T) error,
) {
	sd := newcodec(sub)
	for {
		var t T
		val := t.Clone().(T)
		ctx, err := sd.Decode(s.ctx, val)
		if err != nil {
			log.Warn("fail to decode gossip packet", "err", err, "topic", ctx.Topic, "pkt", reflect.TypeOf(val))
			continue
		}
		if ctx.Msg.ReceivedFrom == s.host.ID() {
			continue
		}
<<<<<<< HEAD

		log.Info("[Gossip] received message", "topic", subscription.Topic())

=======
		err = fn(ctx, val)
		if err != nil {
			log.Warn("failed handling gossip ", "err", err, "topic", ctx.Topic, "pkt", reflect.TypeOf(val))
			continue
		}
		log.Info("[Gossip] Received Subscription", "topic", ctx.Topic)
>>>>>>> 9d172ae1
	}
}

func (s *Sentinel) handleFinalitySubscription(
	ctx *proto.SubContext,
	u *p2p.LightClientFinalityUpdate) error {
	s.state.AddFinalityUpdateEvent(u)
	return nil
}
func (s *Sentinel) handleOptimisticSubscription(
	ctx *proto.SubContext,
	u *p2p.LightClientOptimisticUpdate) error {
	s.state.AddOptimisticUpdateEvent(u)
	return nil
}
func (s *Sentinel) handleBeaconBlockSubscription(
	ctx *proto.SubContext,
	u *p2p.SignedBeaconBlockBellatrix) error {
	log.Info("[Gossip] beacon_block",
		"Slot", u.Block.Slot,
		"Signature", hex.EncodeToString(u.Signature[:]),
		"graffiti", string(u.Block.Body.Graffiti[:]),
		"eth1_blockhash", hex.EncodeToString(u.Block.Body.Eth1Data.BlockHash[:]),
		"stateRoot", hex.EncodeToString(u.Block.StateRoot[:]),
		"parentRoot", hex.EncodeToString(u.Block.ParentRoot[:]),
		"proposerIdx", u.Block.ProposerIndex,
	)
	return nil
}<|MERGE_RESOLUTION|>--- conflicted
+++ resolved
@@ -158,21 +158,18 @@
 			log.Warn("fail to decode gossip packet", "err", err, "topic", ctx.Topic, "pkt", reflect.TypeOf(val))
 			continue
 		}
+
+		log.Info("[Gossip] received message", "topic", subscription.Topic())
+
 		if ctx.Msg.ReceivedFrom == s.host.ID() {
 			continue
 		}
-<<<<<<< HEAD
-
-		log.Info("[Gossip] received message", "topic", subscription.Topic())
-
-=======
 		err = fn(ctx, val)
 		if err != nil {
 			log.Warn("failed handling gossip ", "err", err, "topic", ctx.Topic, "pkt", reflect.TypeOf(val))
 			continue
 		}
 		log.Info("[Gossip] Received Subscription", "topic", ctx.Topic)
->>>>>>> 9d172ae1
 	}
 }
 
