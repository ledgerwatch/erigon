--- conflicted
+++ resolved
@@ -1,11 +1,8 @@
 package ssz_snappy
 
 import (
-<<<<<<< HEAD
-=======
 	"bufio"
 	"encoding/binary"
->>>>>>> 9d172ae1
 	"fmt"
 	"io"
 	"sync"
@@ -42,11 +39,9 @@
 // write packet to stream. will add correct header + compression
 // will error if packet does not implement ssz.Marshaler interface
 func (d *StreamCodec) WritePacket(pkt proto.Packet) (n int, err error) {
-<<<<<<< HEAD
 	p, err := EncodePacket(pkt, d.s)
 	if err != nil {
 		return 0, fmt.Errorf("Failed to write packet err=%s", err)
-=======
 	if val, ok := pkt.(ssz.Marshaler); ok {
 		wr := bufio.NewWriter(d.s)
 		sw := snappy.NewWriter(wr)
@@ -73,7 +68,6 @@
 			return 0, fmt.Errorf("flush packet: %w", err)
 		}
 		return n, nil
->>>>>>> 9d172ae1
 	}
 
 	n, err = d.sw.Write(p)
