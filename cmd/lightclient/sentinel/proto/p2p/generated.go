--- conflicted
+++ resolved
@@ -25,9 +25,9 @@
 
 	ProposerIndex uint64 `json:"proposer_index" `
 
-	ParentRoot Root `json:"parent_root" ssz-size:"32" `
+	ParentRoot Root `ssz-size:"32" json:"parent_root" `
 
-	StateRoot Root `ssz-size:"32" json:"state_root" `
+	StateRoot Root `json:"state_root" ssz-size:"32" `
 
 	BodyRoot Root `json:"body_root" ssz-size:"32" `
 }
@@ -39,7 +39,7 @@
 type Checkpoint struct {
 	Epoch uint64 `json:"epoch" `
 
-	Root Root `ssz-size:"32" json:"root" `
+	Root Root `json:"root" ssz-size:"32" `
 }
 
 func (typ *Checkpoint) Clone() proto.Packet {
@@ -76,71 +76,7 @@
 	return &Goodbye{}
 }
 
-<<<<<<< HEAD
 type MetaDataV1 struct {
-=======
-type LightClientBootstrap struct {
-	Header BeaconBlockHeader `json:"header" `
-
-	CurrentSyncCommittee SyncCommittee `json:"current_sync_committee" `
-
-	CurrentSyncCommitteeBranch [][32]byte `json:"current_sync_committee_branch" ssz-max:"5" ssz-size:",32" `
-}
-
-func (typ *LightClientBootstrap) Clone() proto.Packet {
-	return &LightClientBootstrap{}
-}
-
-type LightClientFinalityUpdate struct {
-	AttestedHeader BeaconBlockHeader `json:"attested_header" `
-
-	FinalizedHeader BeaconBlockHeader `json:"finalized_header" `
-
-	FinalityBranch [][32]byte `json:"finality_branch" ssz-max:"6" ssz-size:",32" `
-
-	SyncAggregate SyncAggregate `json:"sync_aggregate" `
-
-	SignatureSlot Slot `json:"signature_slot" `
-}
-
-func (typ *LightClientFinalityUpdate) Clone() proto.Packet {
-	return &LightClientFinalityUpdate{}
-}
-
-type LightClientOptimisticUpdate struct {
-	AttestedHeader BeaconBlockHeader `json:"attested_header" `
-
-	SyncAggregate SyncAggregate `json:"sync_aggregate" `
-
-	SignatureSlot Slot `json:"signature_slot" `
-}
-
-func (typ *LightClientOptimisticUpdate) Clone() proto.Packet {
-	return &LightClientOptimisticUpdate{}
-}
-
-type LightClientUpdate struct {
-	AttestedHeader BeaconBlockHeader `json:"attested_header" `
-
-	NextSyncCommittee SyncCommittee `json:"next_sync_committee" `
-
-	NextSyncCommitteeBranch [][32]byte `json:"next_sync_committee_branch" ssz-max:"5" ssz-size:",32" `
-
-	FinalizedHeader BeaconBlockHeader `json:"finalized_header" `
-
-	FinalityBranch [][32]byte `json:"finality_branch" ssz-max:"6" ssz-size:",32" `
-
-	SyncAggregate SyncAggregate `json:"sync_aggregate" `
-
-	SignatureSlot Slot `json:"signature_slot" `
-}
-
-func (typ *LightClientUpdate) Clone() proto.Packet {
-	return &LightClientUpdate{}
-}
-
-type MetadataV2 struct {
->>>>>>> f2d95d16
 	SeqNumber uint64 `json:"seq_number,omitempty" `
 
 	Attnets Bitvector64 `json:"attnets,omitempty" ssz-size:"8" `
@@ -148,18 +84,18 @@
 	Syncnets Bitvector64 `json:"syncnets,omitempty" ssz-size:"1" `
 }
 
-func (typ *MetadataV2) Clone() proto.Packet {
-	return &MetadataV2{}
+func (typ *MetaDataV1) Clone() proto.Packet {
+	return &MetaDataV1{}
 }
 
-type MetadataV1 struct {
+type MetadataV0 struct {
 	SeqNumber uint64 `json:"seq_number,omitempty" `
 
 	Attnets Bitvector64 `ssz-size:"8" json:"attnets,omitempty" `
 }
 
-func (typ *MetadataV1) Clone() proto.Packet {
-	return &MetadataV1{}
+func (typ *MetadataV0) Clone() proto.Packet {
+	return &MetadataV0{}
 }
 
 type Ping struct {
@@ -179,7 +115,7 @@
 }
 
 type Status struct {
-	ForkDigest Bytea `ssz-size:"4" json:"fork_digest,omitempty" `
+	ForkDigest Bytea `json:"fork_digest,omitempty" ssz-size:"4" `
 
 	FinalizedRoot Bytea `json:"finalized_root,omitempty" ssz-size:"32" `
 
