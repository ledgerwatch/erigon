package sentinel

import (
	"fmt"
	"reflect"
	"time"

	"github.com/ledgerwatch/erigon/cmd/lightclient/clparams"
	"github.com/ledgerwatch/erigon/cmd/lightclient/rpc/lightrpc"
	"github.com/ledgerwatch/erigon/cmd/lightclient/sentinel/handlers"
	"github.com/ledgerwatch/erigon/cmd/lightclient/sentinel/proto"
	"github.com/ledgerwatch/erigon/cmd/lightclient/sentinel/proto/p2p"
	"github.com/ledgerwatch/erigon/cmd/lightclient/sentinel/proto/ssz_snappy"
	"github.com/ledgerwatch/log/v3"
	"github.com/libp2p/go-libp2p/core/peer"
	"github.com/libp2p/go-libp2p/core/protocol"
)

func (s *Sentinel) SendPingReqV1() (proto.Packet, error) {
	requestPacket := &p2p.Ping{
		Id: uint64(1),
	}
	responsePacket := &p2p.Ping{}
	return sendRequest(s, requestPacket, responsePacket, handlers.PingProtocolV1)
}

func (s *Sentinel) SendMetadataReqV1() (proto.Packet, error) {
	requestPacket := &lightrpc.MetadataV1{}
	responsePacket := &lightrpc.MetadataV1{}

	return sendRequest(s, requestPacket, responsePacket, handlers.MedataProtocolV1)
}

// TODO: add the rest of the request topics

func sendRequest(s *Sentinel, requestPacket proto.Packet, responsePacket proto.Packet, topic string) (proto.Packet, error) {
	_, peerInfo, err := connectToRandomPeer(s)
	if err != nil {
		return nil, fmt.Errorf("failed to connect to a random peer err=%s", err)
	}

	peerId := peerInfo.ID

	reqRetryTimer := time.NewTimer(clparams.ReqTimeout)
	defer reqRetryTimer.Stop()

	retryTicker := time.NewTicker(10 * time.Millisecond)
	defer retryTicker.Stop()

	sc, err := writeRequest(s, requestPacket, peerId, topic)
	for err != nil {
		select {
		case <-s.ctx.Done():
			log.Warn("[Req] sentinel has been shut down")
			return nil, nil
		case <-reqRetryTimer.C:
<<<<<<< HEAD
			log.Debug("[Req] timeout", "topic", topic, "peer", peerId)
			break reqRetryLoop
=======
			log.Warn("[Req] timeout", "topic", topic, "peer", peerId)
			return nil, err
>>>>>>> 0e2190f5
		case <-retryTicker.C:
			sc, err = writeRequest(s, requestPacket, peerId, topic)
		}
	}

<<<<<<< HEAD
	if err != nil {
		return nil, err
	}
	log.Debug("[Req] sent request", "topic", topic, "peer", peerId)
=======
	defer sc.Close()
	log.Info("[Req] sent request", "topic", topic, "peer", peerId)
>>>>>>> 0e2190f5

	respRetryTimer := time.NewTimer(clparams.RespTimeout)
	defer respRetryTimer.Stop()

	responsePacket, err = decodeResponse(sc, responsePacket, peerId, topic)
	for err != nil {
		select {
		case <-s.ctx.Done():
			log.Warn("[Resp] sentinel has been shutdown")
			return nil, nil
		case <-respRetryTimer.C:
			log.Debug("[Resp] timeout", "topic", topic, "peer", peerId)
			return nil, err
		case <-retryTicker.C:
			responsePacket, err = decodeResponse(sc, responsePacket, peerId, topic)
		}
	}

	return responsePacket, nil
}

<<<<<<< HEAD
func decodeResponse(sc proto.StreamCodec, responsePacket proto.Packet, peerId peer.ID, topic string) (proto.Packet, error) {
=======
func writeRequest(s *Sentinel, requestPacket proto.Packet, peerId peer.ID, topic string) (proto.StreamCodec, error) {
	stream, err := s.host.NewStream(s.ctx, peerId, protocol.ID(topic))
	if err != nil {
		return nil, fmt.Errorf("failed to begin stream, err=%s", err)
	}

	sc := ssz_snappy.NewStreamCodec(stream)

	if _, err := sc.WritePacket(requestPacket); err != nil {
		return nil, fmt.Errorf("failed to write packet type=%s, err=%s", reflect.TypeOf(requestPacket), err)
	}

	if err := sc.CloseWriter(); err != nil {
		return nil, fmt.Errorf("failed to close write stream, err=%s", err)
	}

	return sc, nil
}

func decodeResponse(sc proto.StreamCodec, responsePacket proto.Packet, peerId peer.ID) (proto.Packet, error) {
>>>>>>> 0e2190f5
	code, err := sc.ReadByte()
	if err != nil {
		return nil, fmt.Errorf("failed to read code byte peer=%s, err=%s", peerId, err)
	}

	if code != 0 {
		errPacket := &proto.ErrorMessage{}
		protoCtx, err := sc.Decode(errPacket)
		if err != nil {
			return nil, fmt.Errorf("failed to decode error packet got=%s, err=%s", string(protoCtx.Raw), err)
		}
		log.Debug("[Resp] got error packet", "error-message", string(errPacket.Message), "peer", peerId)
		return errPacket, nil
	}

	protoCtx, err := sc.Decode(responsePacket)
	if err != nil {
		return nil, fmt.Errorf("failed to decode packet got=%s, err=%s", string(protoCtx.Raw), err)
	}
	log.Info("[Resp] got response from", "response", responsePacket, "peer", peerId, "topic", topic)

	return responsePacket, nil
}<|MERGE_RESOLUTION|>--- conflicted
+++ resolved
@@ -54,32 +54,20 @@
 			log.Warn("[Req] sentinel has been shut down")
 			return nil, nil
 		case <-reqRetryTimer.C:
-<<<<<<< HEAD
 			log.Debug("[Req] timeout", "topic", topic, "peer", peerId)
-			break reqRetryLoop
-=======
-			log.Warn("[Req] timeout", "topic", topic, "peer", peerId)
 			return nil, err
->>>>>>> 0e2190f5
 		case <-retryTicker.C:
 			sc, err = writeRequest(s, requestPacket, peerId, topic)
 		}
 	}
 
-<<<<<<< HEAD
-	if err != nil {
-		return nil, err
-	}
+	defer sc.Close()
 	log.Debug("[Req] sent request", "topic", topic, "peer", peerId)
-=======
-	defer sc.Close()
-	log.Info("[Req] sent request", "topic", topic, "peer", peerId)
->>>>>>> 0e2190f5
 
 	respRetryTimer := time.NewTimer(clparams.RespTimeout)
 	defer respRetryTimer.Stop()
 
-	responsePacket, err = decodeResponse(sc, responsePacket, peerId, topic)
+	responsePacket, err = decodeResponse(sc, responsePacket, peerId)
 	for err != nil {
 		select {
 		case <-s.ctx.Done():
@@ -89,16 +77,13 @@
 			log.Debug("[Resp] timeout", "topic", topic, "peer", peerId)
 			return nil, err
 		case <-retryTicker.C:
-			responsePacket, err = decodeResponse(sc, responsePacket, peerId, topic)
+			responsePacket, err = decodeResponse(sc, responsePacket, peerId)
 		}
 	}
 
 	return responsePacket, nil
 }
 
-<<<<<<< HEAD
-func decodeResponse(sc proto.StreamCodec, responsePacket proto.Packet, peerId peer.ID, topic string) (proto.Packet, error) {
-=======
 func writeRequest(s *Sentinel, requestPacket proto.Packet, peerId peer.ID, topic string) (proto.StreamCodec, error) {
 	stream, err := s.host.NewStream(s.ctx, peerId, protocol.ID(topic))
 	if err != nil {
@@ -119,7 +104,6 @@
 }
 
 func decodeResponse(sc proto.StreamCodec, responsePacket proto.Packet, peerId peer.ID) (proto.Packet, error) {
->>>>>>> 0e2190f5
 	code, err := sc.ReadByte()
 	if err != nil {
 		return nil, fmt.Errorf("failed to read code byte peer=%s, err=%s", peerId, err)
@@ -139,7 +123,7 @@
 	if err != nil {
 		return nil, fmt.Errorf("failed to decode packet got=%s, err=%s", string(protoCtx.Raw), err)
 	}
-	log.Info("[Resp] got response from", "response", responsePacket, "peer", peerId, "topic", topic)
+	log.Info("[Resp] got response from", "response", responsePacket, "peer", peerId)
 
 	return responsePacket, nil
 }