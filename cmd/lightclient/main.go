--- conflicted
+++ resolved
@@ -57,11 +57,7 @@
 	log.Info("Sentinel started", "enr", sent.String())
 
 	logInterval := time.NewTicker(5 * time.Second)
-<<<<<<< HEAD
 	sendReqInterval := time.NewTicker(100 * time.Millisecond)
-=======
-	sendReqInterval := time.NewTicker(1 * time.Second)
->>>>>>> 0e2190f5
 
 	for {
 		select {
