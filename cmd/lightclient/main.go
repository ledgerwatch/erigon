--- conflicted
+++ resolved
@@ -16,16 +16,14 @@
 import (
 	"context"
 	"encoding/hex"
+	"fmt"
+	"reflect"
 	"time"
 
 	"github.com/ledgerwatch/erigon/cmd/lightclient/clparams"
 	"github.com/ledgerwatch/erigon/cmd/lightclient/rpc/lightrpc"
 	"github.com/ledgerwatch/erigon/cmd/lightclient/sentinel"
-<<<<<<< HEAD
-=======
 	"github.com/ledgerwatch/erigon/cmd/lightclient/sentinel/proto"
-	"github.com/ledgerwatch/erigon/cmd/lightclient/sentinel/proto/p2p"
->>>>>>> 25a7cb38
 	"github.com/ledgerwatch/log/v3"
 )
 
@@ -90,7 +88,6 @@
 		case pkt := <-sent.RecvGossip():
 			handleGossipPacket(pkt)
 		case <-sendReqInterval.C:
-<<<<<<< HEAD
 			go func() {
 				if _, err := sent.SendPingReqV1(); err != nil {
 					log.Debug("failed to send ping request", "err", err)
@@ -99,53 +96,30 @@
 					log.Debug("failed to send metadata request", "err", err)
 				}
 			}()
-		case blockPacket := <-sent.GossipChannel(sentinel.BeaconBlockTopic):
-			u := blockPacket.(*lightrpc.SignedBeaconBlockBellatrix)
-			log.Info("[Gossip] beacon_block",
-				"Slot", u.Block.Slot,
-				"Signature", hex.EncodeToString(u.Signature),
-				"graffiti", string(u.Block.Body.Graffiti),
-				"eth1_blockhash", hex.EncodeToString(u.Block.Body.ExecutionPayload.BlockHash),
-				"stateRoot", hex.EncodeToString(u.Block.StateRoot),
-				"parentRoot", hex.EncodeToString(u.Block.ParentRoot),
-				"proposerIdx", u.Block.ProposerIndex,
-			)
-		case <-sent.GossipChannel(sentinel.LightClientFinalityUpdateTopic):
-			log.Info("[Gossip] Finalty update")
-			return
-		default:
-			time.Sleep(100 * time.Millisecond)
-=======
-			if _, err := sent.SendPingReqV1(); err != nil {
-				log.Warn("failed to send ping request", "err", err)
-			}
-			if _, err := sent.SendMetadataReqV1(); err != nil {
-				log.Warn("failed to send metadata request", "err", err)
-			}
->>>>>>> 25a7cb38
 		}
 	}
 }
 
 func handleGossipPacket(pkt *proto.GossipContext) error {
 	log.Info("[Gossip] Received Packet", "topic", pkt.Topic)
+	fmt.Println(reflect.TypeOf(pkt.Packet))
 	switch u := pkt.Packet.(type) {
-	case *p2p.SignedBeaconBlockBellatrix:
+	case *lightrpc.SignedBeaconBlockBellatrix:
 		log.Info("[Gossip] beacon_block",
 			"Slot", u.Block.Slot,
-			"Signature", hex.EncodeToString(u.Signature[:]),
-			"graffiti", string(u.Block.Body.Graffiti[:]),
-			"eth1_blockhash", hex.EncodeToString(u.Block.Body.Eth1Data.BlockHash[:]),
-			"stateRoot", hex.EncodeToString(u.Block.StateRoot[:]),
-			"parentRoot", hex.EncodeToString(u.Block.ParentRoot[:]),
+			"Signature", hex.EncodeToString(u.Signature),
+			"graffiti", string(u.Block.Body.Graffiti),
+			"eth1_blockhash", hex.EncodeToString(u.Block.Body.Eth1Data.BlockHash),
+			"stateRoot", hex.EncodeToString(u.Block.StateRoot),
+			"parentRoot", hex.EncodeToString(u.Block.ParentRoot),
 			"proposerIdx", u.Block.ProposerIndex,
 		)
 		err := pkt.Codec.WritePacket(context.TODO(), pkt.Packet)
 		if err != nil {
 			log.Warn("[Gossip] Error Forwarding Packet", "err", err)
 		}
-	case *p2p.LightClientFinalityUpdate:
-	case *p2p.LightClientOptimisticUpdate:
+	case *lightrpc.LightClientFinalityUpdate:
+	case *lightrpc.LightClientOptimisticUpdate:
 	default:
 	}
 	return nil
