--- conflicted
+++ resolved
@@ -34,15 +34,7 @@
 func storageRoot(db *bolt.DB, contract common.Address) (common.Hash, error) {
 	var storageRoot common.Hash
 	err := db.View(func(tx *bolt.Tx) error {
-<<<<<<< HEAD
-		b := tx.Bucket(dbutils.CurrentStateBucket)
-		if b == nil {
-			return fmt.Errorf("Could not find accounts bucket")
-		}
-		enc, _ := b.Get(crypto.Keccak256(contract[:]))
-=======
 		enc, _ := tx.Bucket(dbutils.IntermediateTrieHashBucket).Get(crypto.Keccak256(contract[:]))
->>>>>>> 59f997a6
 		if enc == nil {
 			return fmt.Errorf("Could find account %x\n", contract)
 		}
