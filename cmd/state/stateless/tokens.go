package stateless

import (
	"bufio"
	"bytes"
	"encoding/csv"
	"fmt"
	"math"
	"math/big"
	"os"
	"os/signal"
	"sort"
	"syscall"
	"time"

	"github.com/ledgerwatch/turbo-geth/common/dbutils"
	"github.com/ledgerwatch/turbo-geth/core/rawdb"

	"github.com/ledgerwatch/bolt"
	"github.com/ledgerwatch/turbo-geth/common"
	"github.com/ledgerwatch/turbo-geth/consensus/ethash"
	"github.com/ledgerwatch/turbo-geth/core"
	"github.com/ledgerwatch/turbo-geth/core/state"
	"github.com/ledgerwatch/turbo-geth/core/types"
	"github.com/ledgerwatch/turbo-geth/core/types/accounts"
	"github.com/ledgerwatch/turbo-geth/core/vm"
	"github.com/ledgerwatch/turbo-geth/crypto"
	"github.com/ledgerwatch/turbo-geth/ethdb"
	"github.com/ledgerwatch/turbo-geth/params"
)

// NOTE: This file is not the part of the Turbo-Geth binary. It i s part of the experimental utility, state
// to perform data analysis related to the state growth, state rent, and statelesss clients

type TokenTracer struct {
	tokens    map[common.Address]struct{}
	addrs     []common.Address
	startMode []bool
}

func NewTokenTracer() TokenTracer {
	return TokenTracer{
		tokens:    make(map[common.Address]struct{}),
		addrs:     make([]common.Address, 16384),
		startMode: make([]bool, 16384),
	}
}

func (tt TokenTracer) CaptureStart(depth int, from common.Address, to common.Address, call bool, input []byte, gas uint64, value *big.Int) error {
	if len(input) < 68 {
		return nil
	}
	if _, ok := tt.tokens[to]; ok {
		return nil
	}
	//a9059cbb is transfer method ID
	if input[0] != byte(0xa9) || input[1] != byte(5) || input[2] != byte(0x9c) || input[3] != byte(0xbb) {
		return nil
	}
	// Next 12 bytes are zero, because the first argument is an address
	for i := 4; i < 16; i++ {
		if input[i] != byte(0) {
			return nil
		}
	}
	tt.addrs[depth] = to
	tt.startMode[depth] = true
	return nil
}
func (tt TokenTracer) CaptureState(env *vm.EVM, pc uint64, op vm.OpCode, gas, cost uint64, memory *vm.Memory, stack *vm.Stack, contract *vm.Contract, depth int, err error) error {
	return nil
}
func (tt TokenTracer) CaptureFault(env *vm.EVM, pc uint64, op vm.OpCode, gas, cost uint64, memory *vm.Memory, stack *vm.Stack, contract *vm.Contract, depth int, err error) error {
	return nil
}
func (tt TokenTracer) CaptureEnd(depth int, output []byte, gasUsed uint64, t time.Duration, err error) error {
	if !tt.startMode[depth] {
		return nil
	}
	tt.startMode[depth] = false
	if err != nil {
		return nil
	}
	if len(output) != 0 && len(output) != 32 {
		return nil
	}
	if len(output) == 32 {
		allZeros := true
		for i := 0; i < 32; i++ {
			if output[i] != byte(0) {
				allZeros = false
				break
			}
		}
		if allZeros {
			return nil
		}
	}
	addr := tt.addrs[depth]
	if _, ok := tt.tokens[addr]; !ok {
		tt.tokens[addr] = struct{}{}
		if len(tt.tokens)%100 == 0 {
			fmt.Printf("Found %d token contracts so far\n", len(tt.tokens))
		}
	}
	return nil
}
func (tt TokenTracer) CaptureCreate(creator common.Address, creation common.Address) error {
	return nil
}
func (tt TokenTracer) CaptureAccountRead(account common.Address) error {
	return nil
}
func (tt TokenTracer) CaptureAccountWrite(account common.Address) error {
	return nil
}

//nolint:deadcode,unused
func makeTokens(blockNum uint64) {
	sigs := make(chan os.Signal, 1)
	interruptCh := make(chan bool, 1)
	signal.Notify(sigs, syscall.SIGINT, syscall.SIGTERM)

	go func() {
		<-sigs
		interruptCh <- true
	}()

	//ethDb, err := ethdb.NewBoltDatabase("/home/akhounov/.ethereum/geth/chaindata")
	ethDb, err := ethdb.NewBoltDatabase("/Volumes/tb41/turbo-geth/geth/chaindata")
	//ethDb, err := ethdb.NewBoltDatabase("/Users/alexeyakhunov/Library/Ethereum/geth/chaindata")
	check(err)
	defer ethDb.Close()
	chainConfig := params.MainnetChainConfig
	tt := NewTokenTracer()
	vmConfig := vm.Config{Tracer: tt, Debug: true}
	bc, err := core.NewBlockChain(ethDb, nil, chainConfig, ethash.NewFaker(), vmConfig, nil)
	check(err)
	if blockNum > 1 {
		tokenFile, err := os.Open("/Volumes/tb41/turbo-geth/tokens.csv")
		check(err)
		tokenReader := csv.NewReader(bufio.NewReader(tokenFile))
		for records, _ := tokenReader.Read(); records != nil; records, _ = tokenReader.Read() {
			tt.tokens[common.HexToAddress(records[0])] = struct{}{}
		}
		tokenFile.Close()
	}
	interrupt := false
	for !interrupt {
		block := bc.GetBlockByNumber(blockNum)
		if block == nil {
			break
		}
		dbstate := state.NewDbState(ethDb, block.NumberU64()-1)
		statedb := state.New(dbstate)
		signer := types.MakeSigner(chainConfig, block.Number())
		for _, tx := range block.Transactions() {
			// Assemble the transaction call message and return if the requested offset
			msg, _ := tx.AsMessage(signer)
			context := core.NewEVMContext(msg, block.Header(), bc, nil)
			// Not yet the searched for transaction, execute on top of the current state
			vmenv := vm.NewEVM(context, statedb, chainConfig, vmConfig)
			if _, _, _, err := core.ApplyMessage(vmenv, msg, new(core.GasPool).AddGas(tx.Gas())); err != nil {
				panic(fmt.Errorf("tx %x failed: %v", tx.Hash(), err))
			}
		}
		blockNum++
		if blockNum%1000 == 0 {
			fmt.Printf("Processed %d blocks\n", blockNum)
		}
		// Check for interrupts
		select {
		case interrupt = <-interruptCh:
			fmt.Println("interrupted, please wait for cleanup...")
		default:
		}
	}
	fmt.Printf("Writing dataset...\n")
	f, err := os.Create("/Volumes/tb41/turbo-geth/tokens.csv")
	check(err)
	defer f.Close()
	w := bufio.NewWriter(f)
	defer w.Flush()
	for token := range tt.tokens {
		fmt.Fprintf(w, "%x\n", token)
	}
	fmt.Printf("Next time specify -block %d\n", blockNum)
}

func makeTokenBalances() {
	//ethDb, err := ethdb.NewBoltDatabase("/home/akhounov/.ethereum/geth/chaindata")
	ethDb, err := ethdb.NewBoltDatabase("/Volumes/tb41/turbo-geth/geth/chaindata")
	//ethDb, err := ethdb.NewBoltDatabase("/Users/alexeyakhunov/Library/Ethereum/geth/chaindata")
	check(err)
	defer ethDb.Close()
	bc, err := core.NewBlockChain(ethDb, nil, params.MainnetChainConfig, ethash.NewFaker(), vm.Config{}, nil)
	check(err)
	currentBlock := bc.CurrentBlock()
	currentBlockNr := currentBlock.NumberU64()
	fmt.Printf("Current block number: %d\n", currentBlockNr)

	pdb, err := bolt.Open("/Volumes/tb41/turbo-geth/sha3preimages", 0600, &bolt.Options{})
	check(err)
	defer pdb.Close()
	bucket := []byte("sha3")

	var tokens []common.Address
	tokenFile, err := os.Open("/Volumes/tb41/turbo-geth/tokens.csv")
	check(err)
	tokenReader := csv.NewReader(bufio.NewReader(tokenFile))
	for records, _ := tokenReader.Read(); records != nil; records, _ = tokenReader.Read() {
		tokens = append(tokens, common.HexToAddress(records[0]))
	}
	tokenFile.Close()
	//tokens = append(tokens, common.HexToAddress("0xB8c77482e45F1F44dE1745F52C74426C631bDD52"))
	caller := common.HexToAddress("0x742d35cc6634c0532925a3b844bc454e4438f44e")
	f, err := os.Create("/Volumes/tb41/turbo-geth/token_balances.csv")
	check(err)
	defer f.Close()
	w := bufio.NewWriter(f)
	defer w.Flush()
	var a accounts.Account
	for _, token := range tokens {
		// Exclude EOAs and removed accounts
<<<<<<< HEAD
		enc, err := ethDb.Get(dbutils.CurrentStateBucket, crypto.Keccak256(token[:]))
		if enc == nil {
=======
		if ok, err := rawdb.ReadAccount(ethDb, common.BytesToHash(crypto.Keccak256(token[:])), &a); err != nil {
			panic(err)
		} else if !ok {
>>>>>>> 59f997a6
			continue
		}
		if a.IsEmptyCodeHash() {
			// Only processing contracts
			continue
		}
		fmt.Printf("Analysing token %x...", token)
		count := 0
		addrCount := 0
		dbstate := state.NewDbState(ethDb, currentBlockNr)
		statedb := state.New(dbstate)
		msg := types.NewMessage(
			caller,
			&token,
			0,
			big.NewInt(0),    // value
			math.MaxUint64/2, // gaslimit
			big.NewInt(100000),
			common.FromHex(fmt.Sprintf("0x70a08231000000000000000000000000%x", common.HexToAddress("0xe477292f1b3268687a29376116b0ed27a9c76170"))),
			false, // checkNonce
		)
		chainConfig := params.MainnetChainConfig
		vmConfig := vm.Config{EnablePreimageRecording: true}
		context := core.NewEVMContext(msg, currentBlock.Header(), bc, nil)
		// Not yet the searched for transaction, execute on top of the current state
		vmenv := vm.NewEVM(context, statedb, chainConfig, vmConfig)
		_, _, failed, err := core.ApplyMessage(vmenv, msg, new(core.GasPool).AddGas(math.MaxUint64))
		if err != nil {
			fmt.Printf("Call failed with error: %v\n", err)
		}
		if failed {
			fmt.Printf("Call failed\n")
		}
		pi := statedb.Preimages()
		var base byte
		var plen int
		for _, preimage := range pi {
			if len(preimage) == 64 {
				allZerosBase := true
				for i := 32; i < 63; i++ {
					if preimage[i] != byte(0) {
						allZerosBase = false
						break
					}
				}
				if !allZerosBase {
					fmt.Printf(" base > 255\n")
					continue
				}
				base = preimage[63]
				plen++
			}
		}
		if plen != 1 {
			fmt.Printf(" balanceOf preimages: %d\n", plen)
		}
		err = ethDb.Walk(dbutils.CurrentStateBucket, token[:], 160, func(k, v []byte) (bool, error) {
			var key []byte
			key, err = ethDb.Get(dbutils.PreimagePrefix, k[20:])
			var preimage []byte
			if key != nil {
				err := pdb.View(func(tx *bolt.Tx) error {
					b := tx.Bucket(bucket)
					if b == nil {
						return nil
					}
					preimage, _ = b.Get(key)
					if preimage != nil {
						preimage = common.CopyBytes(preimage)
					}
					return nil
				})
				if err != nil {
					return false, err
				}
			}
			if preimage != nil && len(preimage) == 64 {
				allZerosKey := true
				for i := 0; i < 12; i++ {
					if preimage[i] != byte(0) {
						allZerosKey = false
						break
					}
				}
				allZerosBase := true
				for i := 32; i < 63; i++ {
					if preimage[i] != byte(0) {
						allZerosBase = false
						break
					}
				}
				if allZerosKey && allZerosBase && plen == 1 && preimage[63] == base {
					balance := common.BytesToHash(v).Big()
					fmt.Fprintf(w, "%x,%x,%d\n", token, preimage[12:32], balance)
					addrCount++
				}
			}
			count++
			return true, nil
		})
		if err != nil {
			fmt.Printf("Error walking: %v\n", err)
			return
		}
		fmt.Printf(" %d storage items, holders: %d, base: %d\n", count, addrCount, base)
	}
}

type TokenBalance struct {
	token   common.Address
	holder  common.Address
	balance *big.Int
}

func tokenBalances() {
	addrFile, err := os.Open("addresses.csv")
	check(err)
	defer addrFile.Close()
	addrReader := csv.NewReader(bufio.NewReader(addrFile))
	names := make(map[common.Address]string)
	for records, _ := addrReader.Read(); records != nil; records, _ = addrReader.Read() {
		names[common.HexToAddress(records[0])] = records[1]
	}
	var tokenBalances []TokenBalance
	tbFile, err := os.Open("/Volumes/tb41/turbo-geth/token_balances.csv")
	check(err)
	tbReader := csv.NewReader(bufio.NewReader(tbFile))
	for records, _ := tbReader.Read(); records != nil; records, _ = tbReader.Read() {
		balance := big.NewInt(0)
		if err := balance.UnmarshalText([]byte(records[2])); err != nil {
			panic(err)
		}
		tokenBalances = append(tokenBalances, TokenBalance{
			token:   common.HexToAddress(records[0]),
			holder:  common.HexToAddress(records[1]),
			balance: balance,
		})
	}
	tbFile.Close()
	fmt.Printf("(token, holder) pairs: %d\n", len(tokenBalances))
	tokens := make(map[common.Address]int)
	holders := make(map[common.Address]int)
	for _, tb := range tokenBalances {
		tokens[tb.token]++
		holders[tb.holder]++
	}
	fmt.Printf("Tokens: %d\n", len(tokens))
	fmt.Printf("Holders: %d\n", len(holders))
	tokenSorter := NewIntSorterAddr(len(tokens))
	idx := 0
	for token, count := range tokens {
		tokenSorter.ints[idx] = count
		tokenSorter.values[idx] = token
		idx++
	}
	sort.Sort(tokenSorter)
	fmt.Printf("Top 100 tokens by number of holders:\n")
	for i := 0; i < 100; i++ {
		if name, ok := names[tokenSorter.values[i]]; ok {
			fmt.Printf("%d,%s,%d\n", i+1, name, tokenSorter.ints[i])
		} else {
			fmt.Printf("%d,%x,%d\n", i+1, tokenSorter.values[i], tokenSorter.ints[i])
		}
	}
	holderSorter := NewIntSorterAddr(len(holders))
	idx = 0
	for holder, count := range holders {
		holderSorter.ints[idx] = count
		holderSorter.values[idx] = holder
		idx++
	}
	sort.Sort(holderSorter)
	fmt.Printf("Top 100 holder by number of tokens:\n")
	for i := 0; i < 100; i++ {
		if name, ok := names[holderSorter.values[i]]; ok {
			fmt.Printf("%d,%s,%d\n", i+1, name, holderSorter.ints[i])
		} else {
			fmt.Printf("%d,%x,%d\n", i+1, holderSorter.values[i], holderSorter.ints[i])
		}
	}
}

func makeTokenAllowances() {
	//ethDb, err := ethdb.NewBoltDatabase("/home/akhounov/.ethereum/geth/chaindata")
	ethDb, err := ethdb.NewBoltDatabase("/Volumes/tb41/turbo-geth/geth/chaindata")
	//ethDb, err := ethdb.NewBoltDatabase("/Users/alexeyakhunov/Library/Ethereum/geth/chaindata")
	check(err)
	defer ethDb.Close()
	bc, err := core.NewBlockChain(ethDb, nil, params.MainnetChainConfig, ethash.NewFaker(), vm.Config{}, nil)
	check(err)
	currentBlock := bc.CurrentBlock()
	currentBlockNr := currentBlock.NumberU64()
	fmt.Printf("Current block number: %d\n", currentBlockNr)

	pdb, err := bolt.Open("/Volumes/tb41/turbo-geth/sha3preimages", 0600, &bolt.Options{})
	check(err)
	defer pdb.Close()
	bucket := []byte("sha3")

	var tokens []common.Address
	tokenFile, err := os.Open("/Volumes/tb41/turbo-geth/tokens.csv")
	check(err)
	tokenReader := csv.NewReader(bufio.NewReader(tokenFile))
	for records, _ := tokenReader.Read(); records != nil; records, _ = tokenReader.Read() {
		tokens = append(tokens, common.HexToAddress(records[0]))
	}
	tokenFile.Close()
	//tokens = append(tokens, common.HexToAddress("0xB8c77482e45F1F44dE1745F52C74426C631bDD52"))
	caller := common.HexToAddress("0x742d35cc6634c0532925a3b844bc454e4438f44e")
	f, err := os.Create("/Volumes/tb41/turbo-geth/token_allowances.csv")
	check(err)
	defer f.Close()
	w := bufio.NewWriter(f)
	defer w.Flush()
	var a accounts.Account
	for _, token := range tokens {
		// Exclude EOAs and removed accounts
<<<<<<< HEAD
		enc, err := ethDb.Get(dbutils.CurrentStateBucket, crypto.Keccak256(token[:]))
		if enc == nil {
=======
		if ok, err := rawdb.ReadAccount(ethDb, common.BytesToHash(crypto.Keccak256(token[:])), &a); err != nil {
			panic(err)
		} else if !ok {
>>>>>>> 59f997a6
			continue
		}
		if a.IsEmptyCodeHash() {
			// Only processing contracts
			continue
		}
		fmt.Printf("Analysing token %x...", token)
		count := 0
		addrCount := 0
		dbstate := state.NewDbState(ethDb, currentBlockNr)
		statedb := state.New(dbstate)
		msg := types.NewMessage(
			caller,
			&token,
			0,
			big.NewInt(0),    // value
			math.MaxUint64/2, // gaslimit
			big.NewInt(100000),
			common.FromHex(fmt.Sprintf("0xdd62ed3e000000000000000000000000%x000000000000000000000000%x",
				common.HexToAddress("0xe477292f1b3268687a29376116b0ed27a9c76170"),
				common.HexToAddress("0xe477292f1b3268687a29376116b0ed25a9c76170"),
			)),
			false, // checkNonce
		)
		chainConfig := params.MainnetChainConfig
		vmConfig := vm.Config{EnablePreimageRecording: true}
		context := core.NewEVMContext(msg, currentBlock.Header(), bc, nil)
		// Not yet the searched for transaction, execute on top of the current state
		vmenv := vm.NewEVM(context, statedb, chainConfig, vmConfig)
		_, _, failed, err := core.ApplyMessage(vmenv, msg, new(core.GasPool).AddGas(math.MaxUint64))
		if err != nil {
			fmt.Printf("Call failed with error: %v\n", err)
		}
		if failed {
			fmt.Printf("Call failed\n")
		}
		pi := statedb.Preimages()
		var base byte
		var foundBase bool
		var base2 common.Hash
		var foundBase2 bool
		lenpi := 0
		for hash, preimage := range pi {
			if len(preimage) != 64 {
				continue
			}
			allZerosBase := true
			for i := 32; i < 63; i++ {
				if preimage[i] != byte(0) {
					allZerosBase = false
					break
				}
			}
			if allZerosBase {
				foundBase2 = true
				base = preimage[63]
				base2 = hash
			}
			lenpi++
		}
		if lenpi == 2 && foundBase2 {
			for _, preimage := range pi {
				if len(preimage) != 64 {
					continue
				}
				if bytes.Equal(preimage[32:], base2[:]) {
					foundBase = true
				}
			}
		}
		if !foundBase {
			fmt.Printf("allowance base not found\n")
			continue
		}
		err = ethDb.Walk(dbutils.CurrentStateBucket, token[:], 160, func(k, v []byte) (bool, error) {
			var key []byte
			key, err = ethDb.Get(dbutils.PreimagePrefix, k[20:])
			var index2 common.Hash
			var preimage []byte
			if key != nil {
				err := pdb.View(func(tx *bolt.Tx) error {
					b := tx.Bucket(bucket)
					if b == nil {
						return nil
					}
					preimage, _ = b.Get(key)
					if preimage != nil && len(preimage) == 64 {
						copy(index2[:], preimage[:32])
						preimage, _ = b.Get(preimage[32:])
					}
					return nil
				})
				if err != nil {
					return false, err
				}
			}
			if preimage != nil && len(preimage) == 64 {
				allZerosIndex2 := true
				for i := 0; i < 12; i++ {
					if index2[i] != byte(0) {
						allZerosIndex2 = false
						break
					}
				}
				allZerosKey := true
				for i := 0; i < 12; i++ {
					if preimage[i] != byte(0) {
						allZerosKey = false
						break
					}
				}
				allZerosBase := true
				for i := 32; i < 63; i++ {
					if preimage[i] != byte(0) {
						allZerosBase = false
						break
					}
				}
				if allZerosIndex2 && allZerosKey && allZerosBase && foundBase && preimage[63] == base {
					allowance := common.BytesToHash(v).Big()
					fmt.Fprintf(w, "%x,%x,%x,%d\n", token, preimage[12:32], index2[12:], allowance)
					addrCount++
				}
			}
			count++
			return true, nil
		})
		if err != nil {
			fmt.Printf("Error walking: %v\n", err)
			return
		}
		fmt.Printf(" %d storage items, allowances: %d, base: %d\n", count, addrCount, base)
	}
}<|MERGE_RESOLUTION|>--- conflicted
+++ resolved
@@ -222,14 +222,9 @@
 	var a accounts.Account
 	for _, token := range tokens {
 		// Exclude EOAs and removed accounts
-<<<<<<< HEAD
-		enc, err := ethDb.Get(dbutils.CurrentStateBucket, crypto.Keccak256(token[:]))
-		if enc == nil {
-=======
 		if ok, err := rawdb.ReadAccount(ethDb, common.BytesToHash(crypto.Keccak256(token[:])), &a); err != nil {
 			panic(err)
 		} else if !ok {
->>>>>>> 59f997a6
 			continue
 		}
 		if a.IsEmptyCodeHash() {
@@ -447,14 +442,9 @@
 	var a accounts.Account
 	for _, token := range tokens {
 		// Exclude EOAs and removed accounts
-<<<<<<< HEAD
-		enc, err := ethDb.Get(dbutils.CurrentStateBucket, crypto.Keccak256(token[:]))
-		if enc == nil {
-=======
 		if ok, err := rawdb.ReadAccount(ethDb, common.BytesToHash(crypto.Keccak256(token[:])), &a); err != nil {
 			panic(err)
 		} else if !ok {
->>>>>>> 59f997a6
 			continue
 		}
 		if a.IsEmptyCodeHash() {
