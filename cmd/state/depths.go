package main

import (
	"bytes"
	"fmt"
	"github.com/ledgerwatch/turbo-geth/common/dbutils"
	"time"

	"github.com/ledgerwatch/bolt"
<<<<<<< HEAD
	"github.com/ledgerwatch/turbo-geth/common/bucket"
=======

>>>>>>> 74b58583
	"github.com/ledgerwatch/turbo-geth/crypto"
)

func countDepths() {
	startTime := time.Now()
	db, err := bolt.Open("/Volumes/tb41/turbo-geth-10/geth/chaindata", 0600, &bolt.Options{ReadOnly: true})
	check(err)
	defer db.Close()
	var occups [64]int // Occupancy of the current level
	var counts [64][17]int
	var prev [32]byte
	count := 0
	err = db.View(func(tx *bolt.Tx) error {
<<<<<<< HEAD
		b := tx.Bucket(bucket.Accounts)
=======
		b := tx.Bucket(dbutils.AccountsBucket)
>>>>>>> 74b58583
		if b == nil {
			return nil
		}
		c := b.Cursor()
		for k, _ := c.First(); k != nil; k, _ = c.Next() {
			if count == 0 {
				for i := 0; i < 64; i++ {
					occups[i] = 1
				}
			} else {
				// Find the first nibble where k and prev are different
				var mask byte = 0xf0
				var i int
				for i = 0; i < 64; i++ {
					idx := i >> 1
					if (k[idx] & mask) != (prev[idx] & mask) {
						break
					}
					mask ^= 0xff
				}
				// Finalise lower nodes
				after1 := false
				for j := i + 1; j < 64; j++ {
					if occups[j] > 1 || !after1 {
						counts[j][occups[j]]++
					}
					if occups[j] == 1 {
						after1 = true
					} else {
						after1 = false
						occups[j] = 1
					}
				}
				occups[i]++
			}
			copy(prev[:], k)
			count++
			if count%100000 == 0 {
				fmt.Printf("Processed %d account records\n", count)
			}
		}
		after1 := false
		for j := 0; j < 64; j++ {
			if occups[j] > 1 || !after1 {
				counts[j][occups[j]]++
			}
			if occups[j] == 1 {
				after1 = true
			} else {
				after1 = false
				occups[j] = 1
			}
		}
		fmt.Printf("Processed %d account records\n", count)
		return nil
	})
	check(err)
	nodes := 0
	for i := 0; i < 64; i++ {
		exists := false
		for j := 1; j <= 16; j++ {
			if counts[i][j] > 0 {
				exists = true
				break
			}
		}
		if !exists {
			break
		}
		fmt.Printf("LEVEL %d ==========================\n", i)
		for j := 1; j <= 16; j++ {
			if counts[i][j] > 0 {
				fmt.Printf("%d: %d  ", j, counts[i][j])
				nodes += counts[i][j]
			}
		}
		fmt.Printf("\n")
	}
	fmt.Printf("Total number of nodes: %d\n", nodes)
	fmt.Printf("Count depth took %s\n", time.Since(startTime))
}

func countStorageDepths() {
	startTime := time.Now()
	db, err := bolt.Open("/Volumes/tb41/turbo-geth-10/geth/chaindata", 0600, &bolt.Options{ReadOnly: true})
	check(err)
	defer db.Close()
	var occups [64]int // Occupancy of the current level
	var counts [64][17]int
	var prevAddr [20]byte
	var prev [32]byte
	var accountExists bool
	var filtered int
	count := 0
	err = db.View(func(tx *bolt.Tx) error {
<<<<<<< HEAD
		b := tx.Bucket(bucket.Storage)
		if b == nil {
			return nil
		}
		ab := tx.Bucket(bucket.Accounts)
=======
		b := tx.Bucket(dbutils.StorageBucket)
		if b == nil {
			return nil
		}
		ab := tx.Bucket(dbutils.AccountsBucket)
>>>>>>> 74b58583
		if ab == nil {
			return nil
		}
		c := b.Cursor()
		for k, _ := c.First(); k != nil; k, _ = c.Next() {
			addr := k[:20]
			sameAddr := bytes.Equal(addr, prevAddr[:])
			if !sameAddr {
				copy(prevAddr[:], addr)
				v, _ := ab.Get(crypto.Keccak256(addr[:]))
				accountExists = v != nil
				if !accountExists {
					filtered++
				}
			}
			// Filter out storage of non-existent accounts
			if !accountExists {
				continue
			}
			key := k[20:52]
			if count == 0 {
				for i := 0; i < 64; i++ {
					occups[i] = 1
				}
			} else {
				if sameAddr {
					// Find the first nibble where k and prev are different
					var mask byte = 0xf0
					var i int
					for i = 0; i < 64; i++ {
						idx := i >> 1
						if (key[idx] & mask) != (prev[idx] & mask) {
							break
						}
						mask ^= 0xff
					}
					// Finalise lower nodes
					after1 := false
					for j := i + 1; j < 64; j++ {
						if occups[j] > 1 || !after1 {
							counts[j][occups[j]]++
						}
						if occups[j] == 1 {
							after1 = true
						} else {
							after1 = false
							occups[j] = 1
						}
					}
					occups[i]++
				} else {
					after1 := false
					for j := 0; j < 64; j++ {
						if occups[j] > 1 || !after1 {
							counts[j][occups[j]]++
						}
						if occups[j] == 1 {
							after1 = true
						} else {
							after1 = false
							occups[j] = 1
						}
					}
				}
			}
			copy(prev[:], key)
			count++
			if count%100000 == 0 {
				fmt.Printf("Processed %d storage records, filtered accounts: %d\n", count, filtered)
			}
		}
		after1 := false
		for j := 0; j < 64; j++ {
			if occups[j] > 1 || !after1 {
				counts[j][occups[j]]++
			}
			if occups[j] == 1 {
				after1 = true
			} else {
				after1 = false
				occups[j] = 1
			}
		}
		fmt.Printf("Processed %d storage records, filtered accounts: %d\n", count, filtered)
		return nil
	})
	check(err)
	nodes := 0
	for i := 0; i < 64; i++ {
		exists := false
		for j := 1; j <= 16; j++ {
			if counts[i][j] > 0 {
				exists = true
				break
			}
		}
		if !exists {
			break
		}
		fmt.Printf("LEVEL %d ==========================\n", i)
		for j := 1; j <= 16; j++ {
			if counts[i][j] > 0 {
				fmt.Printf("%d: %d  ", j, counts[i][j])
				nodes += counts[i][j]
			}
		}
		fmt.Printf("\n")
	}
	fmt.Printf("Total number of nodes: %d\n", nodes)
	fmt.Printf("Count depth took %s\n", time.Since(startTime))
}<|MERGE_RESOLUTION|>--- conflicted
+++ resolved
@@ -7,11 +7,7 @@
 	"time"
 
 	"github.com/ledgerwatch/bolt"
-<<<<<<< HEAD
-	"github.com/ledgerwatch/turbo-geth/common/bucket"
-=======
-
->>>>>>> 74b58583
+
 	"github.com/ledgerwatch/turbo-geth/crypto"
 )
 
@@ -25,11 +21,7 @@
 	var prev [32]byte
 	count := 0
 	err = db.View(func(tx *bolt.Tx) error {
-<<<<<<< HEAD
-		b := tx.Bucket(bucket.Accounts)
-=======
 		b := tx.Bucket(dbutils.AccountsBucket)
->>>>>>> 74b58583
 		if b == nil {
 			return nil
 		}
@@ -125,19 +117,11 @@
 	var filtered int
 	count := 0
 	err = db.View(func(tx *bolt.Tx) error {
-<<<<<<< HEAD
-		b := tx.Bucket(bucket.Storage)
-		if b == nil {
-			return nil
-		}
-		ab := tx.Bucket(bucket.Accounts)
-=======
 		b := tx.Bucket(dbutils.StorageBucket)
 		if b == nil {
 			return nil
 		}
 		ab := tx.Bucket(dbutils.AccountsBucket)
->>>>>>> 74b58583
 		if ab == nil {
 			return nil
 		}
