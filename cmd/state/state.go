--- conflicted
+++ resolved
@@ -49,14 +49,8 @@
 var rewind = flag.Int("rewind", 1, "rewind to given number of blocks")
 var block = flag.Int("block", 1, "specifies a block number for operation")
 var account = flag.String("account", "0x", "specifies account to investigate")
-<<<<<<< HEAD
 var chaindata = flag.String("chaindata", "chaindata", "path to the chaindata file used as input to analysis")
 var statefile = flag.String("statefile", "state", "path to the file where the state will be periodically written during the analysis")
-=======
-var genLag = flag.Int("genlag", 4096, "how many blocks to accumulate block proofs over for generator")
-var consLag = flag.Int("conslag", 256, "how many blocks to accumulate block proofs over for consumer")
-var chaindata = flag.String("chaindata", "chaindata", "path to the chaindata file used as input to analysis")
->>>>>>> 40b8c937
 
 func check(e error) {
 	if e != nil {
