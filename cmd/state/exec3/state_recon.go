package exec3

import (
	"context"
	"encoding/binary"
	"fmt"
	"sync"

	"github.com/RoaringBitmap/roaring/roaring64"
	"github.com/ledgerwatch/log/v3"

	"github.com/ledgerwatch/erigon/eth/consensuschain"

	"github.com/ledgerwatch/erigon-lib/chain"
	libcommon "github.com/ledgerwatch/erigon-lib/common"
	"github.com/ledgerwatch/erigon-lib/common/length"
	"github.com/ledgerwatch/erigon-lib/etl"
	"github.com/ledgerwatch/erigon-lib/kv"
	libstate "github.com/ledgerwatch/erigon-lib/state"

	"github.com/ledgerwatch/erigon/consensus"
	"github.com/ledgerwatch/erigon/core"
	"github.com/ledgerwatch/erigon/core/state"
	"github.com/ledgerwatch/erigon/core/types"
	"github.com/ledgerwatch/erigon/core/types/accounts"
	"github.com/ledgerwatch/erigon/core/vm"
	"github.com/ledgerwatch/erigon/core/vm/evmtypes"
	"github.com/ledgerwatch/erigon/turbo/services"
)

type ScanWorker struct {
	txNum  uint64
	as     *libstate.AggregatorStep
	toKey  []byte
	bitmap roaring64.Bitmap
}

func NewScanWorker(txNum uint64, as *libstate.AggregatorStep) *ScanWorker {
	sw := &ScanWorker{
		txNum: txNum,
		as:    as,
	}
	return sw
}

type FillWorker struct {
	txNum uint64
	as    *libstate.AggregatorStep
}

func NewFillWorker(txNum uint64, as *libstate.AggregatorStep) *FillWorker {
	fw := &FillWorker{
		txNum: txNum,
		as:    as,
	}
	return fw
}

func (fw *FillWorker) FillAccounts(plainStateCollector *etl.Collector) error {
	it := fw.as.IterateAccountsHistory(fw.txNum)
	value := make([]byte, 1024)
	for it.HasNext() {
		key, val, err := it.Next()
		if err != nil {
			return err
		}
		if len(val) > 0 {
			var a accounts.Account
			//if err:=accounts.DeserialiseV3(&a, val);err!=nil {
			//	panic(err)
			//}
			a.Reset()
			pos := 0
			nonceBytes := int(val[pos])
			pos++
			if nonceBytes > 0 {
				a.Nonce = bytesToUint64(val[pos : pos+nonceBytes])
				pos += nonceBytes
			}
			balanceBytes := int(val[pos])
			pos++
			if balanceBytes > 0 {
				a.Balance.SetBytes(val[pos : pos+balanceBytes])
				pos += balanceBytes
			}
			codeHashBytes := int(val[pos])
			pos++
			if codeHashBytes > 0 {
				copy(a.CodeHash[:], val[pos:pos+codeHashBytes])
				pos += codeHashBytes
			}
			incBytes := int(val[pos])
			pos++
			if incBytes > 0 {
				a.Incarnation = bytesToUint64(val[pos : pos+incBytes])
			}
			if a.Incarnation > 0 {
				a.Incarnation = state.FirstContractIncarnation
			}
			value = value[:a.EncodingLengthForStorage()]
			a.EncodeForStorage(value)
			if err := plainStateCollector.Collect(key, value); err != nil {
				return err
			}
			//fmt.Printf("Account [%x]=>{Balance: %d, Nonce: %d, Root: %x, CodeHash: %x}\n", key, &a.Balance, a.Nonce, a.Root, a.CodeHash)
		} else {
			if err := plainStateCollector.Collect(key, nil); err != nil {
				return err
			}
		}
	}
	return nil
}

func (fw *FillWorker) FillStorage(plainStateCollector *etl.Collector) error {
	it := fw.as.IterateStorageHistory(fw.txNum)
	var compositeKey = make([]byte, length.Addr+length.Incarnation+length.Hash)
	binary.BigEndian.PutUint64(compositeKey[20:], state.FirstContractIncarnation)
	for it.HasNext() {
		key, val, err := it.Next()
		if err != nil {
			return err
		}
		copy(compositeKey[:20], key[:20])
		copy(compositeKey[20+8:], key[20:])
		if len(val) > 0 {
			if err := plainStateCollector.Collect(compositeKey, val); err != nil {
				return err
			}
			//fmt.Printf("Storage [%x] => [%x]\n", compositeKey, val)
		} else {
			if err := plainStateCollector.Collect(compositeKey, nil); err != nil {
				return err
			}
		}
	}
	return nil
}

func (fw *FillWorker) FillCode(codeCollector, plainContractCollector *etl.Collector) error {
	it := fw.as.IterateCodeHistory(fw.txNum)
	var compositeKey = make([]byte, length.Addr+length.Incarnation)
	binary.BigEndian.PutUint64(compositeKey[length.Addr:], state.FirstContractIncarnation)

	for it.HasNext() {
		key, val, err := it.Next()
		if err != nil {
			return err
		}
		copy(compositeKey, key)
		if len(val) > 0 {

			codeHash, err := libcommon.HashData(val)
			if err != nil {
				return err
			}
			if err = codeCollector.Collect(codeHash[:], val); err != nil {
				return err
			}
			if err = plainContractCollector.Collect(compositeKey, codeHash[:]); err != nil {
				return err
			}
			//fmt.Printf("Code [%x] => %d\n", compositeKey, len(val))
		} else {
			if err := plainContractCollector.Collect(compositeKey, nil); err != nil {
				return err
			}
		}
	}
	return nil
}

func (sw *ScanWorker) BitmapAccounts() error {
	it := sw.as.IterateAccountsTxs()
	for it.HasNext() {
		v, err := it.Next()
		if err != nil {
			return err
		}
		sw.bitmap.Add(v)
	}
	return nil
}

func (sw *ScanWorker) BitmapStorage() error {
	it := sw.as.IterateStorageTxs()
	for it.HasNext() {
		v, err := it.Next()
		if err != nil {
			return err
		}
		sw.bitmap.Add(v)
	}
	return nil
}

func (sw *ScanWorker) BitmapCode() error {
	it := sw.as.IterateCodeTxs()
	for it.HasNext() {
		v, err := it.Next()
		if err != nil {
			return err
		}
		sw.bitmap.Add(v)
	}
	return nil
}

func bytesToUint64(buf []byte) (x uint64) {
	for i, b := range buf {
		x = x<<8 + uint64(b)
		if i == 7 {
			return
		}
	}
	return
}

func (sw *ScanWorker) Bitmap() *roaring64.Bitmap { return &sw.bitmap }

type ReconWorker struct {
	lock        sync.Locker
	rs          *state.ReconState
	blockReader services.FullBlockReader
	stateWriter *state.StateReconWriterInc
	stateReader *state.HistoryReaderInc
	ctx         context.Context
	engine      consensus.Engine
	chainConfig *chain.Config
	logger      log.Logger
	genesis     *types.Genesis
	chain       *consensuschain.Reader

	evm *vm.EVM
	ibs *state.IntraBlockState
}

func NewReconWorker(lock sync.Locker, ctx context.Context, rs *state.ReconState,
	as *libstate.AggregatorStep, blockReader services.FullBlockReader,
	chainConfig *chain.Config, logger log.Logger, genesis *types.Genesis, engine consensus.Engine,
	chainTx kv.Tx,
) *ReconWorker {
	rw := &ReconWorker{
		lock:        lock,
		ctx:         ctx,
		rs:          rs,
		blockReader: blockReader,
		stateWriter: state.NewStateReconWriterInc(as, rs),
		stateReader: state.NewHistoryReaderInc(as, rs),
		chainConfig: chainConfig,
		logger:      logger,
		genesis:     genesis,
		engine:      engine,
		evm:         vm.NewEVM(evmtypes.BlockContext{}, evmtypes.TxContext{}, nil, chainConfig, vm.Config{}),
	}
	rw.chain = consensuschain.NewReader(chainConfig, chainTx, blockReader, logger)
	rw.ibs = state.New(rw.stateReader)
	return rw
}

func (rw *ReconWorker) SetTx(tx kv.Tx) {
	rw.stateReader.SetTx(tx)
	rw.stateWriter.SetTx(tx)
}

func (rw *ReconWorker) SetChainTx(chainTx kv.Tx) {
	rw.stateReader.SetChainTx(chainTx)
	rw.stateWriter.SetChainTx(chainTx)
}

func (rw *ReconWorker) Run() error {
	for txTask, ok, err := rw.rs.Schedule(rw.ctx); ok || err != nil; txTask, ok, err = rw.rs.Schedule(rw.ctx) {
		if err != nil {
			return err
		}
		if err := rw.runTxTask(txTask); err != nil {
			return err
		}
	}
	return nil
}

var noop = state.NewNoopWriter()

func (rw *ReconWorker) runTxTask(txTask *state.TxTask) error {
	rw.lock.Lock()
	defer rw.lock.Unlock()
	rw.stateReader.SetTxNum(txTask.TxNum)
	rw.stateReader.ResetError()
	rw.stateWriter.SetTxNum(txTask.TxNum)
	rw.ibs.Reset()
	ibs := rw.ibs
	rules, header := txTask.Rules, txTask.Header
	var err error

	if txTask.BlockNum == 0 && txTask.TxIndex == -1 {
		//fmt.Printf("txNum=%d, blockNum=%d, Genesis\n", txTask.TxNum, txTask.BlockNum)
		// Genesis block
		_, ibs, err = core.GenesisToBlock(rw.genesis, "", rw.logger)
		if err != nil {
			return err
		}
		// For Genesis, rules should be empty, so that empty accounts can be included
		rules = &chain.Rules{}
	} else if txTask.Final {
		if txTask.BlockNum > 0 {
			//fmt.Printf("txNum=%d, blockNum=%d, finalisation of the block\n", txTask.TxNum, txTask.BlockNum)
			// End of block transaction in a block
			syscall := func(contract libcommon.Address, data []byte) ([]byte, error) {
				return core.SysCallContract(contract, data, rw.chainConfig, ibs, header, rw.engine, false /* constCall */)
			}
<<<<<<< HEAD
			syscall2 := func(msg *types.Message) ([]byte, error) {
				return core.SysCallContractMsg(msg, rw.chainConfig, ibs, header, rw.engine, false /* constCall */)
			}
			if _, _, err := rw.engine.Finalize(rw.chainConfig, types.CopyHeader(header), ibs, txTask.Txs, txTask.Uncles, txTask.BlockReceipts, txTask.Withdrawals, txTask.Requests, rw.chain, syscall, syscall2, rw.logger); err != nil {
=======
			if _, _, _, err := rw.engine.Finalize(rw.chainConfig, types.CopyHeader(header), ibs, txTask.Txs, txTask.Uncles, txTask.BlockReceipts, txTask.Withdrawals, txTask.Requests, rw.chain, syscall, rw.logger); err != nil {
>>>>>>> 1909921e
				if _, readError := rw.stateReader.ReadError(); !readError {
					return fmt.Errorf("finalize of block %d failed: %w", txTask.BlockNum, err)
				}
			}
		}
	} else if txTask.TxIndex == -1 {
		// Block initialisation
		syscall := func(contract libcommon.Address, data []byte, ibState *state.IntraBlockState, header *types.Header, constCall bool) ([]byte, error) {
			return core.SysCallContract(contract, data, rw.chainConfig, ibState, header, rw.engine, constCall /* constCall */)
		}

		rw.engine.Initialize(rw.chainConfig, rw.chain, header, ibs, syscall, rw.logger)
		if err = ibs.FinalizeTx(rules, noop); err != nil {
			if _, readError := rw.stateReader.ReadError(); !readError {
				return err
			}
		}
	} else {
		gp := new(core.GasPool).AddGas(txTask.Tx.GetGas()).AddBlobGas(txTask.Tx.GetBlobGas())
		vmConfig := vm.Config{NoReceipts: true, SkipAnalysis: txTask.SkipAnalysis}
		ibs.SetTxContext(txTask.Tx.Hash(), txTask.BlockHash, txTask.TxIndex)
		msg := txTask.TxAsMessage

		rw.evm.ResetBetweenBlocks(txTask.EvmBlockContext, core.NewEVMTxContext(msg), ibs, vmConfig, txTask.Rules)
		vmenv := rw.evm
		if msg.FeeCap().IsZero() && rw.engine != nil {
			// Only zero-gas transactions may be service ones
			syscall := func(contract libcommon.Address, data []byte) ([]byte, error) {
				return core.SysCallContract(contract, data, rw.chainConfig, ibs, header, rw.engine, true /* constCall */)
			}
			msg.SetIsFree(rw.engine.IsServiceTransaction(msg.From(), syscall))
		}

		//fmt.Printf("txNum=%d, blockNum=%d, txIndex=%d\n", txTask.TxNum, txTask.BlockNum, txTask.TxIndex)
		_, err = core.ApplyMessage(vmenv, msg, gp, true /* refunds */, false /* gasBailout */)
		if err != nil {
			if _, readError := rw.stateReader.ReadError(); !readError {
				return fmt.Errorf("could not apply blockNum=%d, txIdx=%d txNum=%d [%x] failed: %w", txTask.BlockNum, txTask.TxIndex, txTask.TxNum, txTask.Tx.Hash(), err)
			}
		}
		if err = ibs.FinalizeTx(rules, noop); err != nil {
			if _, readError := rw.stateReader.ReadError(); !readError {
				return err
			}
		}
	}
	if dependency, ok := rw.stateReader.ReadError(); ok || err != nil {
		//fmt.Printf("rollback %d\n", txNum)
		rw.rs.RollbackTx(txTask, dependency)
	} else {
		if err = ibs.CommitBlock(rules, rw.stateWriter); err != nil {
			return err
		}
		//fmt.Printf("commit %d\n", txNum)
		rw.rs.CommitTxNum(txTask.TxNum)
	}
	return nil
}<|MERGE_RESOLUTION|>--- conflicted
+++ resolved
@@ -309,14 +309,10 @@
 			syscall := func(contract libcommon.Address, data []byte) ([]byte, error) {
 				return core.SysCallContract(contract, data, rw.chainConfig, ibs, header, rw.engine, false /* constCall */)
 			}
-<<<<<<< HEAD
 			syscall2 := func(msg *types.Message) ([]byte, error) {
 				return core.SysCallContractMsg(msg, rw.chainConfig, ibs, header, rw.engine, false /* constCall */)
 			}
-			if _, _, err := rw.engine.Finalize(rw.chainConfig, types.CopyHeader(header), ibs, txTask.Txs, txTask.Uncles, txTask.BlockReceipts, txTask.Withdrawals, txTask.Requests, rw.chain, syscall, syscall2, rw.logger); err != nil {
-=======
-			if _, _, _, err := rw.engine.Finalize(rw.chainConfig, types.CopyHeader(header), ibs, txTask.Txs, txTask.Uncles, txTask.BlockReceipts, txTask.Withdrawals, txTask.Requests, rw.chain, syscall, rw.logger); err != nil {
->>>>>>> 1909921e
+			if _, _, _, err := rw.engine.Finalize(rw.chainConfig, types.CopyHeader(header), ibs, txTask.Txs, txTask.Uncles, txTask.BlockReceipts, txTask.Withdrawals, txTask.Requests, rw.chain, syscall, syscall2, rw.logger); err != nil {
 				if _, readError := rw.stateReader.ReadError(); !readError {
 					return fmt.Errorf("finalize of block %d failed: %w", txTask.BlockNum, err)
 				}
