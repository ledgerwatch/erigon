--- conflicted
+++ resolved
@@ -10,17 +10,13 @@
 	"github.com/ledgerwatch/erigon-lib/common/length"
 	"github.com/ledgerwatch/erigon-lib/etl"
 	"github.com/ledgerwatch/erigon-lib/kv"
-<<<<<<< HEAD
 	libstate "github.com/ledgerwatch/erigon-lib/state"
-=======
-	"github.com/ledgerwatch/erigon-lib/state"
 	"github.com/ledgerwatch/erigon/cmd/state/exec22"
->>>>>>> 70b18aff
 	"github.com/ledgerwatch/erigon/common"
 	"github.com/ledgerwatch/erigon/consensus"
 	"github.com/ledgerwatch/erigon/consensus/misc"
 	"github.com/ledgerwatch/erigon/core"
-	state "github.com/ledgerwatch/erigon/core/state"
+	"github.com/ledgerwatch/erigon/core/state"
 	"github.com/ledgerwatch/erigon/core/systemcontracts"
 	"github.com/ledgerwatch/erigon/core/types/accounts"
 	"github.com/ledgerwatch/erigon/core/vm"
@@ -28,7 +24,6 @@
 	"github.com/ledgerwatch/erigon/params"
 	"github.com/ledgerwatch/erigon/turbo/services"
 	"github.com/ledgerwatch/log/v3"
-	"go.uber.org/atomic"
 )
 
 type ScanWorker struct {
@@ -48,48 +43,23 @@
 }
 
 type FillWorker struct {
-	txNum          uint64
-	doneCount      *atomic.Uint64
-	ac             *libstate.Aggregator22Context
-	fromKey, toKey []byte
-	currentKey     []byte
-	bitmap         roaring64.Bitmap
-
-	total, progress *atomic.Uint64
-}
-
-func NewFillWorker(txNum uint64, doneCount *atomic.Uint64, a *libstate.Aggregator22, fromKey, toKey []byte) *FillWorker {
+	txNum uint64
+	as    *libstate.AggregatorStep
+}
+
+func NewFillWorker(txNum uint64, as *libstate.AggregatorStep) *FillWorker {
 	fw := &FillWorker{
-		txNum:     txNum,
-		doneCount: doneCount,
-		ac:        a.MakeContext(),
-		fromKey:   fromKey,
-		toKey:     toKey,
-		total:     atomic.NewUint64(0),
-		progress:  atomic.NewUint64(0),
+		txNum: txNum,
+		as:    as,
 	}
 	return fw
 }
 
-func (sw *ScanWorker) Bitmap() *roaring64.Bitmap { return &sw.bitmap }
-
-func (fw *FillWorker) Total() uint64 {
-	return fw.total.Load()
-}
-
-func (fw *FillWorker) Progress() uint64 {
-	return fw.progress.Load()
-}
-
 func (fw *FillWorker) FillAccounts(plainStateCollector *etl.Collector) {
-	defer fw.doneCount.Inc()
-	it := fw.ac.IterateAccountsHistory(fw.fromKey, fw.toKey, fw.txNum)
-	fw.total.Store(it.Total())
+	it := fw.as.IterateAccountsHistory(fw.txNum)
 	value := make([]byte, 1024)
 	for it.HasNext() {
-		key, val, progress := it.Next()
-		fw.progress.Store(progress)
-		fw.currentKey = key
+		key, val, _ := it.Next()
 		if len(val) > 0 {
 			var a accounts.Account
 			a.Reset()
@@ -135,15 +105,11 @@
 }
 
 func (fw *FillWorker) FillStorage(plainStateCollector *etl.Collector) {
-	defer fw.doneCount.Inc()
-	it := fw.ac.IterateStorageHistory(fw.fromKey, fw.toKey, fw.txNum)
-	fw.total.Store(it.Total())
+	it := fw.as.IterateStorageHistory(fw.txNum)
 	var compositeKey = make([]byte, length.Addr+length.Incarnation+length.Hash)
 	binary.BigEndian.PutUint64(compositeKey[20:], state.FirstContractIncarnation)
 	for it.HasNext() {
-		key, val, progress := it.Next()
-		fw.progress.Store(progress)
-		fw.currentKey = key
+		key, val, _ := it.Next()
 		copy(compositeKey[:20], key[:20])
 		copy(compositeKey[20+8:], key[20:])
 		if len(val) > 0 {
@@ -160,16 +126,12 @@
 }
 
 func (fw *FillWorker) FillCode(codeCollector, plainContractCollector *etl.Collector) {
-	defer fw.doneCount.Inc()
-	it := fw.ac.IterateCodeHistory(fw.fromKey, fw.toKey, fw.txNum)
-	fw.total.Store(it.Total())
+	it := fw.as.IterateCodeHistory(fw.txNum)
 	var compositeKey = make([]byte, length.Addr+length.Incarnation)
 	binary.BigEndian.PutUint64(compositeKey[length.Addr:], state.FirstContractIncarnation)
 
 	for it.HasNext() {
-		key, val, progress := it.Next()
-		fw.progress.Store(progress)
-		fw.currentKey = key
+		key, val, _ := it.Next()
 		copy(compositeKey, key)
 		if len(val) > 0 {
 
@@ -190,11 +152,6 @@
 			}
 		}
 	}
-}
-
-func (fw *FillWorker) ResetProgress() {
-	fw.total.Store(0)
-	fw.progress.Store(0)
 }
 
 func (sw *ScanWorker) BitmapAccounts() error {
@@ -234,19 +191,15 @@
 	return
 }
 
+func (sw *ScanWorker) Bitmap() *roaring64.Bitmap { return &sw.bitmap }
+
 type ReconWorker struct {
 	lock        sync.Locker
 	wg          *sync.WaitGroup
 	rs          *state.ReconState
 	blockReader services.FullBlockReader
-<<<<<<< HEAD
 	stateWriter *state.StateReconWriterInc
 	stateReader *state.HistoryReaderInc
-	getHeader   func(hash common.Hash, number uint64) *types.Header
-=======
-	stateWriter *state2.StateReconWriter
-	stateReader *state2.HistoryReaderNoState
->>>>>>> 70b18aff
 	ctx         context.Context
 	engine      consensus.Engine
 	chainConfig *params.ChainConfig
@@ -259,7 +212,7 @@
 
 	starkNetEvm *vm.CVMAdapter
 	evm         *vm.EVM
-	ibs         *state2.IntraBlockState
+	ibs         *state.IntraBlockState
 }
 
 func NewReconWorker(lock sync.Locker, wg *sync.WaitGroup, rs *state.ReconState,
@@ -284,7 +237,7 @@
 	}
 	rw.epoch = NewEpochReader(chainTx)
 	rw.chain = NewChainReader(chainConfig, chainTx, blockReader)
-	rw.ibs = state2.New(rw.stateReader)
+	rw.ibs = state.New(rw.stateReader)
 	rw.posa, rw.isPoSA = engine.(consensus.PoSA)
 	return rw
 }
@@ -308,11 +261,7 @@
 
 var noop = state.NewNoopWriter()
 
-<<<<<<< HEAD
-func (rw *ReconWorker) runTxTask(txTask *state.TxTask) {
-=======
 func (rw *ReconWorker) runTxTask(txTask *exec22.TxTask) {
->>>>>>> 70b18aff
 	rw.lock.Lock()
 	defer rw.lock.Unlock()
 	rw.stateReader.SetTxNum(txTask.TxNum)
@@ -321,10 +270,6 @@
 	rw.ibs.Reset()
 	ibs := rw.ibs
 	rules := txTask.Rules
-<<<<<<< HEAD
-	ibs := state.New(rw.stateReader)
-=======
->>>>>>> 70b18aff
 	daoForkTx := rw.chainConfig.DAOForkSupport && rw.chainConfig.DAOForkBlock != nil && rw.chainConfig.DAOForkBlock.Uint64() == txTask.BlockNum && txTask.TxIndex == -1
 	var err error
 	if txTask.BlockNum == 0 && txTask.TxIndex == -1 {
@@ -347,15 +292,10 @@
 			syscall := func(contract common.Address, data []byte) ([]byte, error) {
 				return core.SysCallContract(contract, data, *rw.chainConfig, ibs, txTask.Header, rw.engine, false /* constCall */)
 			}
-<<<<<<< HEAD
-			if _, _, err = rw.engine.Finalize(rw.chainConfig, txTask.Header, ibs, txTask.Txs, txTask.Uncles, nil /* receipts */, rw.epoch, rw.chain, syscall); err != nil {
+			if _, _, err := rw.engine.Finalize(rw.chainConfig, txTask.Header, ibs, txTask.Txs, txTask.Uncles, nil /* receipts */, nil /* withdrawals */, rw.epoch, rw.chain, syscall); err != nil {
 				if _, readError := rw.stateReader.ReadError(); !readError {
 					panic(fmt.Errorf("finalize of block %d failed: %w", txTask.BlockNum, err))
 				}
-=======
-			if _, _, err := rw.engine.Finalize(rw.chainConfig, txTask.Header, ibs, txTask.Txs, txTask.Uncles, nil /* receipts */, nil /* withdrawals */, rw.epoch, rw.chain, syscall); err != nil {
-				panic(fmt.Errorf("finalize of block %d failed: %w", txTask.BlockNum, err))
->>>>>>> 70b18aff
 			}
 		}
 	} else if txTask.TxIndex == -1 {
