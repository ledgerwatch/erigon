--- conflicted
+++ resolved
@@ -191,14 +191,8 @@
 			rw.starkNetEvm.Reset(evmtypes.TxContext{}, ibs)
 			vmenv = rw.starkNetEvm
 		} else {
-<<<<<<< HEAD
-			blockContext := core.NewEVMBlockContext(header, txTask.ExcessDataGas, getHashFn, rw.engine, nil /* author */)
-			txContext := core.NewEVMTxContext(msg)
-			vmenv = vm.NewEVM(blockContext, txContext, ibs, rw.chainConfig, vmConfig)
-=======
 			rw.evm.ResetBetweenBlocks(txTask.EvmBlockContext, core.NewEVMTxContext(msg), ibs, vmConfig, txTask.Rules)
 			vmenv = rw.evm
->>>>>>> fd3c44f6
 		}
 		resss, err := core.ApplyMessage(vmenv, msg, gp, true /* refunds */, false /* gasBailout */)
 		txTask.UsedGas = resss.UsedGas
