--- conflicted
+++ resolved
@@ -78,10 +78,6 @@
 		}
 		return h
 	}
-<<<<<<< HEAD
-
-=======
->>>>>>> 007234b4
 	w.posa, w.isPoSA = engine.(consensus.PoSA)
 
 	return w
@@ -190,20 +186,9 @@
 		ibs.Prepare(txHash, txTask.BlockHash, txTask.TxIndex)
 		msg := txTask.TxAsMessage
 
-<<<<<<< HEAD
-		//var vmenv vm.VMInterface
-		//if txTask.Tx.IsStarkNet() {
-		//	rw.starkNetEvm.Reset(evmtypes.TxContext{}, ibs)
-		//	vmenv = rw.starkNetEvm
-		//} else {
-		//rw.evm.ResetBetweenBlocks(txTask.EvmBlockContext, core.NewEVMTxContext(msg), ibs, vmConfig, txTask.Rules)
-		//vmenv = rw.evm
-		//}
-=======
 		//blockContext := core.NewEVMBlockContext(header, getHashFn, rw.engine, nil /* author */)
 		//txContext := core.NewEVMTxContext(msg)
 		//vmenv := vm.NewEVM(blockContext, txContext, ibs, rw.chainConfig, vmConfig)
->>>>>>> 007234b4
 		var vmenv vm.VMInterface
 		if txTask.Tx.IsStarkNet() {
 			rw.starkNetEvm.Reset(evmtypes.TxContext{}, ibs)
