--- conflicted
+++ resolved
@@ -143,11 +143,8 @@
 		if txTask.BlockNum == 0 {
 			// Genesis block
 			// fmt.Printf("txNum=%d, blockNum=%d, Genesis\n", txTask.TxNum, txTask.BlockNum)
-<<<<<<< HEAD
-			_, ibs, err = core.GenesisToBlock(rw.genesis, "", nil)
-=======
 			_, ibs, err = core.GenesisToBlock(rw.genesis, "", logger)
->>>>>>> 8d8f88ab
+
 			if err != nil {
 				panic(err)
 			}
