--- conflicted
+++ resolved
@@ -206,15 +206,11 @@
 			return core.SysCallContract(contract, data, rw.chainConfig, ibs, header, rw.engine, false /* constCall */)
 		}
 
-<<<<<<< HEAD
 		syscall2 := func(msg *types.Message) ([]byte, error) {
 			return core.SysCallContractMsg(msg, rw.chainConfig, ibs, header, rw.engine, false /* constCall */)
 		}
 
-		_, _, err := rw.engine.Finalize(rw.chainConfig, types.CopyHeader(header), ibs, txTask.Txs, txTask.Uncles, txTask.BlockReceipts, txTask.Withdrawals, txTask.Requests, rw.chain, syscall, syscall2, rw.logger)
-=======
-		_, _, _, err := rw.engine.Finalize(rw.chainConfig, types.CopyHeader(header), ibs, txTask.Txs, txTask.Uncles, txTask.BlockReceipts, txTask.Withdrawals, txTask.Requests, rw.chain, syscall, rw.logger)
->>>>>>> 1909921e
+		_, _, _, err := rw.engine.Finalize(rw.chainConfig, types.CopyHeader(header), ibs, txTask.Txs, txTask.Uncles, txTask.BlockReceipts, txTask.Withdrawals, txTask.Requests, rw.chain, syscall, syscall2, rw.logger)
 		if err != nil {
 			txTask.Error = err
 		} else {
