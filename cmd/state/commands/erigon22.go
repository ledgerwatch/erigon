package commands

import (
	"container/heap"
	"context"
	"errors"
	"fmt"
	"math/big"
	"os"
	"os/signal"
	"path"
	"path/filepath"
	"runtime"
	"sync"
	"sync/atomic"
	"syscall"
	"time"

	libcommon "github.com/ledgerwatch/erigon-lib/common"
	"github.com/ledgerwatch/erigon-lib/kv"
	kv2 "github.com/ledgerwatch/erigon-lib/kv/mdbx"
	libstate "github.com/ledgerwatch/erigon-lib/state"
	"github.com/ledgerwatch/erigon/cmd/sentry/sentry"
	"github.com/ledgerwatch/erigon/common"
	"github.com/ledgerwatch/erigon/consensus"
	"github.com/ledgerwatch/erigon/consensus/misc"
	"github.com/ledgerwatch/erigon/core"
	"github.com/ledgerwatch/erigon/core/rawdb"
	"github.com/ledgerwatch/erigon/core/state"
	"github.com/ledgerwatch/erigon/core/types"
	"github.com/ledgerwatch/erigon/core/vm"
	"github.com/ledgerwatch/erigon/eth/ethconfig"
	"github.com/ledgerwatch/erigon/eth/stagedsync"
	"github.com/ledgerwatch/erigon/eth/stagedsync/stages"
	datadir2 "github.com/ledgerwatch/erigon/node/nodecfg/datadir"
	"github.com/ledgerwatch/erigon/p2p"
	"github.com/ledgerwatch/erigon/params"
	"github.com/ledgerwatch/erigon/turbo/services"
	"github.com/ledgerwatch/erigon/turbo/snapshotsync"
	stages2 "github.com/ledgerwatch/erigon/turbo/stages"
	"github.com/ledgerwatch/log/v3"
	"github.com/spf13/cobra"
	"golang.org/x/sync/semaphore"
)

var (
	reset bool
)

func init() {
	erigon22Cmd.Flags().BoolVar(&reset, "reset", false, "Resets the state database and static files")
	withDataDir(erigon22Cmd)
	rootCmd.AddCommand(erigon22Cmd)
	withChain(erigon22Cmd)
}

var erigon22Cmd = &cobra.Command{
	Use:   "erigon22",
	Short: "Exerimental command to re-execute blocks from beginning using erigon2 histoty (ugrade 2)",
	RunE: func(cmd *cobra.Command, args []string) error {
		logger := log.New()
		return Erigon22(genesis, logger)
	},
}

type Worker22 struct {
	lock         sync.Locker
	chainDb      kv.RoDB
	chainTx      kv.Tx
	db           kv.RoDB
	tx           kv.Tx
	wg           *sync.WaitGroup
	rs           *state.State22
	blockReader  services.FullBlockReader
	allSnapshots *snapshotsync.RoSnapshots
	stateWriter  *state.StateWriter22
	stateReader  *state.StateReader22
	getHeader    func(hash common.Hash, number uint64) *types.Header
	ctx          context.Context
	engine       consensus.Engine
	txNums       []uint64
	chainConfig  *params.ChainConfig
	logger       log.Logger
	genesis      *core.Genesis
	resultCh     chan *state.TxTask
	epoch        epochReader
	chain        chainReader
}

func NewWorker22(lock sync.Locker, db kv.RoDB, chainDb kv.RoDB, wg *sync.WaitGroup, rs *state.State22,
	blockReader services.FullBlockReader, allSnapshots *snapshotsync.RoSnapshots,
	txNums []uint64, chainConfig *params.ChainConfig, logger log.Logger, genesis *core.Genesis,
	resultCh chan *state.TxTask, engine consensus.Engine,
) *Worker22 {
	return &Worker22{
		lock:         lock,
		db:           db,
		chainDb:      chainDb,
		wg:           wg,
		rs:           rs,
		blockReader:  blockReader,
		allSnapshots: allSnapshots,
		ctx:          context.Background(),
		stateWriter:  state.NewStateWriter22(rs),
		stateReader:  state.NewStateReader22(rs),
		txNums:       txNums,
		chainConfig:  chainConfig,
		logger:       logger,
		genesis:      genesis,
		resultCh:     resultCh,
		engine:       engine,
	}
}

func (rw *Worker22) ResetTx() {
	if rw.tx != nil {
		rw.tx.Rollback()
		rw.tx = nil
	}
	if rw.chainTx != nil {
		rw.chainTx.Rollback()
		rw.chainTx = nil
	}
}

func (rw *Worker22) run() {
	defer rw.wg.Done()
	rw.getHeader = func(hash common.Hash, number uint64) *types.Header {
		h, err := rw.blockReader.Header(rw.ctx, nil, hash, number)
		if err != nil {
			panic(err)
		}
		return h
	}
	for txTask, ok := rw.rs.Schedule(); ok; txTask, ok = rw.rs.Schedule() {
		rw.runTxTask(txTask)
		rw.resultCh <- txTask // Needs to have outside of the lock
	}
}

func (rw *Worker22) runTxTask(txTask *state.TxTask) {
	rw.lock.Lock()
	defer rw.lock.Unlock()
	if rw.tx == nil {
		var err error
		if rw.tx, err = rw.db.BeginRo(rw.ctx); err != nil {
			panic(err)
		}
<<<<<<< HEAD
	}()

	var blockReader services.FullBlockReader
	var allSnapshots = snapshotsync.NewRoSnapshots(ethconfig.NewSnapCfg(true, false, true), path.Join(datadir, "snapshots"))
	defer allSnapshots.Close()
	if err := allSnapshots.Reopen(); err != nil {
		return fmt.Errorf("reopen snapshot segments: %w", err)
=======
		rw.stateReader.SetTx(rw.tx)
>>>>>>> 9ed2f8d9
	}
	if rw.chainTx == nil {
		var err error
		if rw.chainTx, err = rw.chainDb.BeginRo(rw.ctx); err != nil {
			panic(err)
		}
		rw.epoch = epochReader{tx: rw.chainTx}
		rw.chain = chainReader{config: rw.chainConfig, tx: rw.chainTx, blockReader: rw.blockReader}
	}
	txTask.Error = nil
	rw.stateReader.SetTxNum(txTask.TxNum)
	rw.stateWriter.SetTxNum(txTask.TxNum)
	rw.stateReader.ResetReadSet()
	rw.stateWriter.ResetWriteSet()
	ibs := state.New(rw.stateReader)
	rules := txTask.Rules
	daoForkTx := rw.chainConfig.DAOForkSupport && rw.chainConfig.DAOForkBlock != nil && rw.chainConfig.DAOForkBlock.Uint64() == txTask.BlockNum && txTask.TxIndex == -1
	var err error
	if txTask.BlockNum == 0 && txTask.TxIndex == -1 {
		//fmt.Printf("txNum=%d, blockNum=%d, Genesis\n", txTask.TxNum, txTask.BlockNum)
		// Genesis block
		_, ibs, err = rw.genesis.ToBlock()
		if err != nil {
			panic(err)
		}
		rules = &params.Rules{}
	} else if daoForkTx {
		//fmt.Printf("txNum=%d, blockNum=%d, DAO fork\n", txTask.TxNum, txTask.BlockNum)
		misc.ApplyDAOHardFork(ibs)
		ibs.SoftFinalise()
	} else if txTask.TxIndex == -1 {
		// Block initialisation
		//fmt.Printf("txNum=%d, blockNum=%d, initialisation of the block\n", txTask.TxNum, txTask.BlockNum)
		syscall := func(contract common.Address, data []byte) ([]byte, error) {
			return core.SysCallContract(contract, data, *rw.chainConfig, ibs, txTask.Header, rw.engine)
		}
		rw.engine.Initialize(rw.chainConfig, rw.chain, rw.epoch, txTask.Header, txTask.Block.Transactions(), txTask.Block.Uncles(), syscall)
	} else if txTask.Final {
		if txTask.BlockNum > 0 {
			//fmt.Printf("txNum=%d, blockNum=%d, finalisation of the block\n", txTask.TxNum, txTask.BlockNum)
			// End of block transaction in a block
			syscall := func(contract common.Address, data []byte) ([]byte, error) {
				return core.SysCallContract(contract, data, *rw.chainConfig, ibs, txTask.Header, rw.engine)
			}
			if _, _, err := rw.engine.Finalize(rw.chainConfig, txTask.Header, ibs, txTask.Block.Transactions(), txTask.Block.Uncles(), nil /* receipts */, rw.epoch, rw.chain, syscall); err != nil {
				//fmt.Printf("error=%v\n", err)
				txTask.Error = err
			} else {
				txTask.TraceTos = map[common.Address]struct{}{}
				txTask.TraceTos[txTask.Block.Coinbase()] = struct{}{}
				for _, uncle := range txTask.Block.Uncles() {
					txTask.TraceTos[uncle.Coinbase] = struct{}{}
				}
			}
		}
	} else {
		//fmt.Printf("txNum=%d, blockNum=%d, txIndex=%d\n", txTask.TxNum, txTask.BlockNum, txTask.TxIndex)
		posa, isPoSA := rw.engine.(consensus.PoSA)
		if isPoSA {
			if isSystemTx, err := posa.IsSystemTransaction(txTask.Tx, txTask.Header); err != nil {
				panic(err)
			} else if isSystemTx {
				return
			}
		}
		txHash := txTask.Tx.Hash()
		gp := new(core.GasPool).AddGas(txTask.Tx.GetGas())
		ct := NewCallTracer()
		vmConfig := vm.Config{Debug: true, Tracer: ct, SkipAnalysis: core.SkipAnalysis(rw.chainConfig, txTask.BlockNum)}
		contractHasTEVM := func(contractHash common.Hash) (bool, error) { return false, nil }
		ibs.Prepare(txHash, txTask.BlockHash, txTask.TxIndex)
		getHashFn := core.GetHashFn(txTask.Header, rw.getHeader)
		blockContext := core.NewEVMBlockContext(txTask.Header, getHashFn, rw.engine, nil /* author */, contractHasTEVM)
		msg, err := txTask.Tx.AsMessage(*types.MakeSigner(rw.chainConfig, txTask.BlockNum), txTask.Header.BaseFee, txTask.Rules)
		if err != nil {
			panic(err)
		}
		txContext := core.NewEVMTxContext(msg)
		vmenv := vm.NewEVM(blockContext, txContext, ibs, rw.chainConfig, vmConfig)
		if _, err = core.ApplyMessage(vmenv, msg, gp, true /* refunds */, false /* gasBailout */); err != nil {
			txTask.Error = err
			//fmt.Printf("error=%v\n", err)
		} else {
			// Update the state with pending changes
			ibs.SoftFinalise()
			txTask.Logs = ibs.GetLogs(txHash)
			txTask.TraceFroms = ct.froms
			txTask.TraceTos = ct.tos
		}
	}
	// Prepare read set, write set and balanceIncrease set and send for serialisation
	if txTask.Error == nil {
		txTask.BalanceIncreaseSet = ibs.BalanceIncreaseSet()
		//for addr, bal := range txTask.BalanceIncreaseSet {
		//	fmt.Printf("[%x]=>[%d]\n", addr, &bal)
		//}
		if err = ibs.MakeWriteSet(rules, rw.stateWriter); err != nil {
			panic(err)
		}
		txTask.ReadLists = rw.stateReader.ReadSet()
		txTask.WriteLists = rw.stateWriter.WriteSet()
		txTask.AccountPrevs, txTask.AccountDels, txTask.StoragePrevs, txTask.CodePrevs = rw.stateWriter.PrevAndDels()
		size := (20 + 32) * len(txTask.BalanceIncreaseSet)
		for _, list := range txTask.ReadLists {
			for _, b := range list.Keys {
				size += len(b)
			}
			for _, b := range list.Vals {
				size += len(b)
			}
		}
		for _, list := range txTask.WriteLists {
			for _, b := range list.Keys {
				size += len(b)
			}
			for _, b := range list.Vals {
				size += len(b)
			}
		}
		txTask.ResultsSize = int64(size)
	}
<<<<<<< HEAD

	return nil
}

type stat22 struct {
	blockNum     uint64
	hits         uint64
	misses       uint64
	prevBlock    uint64
	hitMissRatio float64
	speed        float64
	prevTime     time.Time
	mem          runtime.MemStats
}

func (s *stat22) print(aStats libstate.FilesStats, logger log.Logger) {
	totalFiles := 0
	totalDatSize := 0
	totalIdxSize := 0

	logger.Info("Progress", "block", s.blockNum, "blk/s", s.speed, "state files", totalFiles,
		"total dat", libcommon.ByteCount(uint64(totalDatSize)), "total idx", libcommon.ByteCount(uint64(totalIdxSize)),
		"hit ratio", s.hitMissRatio, "hits+misses", s.hits+s.misses,
		"alloc", libcommon.ByteCount(s.mem.Alloc), "sys", libcommon.ByteCount(s.mem.Sys),
	)
=======
>>>>>>> 9ed2f8d9
}

func processResultQueue(rws *state.TxTaskQueue, outputTxNum *uint64, rs *state.State22, agg *libstate.Aggregator22, applyTx kv.Tx,
	triggerCount *uint64, outputBlockNum *uint64, repeatCount *uint64, resultsSize *int64) {
	for rws.Len() > 0 && (*rws)[0].TxNum == *outputTxNum {
		txTask := heap.Pop(rws).(*state.TxTask)
		atomic.AddInt64(resultsSize, -txTask.ResultsSize)
		if txTask.Error == nil && rs.ReadsValid(txTask.ReadLists) {
			if err := rs.Apply(txTask.Rules.IsSpuriousDragon, applyTx, txTask, agg); err != nil {
				panic(err)
			}
			*triggerCount += rs.CommitTxNum(txTask.Sender, txTask.TxNum)
			*outputTxNum++
			*outputBlockNum = txTask.BlockNum
			//fmt.Printf("Applied %d block %d txIndex %d\n", txTask.TxNum, txTask.BlockNum, txTask.TxIndex)
		} else {
			rs.AddWork(txTask)
			*repeatCount++
			//fmt.Printf("Rolled back %d block %d txIndex %d\n", txTask.TxNum, txTask.BlockNum, txTask.TxIndex)
		}
	}
}

func Erigon22(genesis *core.Genesis, logger log.Logger) error {
	sigs := make(chan os.Signal, 1)
	interruptCh := make(chan bool, 1)
	signal.Notify(sigs, syscall.SIGINT, syscall.SIGTERM)

	go func() {
		<-sigs
		interruptCh <- true
	}()
	var err error
	ctx := context.Background()
	reconDbPath := path.Join(datadir, "db22")
	if reset {
		if _, err = os.Stat(reconDbPath); err != nil {
			if !errors.Is(err, os.ErrNotExist) {
				return err
			}
		} else if err = os.RemoveAll(reconDbPath); err != nil {
			return err
		}
	}
	limiter := semaphore.NewWeighted(int64(runtime.NumCPU() + 1))
	db, err := kv2.NewMDBX(logger).Path(reconDbPath).RoTxsLimiter(limiter).Open()
	if err != nil {
		return err
	}
	chainDbPath := path.Join(datadir, "chaindata")
	chainDb, err := kv2.NewMDBX(logger).Path(chainDbPath).RoTxsLimiter(limiter).Readonly().Open()
	if err != nil {
		return err
	}
	startTime := time.Now()
	var blockReader services.FullBlockReader
	var allSnapshots *snapshotsync.RoSnapshots
	allSnapshots = snapshotsync.NewRoSnapshots(ethconfig.NewSnapCfg(true, false, true), path.Join(datadir, "snapshots"))
	defer allSnapshots.Close()
	if err := allSnapshots.ReopenFolder(); err != nil {
		return fmt.Errorf("reopen snapshot segments: %w", err)
	}
	blockReader = snapshotsync.NewBlockReaderWithSnapshots(allSnapshots)
	// Compute mapping blockNum -> last TxNum in that block
	maxBlockNum := allSnapshots.BlocksAvailable() + 1
	txNums := make([]uint64, maxBlockNum)
	if err = allSnapshots.Bodies.View(func(bs []*snapshotsync.BodySegment) error {
		for _, b := range bs {
			if err = b.Iterate(func(blockNum, baseTxNum, txAmount uint64) {
				txNums[blockNum] = baseTxNum + txAmount
			}); err != nil {
				return err
			}
		}
		return nil
	}); err != nil {
		return fmt.Errorf("build txNum => blockNum mapping: %w", err)
	}
	workerCount := 4
	queueSize := workerCount * 4
	workCh := make(chan state.TxTask, queueSize)

	engine := initConsensusEngine(chainConfig, logger, allSnapshots)
	sentryControlServer, err := sentry.NewMultiClient(
		db,
		"",
		chainConfig,
		common.Hash{},
		engine,
		1,
		nil,
		ethconfig.Defaults.Sync,
		blockReader,
		false,
	)
	if err != nil {
		return err
	}
	cfg := ethconfig.Defaults
	cfg.DeprecatedTxPool.Disable = true
	cfg.Dirs = datadir2.New(datadir)
	cfg.Snapshot = allSnapshots.Cfg()
	stagedSync, err := stages2.NewStagedSync(context.Background(), logger, db, p2p.Config{}, cfg, sentryControlServer, datadir, &stagedsync.Notifications{}, nil, allSnapshots, nil, nil)
	if err != nil {
		return err
	}
	rwTx, err := db.BeginRw(ctx)
	if err != nil {
		return err
	}
	defer func() {
		if rwTx != nil {
			rwTx.Rollback()
		}
	}()
	execStage, err := stagedSync.StageState(stages.Execution, rwTx, db)
	if err != nil {
		return err
	}
	if !reset {
		block = execStage.BlockNumber + 1
	}
	rwTx.Rollback()

	rs := state.NewState22()
	aggDir := path.Join(datadir, "agg22")
	if reset {
		if _, err = os.Stat(aggDir); err != nil {
			if !errors.Is(err, os.ErrNotExist) {
				return err
			}
		} else if err = os.RemoveAll(aggDir); err != nil {
			return err
		}
		if err = os.MkdirAll(aggDir, 0755); err != nil {
			return err
		}
	}
	agg, err := libstate.NewAggregator22(aggDir, AggregationStep)
	if err != nil {
		return err
	}
	defer agg.Close()
	var lock sync.RWMutex
	reconWorkers := make([]*Worker22, workerCount)
	var wg sync.WaitGroup
	resultCh := make(chan *state.TxTask, queueSize)
	for i := 0; i < workerCount; i++ {
		reconWorkers[i] = NewWorker22(lock.RLocker(), db, chainDb, &wg, rs, blockReader, allSnapshots, txNums, chainConfig, logger, genesis, resultCh, engine)
	}
	defer func() {
		for i := 0; i < workerCount; i++ {
			reconWorkers[i].ResetTx()
		}
	}()
	wg.Add(workerCount)
	for i := 0; i < workerCount; i++ {
		go reconWorkers[i].run()
	}
	commitThreshold := uint64(1024 * 1024 * 1024)
	resultsThreshold := int64(1024 * 1024 * 1024)
	count := uint64(0)
	repeatCount := uint64(0)
	triggerCount := uint64(0)
	prevCount := uint64(0)
	prevRepeatCount := uint64(0)
	//prevTriggerCount := uint64(0)
	resultsSize := int64(0)
	prevTime := time.Now()
	logEvery := time.NewTicker(logInterval)
	defer logEvery.Stop()
	var rws state.TxTaskQueue
	var rwsLock sync.Mutex
	rwsReceiveCond := sync.NewCond(&rwsLock)
	heap.Init(&rws)
	var outputTxNum uint64
	if block > 0 {
		outputTxNum = txNums[block-1]
	}
	var inputBlockNum, outputBlockNum uint64
	var prevOutputBlockNum uint64 = block
	// Go-routine gathering results from the workers
	var maxTxNum uint64 = txNums[len(txNums)-1]
	go func() {
		var applyTx kv.RwTx
		defer func() {
			if applyTx != nil {
				applyTx.Rollback()
			}
		}()
		if applyTx, err = db.BeginRw(ctx); err != nil {
			panic(err)
		}
		agg.SetTx(applyTx)
		defer rs.Finish()
		for outputTxNum < atomic.LoadUint64(&maxTxNum) {
			select {
			case txTask := <-resultCh:
				//fmt.Printf("Saved %d block %d txIndex %d\n", txTask.TxNum, txTask.BlockNum, txTask.TxIndex)
				func() {
					rwsLock.Lock()
					defer rwsLock.Unlock()
					atomic.AddInt64(&resultsSize, txTask.ResultsSize)
					heap.Push(&rws, txTask)
					processResultQueue(&rws, &outputTxNum, rs, agg, applyTx, &triggerCount, &outputBlockNum, &repeatCount, &resultsSize)
					rwsReceiveCond.Signal()
				}()
			case <-logEvery.C:
				var m runtime.MemStats
				libcommon.ReadMemStats(&m)
				sizeEstimate := rs.SizeEstimate()
				count = rs.DoneCount()
				currentTime := time.Now()
				interval := currentTime.Sub(prevTime)
				speedTx := float64(count-prevCount) / (float64(interval) / float64(time.Second))
				speedBlock := float64(outputBlockNum-prevOutputBlockNum) / (float64(interval) / float64(time.Second))
				var repeatRatio float64
				if count > prevCount {
					repeatRatio = 100.0 * float64(repeatCount-prevRepeatCount) / float64(count-prevCount)
				}
				log.Info("Transaction replay",
					//"workers", workerCount,
					"at block", outputBlockNum,
					"input block", atomic.LoadUint64(&inputBlockNum),
					"blk/s", fmt.Sprintf("%.1f", speedBlock),
					"tx/s", fmt.Sprintf("%.1f", speedTx),
					"result queue", rws.Len(),
					"results size", libcommon.ByteCount(uint64(atomic.LoadInt64(&resultsSize))),
					"repeat ratio", fmt.Sprintf("%.2f%%", repeatRatio),
					"buffer", libcommon.ByteCount(sizeEstimate),
					"alloc", libcommon.ByteCount(m.Alloc), "sys", libcommon.ByteCount(m.Sys),
				)
				prevTime = currentTime
				prevCount = count
				prevOutputBlockNum = outputBlockNum
				prevRepeatCount = repeatCount
				//prevTriggerCount = triggerCount
				if sizeEstimate >= commitThreshold {
					commitStart := time.Now()
					log.Info("Committing...")
					err := func() error {
						rwsLock.Lock()
						defer rwsLock.Unlock()
						// Drain results (and process) channel because read sets do not carry over
						for {
							var drained bool
							for !drained {
								select {
								case txTask := <-resultCh:
									atomic.AddInt64(&resultsSize, txTask.ResultsSize)
									heap.Push(&rws, txTask)
								default:
									drained = true
								}
							}
							processResultQueue(&rws, &outputTxNum, rs, agg, applyTx, &triggerCount, &outputBlockNum, &repeatCount, &resultsSize)
							if rws.Len() == 0 {
								break
							}
						}
						rwsReceiveCond.Signal()
						lock.Lock() // This is to prevent workers from starting work on any new txTask
						defer lock.Unlock()
						// Drain results channel because read sets do not carry over
						var drained bool
						for !drained {
							select {
							case txTask := <-resultCh:
								rs.AddWork(txTask)
							default:
								drained = true
							}
						}
						// Drain results queue as well
						for rws.Len() > 0 {
							txTask := heap.Pop(&rws).(*state.TxTask)
							atomic.AddInt64(&resultsSize, -txTask.ResultsSize)
							rs.AddWork(txTask)
						}
						if err = applyTx.Commit(); err != nil {
							return err
						}
						for i := 0; i < workerCount; i++ {
							reconWorkers[i].ResetTx()
						}
						rwTx, err = db.BeginRw(ctx)
						if err != nil {
							return err
						}
						if err = rs.Flush(rwTx); err != nil {
							return err
						}
						if err = rwTx.Commit(); err != nil {
							return err
						}
						if applyTx, err = db.BeginRw(ctx); err != nil {
							return err
						}
						agg.SetTx(applyTx)
						return nil
					}()
					if err != nil {
						panic(err)
					}
					log.Info("Committed", "time", time.Since(commitStart))
				}
			}
		}
		if err = applyTx.Commit(); err != nil {
			panic(err)
		}
	}()
	var inputTxNum uint64
	if block > 0 {
		inputTxNum = txNums[block-1]
	}
	var header *types.Header
	var blockNum uint64
loop:
	for blockNum = block; blockNum < maxBlockNum; blockNum++ {
		atomic.StoreUint64(&inputBlockNum, blockNum)
		rules := chainConfig.Rules(blockNum)
		if header, err = blockReader.HeaderByNumber(ctx, nil, blockNum); err != nil {
			return err
		}
		blockHash := header.Hash()
		b, _, err := blockReader.BlockWithSenders(ctx, nil, blockHash, blockNum)
		if err != nil {
			return err
		}
		txs := b.Transactions()
		for txIndex := -1; txIndex <= len(txs); txIndex++ {
			// Do not oversend, wait for the result heap to go under certain size
			func() {
				rwsLock.Lock()
				defer rwsLock.Unlock()
				for rws.Len() > queueSize || atomic.LoadInt64(&resultsSize) >= resultsThreshold || rs.SizeEstimate() >= commitThreshold {
					rwsReceiveCond.Wait()
				}
			}()
			txTask := &state.TxTask{
				Header:    header,
				BlockNum:  blockNum,
				Rules:     rules,
				Block:     b,
				TxNum:     inputTxNum,
				TxIndex:   txIndex,
				BlockHash: blockHash,
				Final:     txIndex == len(txs),
			}
			if txIndex >= 0 && txIndex < len(txs) {
				txTask.Tx = txs[txIndex]
				if sender, ok := txs[txIndex].GetSender(); ok {
					txTask.Sender = &sender
				}
				if ok := rs.RegisterSender(txTask); ok {
					rs.AddWork(txTask)
				}
			} else {
				rs.AddWork(txTask)
			}
			inputTxNum++
		}
		// Check for interrupts
		select {
		case <-interruptCh:
			log.Info(fmt.Sprintf("interrupted, please wait for cleanup, next run will start with block %d", blockNum+1))
			atomic.StoreUint64(&maxTxNum, inputTxNum)
			break loop
		default:
		}
	}
	close(workCh)
	wg.Wait()
	for i := 0; i < workerCount; i++ {
		reconWorkers[i].ResetTx()
	}
	rwTx, err = db.BeginRw(ctx)
	if err != nil {
		return err
	}
	if err = rs.Flush(rwTx); err != nil {
		return err
	}
	if err = execStage.Update(rwTx, blockNum); err != nil {
		return err
	}
	if err = rwTx.Commit(); err != nil {
		return err
	}
	if rwTx, err = db.BeginRw(ctx); err != nil {
		return err
	}
	log.Info("Transaction replay complete", "duration", time.Since(startTime))
	log.Info("Computing hashed state")
	tmpDir := filepath.Join(datadir, "tmp")
	if err = rwTx.ClearBucket(kv.HashedAccounts); err != nil {
		return err
	}
	if err = rwTx.ClearBucket(kv.HashedStorage); err != nil {
		return err
	}
	if err = rwTx.ClearBucket(kv.ContractCode); err != nil {
		return err
	}
	if err = stagedsync.PromoteHashedStateCleanly("recon", rwTx, stagedsync.StageHashStateCfg(db, tmpDir), ctx); err != nil {
		return err
	}
	if err = rwTx.Commit(); err != nil {
		return err
	}
	if rwTx, err = db.BeginRw(ctx); err != nil {
		return err
	}
	var rootHash common.Hash
	if rootHash, err = stagedsync.RegenerateIntermediateHashes("recon", rwTx, stagedsync.StageTrieCfg(db, false /* checkRoot */, false /* saveHashesToDB */, false /* badBlockHalt */, tmpDir, blockReader, nil /* HeaderDownload */), common.Hash{}, make(chan struct{}, 1)); err != nil {
		return err
	}
	if err = rwTx.Commit(); err != nil {
		return err
	}
	if rootHash != header.Root {
		log.Error("Incorrect root hash", "expected", fmt.Sprintf("%x", header.Root))
	}
	return nil
}

type chainReader struct {
	config      *params.ChainConfig
	tx          kv.Tx
	blockReader services.FullBlockReader
}

func (cr chainReader) Config() *params.ChainConfig  { return cr.config }
func (cr chainReader) CurrentHeader() *types.Header { panic("") }
func (cr chainReader) GetHeader(hash common.Hash, number uint64) *types.Header {
	if cr.blockReader != nil {
		h, _ := cr.blockReader.Header(context.Background(), cr.tx, hash, number)
		return h
	}
	return rawdb.ReadHeader(cr.tx, hash, number)
}
func (cr chainReader) GetHeaderByNumber(number uint64) *types.Header {
	if cr.blockReader != nil {
		h, _ := cr.blockReader.HeaderByNumber(context.Background(), cr.tx, number)
		return h
	}
	return rawdb.ReadHeaderByNumber(cr.tx, number)

}
func (cr chainReader) GetHeaderByHash(hash common.Hash) *types.Header {
	if cr.blockReader != nil {
		number := rawdb.ReadHeaderNumber(cr.tx, hash)
		if number == nil {
			return nil
		}
		return cr.GetHeader(hash, *number)
	}
	h, _ := rawdb.ReadHeaderByHash(cr.tx, hash)
	return h
}
func (cr chainReader) GetTd(hash common.Hash, number uint64) *big.Int {
	td, err := rawdb.ReadTd(cr.tx, hash, number)
	if err != nil {
		log.Error("ReadTd failed", "err", err)
		return nil
	}
	return td
}

type epochReader struct {
	tx kv.Tx
}

func (cr epochReader) GetEpoch(hash common.Hash, number uint64) ([]byte, error) {
	return rawdb.ReadEpoch(cr.tx, number, hash)
}
func (cr epochReader) PutEpoch(hash common.Hash, number uint64, proof []byte) error {
	panic("")
}
func (cr epochReader) GetPendingEpoch(hash common.Hash, number uint64) ([]byte, error) {
	return rawdb.ReadPendingEpoch(cr.tx, number, hash)
}
func (cr epochReader) PutPendingEpoch(hash common.Hash, number uint64, proof []byte) error {
	panic("")
}
func (cr epochReader) FindBeforeOrEqualNumber(number uint64) (blockNum uint64, blockHash common.Hash, transitionProof []byte, err error) {
	return rawdb.FindEpochBeforeOrEqualNumber(cr.tx, number)
}<|MERGE_RESOLUTION|>--- conflicted
+++ resolved
@@ -146,17 +146,7 @@
 		if rw.tx, err = rw.db.BeginRo(rw.ctx); err != nil {
 			panic(err)
 		}
-<<<<<<< HEAD
-	}()
-
-	var blockReader services.FullBlockReader
-	var allSnapshots = snapshotsync.NewRoSnapshots(ethconfig.NewSnapCfg(true, false, true), path.Join(datadir, "snapshots"))
-	defer allSnapshots.Close()
-	if err := allSnapshots.Reopen(); err != nil {
-		return fmt.Errorf("reopen snapshot segments: %w", err)
-=======
 		rw.stateReader.SetTx(rw.tx)
->>>>>>> 9ed2f8d9
 	}
 	if rw.chainTx == nil {
 		var err error
@@ -278,34 +268,6 @@
 		}
 		txTask.ResultsSize = int64(size)
 	}
-<<<<<<< HEAD
-
-	return nil
-}
-
-type stat22 struct {
-	blockNum     uint64
-	hits         uint64
-	misses       uint64
-	prevBlock    uint64
-	hitMissRatio float64
-	speed        float64
-	prevTime     time.Time
-	mem          runtime.MemStats
-}
-
-func (s *stat22) print(aStats libstate.FilesStats, logger log.Logger) {
-	totalFiles := 0
-	totalDatSize := 0
-	totalIdxSize := 0
-
-	logger.Info("Progress", "block", s.blockNum, "blk/s", s.speed, "state files", totalFiles,
-		"total dat", libcommon.ByteCount(uint64(totalDatSize)), "total idx", libcommon.ByteCount(uint64(totalIdxSize)),
-		"hit ratio", s.hitMissRatio, "hits+misses", s.hits+s.misses,
-		"alloc", libcommon.ByteCount(s.mem.Alloc), "sys", libcommon.ByteCount(s.mem.Sys),
-	)
-=======
->>>>>>> 9ed2f8d9
 }
 
 func processResultQueue(rws *state.TxTaskQueue, outputTxNum *uint64, rs *state.State22, agg *libstate.Aggregator22, applyTx kv.Tx,
@@ -362,8 +324,7 @@
 	}
 	startTime := time.Now()
 	var blockReader services.FullBlockReader
-	var allSnapshots *snapshotsync.RoSnapshots
-	allSnapshots = snapshotsync.NewRoSnapshots(ethconfig.NewSnapCfg(true, false, true), path.Join(datadir, "snapshots"))
+	var allSnapshots = snapshotsync.NewRoSnapshots(ethconfig.NewSnapCfg(true, false, true), path.Join(datadir, "snapshots"))
 	defer allSnapshots.Close()
 	if err := allSnapshots.ReopenFolder(); err != nil {
 		return fmt.Errorf("reopen snapshot segments: %w", err)
