package commands

import (
	"bytes"
	"context"
	"errors"
	"fmt"
	"math/bits"
	"os"
	"os/signal"
	"path"
	"path/filepath"
	"runtime"
	"syscall"
	"time"

	metrics2 "github.com/VictoriaMetrics/metrics"
	"github.com/holiman/uint256"
	"github.com/ledgerwatch/erigon-lib/aggregator"
	"github.com/ledgerwatch/erigon-lib/commitment"
	libcommon "github.com/ledgerwatch/erigon-lib/common"
	"github.com/ledgerwatch/erigon-lib/common/dbg"
	"github.com/ledgerwatch/erigon-lib/kv"
	"github.com/ledgerwatch/erigon-lib/kv/mdbx"
	kv2 "github.com/ledgerwatch/erigon-lib/kv/mdbx"
	"github.com/ledgerwatch/erigon/eth/ethconsensusconfig"
	"github.com/ledgerwatch/erigon/turbo/logging"
	"github.com/ledgerwatch/erigon/turbo/services"
	"github.com/ledgerwatch/log/v3"
	"github.com/spf13/cobra"

	"github.com/ledgerwatch/erigon/common"
	"github.com/ledgerwatch/erigon/consensus"
	"github.com/ledgerwatch/erigon/consensus/misc"
	"github.com/ledgerwatch/erigon/core"
	"github.com/ledgerwatch/erigon/core/rawdb"
	"github.com/ledgerwatch/erigon/core/state"
	"github.com/ledgerwatch/erigon/core/types"
	"github.com/ledgerwatch/erigon/core/types/accounts"
	"github.com/ledgerwatch/erigon/core/vm"
	"github.com/ledgerwatch/erigon/eth/ethconfig"
	"github.com/ledgerwatch/erigon/params"
	"github.com/ledgerwatch/erigon/turbo/snapshotsync"
)

const (
	aggregationStep     = 15625                  /* this is 500'000 / 32 */
	unwindLimit         = 90000                  /* how it is in geth */
	logInterval         = 30 * time.Second       // time period to print aggregation stat to log
	dirtySpaceThreshold = 2 * 1024 * 1024 * 1024 /* threshold of dirty space in MDBX transaction that triggers a commit */
)

var (
	commitmentFrequency int // How many blocks to skip between calculating commitment
	changesets          bool
	commitments         bool
	commitmentTrie      string
)

var blockExecutionTimer = metrics2.GetOrCreateSummary("chain_execution_seconds")

func init() {
	withBlock(erigon2Cmd)
	withDataDir(erigon2Cmd)
	withSnapshotBlocks(erigon2Cmd)
	withChain(erigon2Cmd)

	erigon2Cmd.Flags().BoolVar(&changesets, "changesets", false, "set to true to generate changesets")
	erigon2Cmd.Flags().IntVar(&commitmentFrequency, "commfreq", 625, "how many blocks to skip between calculating commitment")
	erigon2Cmd.Flags().BoolVar(&commitments, "commitments", false, "set to true to calculate commitments")
	erigon2Cmd.Flags().StringVar(&commitmentTrie, "commitments.trie", "hex", "hex - use Hex Patricia Hashed Trie for commitments, bin - use of binary patricia trie")
	erigon2Cmd.Flags().IntVar(&traceBlock, "traceblock", 0, "block number at which to turn on tracing")
	rootCmd.AddCommand(erigon2Cmd)
}

var erigon2Cmd = &cobra.Command{
	Use:   "erigon2",
	Short: "Exerimental command to re-execute blocks from beginning using erigon2 state representation",
	RunE: func(cmd *cobra.Command, args []string) error {
		if commitmentFrequency < 1 || commitmentFrequency > aggregationStep {
			return fmt.Errorf("commitmentFrequency cannot be less than 1 or more than %d: %d", commitmentFrequency, aggregationStep)
		}
		logger := logging.GetLoggerCmd("erigon2", cmd)
		return Erigon2(genesis, chainConfig, logger)
	},
}

func Erigon2(genesis *core.Genesis, chainConfig *params.ChainConfig, logger log.Logger) error {
	sigs := make(chan os.Signal, 1)
	interruptCh := make(chan bool, 1)
	signal.Notify(sigs, syscall.SIGINT, syscall.SIGTERM)

	go func() {
		<-sigs
		interruptCh <- true
	}()

	historyDb, err := kv2.NewMDBX(logger).Path(path.Join(datadirCli, "chaindata")).Open()
	if err != nil {
		return fmt.Errorf("opening chaindata as read only: %v", err)
	}
	defer historyDb.Close()

	ctx := context.Background()
	historyTx, err1 := historyDb.BeginRo(ctx)
	if err1 != nil {
		return err1
	}
	defer historyTx.Rollback()
	stateDbPath := path.Join(datadirCli, "statedb")
	if block == 0 {
		if _, err = os.Stat(stateDbPath); err != nil {
			if !errors.Is(err, os.ErrNotExist) {
				return err
			}
		} else if err = os.RemoveAll(stateDbPath); err != nil {
			return err
		}
	}
	db, err2 := kv2.NewMDBX(logger).Path(stateDbPath).WriteMap().Open()
	if err2 != nil {
		return err2
	}
	defer db.Close()

	aggPath := filepath.Join(datadirCli, "aggregator")
	if block == 0 {
		if _, err = os.Stat(aggPath); err != nil {
			if !errors.Is(err, os.ErrNotExist) {
				return err
			}
		} else if err = os.RemoveAll(aggPath); err != nil {
			return err
		}
		if err = os.Mkdir(aggPath, os.ModePerm); err != nil {
			return err
		}
	}

	var rwTx kv.RwTx
	defer func() {
		if rwTx != nil {
			rwTx.Rollback()
		}
	}()
	if rwTx, err = db.BeginRw(ctx); err != nil {
		return err
	}
	var blockRootMismatchExpected bool
	var trieVariant commitment.TrieVariant
	switch commitmentTrie {
	case "bin":
		trieVariant = commitment.VariantBinPatriciaTrie
		blockRootMismatchExpected = true
	case "hex":
		fallthrough
	default:
		trieVariant = commitment.VariantHexPatriciaTrie
	}

	trie := commitment.InitializeTrie(trieVariant)
	logger.Info("commitment trie initialized", "variant", trie.Variant())

	agg, err3 := aggregator.NewAggregator(aggPath, unwindLimit, aggregationStep, changesets, commitments, 100_000_000, trie, rwTx)
	if err3 != nil {
		return fmt.Errorf("create aggregator: %w", err3)
	}
	defer agg.Close()

	interrupt := false
	w := agg.MakeStateWriter(changesets /* beforeOn */)
	var rootHash []byte
	if block == 0 {
		genBlock, genesisIbs, err4 := genesis.ToBlock()
		if err4 != nil {
			return err4
		}
		if err = w.Reset(0, rwTx); err != nil {
			return err
		}
		if err = genesisIbs.CommitBlock(&params.Rules{}, &WriterWrapper{w: w}); err != nil {
			return fmt.Errorf("cannot write state: %w", err)
		}
		if err = w.FinishTx(0, false); err != nil {
			return err
		}
		if commitments {
			if rootHash, err = w.ComputeCommitment(false); err != nil {
				return err
			}
		}
		if err = w.Aggregate(false); err != nil {
			return err
		}
		if commitments && !blockRootMismatchExpected {
			if !bytes.Equal(rootHash, genBlock.Header().Root[:]) {
				return fmt.Errorf("root hash mismatch for genesis block, expected [%x], was [%x]", genBlock.Header().Root[:], rootHash)
			}
		}
	}

	logger.Info("Initialised chain configuration", "config", chainConfig)

	var (
		blockNum uint64
		trace    bool
		vmConfig vm.Config

		txNum uint64 = 2 // Consider that each block contains at least first system tx and enclosing transactions, except for Clique consensus engine
	)

	logEvery := time.NewTicker(logInterval)
	defer logEvery.Stop()

	statx := &stat{
		prevBlock: blockNum,
		prevTime:  time.Now(),
	}

	go func() {
		for range logEvery.C {
			aStats := agg.Stats()
			statx.delta(aStats, blockNum).print(aStats, logger)
		}
	}()

	var blockReader services.FullBlockReader
	var allSnapshots *snapshotsync.RoSnapshots
	useSnapshots := ethconfig.UseSnapshotsByChainName(chainConfig.ChainName) && snapshotsCli
	if useSnapshots {
		allSnapshots = snapshotsync.NewRoSnapshots(ethconfig.NewSnapCfg(true, false, true), path.Join(datadirCli, "snapshots"))
		defer allSnapshots.Close()
		if err := allSnapshots.ReopenWithDB(db); err != nil {
			return fmt.Errorf("reopen snapshot segments: %w", err)
		}
		blockReader = snapshotsync.NewBlockReaderWithSnapshots(allSnapshots)
	} else {
		blockReader = snapshotsync.NewBlockReader()
	}
	engine := initConsensusEngine(chainConfig, allSnapshots)

	for !interrupt {
		blockNum++
		trace = traceBlock > 0 && blockNum == uint64(traceBlock)
		blockHash, err := blockReader.CanonicalHash(ctx, historyTx, blockNum)
		if err != nil {
			return err
		}

		if blockNum <= block {
			_, _, txAmount := rawdb.ReadBody(historyTx, blockHash, blockNum)

			// Skip that block, but increase txNum
			txNum += uint64(txAmount) + 2 // Pre and Post block transaction
			continue
		}

		block, _, err := blockReader.BlockWithSenders(ctx, historyTx, blockHash, blockNum)
		if err != nil {
			return err
		}
		if block == nil {
			log.Info("history: block is nil", "block", blockNum)
			break
		}
		if err = w.Reset(blockNum, rwTx); err != nil {
			return err
		}

		r := agg.MakeStateReader(blockNum, rwTx)
		readWrapper := &ReaderWrapper{r: r, blockNum: blockNum}
		writeWrapper := &WriterWrapper{w: w, blockNum: blockNum}
		getHeader := func(hash common.Hash, number uint64) *types.Header {
			h, err := blockReader.Header(ctx, historyTx, hash, number)
			if err != nil {
				panic(err)
			}
			return h
		}

		txNum++ // Pre-block transaction

		if txNum, _, err = processBlock(trace, txNum, readWrapper, writeWrapper, chainConfig, engine, getHeader, block, vmConfig); err != nil {
			return fmt.Errorf("processing block %d: %w", blockNum, err)
		}
		if err := w.FinishTx(txNum, trace); err != nil {
			return fmt.Errorf("failed to finish tx: %w", err)
		}
		if trace {
			fmt.Printf("FinishTx called for %d block %d\n", txNum, blockNum)
		}

		txNum++ // Post-block transaction

		// Check for interrupts
		select {
		case interrupt = <-interruptCh:
			log.Info(fmt.Sprintf("interrupted, please wait for cleanup, next time start with --block %d", blockNum))
		default:
		}

		if commitments && (interrupt || blockNum%uint64(commitmentFrequency) == 0) {
			if rootHash, err = w.ComputeCommitment(trace /* trace */); err != nil {
				return err
			}
			if !blockRootMismatchExpected {
				if !bytes.Equal(rootHash, block.Header().Root[:]) {
					return fmt.Errorf("root hash mismatch for block %d, expected [%x], was [%x]", blockNum, block.Header().Root[:], rootHash)
				}
			}
		}
		if err = w.Aggregate(trace); err != nil {
			return err
		}
		// Commit transaction only when interrupted or just before computing commitment (so it can be re-done)
		commit := interrupt
		if !commit && (blockNum+1)%uint64(commitmentFrequency) == 0 {
			var spaceDirty uint64
			if spaceDirty, _, err = rwTx.(*mdbx.MdbxTx).SpaceDirty(); err != nil {
				return fmt.Errorf("retrieving spaceDirty: %w", err)
			}
			if spaceDirty >= dirtySpaceThreshold {
				log.Info("Initiated tx commit", "block", blockNum, "space dirty", libcommon.ByteCount(spaceDirty))
				commit = true
			}
		}
		if commit {
			if err = rwTx.Commit(); err != nil {
				return err
			}
			if !interrupt {
				if rwTx, err = db.BeginRw(ctx); err != nil {
					return err
				}
			}
		}
	}

	aStats := agg.Stats()
	statx.delta(aStats, blockNum).print(aStats, logger)
	if w != nil {
		w.Close()
	}
	return nil
}

type stat struct {
	blockNum     uint64
	hits         uint64
	misses       uint64
	prevBlock    uint64
	prevMisses   uint64
	prevHits     uint64
	hitMissRatio float64
	speed        float64
	prevTime     time.Time
	mem          runtime.MemStats
}

func (s *stat) print(aStats aggregator.FilesStats, logger log.Logger) {
	totalFiles := aStats.AccountsCount + aStats.CodeCount + aStats.StorageCount + aStats.CommitmentCount
	totalDatSize := aStats.AccountsDatSize + aStats.CodeDatSize + aStats.StorageDatSize + aStats.CommitmentDatSize
	totalIdxSize := aStats.AccountsIdxSize + aStats.CodeIdxSize + aStats.StorageIdxSize + aStats.CommitmentIdxSize

	logger.Info("Progress", "block", s.blockNum, "blk/s", s.speed, "state files", totalFiles,
		"accounts", libcommon.ByteCount(uint64(aStats.AccountsDatSize+aStats.AccountsIdxSize)),
		"code", libcommon.ByteCount(uint64(aStats.CodeDatSize+aStats.CodeIdxSize)),
		"storage", libcommon.ByteCount(uint64(aStats.StorageDatSize+aStats.StorageIdxSize)),
		"commitment", libcommon.ByteCount(uint64(aStats.CommitmentDatSize+aStats.CommitmentIdxSize)),
		"total dat", libcommon.ByteCount(uint64(totalDatSize)), "total idx", libcommon.ByteCount(uint64(totalIdxSize)),
		"hit ratio", s.hitMissRatio, "hits+misses", s.hits+s.misses,
		"alloc", libcommon.ByteCount(s.mem.Alloc), "sys", libcommon.ByteCount(s.mem.Sys),
	)
}

func (s *stat) delta(aStats aggregator.FilesStats, blockNum uint64) *stat {
	currentTime := time.Now()
	dbg.ReadMemStats(&s.mem)

	interval := currentTime.Sub(s.prevTime).Seconds()
	s.blockNum = blockNum
	s.speed = float64(s.blockNum-s.prevBlock) / interval
	s.prevBlock = blockNum
	s.prevTime = currentTime

	s.hits = aStats.Hits - s.prevHits
	s.misses = aStats.Misses - s.prevMisses
	s.prevHits = aStats.Hits
	s.prevMisses = aStats.Misses

	total := s.hits + s.misses
	if total > 0 {
		s.hitMissRatio = float64(s.hits) / float64(total)
	}
	return s
}

func processBlock(trace bool, txNumStart uint64, rw *ReaderWrapper, ww *WriterWrapper, chainConfig *params.ChainConfig, engine consensus.Engine, getHeader func(hash common.Hash, number uint64) *types.Header, block *types.Block, vmConfig vm.Config) (uint64, types.Receipts, error) {
	defer blockExecutionTimer.UpdateDuration(time.Now())

	header := block.Header()
	vmConfig.TraceJumpDest = true
	gp := new(core.GasPool).AddGas(block.GasLimit())
	usedGas := new(uint64)
	var receipts types.Receipts
	daoBlock := chainConfig.DAOForkSupport && chainConfig.DAOForkBlock != nil && chainConfig.DAOForkBlock.Cmp(block.Number()) == 0
	rules := chainConfig.Rules(block.NumberU64(), block.Time())
	txNum := txNumStart

	for i, tx := range block.Transactions() {
		ibs := state.New(rw)
		if daoBlock {
			misc.ApplyDAOHardFork(ibs)
			daoBlock = false
		}
		ibs.Prepare(tx.Hash(), block.Hash(), i)
		receipt, _, err := core.ApplyTransaction(chainConfig, core.GetHashFn(header, getHeader), engine, nil, gp, ibs, ww, header, tx, usedGas, vmConfig)
		if err != nil {
			return 0, nil, fmt.Errorf("could not apply tx %d [%x] failed: %w", i, tx.Hash(), err)
		}
		receipts = append(receipts, receipt)
		if err = ww.w.FinishTx(txNum, trace); err != nil {
			return 0, nil, fmt.Errorf("finish tx %d [%x] failed: %w", i, tx.Hash(), err)
		}
		if trace {
			fmt.Printf("FinishTx called for %d [%x]\n", txNum, tx.Hash())
		}
		txNum++
	}

	ibs := state.New(rw)

	// Finalize the block, applying any consensus engine specific extras (e.g. block rewards)
	if _, _, _, err := engine.FinalizeAndAssemble(chainConfig, header, ibs, block.Transactions(), block.Uncles(), receipts, block.Withdrawals(), nil, nil, nil, nil); err != nil {
		return 0, nil, fmt.Errorf("finalize of block %d failed: %w", block.NumberU64(), err)
	}

	if err := ibs.CommitBlock(rules, ww); err != nil {
		return 0, nil, fmt.Errorf("committing block %d failed: %w", block.NumberU64(), err)
	}

	return txNum, receipts, nil
}

// Implements StateReader and StateWriter
type ReaderWrapper struct {
	blockNum uint64
	r        *aggregator.Reader
}

type WriterWrapper struct {
	blockNum uint64
	w        *aggregator.Writer
}

func bytesToUint64(buf []byte) (x uint64) {
	for i, b := range buf {
		x = x<<8 + uint64(b)
		if i == 7 {
			return
		}
	}
	return
}

func (rw *ReaderWrapper) ReadAccountData(address common.Address) (*accounts.Account, error) {
	enc, err := rw.r.ReadAccountData(address.Bytes(), false /* trace */)
	if err != nil {
		return nil, err
	}
	if len(enc) == 0 {
		return nil, nil
	}

	var a accounts.Account
	a.Reset()
	pos := 0
	nonceBytes := int(enc[pos])
	pos++
	if nonceBytes > 0 {
		a.Nonce = bytesToUint64(enc[pos : pos+nonceBytes])
		pos += nonceBytes
	}
	balanceBytes := int(enc[pos])
	pos++
	if balanceBytes > 0 {
		a.Balance.SetBytes(enc[pos : pos+balanceBytes])
		pos += balanceBytes
	}
	codeHashBytes := int(enc[pos])
	pos++
	if codeHashBytes > 0 {
		copy(a.CodeHash[:], enc[pos:pos+codeHashBytes])
		pos += codeHashBytes
	}
	incBytes := int(enc[pos])
	pos++
	if incBytes > 0 {
		a.Incarnation = bytesToUint64(enc[pos : pos+incBytes])
	}
	return &a, nil
}

func (rw *ReaderWrapper) ReadAccountStorage(address common.Address, incarnation uint64, key *common.Hash) ([]byte, error) {
	trace := false
	enc, err := rw.r.ReadAccountStorage(address.Bytes(), key.Bytes(), trace)
	if err != nil {
		return nil, err
	}
	if enc == nil {
		return nil, nil
	}
	return enc, nil
}

func (rw *ReaderWrapper) ReadAccountCode(address common.Address, incarnation uint64, codeHash common.Hash) ([]byte, error) {
	return rw.r.ReadAccountCode(address.Bytes(), false /* trace */)
}

func (rw *ReaderWrapper) ReadAccountCodeSize(address common.Address, incarnation uint64, codeHash common.Hash) (int, error) {
	return rw.r.ReadAccountCodeSize(address.Bytes(), false /* trace */)
}

func (rw *ReaderWrapper) ReadAccountIncarnation(address common.Address) (uint64, error) {
	return 0, nil
}

func (ww *WriterWrapper) UpdateAccountData(address common.Address, original, account *accounts.Account) error {
	var l int
	l++
	if account.Nonce > 0 {
		l += (bits.Len64(account.Nonce) + 7) / 8
	}
	l++
	if !account.Balance.IsZero() {
		l += account.Balance.ByteLen()
	}
	l++
	if !account.IsEmptyCodeHash() {
		l += 32
	}
	l++
	if account.Incarnation > 0 {
		l += (bits.Len64(account.Incarnation) + 7) / 8
	}
	value := make([]byte, l)
	pos := 0
	if account.Nonce == 0 {
		value[pos] = 0
		pos++
	} else {
		nonceBytes := (bits.Len64(account.Nonce) + 7) / 8
		value[pos] = byte(nonceBytes)
		var nonce = account.Nonce
		for i := nonceBytes; i > 0; i-- {
			value[pos+i] = byte(nonce)
			nonce >>= 8
		}
		pos += nonceBytes + 1
	}
	if account.Balance.IsZero() {
		value[pos] = 0
		pos++
	} else {
		balanceBytes := account.Balance.ByteLen()
		value[pos] = byte(balanceBytes)
		pos++
		account.Balance.WriteToSlice(value[pos : pos+balanceBytes])
		pos += balanceBytes
	}
	if account.IsEmptyCodeHash() {
		value[pos] = 0
		pos++
	} else {
		value[pos] = 32
		pos++
		copy(value[pos:pos+32], account.CodeHash[:])
		pos += 32
	}
	if account.Incarnation == 0 {
		value[pos] = 0
	} else {
		incBytes := (bits.Len64(account.Incarnation) + 7) / 8
		value[pos] = byte(incBytes)
		var inc = account.Incarnation
		for i := incBytes; i > 0; i-- {
			value[pos+i] = byte(inc)
			inc >>= 8
		}
	}
	if err := ww.w.UpdateAccountData(address.Bytes(), value, false /* trace */); err != nil {
		return err
	}
	return nil
}

func (ww *WriterWrapper) UpdateAccountCode(address common.Address, incarnation uint64, codeHash common.Hash, code []byte) error {
	if err := ww.w.UpdateAccountCode(address.Bytes(), code, false /* trace */); err != nil {
		return err
	}
	return nil
}

func (ww *WriterWrapper) DeleteAccount(address common.Address, original *accounts.Account) error {
	if err := ww.w.DeleteAccount(address.Bytes(), false /* trace */); err != nil {
		return err
	}
	return nil
}

func (ww *WriterWrapper) WriteAccountStorage(address common.Address, incarnation uint64, key *common.Hash, original, value *uint256.Int) error {
	trace := false
	if trace {
		fmt.Printf("block %d, WriteAccountStorage %x %x, original %s, value %s\n", ww.blockNum, address, *key, original, value)
	}
	if err := ww.w.WriteAccountStorage(address.Bytes(), key.Bytes(), value.Bytes(), trace); err != nil {
		return err
	}
	return nil
}

func (ww *WriterWrapper) CreateContract(address common.Address) error {
	return nil
}

func initConsensusEngine(cc *params.ChainConfig, snapshots *snapshotsync.RoSnapshots) (engine consensus.Engine) {
	l := log.New()
	config := ethconfig.Defaults

<<<<<<< HEAD
	switch {
	case chainConfig.Clique != nil:
		c := params.CliqueSnapshot
		c.DBPath = filepath.Join(datadirCli, "clique", "db")
		engine = ethconsensusconfig.CreateConsensusEngine(chainConfig, logger, c, config.Miner.Notify, config.Miner.Noverify, "", "", true, datadirCli, snapshots, true /* readonly */)
	case chainConfig.Aura != nil:
		consensusConfig := &params.AuRaConfig{DBPath: filepath.Join(datadirCli, "aura")}
		engine = ethconsensusconfig.CreateConsensusEngine(chainConfig, logger, consensusConfig, config.Miner.Notify, config.Miner.Noverify, "", "", true, datadirCli, snapshots, true /* readonly */)
	case chainConfig.Parlia != nil:
		// Apply special hacks for BSC params
		params.ApplyBinanceSmartChainParams()
		consensusConfig := &params.ParliaConfig{DBPath: filepath.Join(datadirCli, "parlia")}
		engine = ethconsensusconfig.CreateConsensusEngine(chainConfig, logger, consensusConfig, config.Miner.Notify, config.Miner.Noverify, "", "", true, datadirCli, snapshots, true /* readonly */)
	case chainConfig.Bor != nil:
		consensusConfig := &config.Bor
		engine = ethconsensusconfig.CreateConsensusEngine(chainConfig, logger, consensusConfig, config.Miner.Notify, config.Miner.Noverify, config.HeimdallgRPCAddress, config.HeimdallURL, false, datadirCli, snapshots, true /* readonly */)
	default: //ethash
		engine = ethash.NewFaker()
=======
	var consensusConfig interface{}

	if cc.Clique != nil {
		consensusConfig = params.CliqueSnapshot
	} else if cc.Aura != nil {
		config.Aura.Etherbase = config.Miner.Etherbase
		consensusConfig = &config.Aura
	} else if cc.Parlia != nil {
		consensusConfig = &config.Parlia
	} else if cc.Bor != nil {
		consensusConfig = &config.Bor
	} else {
		consensusConfig = &config.Ethash
>>>>>>> 0483fc55
	}
	return ethconsensusconfig.CreateConsensusEngine(cc, l, consensusConfig, config.Miner.Notify, config.Miner.Noverify, config.HeimdallURL, config.WithoutHeimdall, datadirCli, snapshots, true /* readonly */)
}<|MERGE_RESOLUTION|>--- conflicted
+++ resolved
@@ -627,26 +627,6 @@
 	l := log.New()
 	config := ethconfig.Defaults
 
-<<<<<<< HEAD
-	switch {
-	case chainConfig.Clique != nil:
-		c := params.CliqueSnapshot
-		c.DBPath = filepath.Join(datadirCli, "clique", "db")
-		engine = ethconsensusconfig.CreateConsensusEngine(chainConfig, logger, c, config.Miner.Notify, config.Miner.Noverify, "", "", true, datadirCli, snapshots, true /* readonly */)
-	case chainConfig.Aura != nil:
-		consensusConfig := &params.AuRaConfig{DBPath: filepath.Join(datadirCli, "aura")}
-		engine = ethconsensusconfig.CreateConsensusEngine(chainConfig, logger, consensusConfig, config.Miner.Notify, config.Miner.Noverify, "", "", true, datadirCli, snapshots, true /* readonly */)
-	case chainConfig.Parlia != nil:
-		// Apply special hacks for BSC params
-		params.ApplyBinanceSmartChainParams()
-		consensusConfig := &params.ParliaConfig{DBPath: filepath.Join(datadirCli, "parlia")}
-		engine = ethconsensusconfig.CreateConsensusEngine(chainConfig, logger, consensusConfig, config.Miner.Notify, config.Miner.Noverify, "", "", true, datadirCli, snapshots, true /* readonly */)
-	case chainConfig.Bor != nil:
-		consensusConfig := &config.Bor
-		engine = ethconsensusconfig.CreateConsensusEngine(chainConfig, logger, consensusConfig, config.Miner.Notify, config.Miner.Noverify, config.HeimdallgRPCAddress, config.HeimdallURL, false, datadirCli, snapshots, true /* readonly */)
-	default: //ethash
-		engine = ethash.NewFaker()
-=======
 	var consensusConfig interface{}
 
 	if cc.Clique != nil {
@@ -660,7 +640,6 @@
 		consensusConfig = &config.Bor
 	} else {
 		consensusConfig = &config.Ethash
->>>>>>> 0483fc55
 	}
 	return ethconsensusconfig.CreateConsensusEngine(cc, l, consensusConfig, config.Miner.Notify, config.Miner.Noverify, config.HeimdallURL, config.WithoutHeimdall, datadirCli, snapshots, true /* readonly */)
 }