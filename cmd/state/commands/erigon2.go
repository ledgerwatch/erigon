--- conflicted
+++ resolved
@@ -202,13 +202,9 @@
 			)
 		}
 		blockNum++
-<<<<<<< HEAD
-		blockHash, err := blockReader.CanonicalHash(ctx, historyTx, blockNum)
-=======
 		//fmt.Printf("block %d\n", blockNum)
 		trace = traceBlock != 0 && blockNum == uint64(traceBlock)
-		blockHash, err := rawdb.ReadCanonicalHash(historyTx, blockNum)
->>>>>>> bed56c63
+		blockHash, err := blockReader.CanonicalHash(ctx, historyTx, blockNum)
 		if err != nil {
 			return err
 		}
