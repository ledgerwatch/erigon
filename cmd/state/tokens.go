package main

import (
	"bufio"
	"bytes"
	"encoding/csv"
	"fmt"
	"github.com/ledgerwatch/turbo-geth/common/dbutils"
	"math"
	"math/big"
	"os"
	"os/signal"
	"sort"
	"syscall"
	"time"

	"github.com/ledgerwatch/bolt"
	"github.com/ledgerwatch/turbo-geth/common"
	"github.com/ledgerwatch/turbo-geth/common/bucket"
	"github.com/ledgerwatch/turbo-geth/consensus/ethash"
	"github.com/ledgerwatch/turbo-geth/core"
	"github.com/ledgerwatch/turbo-geth/core/state"
	"github.com/ledgerwatch/turbo-geth/core/types"
	"github.com/ledgerwatch/turbo-geth/core/types/accounts"
	"github.com/ledgerwatch/turbo-geth/core/vm"
	"github.com/ledgerwatch/turbo-geth/crypto"
	"github.com/ledgerwatch/turbo-geth/ethdb"
	"github.com/ledgerwatch/turbo-geth/params"
)

type TokenTracer struct {
	tokens    map[common.Address]struct{}
	addrs     []common.Address
	startMode []bool
}

func NewTokenTracer() TokenTracer {
	return TokenTracer{
		tokens:    make(map[common.Address]struct{}),
		addrs:     make([]common.Address, 16384),
		startMode: make([]bool, 16384),
	}
}

func (tt TokenTracer) CaptureStart(depth int, from common.Address, to common.Address, call bool, input []byte, gas uint64, value *big.Int) error {
	if len(input) < 68 {
		return nil
	}
	if _, ok := tt.tokens[to]; ok {
		return nil
	}
	//a9059cbb is transfer method ID
	if input[0] != byte(0xa9) || input[1] != byte(5) || input[2] != byte(0x9c) || input[3] != byte(0xbb) {
		return nil
	}
	// Next 12 bytes are zero, because the first argument is an address
	for i := 4; i < 16; i++ {
		if input[i] != byte(0) {
			return nil
		}
	}
	tt.addrs[depth] = to
	tt.startMode[depth] = true
	return nil
}
func (tt TokenTracer) CaptureState(env *vm.EVM, pc uint64, op vm.OpCode, gas, cost uint64, memory *vm.Memory, stack *vm.Stack, contract *vm.Contract, depth int, err error) error {
	return nil
}
func (tt TokenTracer) CaptureFault(env *vm.EVM, pc uint64, op vm.OpCode, gas, cost uint64, memory *vm.Memory, stack *vm.Stack, contract *vm.Contract, depth int, err error) error {
	return nil
}
func (tt TokenTracer) CaptureEnd(depth int, output []byte, gasUsed uint64, t time.Duration, err error) error {
	if !tt.startMode[depth] {
		return nil
	}
	tt.startMode[depth] = false
	if err != nil {
		return nil
	}
	if len(output) != 0 && len(output) != 32 {
		return nil
	}
	if len(output) == 32 {
		allZeros := true
		for i := 0; i < 32; i++ {
			if output[i] != byte(0) {
				allZeros = false
				break
			}
		}
		if allZeros {
			return nil
		}
	}
	addr := tt.addrs[depth]
	if _, ok := tt.tokens[addr]; !ok {
		tt.tokens[addr] = struct{}{}
		if len(tt.tokens)%100 == 0 {
			fmt.Printf("Found %d token contracts so far\n", len(tt.tokens))
		}
	}
	return nil
}
func (tt TokenTracer) CaptureCreate(creator common.Address, creation common.Address) error {
	return nil
}
func (tt TokenTracer) CaptureAccountRead(account common.Address) error {
	return nil
}
func (tt TokenTracer) CaptureAccountWrite(account common.Address) error {
	return nil
}

func makeTokens() {
	sigs := make(chan os.Signal, 1)
	interruptCh := make(chan bool, 1)
	signal.Notify(sigs, syscall.SIGINT, syscall.SIGTERM)

	go func() {
		<-sigs
		interruptCh <- true
	}()

	//ethDb, err := ethdb.NewBoltDatabase("/home/akhounov/.ethereum/geth/chaindata")
	ethDb, err := ethdb.NewBoltDatabase("/Volumes/tb41/turbo-geth/geth/chaindata")
	//ethDb, err := ethdb.NewBoltDatabase("/Users/alexeyakhunov/Library/Ethereum/geth/chaindata")
	check(err)
	defer ethDb.Close()
	chainConfig := params.MainnetChainConfig
	tt := NewTokenTracer()
	vmConfig := vm.Config{Tracer: tt, Debug: true}
	bc, err := core.NewBlockChain(ethDb, nil, chainConfig, ethash.NewFaker(), vmConfig, nil)
	check(err)
	blockNum := uint64(*block)
	if blockNum > 1 {
		tokenFile, err := os.Open("/Volumes/tb41/turbo-geth/tokens.csv")
		check(err)
		tokenReader := csv.NewReader(bufio.NewReader(tokenFile))
		for records, _ := tokenReader.Read(); records != nil; records, _ = tokenReader.Read() {
			tt.tokens[common.HexToAddress(records[0])] = struct{}{}
		}
		tokenFile.Close()
	}
	interrupt := false
	for !interrupt {
		block := bc.GetBlockByNumber(blockNum)
		if block == nil {
			break
		}
		dbstate := state.NewDbState(ethDb, block.NumberU64()-1)
		statedb := state.New(dbstate)
		signer := types.MakeSigner(chainConfig, block.Number())
		for _, tx := range block.Transactions() {
			// Assemble the transaction call message and return if the requested offset
			msg, _ := tx.AsMessage(signer)
			context := core.NewEVMContext(msg, block.Header(), bc, nil)
			// Not yet the searched for transaction, execute on top of the current state
			vmenv := vm.NewEVM(context, statedb, chainConfig, vmConfig)
			if _, _, _, err := core.ApplyMessage(vmenv, msg, new(core.GasPool).AddGas(tx.Gas())); err != nil {
				panic(fmt.Errorf("tx %x failed: %v", tx.Hash(), err))
			}
		}
		blockNum++
		if blockNum%1000 == 0 {
			fmt.Printf("Processed %d blocks\n", blockNum)
		}
		// Check for interrupts
		select {
		case interrupt = <-interruptCh:
			fmt.Println("interrupted, please wait for cleanup...")
		default:
		}
	}
	fmt.Printf("Writing dataset...\n")
	f, err := os.Create("/Volumes/tb41/turbo-geth/tokens.csv")
	check(err)
	defer f.Close()
	w := bufio.NewWriter(f)
	defer w.Flush()
	for token := range tt.tokens {
		fmt.Fprintf(w, "%x\n", token)
	}
	fmt.Printf("Next time specify -block %d\n", blockNum)
}

func makeTokenBalances() {
	//ethDb, err := ethdb.NewBoltDatabase("/home/akhounov/.ethereum/geth/chaindata")
	ethDb, err := ethdb.NewBoltDatabase("/Volumes/tb41/turbo-geth/geth/chaindata")
	//ethDb, err := ethdb.NewBoltDatabase("/Users/alexeyakhunov/Library/Ethereum/geth/chaindata")
	check(err)
	defer ethDb.Close()
	bc, err := core.NewBlockChain(ethDb, nil, params.MainnetChainConfig, ethash.NewFaker(), vm.Config{}, nil)
	check(err)
	currentBlock := bc.CurrentBlock()
	currentBlockNr := currentBlock.NumberU64()
	fmt.Printf("Current block number: %d\n", currentBlockNr)

	pdb, err := bolt.Open("/Volumes/tb41/turbo-geth/sha3preimages", 0600, &bolt.Options{})
	check(err)
	defer pdb.Close()
	bucketKey := []byte("sha3")
	pBucket := []byte("secure-key-")

	var tokens []common.Address
	tokenFile, err := os.Open("/Volumes/tb41/turbo-geth/tokens.csv")
	check(err)
	tokenReader := csv.NewReader(bufio.NewReader(tokenFile))
	for records, _ := tokenReader.Read(); records != nil; records, _ = tokenReader.Read() {
		tokens = append(tokens, common.HexToAddress(records[0]))
	}
	tokenFile.Close()
	//tokens = append(tokens, common.HexToAddress("0xB8c77482e45F1F44dE1745F52C74426C631bDD52"))
	caller := common.HexToAddress("0x742d35cc6634c0532925a3b844bc454e4438f44e")
	f, err := os.Create("/Volumes/tb41/turbo-geth/token_balances.csv")
	check(err)
	defer f.Close()
	w := bufio.NewWriter(f)
	defer w.Flush()
	var a accounts.Account
	for _, token := range tokens {
		// Exclude EOAs and removed accounts
<<<<<<< HEAD
		enc, err := ethDb.Get(bucket.Accounts, crypto.Keccak256(token[:]))
=======
		enc, err := ethDb.Get(dbutils.AccountsBucket, crypto.Keccak256(token[:]))
>>>>>>> 74b58583
		if enc == nil {
			continue
		}
		check(a.DecodeForStorage(enc))
		if a.IsEmptyCodeHash() {
			// Only processing contracts
			continue
		}
		fmt.Printf("Analysing token %x...", token)
		count := 0
		addrCount := 0
		dbstate := state.NewDbState(ethDb, currentBlockNr)
		statedb := state.New(dbstate)
		msg := types.NewMessage(
			caller,
			&token,
			0,
			big.NewInt(0),    // value
			math.MaxUint64/2, // gaslimit
			big.NewInt(100000),
			common.FromHex(fmt.Sprintf("0x70a08231000000000000000000000000%x", common.HexToAddress("0xe477292f1b3268687a29376116b0ed27a9c76170"))),
			false, // checkNonce
		)
		chainConfig := params.MainnetChainConfig
		vmConfig := vm.Config{EnablePreimageRecording: true}
		context := core.NewEVMContext(msg, currentBlock.Header(), bc, nil)
		// Not yet the searched for transaction, execute on top of the current state
		vmenv := vm.NewEVM(context, statedb, chainConfig, vmConfig)
		_, _, failed, err := core.ApplyMessage(vmenv, msg, new(core.GasPool).AddGas(math.MaxUint64))
		if err != nil {
			fmt.Printf("Call failed with error: %v\n", err)
		}
		if failed {
			fmt.Printf("Call failed\n")
		}
		pi := statedb.Preimages()
		var base byte
		var plen int
		for _, preimage := range pi {
			if len(preimage) == 64 {
				allZerosBase := true
				for i := 32; i < 63; i++ {
					if preimage[i] != byte(0) {
						allZerosBase = false
						break
					}
				}
				if !allZerosBase {
					fmt.Printf(" base > 255\n")
					continue
				}
				base = preimage[63]
				plen++
			}
		}
		if plen != 1 {
			fmt.Printf(" balanceOf preimages: %d\n", plen)
		}
<<<<<<< HEAD
		err = ethDb.Walk(bucket.Storage, token[:], 160, func(k, v []byte) (bool, error) {
=======
		err = ethDb.Walk(dbutils.StorageBucket, token[:], 160, func(k, v []byte) (bool, error) {
>>>>>>> 74b58583
			var key []byte
			key, err = ethDb.Get(pBucket, k[20:])
			var preimage []byte
			if key != nil {
				err := pdb.View(func(tx *bolt.Tx) error {
					b := tx.Bucket(bucketKey)
					if b == nil {
						return nil
					}
					preimage, _ = b.Get(key)
					if preimage != nil {
						preimage = common.CopyBytes(preimage)
					}
					return nil
				})
				if err != nil {
					return false, err
				}
			}
			if preimage != nil && len(preimage) == 64 {
				allZerosKey := true
				for i := 0; i < 12; i++ {
					if preimage[i] != byte(0) {
						allZerosKey = false
						break
					}
				}
				allZerosBase := true
				for i := 32; i < 63; i++ {
					if preimage[i] != byte(0) {
						allZerosBase = false
						break
					}
				}
				if allZerosKey && allZerosBase && plen == 1 && preimage[63] == base {
					balance := common.BytesToHash(v).Big()
					fmt.Fprintf(w, "%x,%x,%d\n", token, preimage[12:32], balance)
					addrCount++
				}
			}
			count++
			return true, nil
		})
		if err != nil {
			fmt.Printf("Error walking: %v\n", err)
			return
		}
		fmt.Printf(" %d storage items, holders: %d, base: %d\n", count, addrCount, base)
	}
}

type TokenBalance struct {
	token   common.Address
	holder  common.Address
	balance *big.Int
}

func tokenBalances() {
	addrFile, err := os.Open("addresses.csv")
	check(err)
	defer addrFile.Close()
	addrReader := csv.NewReader(bufio.NewReader(addrFile))
	names := make(map[common.Address]string)
	for records, _ := addrReader.Read(); records != nil; records, _ = addrReader.Read() {
		names[common.HexToAddress(records[0])] = records[1]
	}
	var tokenBalances []TokenBalance
	tbFile, err := os.Open("/Volumes/tb41/turbo-geth/token_balances.csv")
	check(err)
	tbReader := csv.NewReader(bufio.NewReader(tbFile))
	for records, _ := tbReader.Read(); records != nil; records, _ = tbReader.Read() {
		balance := big.NewInt(0)
		if err := balance.UnmarshalText([]byte(records[2])); err != nil {
			panic(err)
		}
		tokenBalances = append(tokenBalances, TokenBalance{
			token:   common.HexToAddress(records[0]),
			holder:  common.HexToAddress(records[1]),
			balance: balance,
		})
	}
	tbFile.Close()
	fmt.Printf("(token, holder) pairs: %d\n", len(tokenBalances))
	tokens := make(map[common.Address]int)
	holders := make(map[common.Address]int)
	for _, tb := range tokenBalances {
		tokens[tb.token]++
		holders[tb.holder]++
	}
	fmt.Printf("Tokens: %d\n", len(tokens))
	fmt.Printf("Holders: %d\n", len(holders))
	tokenSorter := NewIntSorterAddr(len(tokens))
	idx := 0
	for token, count := range tokens {
		tokenSorter.ints[idx] = count
		tokenSorter.values[idx] = token
		idx++
	}
	sort.Sort(tokenSorter)
	fmt.Printf("Top 100 tokens by number of holders:\n")
	for i := 0; i < 100; i++ {
		if name, ok := names[tokenSorter.values[i]]; ok {
			fmt.Printf("%d,%s,%d\n", i+1, name, tokenSorter.ints[i])
		} else {
			fmt.Printf("%d,%x,%d\n", i+1, tokenSorter.values[i], tokenSorter.ints[i])
		}
	}
	holderSorter := NewIntSorterAddr(len(holders))
	idx = 0
	for holder, count := range holders {
		holderSorter.ints[idx] = count
		holderSorter.values[idx] = holder
		idx++
	}
	sort.Sort(holderSorter)
	fmt.Printf("Top 100 holder by number of tokens:\n")
	for i := 0; i < 100; i++ {
		if name, ok := names[holderSorter.values[i]]; ok {
			fmt.Printf("%d,%s,%d\n", i+1, name, holderSorter.ints[i])
		} else {
			fmt.Printf("%d,%x,%d\n", i+1, holderSorter.values[i], holderSorter.ints[i])
		}
	}
}

func makeTokenAllowances() {
	//ethDb, err := ethdb.NewBoltDatabase("/home/akhounov/.ethereum/geth/chaindata")
	ethDb, err := ethdb.NewBoltDatabase("/Volumes/tb41/turbo-geth/geth/chaindata")
	//ethDb, err := ethdb.NewBoltDatabase("/Users/alexeyakhunov/Library/Ethereum/geth/chaindata")
	check(err)
	defer ethDb.Close()
	bc, err := core.NewBlockChain(ethDb, nil, params.MainnetChainConfig, ethash.NewFaker(), vm.Config{}, nil)
	check(err)
	currentBlock := bc.CurrentBlock()
	currentBlockNr := currentBlock.NumberU64()
	fmt.Printf("Current block number: %d\n", currentBlockNr)

	pdb, err := bolt.Open("/Volumes/tb41/turbo-geth/sha3preimages", 0600, &bolt.Options{})
	check(err)
	defer pdb.Close()
	bucketKey := []byte("sha3")
	pBucket := []byte("secure-key-")

	var tokens []common.Address
	tokenFile, err := os.Open("/Volumes/tb41/turbo-geth/tokens.csv")
	check(err)
	tokenReader := csv.NewReader(bufio.NewReader(tokenFile))
	for records, _ := tokenReader.Read(); records != nil; records, _ = tokenReader.Read() {
		tokens = append(tokens, common.HexToAddress(records[0]))
	}
	tokenFile.Close()
	//tokens = append(tokens, common.HexToAddress("0xB8c77482e45F1F44dE1745F52C74426C631bDD52"))
	caller := common.HexToAddress("0x742d35cc6634c0532925a3b844bc454e4438f44e")
	f, err := os.Create("/Volumes/tb41/turbo-geth/token_allowances.csv")
	check(err)
	defer f.Close()
	w := bufio.NewWriter(f)
	defer w.Flush()
	var a accounts.Account
	for _, token := range tokens {
		// Exclude EOAs and removed accounts
<<<<<<< HEAD
		enc, err := ethDb.Get(bucket.Accounts, crypto.Keccak256(token[:]))
=======
		enc, err := ethDb.Get(dbutils.AccountsBucket, crypto.Keccak256(token[:]))
>>>>>>> 74b58583
		if enc == nil {
			continue
		}
		check(a.DecodeForStorage(enc))
		if a.IsEmptyCodeHash() {
			// Only processing contracts
			continue
		}
		fmt.Printf("Analysing token %x...", token)
		count := 0
		addrCount := 0
		dbstate := state.NewDbState(ethDb, currentBlockNr)
		statedb := state.New(dbstate)
		msg := types.NewMessage(
			caller,
			&token,
			0,
			big.NewInt(0),    // value
			math.MaxUint64/2, // gaslimit
			big.NewInt(100000),
			common.FromHex(fmt.Sprintf("0xdd62ed3e000000000000000000000000%x000000000000000000000000%x",
				common.HexToAddress("0xe477292f1b3268687a29376116b0ed27a9c76170"),
				common.HexToAddress("0xe477292f1b3268687a29376116b0ed25a9c76170"),
			)),
			false, // checkNonce
		)
		chainConfig := params.MainnetChainConfig
		vmConfig := vm.Config{EnablePreimageRecording: true}
		context := core.NewEVMContext(msg, currentBlock.Header(), bc, nil)
		// Not yet the searched for transaction, execute on top of the current state
		vmenv := vm.NewEVM(context, statedb, chainConfig, vmConfig)
		_, _, failed, err := core.ApplyMessage(vmenv, msg, new(core.GasPool).AddGas(math.MaxUint64))
		if err != nil {
			fmt.Printf("Call failed with error: %v\n", err)
		}
		if failed {
			fmt.Printf("Call failed\n")
		}
		pi := statedb.Preimages()
		var base byte
		var foundBase bool
		var base2 common.Hash
		var foundBase2 bool
		lenpi := 0
		for hash, preimage := range pi {
			if len(preimage) != 64 {
				continue
			}
			allZerosBase := true
			for i := 32; i < 63; i++ {
				if preimage[i] != byte(0) {
					allZerosBase = false
					break
				}
			}
			if allZerosBase {
				foundBase2 = true
				base = preimage[63]
				base2 = hash
			}
			lenpi++
		}
		if lenpi == 2 && foundBase2 {
			for _, preimage := range pi {
				if len(preimage) != 64 {
					continue
				}
				if bytes.Equal(preimage[32:], base2[:]) {
					foundBase = true
				}
			}
		}
		if !foundBase {
			fmt.Printf("allowance base not found\n")
			continue
		}
<<<<<<< HEAD
		err = ethDb.Walk(bucket.Storage, token[:], 160, func(k, v []byte) (bool, error) {
=======
		err = ethDb.Walk(dbutils.StorageBucket, token[:], 160, func(k, v []byte) (bool, error) {
>>>>>>> 74b58583
			var key []byte
			key, err = ethDb.Get(pBucket, k[20:])
			var index2 common.Hash
			var preimage []byte
			if key != nil {
				err := pdb.View(func(tx *bolt.Tx) error {
					b := tx.Bucket(bucketKey)
					if b == nil {
						return nil
					}
					preimage, _ = b.Get(key)
					if preimage != nil && len(preimage) == 64 {
						copy(index2[:], preimage[:32])
						preimage, _ = b.Get(preimage[32:])
					}
					return nil
				})
				if err != nil {
					return false, err
				}
			}
			if preimage != nil && len(preimage) == 64 {
				allZerosIndex2 := true
				for i := 0; i < 12; i++ {
					if index2[i] != byte(0) {
						allZerosIndex2 = false
						break
					}
				}
				allZerosKey := true
				for i := 0; i < 12; i++ {
					if preimage[i] != byte(0) {
						allZerosKey = false
						break
					}
				}
				allZerosBase := true
				for i := 32; i < 63; i++ {
					if preimage[i] != byte(0) {
						allZerosBase = false
						break
					}
				}
				if allZerosIndex2 && allZerosKey && allZerosBase && foundBase && preimage[63] == base {
					allowance := common.BytesToHash(v).Big()
					fmt.Fprintf(w, "%x,%x,%x,%d\n", token, preimage[12:32], index2[12:], allowance)
					addrCount++
				}
			}
			count++
			return true, nil
		})
		if err != nil {
			fmt.Printf("Error walking: %v\n", err)
			return
		}
		fmt.Printf(" %d storage items, allowances: %d, base: %d\n", count, addrCount, base)
	}
}<|MERGE_RESOLUTION|>--- conflicted
+++ resolved
@@ -16,7 +16,6 @@
 
 	"github.com/ledgerwatch/bolt"
 	"github.com/ledgerwatch/turbo-geth/common"
-	"github.com/ledgerwatch/turbo-geth/common/bucket"
 	"github.com/ledgerwatch/turbo-geth/consensus/ethash"
 	"github.com/ledgerwatch/turbo-geth/core"
 	"github.com/ledgerwatch/turbo-geth/core/state"
@@ -219,11 +218,7 @@
 	var a accounts.Account
 	for _, token := range tokens {
 		// Exclude EOAs and removed accounts
-<<<<<<< HEAD
-		enc, err := ethDb.Get(bucket.Accounts, crypto.Keccak256(token[:]))
-=======
 		enc, err := ethDb.Get(dbutils.AccountsBucket, crypto.Keccak256(token[:]))
->>>>>>> 74b58583
 		if enc == nil {
 			continue
 		}
@@ -282,11 +277,7 @@
 		if plen != 1 {
 			fmt.Printf(" balanceOf preimages: %d\n", plen)
 		}
-<<<<<<< HEAD
-		err = ethDb.Walk(bucket.Storage, token[:], 160, func(k, v []byte) (bool, error) {
-=======
 		err = ethDb.Walk(dbutils.StorageBucket, token[:], 160, func(k, v []byte) (bool, error) {
->>>>>>> 74b58583
 			var key []byte
 			key, err = ethDb.Get(pBucket, k[20:])
 			var preimage []byte
@@ -448,11 +439,7 @@
 	var a accounts.Account
 	for _, token := range tokens {
 		// Exclude EOAs and removed accounts
-<<<<<<< HEAD
-		enc, err := ethDb.Get(bucket.Accounts, crypto.Keccak256(token[:]))
-=======
 		enc, err := ethDb.Get(dbutils.AccountsBucket, crypto.Keccak256(token[:]))
->>>>>>> 74b58583
 		if enc == nil {
 			continue
 		}
@@ -529,11 +516,7 @@
 			fmt.Printf("allowance base not found\n")
 			continue
 		}
-<<<<<<< HEAD
-		err = ethDb.Walk(bucket.Storage, token[:], 160, func(k, v []byte) (bool, error) {
-=======
 		err = ethDb.Walk(dbutils.StorageBucket, token[:], 160, func(k, v []byte) (bool, error) {
->>>>>>> 74b58583
 			var key []byte
 			key, err = ethDb.Get(pBucket, k[20:])
 			var index2 common.Hash
