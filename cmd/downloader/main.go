package main

import (
	"context"
	"errors"
	"fmt"
	"net"
	"os"
	"path/filepath"
	"runtime"
	"strings"
	"time"

	"github.com/anacrolix/torrent/metainfo"
	"github.com/c2h5oh/datasize"
	grpc_middleware "github.com/grpc-ecosystem/go-grpc-middleware"
	grpc_recovery "github.com/grpc-ecosystem/go-grpc-middleware/recovery"
	"github.com/ledgerwatch/erigon-lib/chain/snapcfg"
	"github.com/ledgerwatch/erigon-lib/common"
	"github.com/ledgerwatch/erigon-lib/common/datadir"
	"github.com/ledgerwatch/erigon-lib/common/dir"
	"github.com/ledgerwatch/erigon-lib/downloader"
	"github.com/ledgerwatch/erigon-lib/downloader/downloadercfg"
	"github.com/ledgerwatch/erigon-lib/downloader/snaptype"
	proto_downloader "github.com/ledgerwatch/erigon-lib/gointerfaces/downloader"
	"github.com/ledgerwatch/erigon-lib/kv"
	"github.com/ledgerwatch/erigon-lib/kv/mdbx"
	"github.com/ledgerwatch/log/v3"
	"github.com/pelletier/go-toml/v2"
	"github.com/spf13/cobra"
	"google.golang.org/grpc"
	"google.golang.org/grpc/credentials"
	"google.golang.org/grpc/health"
	"google.golang.org/grpc/health/grpc_health_v1"
	"google.golang.org/grpc/keepalive"
	"google.golang.org/grpc/reflection"

	"github.com/ledgerwatch/erigon/cmd/downloader/downloadernat"
	"github.com/ledgerwatch/erigon/cmd/hack/tool"
	"github.com/ledgerwatch/erigon/cmd/utils"
	"github.com/ledgerwatch/erigon/common/paths"
	"github.com/ledgerwatch/erigon/p2p/nat"
	"github.com/ledgerwatch/erigon/params"
	"github.com/ledgerwatch/erigon/turbo/debug"
	"github.com/ledgerwatch/erigon/turbo/logging"
)

func main() {
	ctx, cancel := common.RootContext()
	defer cancel()

	if err := rootCmd.ExecuteContext(ctx); err != nil {
		fmt.Println(err)
		os.Exit(1)
	}
}

var (
	webseeds                       string
	datadirCli, chain              string
	filePath                       string
	forceRebuild                   bool
	forceVerify                    bool
	forceVerifyFiles               []string
	downloaderApiAddr              string
	natSetting                     string
	torrentVerbosity               int
	downloadRateStr, uploadRateStr string
	torrentDownloadSlots           int
	staticPeersStr                 string
	torrentPort                    int
	torrentMaxPeers                int
	torrentConnsPerFile            int
	targetFile                     string
	disableIPV6                    bool
	disableIPV4                    bool
	seedbox                        bool
)

func init() {
	utils.CobraFlags(rootCmd, debug.Flags, utils.MetricFlags, logging.Flags)

	withDataDir(rootCmd)
	rootCmd.Flags().StringVar(&chain, utils.ChainFlag.Name, utils.ChainFlag.Value, utils.ChainFlag.Usage)
	rootCmd.Flags().StringVar(&webseeds, utils.WebSeedsFlag.Name, utils.WebSeedsFlag.Value, utils.WebSeedsFlag.Usage)
	rootCmd.Flags().StringVar(&natSetting, "nat", utils.NATFlag.Value, utils.NATFlag.Usage)
	rootCmd.Flags().StringVar(&downloaderApiAddr, "downloader.api.addr", "127.0.0.1:9093", "external downloader api network address, for example: 127.0.0.1:9093 serves remote downloader interface")
	rootCmd.Flags().StringVar(&downloadRateStr, "torrent.download.rate", utils.TorrentDownloadRateFlag.Value, utils.TorrentDownloadRateFlag.Usage)
	rootCmd.Flags().StringVar(&uploadRateStr, "torrent.upload.rate", utils.TorrentUploadRateFlag.Value, utils.TorrentUploadRateFlag.Usage)
	rootCmd.Flags().IntVar(&torrentVerbosity, "torrent.verbosity", utils.TorrentVerbosityFlag.Value, utils.TorrentVerbosityFlag.Usage)
	rootCmd.Flags().IntVar(&torrentPort, "torrent.port", utils.TorrentPortFlag.Value, utils.TorrentPortFlag.Usage)
	rootCmd.Flags().IntVar(&torrentMaxPeers, "torrent.maxpeers", utils.TorrentMaxPeersFlag.Value, utils.TorrentMaxPeersFlag.Usage)
	rootCmd.Flags().IntVar(&torrentConnsPerFile, "torrent.conns.perfile", utils.TorrentConnsPerFileFlag.Value, utils.TorrentConnsPerFileFlag.Usage)
	rootCmd.Flags().IntVar(&torrentDownloadSlots, "torrent.download.slots", utils.TorrentDownloadSlotsFlag.Value, utils.TorrentDownloadSlotsFlag.Usage)
	rootCmd.Flags().StringVar(&staticPeersStr, utils.TorrentStaticPeersFlag.Name, utils.TorrentStaticPeersFlag.Value, utils.TorrentStaticPeersFlag.Usage)
	rootCmd.Flags().BoolVar(&disableIPV6, "downloader.disable.ipv6", utils.DisableIPV6.Value, utils.DisableIPV6.Usage)
	rootCmd.Flags().BoolVar(&disableIPV4, "downloader.disable.ipv4", utils.DisableIPV4.Value, utils.DisableIPV6.Usage)
	rootCmd.Flags().BoolVar(&seedbox, "seedbox", false, "Turns downloader into independent (doesn't need Erigon) software which discover/download/seed new files - useful for Erigon network, and can work on very cheap hardware. It will: 1) download .torrent from webseed 2) download new files after upgrade 3) we planing add discovery of new files soon")
	rootCmd.PersistentFlags().BoolVar(&forceVerify, "verify", false, "Verify files. All by default, or passed by --verify.files")
	rootCmd.PersistentFlags().StringArrayVar(&forceVerifyFiles, "verify.files", nil, "Limit list of files to verify")

	withDataDir(createTorrent)
	withFile(createTorrent)
	rootCmd.AddCommand(createTorrent)

	rootCmd.AddCommand(torrentCat)
	rootCmd.AddCommand(torrentMagnet)

	withDataDir(printTorrentHashes)
	printTorrentHashes.PersistentFlags().BoolVar(&forceRebuild, "rebuild", false, "Force re-create .torrent files")
	printTorrentHashes.Flags().StringVar(&targetFile, "targetfile", "", "write output to file")
	if err := printTorrentHashes.MarkFlagFilename("targetfile"); err != nil {
		panic(err)
	}
	rootCmd.AddCommand(printTorrentHashes)

}

func withDataDir(cmd *cobra.Command) {
	cmd.Flags().StringVar(&datadirCli, utils.DataDirFlag.Name, paths.DefaultDataDir(), utils.DataDirFlag.Usage)
	if err := cmd.MarkFlagDirname(utils.DataDirFlag.Name); err != nil {
		panic(err)
	}
}
func withFile(cmd *cobra.Command) {
	cmd.Flags().StringVar(&filePath, "file", "", "")
	if err := cmd.MarkFlagFilename(utils.DataDirFlag.Name); err != nil {
		panic(err)
	}
}

var logger log.Logger
var rootCmd = &cobra.Command{
	Use:     "",
	Short:   "snapshot downloader",
	Example: "go run ./cmd/downloader --datadir <your_datadir> --downloader.api.addr 127.0.0.1:9093",
	PersistentPostRun: func(cmd *cobra.Command, args []string) {
		debug.Exit()
	},
	PersistentPreRun: func(cmd *cobra.Command, args []string) {
		if cmd.Name() != "torrent_cat" {
			logger = debug.SetupCobra(cmd, "downloader")
			logger.Info("Build info", "git_branch", params.GitBranch, "git_tag", params.GitTag, "git_commit", params.GitCommit)
		}
	},
	Run: func(cmd *cobra.Command, args []string) {
		if err := Downloader(cmd.Context(), logger); err != nil {
			if !errors.Is(err, context.Canceled) {
				logger.Error(err.Error())
			}
			return
		}
	},
}

func Downloader(ctx context.Context, logger log.Logger) error {
	dirs := datadir.New(datadirCli)
	if err := datadir.ApplyMigrations(dirs); err != nil {
		return err
	}
	if err := checkChainName(ctx, dirs, chain); err != nil {
		return err
	}
	torrentLogLevel, _, err := downloadercfg.Int2LogLevel(torrentVerbosity)
	if err != nil {
		return err
	}

	var downloadRate, uploadRate datasize.ByteSize
	if err := downloadRate.UnmarshalText([]byte(downloadRateStr)); err != nil {
		return err
	}
	if err := uploadRate.UnmarshalText([]byte(uploadRateStr)); err != nil {
		return err
	}

	logger.Info("[snapshots] cli flags", "chain", chain, "addr", downloaderApiAddr, "datadir", dirs.DataDir, "ipv6-enabled", !disableIPV6, "ipv4-enabled", !disableIPV4, "download.rate", downloadRate.String(), "upload.rate", uploadRate.String(), "webseed", webseeds)
	staticPeers := common.CliString2Array(staticPeersStr)

	version := "erigon: " + params.VersionWithCommit(params.GitCommit)

	webseedsList := common.CliString2Array(webseeds)
	if known, ok := snapcfg.KnownWebseeds[chain]; ok {
		webseedsList = append(webseedsList, known...)
	}
	cfg, err := downloadercfg.New(dirs, version, torrentLogLevel, downloadRate, uploadRate, torrentPort, torrentConnsPerFile, torrentDownloadSlots, staticPeers, webseedsList, chain)
	if err != nil {
		return err
	}

	cfg.ClientConfig.PieceHashersPerTorrent = 32 * runtime.NumCPU()
	cfg.ClientConfig.DisableIPv6 = disableIPV6
	cfg.ClientConfig.DisableIPv4 = disableIPV4

	natif, err := nat.Parse(natSetting)
	if err != nil {
		return fmt.Errorf("invalid nat option %s: %w", natSetting, err)
	}
	downloadernat.DoNat(natif, cfg.ClientConfig, logger)

	cfg.DownloadTorrentFilesFromWebseed = true // enable it only for standalone mode now. feature is not fully ready yet
	cfg.AddTorrentsFromDisk = true             // always true unless using uploader - which wants control of torrent files

	d, err := downloader.New(ctx, cfg, dirs, logger, log.LvlInfo, seedbox)
	if err != nil {
		return err
	}
	defer d.Close()
	logger.Info("[snapshots] Start bittorrent server", "my_peer_id", fmt.Sprintf("%x", d.TorrentClient().PeerID()))

	if forceVerify { // remove and create .torrent files (will re-read all snapshots)
		if err = d.VerifyData(ctx, forceVerifyFiles); err != nil {
			return err
		}
		logger.Info("[snapshots] Verify done")
		return nil
	}

	d.MainLoopInBackground(false)

	if err := addPreConfiguredHashes(ctx, d); err != nil {
		return err
	}

	bittorrentServer, err := downloader.NewGrpcServer(d)
	if err != nil {
		return fmt.Errorf("new server: %w", err)
	}

	grpcServer, err := StartGrpc(bittorrentServer, downloaderApiAddr, nil /* transportCredentials */, logger)
	if err != nil {
		return err
	}
	defer grpcServer.GracefulStop()

	<-ctx.Done()
	return nil
}

var createTorrent = &cobra.Command{
	Use:     "torrent_create",
	Example: "go run ./cmd/downloader torrent_create --datadir=<your_datadir> --file=<relative_file_path>",
	RunE: func(cmd *cobra.Command, args []string) error {
		//logger := debug.SetupCobra(cmd, "integration")
		dirs := datadir.New(datadirCli)
		err := downloader.BuildTorrentFilesIfNeed(cmd.Context(), dirs, downloader.NewAtomicTorrentFiles(dirs.Snap))
		if err != nil {
			return err
		}
		return nil
	},
}

var printTorrentHashes = &cobra.Command{
	Use:     "torrent_hashes",
	Example: "go run ./cmd/downloader torrent_hashes --datadir <your_datadir>",
	RunE: func(cmd *cobra.Command, args []string) error {
		logger := debug.SetupCobra(cmd, "downloader")
		if err := doPrintTorrentHashes(cmd.Context(), logger); err != nil {
			log.Error(err.Error())
		}
		return nil
	},
}

var torrentVerify = &cobra.Command{
	Use:     "torrent_verify",
	Example: "go run ./cmd/downloader torrent_verify <path_to_torrent_file>",
	RunE: func(cmd *cobra.Command, args []string) error {
		if len(args) == 0 {
			return fmt.Errorf("please pass .torrent file path by first argument")
		}
		fPath := args[0]
		mi, err := metainfo.LoadFromFile(fPath)
		if err != nil {
			return fmt.Errorf("LoadFromFile: %w, file=%s", err, fPath)
		}

		fmt.Printf("%s\n", mi.HashInfoBytes())
		return nil
	},
}
var torrentCat = &cobra.Command{
	Use:     "torrent_cat",
	Example: "go run ./cmd/downloader torrent_cat <path_to_torrent_file>",
	RunE: func(cmd *cobra.Command, args []string) error {
		if len(args) == 0 {
			return fmt.Errorf("please pass .torrent file path by first argument")
		}
		fPath := args[0]
		mi, err := metainfo.LoadFromFile(fPath)
		if err != nil {
			return fmt.Errorf("LoadFromFile: %w, file=%s", err, fPath)
		}

		fmt.Printf("%s\n", mi.HashInfoBytes())
		return nil
	},
}
var torrentMagnet = &cobra.Command{
	Use:     "torrent_magnet",
	Example: "go run ./cmd/downloader torrent_magnet <path_to_torrent_file>",
	RunE: func(cmd *cobra.Command, args []string) error {
		if len(args) == 0 {
			return fmt.Errorf("please pass .torrent file path by first argument")
		}
		fPath := args[0]
		mi, err := metainfo.LoadFromFile(fPath)
		if err != nil {
			return fmt.Errorf("LoadFromFile: %w, file=%s", err, fPath)
		}
		fmt.Printf("%s\n", mi.Magnet(nil, nil).String())
		return nil
	},
}

func doPrintTorrentHashes(ctx context.Context, logger log.Logger) error {
	dirs := datadir.New(datadirCli)
	if err := datadir.ApplyMigrations(dirs); err != nil {
		return err
	}

	tf := downloader.NewAtomicTorrentFiles(dirs.Snap)

	if forceRebuild { // remove and create .torrent files (will re-read all snapshots)
		//removePieceCompletionStorage(snapDir)
		files, err := downloader.AllTorrentPaths(dirs)
		if err != nil {
			return err
		}
		for _, filePath := range files {
			if err := os.Remove(filePath); err != nil {
				return err
			}
		}
		if err := downloader.BuildTorrentFilesIfNeed(ctx, dirs, tf); err != nil {
			return fmt.Errorf("BuildTorrentFilesIfNeed: %w", err)
		}
	}

<<<<<<< HEAD
	torrents, err := downloader.AllTorrentSpecs(dirs)
=======
	res := map[string]string{}
	torrents, err := downloader.AllTorrentSpecs(dirs, tf)
>>>>>>> 0e18866e
	if err != nil {
		return err
	}

	res := map[string]string{}
	for _, t := range torrents {
		// we don't release commitment history in this time. let's skip it here.
		if strings.HasPrefix(t.DisplayName, "history/commitment") {
			continue
		}
		if strings.HasPrefix(t.DisplayName, "idx/commitment") {
			continue
		}
		res[t.DisplayName] = t.InfoHash.String()
	}
	serialized, err := toml.Marshal(res)
	if err != nil {
		return err
	}

	if targetFile == "" {
		fmt.Printf("%s\n", serialized)
		return nil
	}

	oldContent, err := os.ReadFile(targetFile)
	if err != nil {
		return err
	}
	oldLines := map[string]string{}
	if err := toml.Unmarshal(oldContent, &oldLines); err != nil {
		return fmt.Errorf("unmarshal: %w", err)
	}
	if len(oldLines) >= len(res) {
		logger.Info("amount of lines in target file is equal or greater than amount of lines in snapshot dir", "old", len(oldLines), "new", len(res))
		return nil
	}
	if err := os.WriteFile(targetFile, serialized, 0644); err != nil { // nolint
		return err
	}
	return nil
}

func StartGrpc(snServer *downloader.GrpcServer, addr string, creds *credentials.TransportCredentials, logger log.Logger) (*grpc.Server, error) {
	lis, err := net.Listen("tcp", addr)
	if err != nil {
		return nil, fmt.Errorf("could not create listener: %w, addr=%s", err, addr)
	}

	var (
		streamInterceptors []grpc.StreamServerInterceptor
		unaryInterceptors  []grpc.UnaryServerInterceptor
	)
	streamInterceptors = append(streamInterceptors, grpc_recovery.StreamServerInterceptor())
	unaryInterceptors = append(unaryInterceptors, grpc_recovery.UnaryServerInterceptor())

	//if metrics.Enabled {
	//	streamInterceptors = append(streamInterceptors, grpc_prometheus.StreamServerInterceptor)
	//	unaryInterceptors = append(unaryInterceptors, grpc_prometheus.UnaryServerInterceptor)
	//}

	opts := []grpc.ServerOption{
		// https://github.com/grpc/grpc-go/issues/3171#issuecomment-552796779
		grpc.KeepaliveEnforcementPolicy(keepalive.EnforcementPolicy{
			MinTime:             10 * time.Second,
			PermitWithoutStream: true,
		}),
		grpc.StreamInterceptor(grpc_middleware.ChainStreamServer(streamInterceptors...)),
		grpc.UnaryInterceptor(grpc_middleware.ChainUnaryServer(unaryInterceptors...)),
	}
	if creds == nil {
		// no specific opts
	} else {
		opts = append(opts, grpc.Creds(*creds))
	}
	grpcServer := grpc.NewServer(opts...)
	reflection.Register(grpcServer) // Register reflection service on gRPC server.
	if snServer != nil {
		proto_downloader.RegisterDownloaderServer(grpcServer, snServer)
	}

	//if metrics.Enabled {
	//	grpc_prometheus.Register(grpcServer)
	//}

	healthServer := health.NewServer()
	grpc_health_v1.RegisterHealthServer(grpcServer, healthServer)

	go func() {
		defer healthServer.Shutdown()
		if err := grpcServer.Serve(lis); err != nil {
			logger.Error("gRPC server stop", "err", err)
		}
	}()
	logger.Info("Started gRPC server", "on", addr)
	return grpcServer, nil
}

// Add pre-configured
func addPreConfiguredHashes(ctx context.Context, d *downloader.Downloader) error {
	for _, it := range snapcfg.KnownCfg(chain, 0).Preverified {
		if err := d.AddMagnetLink(ctx, snaptype.Hex2InfoHash(it.Hash), it.Name); err != nil {
			return err
		}
	}
	return nil
}

func checkChainName(ctx context.Context, dirs datadir.Dirs, chainName string) error {
	if !dir.FileExist(filepath.Join(dirs.Chaindata, "mdbx.dat")) {
		return nil
	}
	db, err := mdbx.NewMDBX(log.New()).
		Path(dirs.Chaindata).Label(kv.ChainDB).
		Accede().
		Open(ctx)
	if err != nil {
		return err
	}
	defer db.Close()
	if err := db.View(context.Background(), func(tx kv.Tx) error {
		cc := tool.ChainConfig(tx)
		if cc != nil && cc.ChainName != chainName {
			return fmt.Errorf("datadir already was configured with --chain=%s. can't change to '%s'", cc.ChainName, chainName)
		}
		return nil
	}); err != nil {
		return err
	}
	return nil
}<|MERGE_RESOLUTION|>--- conflicted
+++ resolved
@@ -338,17 +338,12 @@
 		}
 	}
 
-<<<<<<< HEAD
-	torrents, err := downloader.AllTorrentSpecs(dirs)
-=======
 	res := map[string]string{}
 	torrents, err := downloader.AllTorrentSpecs(dirs, tf)
->>>>>>> 0e18866e
-	if err != nil {
-		return err
-	}
-
-	res := map[string]string{}
+	if err != nil {
+		return err
+	}
+
 	for _, t := range torrents {
 		// we don't release commitment history in this time. let's skip it here.
 		if strings.HasPrefix(t.DisplayName, "history/commitment") {
