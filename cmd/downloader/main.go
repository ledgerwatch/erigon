--- conflicted
+++ resolved
@@ -168,15 +168,11 @@
 	staticPeers := common.CliString2Array(staticPeersStr)
 
 	version := "erigon: " + params.VersionWithCommit(params.GitCommit)
-<<<<<<< HEAD
-	webseedsList := append(common.CliString2Array(webseeds), snapcfg.KnownWebseeds[chain]...)
-=======
 
 	webseedsList := common.CliString2Array(webseeds)
 	if known, ok := snapcfg.KnownWebseeds[chain]; ok {
 		webseedsList = append(webseedsList, known...)
 	}
->>>>>>> 33d53994
 	cfg, err := downloadercfg2.New(dirs, version, torrentLogLevel, downloadRate, uploadRate, torrentPort, torrentConnsPerFile, torrentDownloadSlots, staticPeers, webseedsList, chain)
 	if err != nil {
 		return err
