--- conflicted
+++ resolved
@@ -83,16 +83,9 @@
 		for {
 			torrents := cli.TorrentClient.Torrents()
 			for _, t := range torrents {
-<<<<<<< HEAD
-				select {
-				case <-t.GotInfo(): // all good
-					gotInfo++
-				default:
-=======
 				<-t.GotInfo()
 				if t.Complete.Bool() {
 					continue
->>>>>>> 18b51b17
 				}
 				if err := sem.Acquire(ctx, 1); err != nil {
 					return
@@ -111,31 +104,6 @@
 		}
 	}()
 
-<<<<<<< HEAD
-			runtime.ReadMemStats(&m)
-			stats = CalcStats(stats, interval, torrentClient)
-			if allComplete {
-				log.Info("[torrent] Seeding",
-					"download", common2.ByteCount(uint64(stats.readBytesPerSec))+"/s",
-					"upload", common2.ByteCount(uint64(stats.writeBytesPerSec))+"/s",
-					"unique_peers", stats.peersCount,
-					"files", stats.torrentsCount,
-					"alloc", common2.ByteCount(m.Alloc), "sys", common2.ByteCount(m.Sys))
-				continue
-			}
-
-			log.Info("[torrent] Downloading",
-				"Progress", fmt.Sprintf("%.2f%%", stats.Progress),
-				"download", common2.ByteCount(uint64(stats.readBytesPerSec))+"/s",
-				"upload", common2.ByteCount(uint64(stats.writeBytesPerSec))+"/s",
-				"unique_peers", stats.peersCount,
-				"files", stats.torrentsCount,
-				"alloc", common2.ByteCount(m.Alloc), "sys", common2.ByteCount(m.Sys))
-			if stats.peersCount == 0 {
-				ips := torrentClient.BadPeerIPs()
-				if len(ips) > 0 {
-					log.Info("[torrent] Stats", "banned", ips)
-=======
 	go func() {
 		var m runtime.MemStats
 		logEvery := time.NewTicker(20 * time.Second)
@@ -172,7 +140,6 @@
 						"files", stats.FilesTotal,
 						"alloc", common2.ByteCount(m.Alloc), "sys", common2.ByteCount(m.Sys))
 					continue
->>>>>>> 18b51b17
 				}
 
 				log.Info("[Snapshots] Downloading",
@@ -208,24 +175,6 @@
 	stats.BytesRead = uint64(connStats.BytesReadUsefulIntendedData.Int64())
 	stats.BytesWritten = uint64(connStats.BytesWrittenData.Int64())
 
-<<<<<<< HEAD
-func CalcStats(prevStats AggStats, interval time.Duration, client *torrent.Client) (result AggStats) {
-	var aggBytesCompleted, aggLen int64
-	//var aggCompletedPieces, aggNumPieces, aggPartialPieces int
-	peers := map[torrent.PeerID]*torrent.PeerConn{}
-	torrents := client.Torrents()
-	connStats := client.ConnStats()
-
-	result.bytesRead += connStats.BytesReadUsefulIntendedData.Int64()
-	result.bytesWritten += connStats.BytesWrittenData.Int64()
-
-	for _, t := range torrents {
-		aggBytesCompleted += t.BytesCompleted()
-		aggLen += t.Length()
-
-		for _, peer := range t.PeerConns() {
-			peers[peer.PeerID] = peer
-=======
 	stats.BytesTotal, stats.BytesCompleted, stats.ConnectionsTotal, stats.MetadataReady = 0, 0, 0, 0
 	for _, t := range torrents {
 		select {
@@ -238,7 +187,6 @@
 			stats.BytesCompleted += uint64(t.BytesCompleted())
 			stats.BytesTotal += uint64(t.Length())
 		default:
->>>>>>> 18b51b17
 		}
 
 		stats.Completed = stats.Completed && t.Complete.Bool()
@@ -309,25 +257,8 @@
 	PeersUnique               int32
 	ConnectionsTotal          uint64
 
-<<<<<<< HEAD
-	for _, t := range torrentClient.Torrents() {
-		select {
-		case <-ctx.Done():
-			return ctx.Err()
-		case <-t.GotInfo():
-			if !t.Complete.Bool() {
-				t.DownloadAll()
-			}
-			mi := t.Metainfo()
-			if err := CreateTorrentFileIfNotExists(snapshotDir, t.Info(), &mi); err != nil {
-				return err
-			}
-		}
-	}
-=======
 	Completed bool
 	Progress  float32
->>>>>>> 18b51b17
 
 	BytesCompleted, BytesTotal uint64
 
