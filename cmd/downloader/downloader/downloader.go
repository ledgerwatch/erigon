--- conflicted
+++ resolved
@@ -236,14 +236,6 @@
 	}
 	c, err = torrentcfg.NewMdbxPieceCompletion(db)
 	if err != nil {
-<<<<<<< HEAD
-		return nil, nil, nil, nil, err
-	}
-	m = storage.NewMMapWithCompletion(snapshotDir, c)
-	torrentClient, err = torrent.NewClient(cfg)
-	if err != nil {
-		return nil, nil, nil, nil, err
-=======
 		return nil, nil, nil, nil, fmt.Errorf("torrentcfg.NewMdbxPieceCompletion: %w", err)
 	}
 	m = storage.NewMMapWithCompletion(snapshotDir, c)
@@ -251,7 +243,6 @@
 	torrentClient, err = torrent.NewClient(cfg)
 	if err != nil {
 		return nil, nil, nil, nil, fmt.Errorf("torrent.NewClient: %w", err)
->>>>>>> 0b6532fe
 	}
 
 	if err := BuildTorrentsAndAdd(context.Background(), snapshotDir, torrentClient); err != nil {
