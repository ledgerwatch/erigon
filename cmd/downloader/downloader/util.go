package downloader

import (
	"bytes"
	"context"
	"crypto/sha1" //nolint:gosec
	"errors"
	"fmt"
	"io"
	"net"
	"os"
	"path/filepath"
	"runtime"
	"sync"
	"time"

	"github.com/anacrolix/torrent"
	"github.com/anacrolix/torrent/bencode"
	"github.com/anacrolix/torrent/metainfo"
	"github.com/anacrolix/torrent/mmap_span"
	"github.com/edsrzf/mmap-go"
	common2 "github.com/ledgerwatch/erigon-lib/common"
	"github.com/ledgerwatch/erigon-lib/common/cmp"
	"github.com/ledgerwatch/erigon-lib/kv"
	"github.com/ledgerwatch/erigon/cmd/downloader/downloader/torrentcfg"
	"github.com/ledgerwatch/erigon/cmd/downloader/trackers"
	"github.com/ledgerwatch/erigon/common"
	"github.com/ledgerwatch/erigon/turbo/snapshotsync/snap"
	"github.com/ledgerwatch/log/v3"
	"golang.org/x/sync/semaphore"
)

// Trackers - break down by priority tier
var Trackers = [][]string{
	trackers.First(7, trackers.Best),
	//trackers.First(3, trackers.Udp),
	//trackers.First(3, trackers.Https),
	//trackers.First(10, trackers.Ws),
}

func AllTorrentPaths(dir string) ([]string, error) {
	files, err := AllTorrentFiles(dir)
	if err != nil {
		return nil, err
	}
	var res []string
	for _, f := range files {
		torrentFilePath := filepath.Join(dir, f)
		res = append(res, torrentFilePath)
	}
	return res, nil
}

func AllTorrentFiles(dir string) ([]string, error) {
	files, err := os.ReadDir(dir)
	if err != nil {
		return nil, err
	}
	var res []string
	for _, f := range files {
		if !snap.IsCorrectFileName(f.Name()) {
			continue
		}
		fileInfo, err := f.Info()
		if err != nil {
			return nil, err
		}
		if fileInfo.Size() == 0 {
			continue
		}
		if filepath.Ext(f.Name()) != ".torrent" { // filter out only compressed files
			continue
		}
		res = append(res, f.Name())
	}
	return res, nil
}
func allSegmentFiles(dir string) ([]string, error) {
	files, err := os.ReadDir(dir)
	if err != nil {
		return nil, err
	}
	var res []string
	for _, f := range files {
		if !snap.IsCorrectFileName(f.Name()) {
			continue
		}
		fileInfo, err := f.Info()
		if err != nil {
			return nil, err
		}
		if fileInfo.Size() == 0 {
			continue
		}
		if filepath.Ext(f.Name()) != ".seg" { // filter out only compressed files
			continue
		}
		res = append(res, f.Name())
	}
	return res, nil
}

// BuildTorrentFileIfNeed - create .torrent files from .seg files (big IO) - if .seg files were added manually
func BuildTorrentFileIfNeed(ctx context.Context, originalFileName, root string) (ok bool, err error) {
	f, err := snap.ParseFileName(root, originalFileName)
	if err != nil {
		return false, fmt.Errorf("ParseFileName: %w", err)
	}
	if f.To-f.From != snap.DEFAULT_SEGMENT_SIZE {
		return false, nil
	}
	torrentFilePath := filepath.Join(root, originalFileName+".torrent")
	if _, err := os.Stat(torrentFilePath); err != nil {
		if !errors.Is(err, os.ErrNotExist) {
			return false, fmt.Errorf("os.Stat: %w", err)
		}
		info := &metainfo.Info{PieceLength: torrentcfg.DefaultPieceSize}
		if err := info.BuildFromFilePath(filepath.Join(root, originalFileName)); err != nil {
			return false, fmt.Errorf("BuildFromFilePath: %w", err)
		}
		if err := CreateTorrentFile(root, info, nil); err != nil {
			return false, fmt.Errorf("CreateTorrentFile: %w", err)
		}
	}
	return true, nil
}

func BuildTorrentAndAdd(ctx context.Context, originalFileName, snapDir string, client *torrent.Client) error {
	ok, err := BuildTorrentFileIfNeed(ctx, originalFileName, snapDir)
	if err != nil {
		return fmt.Errorf("BuildTorrentFileIfNeed: %w", err)
	}
	if !ok {
		return nil
	}
	torrentFilePath := filepath.Join(snapDir, originalFileName+".torrent")
	_, err = AddTorrentFile(ctx, torrentFilePath, client)
	if err != nil {
		return fmt.Errorf("AddTorrentFile: %w", err)
	}
	return nil
}

// BuildTorrentFilesIfNeed - create .torrent files from .seg files (big IO) - if .seg files were added manually
func BuildTorrentFilesIfNeed(ctx context.Context, snapDir string) error {
	logEvery := time.NewTicker(20 * time.Second)
	defer logEvery.Stop()

	files, err := allSegmentFiles(snapDir)
	if err != nil {
		return err
	}
	errs := make(chan error, len(files)*2)
	wg := &sync.WaitGroup{}
	for i, f := range files {
		wg.Add(1)
		go func(f string, i int) {
			defer wg.Done()
			_, err = BuildTorrentFileIfNeed(ctx, f, snapDir)
			if err != nil {
				errs <- err
			}

			select {
			default:
			case <-ctx.Done():
				errs <- ctx.Err()
			case <-logEvery.C:
				log.Info("[Snapshots] Creating .torrent files", "Progress", fmt.Sprintf("%d/%d", i, len(files)))
			}
		}(f, i)
	}
	go func() {
		wg.Wait()
		close(errs)
	}()
	for err := range errs {
		if err != nil {
			return err
		}
	}
	return nil
}

// BuildTorrentsAndAdd - create .torrent files from .seg files (big IO) - if .seg files were placed manually to snapDir
// torrent.Client does automaticaly read all .torrent files, but we also willing to add .seg files even if corresponding .torrent doesn't exist
func BuildTorrentsAndAdd(ctx context.Context, snapDir string, client *torrent.Client) error {
	logEvery := time.NewTicker(20 * time.Second)
	defer logEvery.Stop()
	files, err := allSegmentFiles(snapDir)
	if err != nil {
		return fmt.Errorf("allSegmentFiles: %w", err)
	}
	errs := make(chan error, len(files)*2)
	wg := &sync.WaitGroup{}
	workers := cmp.Max(1, runtime.GOMAXPROCS(-1)-1)
	var sem = semaphore.NewWeighted(int64(workers))
	for i, f := range files {
		wg.Add(1)
		if err := sem.Acquire(ctx, 1); err != nil {
			return err
		}
		go func(f string, i int) {
			defer sem.Release(1)
			defer wg.Done()

			select {
			case <-ctx.Done():
				errs <- ctx.Err()
			case <-logEvery.C:
				log.Info("[Snapshots] Verify snapshots", "Progress", fmt.Sprintf("%d/%d", i, len(files)))
			default:
			}
			errs <- BuildTorrentAndAdd(ctx, f, snapDir, client)
		}(f, i)
	}
	go func() {
		wg.Wait()
		close(errs)
	}()
	for err := range errs {
		if err != nil {
			return err
		}
	}

	return nil
}

func CreateTorrentFileIfNotExists(root string, info *metainfo.Info, mi *metainfo.MetaInfo) error {
	torrentFileName := filepath.Join(root, info.Name+".torrent")
	if _, err := os.Stat(torrentFileName); err != nil {
		if errors.Is(err, os.ErrNotExist) {
			return CreateTorrentFile(root, info, mi)
		}
		return err
	}
	return nil
}

func CreateTorrentFile(root string, info *metainfo.Info, mi *metainfo.MetaInfo) error {
	if mi == nil {
		infoBytes, err := bencode.Marshal(info)
		if err != nil {
			return err
		}
		mi = &metainfo.MetaInfo{
			CreationDate: time.Now().Unix(),
			CreatedBy:    "erigon",
			InfoBytes:    infoBytes,
			AnnounceList: Trackers,
		}
	} else {
		mi.AnnounceList = Trackers
	}
	torrentFileName := filepath.Join(root, info.Name+".torrent")

	file, err := os.Create(torrentFileName)
	if err != nil {
		return err
	}
	defer file.Sync()
	defer file.Close()
	if err := mi.Write(file); err != nil {
		return err
	}
	return nil
}

// nolint
func segmentFileNameFromTorrentFileName(in string) string {
	ext := filepath.Ext(in)
	return in[0 : len(in)-len(ext)]
}

func mmapFile(name string) (mm mmap.MMap, err error) {
	f, err := os.Open(name)
	if err != nil {
		return
	}
	defer f.Close()
	fi, err := f.Stat()
	if err != nil {
		return
	}
	if fi.Size() == 0 {
		return
	}
	return mmap.MapRegion(f, -1, mmap.RDONLY, mmap.COPY, 0)
}

func verifyTorrent(info *metainfo.Info, root string, consumer func(i int, good bool) error) error {
	span := new(mmap_span.MMapSpan)
	for _, file := range info.UpvertedFiles() {
		filename := filepath.Join(append([]string{root, info.Name}, file.Path...)...)
		mm, err := mmapFile(filename)
		if err != nil {
			return err
		}
		if int64(len(mm)) != file.Length {
			return fmt.Errorf("file %q has wrong length", filename)
		}
		span.Append(mm)
	}
	span.InitIndex()
	for i, numPieces := 0, info.NumPieces(); i < numPieces; i += 1 {
		p := info.Piece(i)
		hash := sha1.New() //nolint:gosec
		_, err := io.Copy(hash, io.NewSectionReader(span, p.Offset(), p.Length()))
		if err != nil {
			return err
		}
		good := bytes.Equal(hash.Sum(nil), p.Hash().Bytes())
		if err := consumer(i, good); err != nil {
			return err
		}
	}
	return nil
}

// AddTorrentFile - adding .torrent file to torrentClient (and checking their hashes), if .torrent file
// added first time - pieces verification process will start (disk IO heavy) - Progress
// kept in `piece completion storage` (surviving reboot). Once it done - no disk IO needed again.
// Don't need call torrent.VerifyData manually
func AddTorrentFile(ctx context.Context, torrentFilePath string, torrentClient *torrent.Client) (*torrent.Torrent, error) {
	mi, err := metainfo.LoadFromFile(torrentFilePath)
	if err != nil {
		return nil, err
	}
	mi.AnnounceList = Trackers
	ts, err := torrent.TorrentSpecFromMetaInfoErr(mi)
	if err != nil {
		return nil, err
	}

	if _, ok := torrentClient.Torrent(ts.InfoHash); !ok { // can set ChunkSize only for new torrents
		ts.ChunkSize = torrentcfg.DefaultNetworkChunkSize
	} else {
		ts.ChunkSize = 0
	}

	t, _, err := torrentClient.AddTorrentSpec(ts)
	if err != nil {
		return nil, err
	}
	t.DisallowDataDownload()
	t.AllowDataUpload()
	return t, nil
}

var ErrSkip = fmt.Errorf("skip")

func VerifyDtaFiles(ctx context.Context, snapDir string) error {
	logEvery := time.NewTicker(5 * time.Second)
	defer logEvery.Stop()

<<<<<<< HEAD
=======
	tmpSnapDir := filepath.Join(snapDir, "tmp") // snapshots are in sub-dir "tmp", if not fully downloaded
	if !common.FileExist(tmpSnapDir) {
		snapDir = tmpSnapDir
	}
>>>>>>> acd69a63
	files, err := AllTorrentPaths(snapDir)
	if err != nil {
		return err
	}
	totalPieces := 0
	for _, f := range files {
		metaInfo, err := metainfo.LoadFromFile(f)
		if err != nil {
			return err
		}
		info, err := metaInfo.UnmarshalInfo()
		if err != nil {
			return err
		}
		totalPieces += info.NumPieces()
	}

	j := 0
	failsAmount := 0
	for _, f := range files {
		metaInfo, err := metainfo.LoadFromFile(f)
		if err != nil {
			return err
		}
		info, err := metaInfo.UnmarshalInfo()
		if err != nil {
			return err
		}

		if err = verifyTorrent(&info, snapDir, func(i int, good bool) error {
			j++
			if !good {
				failsAmount++
				log.Error("[Snapshots] Verify hash mismatch", "at piece", i, "file", info.Name)
				return ErrSkip
			}
			select {
			case <-logEvery.C:
				log.Info("[Snapshots] Verify", "Progress", fmt.Sprintf("%.2f%%", 100*float64(j)/float64(totalPieces)))
			case <-ctx.Done():
				return ctx.Err()
			default:
			}
			return nil
		}); err != nil {
			if errors.Is(ErrSkip, err) {
				continue
			}
			return err
		}
	}
	if failsAmount > 0 {
		return fmt.Errorf("not all files are valid")
	}
	log.Info("[Snapshots] Verify done")
	return nil
}

func portMustBeTCPAndUDPOpen(port int) error {
	tcpAddr := &net.TCPAddr{
		Port: port,
		IP:   net.ParseIP("127.0.0.1"),
	}
	ln, err := net.ListenTCP("tcp", tcpAddr)
	if err != nil {
		return fmt.Errorf("please open port %d for TCP and UDP. %w", port, err)
	}
	_ = ln.Close()
	udpAddr := &net.UDPAddr{
		Port: port,
		IP:   net.ParseIP("127.0.0.1"),
	}
	ser, err := net.ListenUDP("udp", udpAddr)
	if err != nil {
		return fmt.Errorf("please open port %d for UDP. %w", port, err)
	}
	_ = ser.Close()
	return nil
}

func savePeerID(db kv.RwDB, peerID torrent.PeerID) error {
	return db.Update(context.Background(), func(tx kv.RwTx) error {
		return tx.Put(kv.BittorrentInfo, []byte(kv.BittorrentPeerID), peerID[:])
	})
}

func readPeerID(db kv.RoDB) (peerID []byte, err error) {
	if err = db.View(context.Background(), func(tx kv.Tx) error {
		peerIDFromDB, err := tx.GetOne(kv.BittorrentInfo, []byte(kv.BittorrentPeerID))
		if err != nil {
			return fmt.Errorf("get peer id: %w", err)
		}
		peerID = common2.Copy(peerIDFromDB)
		return nil
	}); err != nil {
		return nil, err
	}
	return peerID, nil
}<|MERGE_RESOLUTION|>--- conflicted
+++ resolved
@@ -354,13 +354,10 @@
 	logEvery := time.NewTicker(5 * time.Second)
 	defer logEvery.Stop()
 
-<<<<<<< HEAD
-=======
 	tmpSnapDir := filepath.Join(snapDir, "tmp") // snapshots are in sub-dir "tmp", if not fully downloaded
 	if !common.FileExist(tmpSnapDir) {
 		snapDir = tmpSnapDir
 	}
->>>>>>> acd69a63
 	files, err := AllTorrentPaths(snapDir)
 	if err != nil {
 		return err
