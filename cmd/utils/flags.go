// Copyright 2015 The go-ethereum Authors
// This file is part of go-ethereum.
//
// go-ethereum is free software: you can redistribute it and/or modify
// it under the terms of the GNU General Public License as published by
// the Free Software Foundation, either version 3 of the License, or
// (at your option) any later version.
//
// go-ethereum is distributed in the hope that it will be useful,
// but WITHOUT ANY WARRANTY; without even the implied warranty of
// MERCHANTABILITY or FITNESS FOR A PARTICULAR PURPOSE. See the
// GNU General Public License for more details.
//
// You should have received a copy of the GNU General Public License
// along with go-ethereum. If not, see <http://www.gnu.org/licenses/>.

// Package utils contains internal helper functions for go-ethereum commands.
package utils

import (
	"crypto/ecdsa"
	"fmt"
	"math/big"
	"path/filepath"
	"runtime"
	"strconv"
	"strings"
	"time"

	"github.com/ledgerwatch/erigon/cl/clparams"

	"github.com/c2h5oh/datasize"
	"github.com/ledgerwatch/erigon-lib/chain/networkname"
	"github.com/ledgerwatch/erigon-lib/chain/snapcfg"
	libcommon "github.com/ledgerwatch/erigon-lib/common"
	"github.com/ledgerwatch/erigon-lib/common/cmp"
	"github.com/ledgerwatch/erigon-lib/common/datadir"
	"github.com/ledgerwatch/erigon-lib/common/metrics"
	libkzg "github.com/ledgerwatch/erigon-lib/crypto/kzg"
	"github.com/ledgerwatch/erigon-lib/direct"
	downloadercfg2 "github.com/ledgerwatch/erigon-lib/downloader/downloadercfg"
	"github.com/ledgerwatch/erigon-lib/txpool/txpoolcfg"
	"github.com/ledgerwatch/log/v3"
	"github.com/spf13/cobra"
	"github.com/spf13/pflag"
	"github.com/urfave/cli/v2"

	"github.com/ledgerwatch/erigon/cmd/downloader/downloadernat"
	"github.com/ledgerwatch/erigon/cmd/utils/flags"
	common2 "github.com/ledgerwatch/erigon/common"
	"github.com/ledgerwatch/erigon/common/paths"
	"github.com/ledgerwatch/erigon/consensus/ethash/ethashcfg"
	"github.com/ledgerwatch/erigon/core"
	"github.com/ledgerwatch/erigon/crypto"
	"github.com/ledgerwatch/erigon/eth/ethconfig"
	"github.com/ledgerwatch/erigon/eth/gasprice/gaspricecfg"
	"github.com/ledgerwatch/erigon/node/nodecfg"
	"github.com/ledgerwatch/erigon/p2p"
	"github.com/ledgerwatch/erigon/p2p/enode"
	"github.com/ledgerwatch/erigon/p2p/nat"
	"github.com/ledgerwatch/erigon/p2p/netutil"
	"github.com/ledgerwatch/erigon/params"
)

// These are all the command line flags we support.
// If you add to this list, please remember to include the
// flag in the appropriate command definition.
//
// The flags are defined here so their names and help texts
// are the same for all commands.

var (
	// General settings
	DataDirFlag = flags.DirectoryFlag{
		Name:  "datadir",
		Usage: "Data directory for the databases",
		Value: flags.DirectoryString(paths.DefaultDataDir()),
	}

	AncientFlag = flags.DirectoryFlag{
		Name:  "datadir.ancient",
		Usage: "Data directory for ancient chain segments (default = inside chaindata)",
	}
	MinFreeDiskSpaceFlag = flags.DirectoryFlag{
		Name:  "datadir.minfreedisk",
		Usage: "Minimum free disk space in MB, once reached triggers auto shut down (default = --cache.gc converted to MB, 0 = disabled)",
	}
	NetworkIdFlag = cli.Uint64Flag{
		Name:  "networkid",
		Usage: "Explicitly set network id (integer)(For testnets: use --chain <testnet_name> instead)",
		Value: ethconfig.Defaults.NetworkID,
	}
	DeveloperPeriodFlag = cli.IntFlag{
		Name:  "dev.period",
		Usage: "Block period to use in developer mode (0 = mine only if transaction pending)",
	}
	ChainFlag = cli.StringFlag{
		Name:  "chain",
		Usage: "Name of the testnet to join",
		Value: networkname.MainnetChainName,
	}
	IdentityFlag = cli.StringFlag{
		Name:  "identity",
		Usage: "Custom node name",
	}
	WhitelistFlag = cli.StringFlag{
		Name:  "whitelist",
		Usage: "Comma separated block number-to-hash mappings to enforce (<number>=<hash>)",
	}
	OverrideCancunFlag = flags.BigFlag{
		Name:  "override.cancun",
		Usage: "Manually specify the Cancun fork time, overriding the bundled setting",
	}
	TrustedSetupFile = cli.StringFlag{
		Name:  "trusted-setup-file",
		Usage: "Absolute path to trusted_setup.json file",
	}
	// Ethash settings
	EthashCachesInMemoryFlag = cli.IntFlag{
		Name:  "ethash.cachesinmem",
		Usage: "Number of recent ethash caches to keep in memory (16MB each)",
		Value: ethconfig.Defaults.Ethash.CachesInMem,
	}
	EthashCachesLockMmapFlag = cli.BoolFlag{
		Name:  "ethash.cacheslockmmap",
		Usage: "Lock memory maps of recent ethash caches",
	}
	EthashDatasetDirFlag = flags.DirectoryFlag{
		Name:  "ethash.dagdir",
		Usage: "Directory to store the ethash mining DAGs",
		Value: flags.DirectoryString(ethconfig.Defaults.Ethash.DatasetDir),
	}
	EthashDatasetsLockMmapFlag = cli.BoolFlag{
		Name:  "ethash.dagslockmmap",
		Usage: "Lock memory maps for recent ethash mining DAGs",
	}
	SnapshotFlag = cli.BoolFlag{
		Name:  "snapshots",
		Usage: `Default: use snapshots "true" for Mainnet, Goerli, Gnosis Chain and Chiado. use snapshots "false" in all other cases`,
		Value: true,
	}
	InternalConsensusFlag = cli.BoolFlag{
		Name:  "internalcl",
		Usage: "Enables internal consensus",
	}
	// Transaction pool settings
	TxPoolDisableFlag = cli.BoolFlag{
		Name:  "txpool.disable",
		Usage: "Experimental external pool and block producer, see ./cmd/txpool/readme.md for more info. Disabling internal txpool and block producer.",
	}
	TxPoolLocalsFlag = cli.StringFlag{
		Name:  "txpool.locals",
		Usage: "Comma separated accounts to treat as locals (no flush, priority inclusion)",
	}
	TxPoolNoLocalsFlag = cli.BoolFlag{
		Name:  "txpool.nolocals",
		Usage: "Disables price exemptions for locally submitted transactions",
	}
	TxPoolPriceLimitFlag = cli.Uint64Flag{
		Name:  "txpool.pricelimit",
		Usage: "Minimum gas price (fee cap) limit to enforce for acceptance into the pool",
		Value: ethconfig.Defaults.DeprecatedTxPool.PriceLimit,
	}
	TxPoolPriceBumpFlag = cli.Uint64Flag{
		Name:  "txpool.pricebump",
		Usage: "Price bump percentage to replace an already existing transaction",
		Value: txpoolcfg.DefaultConfig.PriceBump,
	}
	TxPoolBlobPriceBumpFlag = cli.Uint64Flag{
		Name:  "txpool.blobpricebump",
		Usage: "Price bump percentage to replace existing (type-3) blob transaction",
		Value: txpoolcfg.DefaultConfig.BlobPriceBump,
	}
	TxPoolAccountSlotsFlag = cli.Uint64Flag{
		Name:  "txpool.accountslots",
		Usage: "Minimum number of executable transaction slots guaranteed per account",
		Value: ethconfig.Defaults.DeprecatedTxPool.AccountSlots,
	}
	TxPoolBlobSlotsFlag = cli.Uint64Flag{
		Name:  "txpool.blobslots",
		Usage: "Max allowed total number of blobs (within type-3 txs) per account",
		Value: txpoolcfg.DefaultConfig.BlobSlots,
	}
	TxPoolGlobalSlotsFlag = cli.Uint64Flag{
		Name:  "txpool.globalslots",
		Usage: "Maximum number of executable transaction slots for all accounts",
		Value: ethconfig.Defaults.DeprecatedTxPool.GlobalSlots,
	}
	TxPoolGlobalBaseFeeSlotsFlag = cli.Uint64Flag{
		Name:  "txpool.globalbasefeeslots",
		Usage: "Maximum number of non-executable transactions where only not enough baseFee",
		Value: ethconfig.Defaults.DeprecatedTxPool.GlobalQueue,
	}
	TxPoolAccountQueueFlag = cli.Uint64Flag{
		Name:  "txpool.accountqueue",
		Usage: "Maximum number of non-executable transaction slots permitted per account",
		Value: ethconfig.Defaults.DeprecatedTxPool.AccountQueue,
	}
	TxPoolGlobalQueueFlag = cli.Uint64Flag{
		Name:  "txpool.globalqueue",
		Usage: "Maximum number of non-executable transaction slots for all accounts",
		Value: ethconfig.Defaults.DeprecatedTxPool.GlobalQueue,
	}
	TxPoolLifetimeFlag = cli.DurationFlag{
		Name:  "txpool.lifetime",
		Usage: "Maximum amount of time non-executable transaction are queued",
		Value: ethconfig.Defaults.DeprecatedTxPool.Lifetime,
	}
	TxPoolTraceSendersFlag = cli.StringFlag{
		Name:  "txpool.trace.senders",
		Usage: "Comma separated list of addresses, whose transactions will traced in transaction pool with debug printing",
		Value: "",
	}
	TxPoolCommitEveryFlag = cli.DurationFlag{
		Name:  "txpool.commit.every",
		Usage: "How often transactions should be committed to the storage",
		Value: txpoolcfg.DefaultConfig.CommitEvery,
	}
	// Miner settings
	MiningEnabledFlag = cli.BoolFlag{
		Name:  "mine",
		Usage: "Enable mining",
	}
	ProposingDisableFlag = cli.BoolFlag{
		Name:  "proposer.disable",
		Usage: "Disables PoS proposer",
	}
	MinerNotifyFlag = cli.StringFlag{
		Name:  "miner.notify",
		Usage: "Comma separated HTTP URL list to notify of new work packages",
	}
	MinerGasLimitFlag = cli.Uint64Flag{
		Name:  "miner.gaslimit",
		Usage: "Target gas limit for mined blocks",
		Value: ethconfig.Defaults.Miner.GasLimit,
	}
	MinerGasPriceFlag = flags.BigFlag{
		Name:  "miner.gasprice",
		Usage: "Minimum gas price for mining a transaction",
		Value: ethconfig.Defaults.Miner.GasPrice,
	}
	MinerEtherbaseFlag = cli.StringFlag{
		Name:  "miner.etherbase",
		Usage: "Public address for block mining rewards",
		Value: "0",
	}
	MinerSigningKeyFileFlag = cli.StringFlag{
		Name:  "miner.sigfile",
		Usage: "Private key to sign blocks with",
		Value: "",
	}
	MinerExtraDataFlag = cli.StringFlag{
		Name:  "miner.extradata",
		Usage: "Block extra data set by the miner (default = client version)",
	}
	MinerRecommitIntervalFlag = cli.DurationFlag{
		Name:  "miner.recommit",
		Usage: "Time interval to recreate the block being mined",
		Value: ethconfig.Defaults.Miner.Recommit,
	}
	MinerNoVerfiyFlag = cli.BoolFlag{
		Name:  "miner.noverify",
		Usage: "Disable remote sealing verification",
	}
	VMEnableDebugFlag = cli.BoolFlag{
		Name:  "vmdebug",
		Usage: "Record information useful for VM and contract debugging",
	}
	InsecureUnlockAllowedFlag = cli.BoolFlag{
		Name:  "allow-insecure-unlock",
		Usage: "Allow insecure account unlocking when account-related RPCs are exposed by http",
	}
	RPCGlobalGasCapFlag = cli.Uint64Flag{
		Name:  "rpc.gascap",
		Usage: "Sets a cap on gas that can be used in eth_call/estimateGas (0=infinite)",
		Value: ethconfig.Defaults.RPCGasCap,
	}
	RPCGlobalTxFeeCapFlag = cli.Float64Flag{
		Name:  "rpc.txfeecap",
		Usage: "Sets a cap on transaction fee (in ether) that can be sent via the RPC APIs (0 = no cap)",
		Value: ethconfig.Defaults.RPCTxFeeCap,
	}
	// Logging and debug settings
	EthStatsURLFlag = cli.StringFlag{
		Name:  "ethstats",
		Usage: "Reporting URL of a ethstats service (nodename:secret@host:port)",
		Value: "",
	}
	FakePoWFlag = cli.BoolFlag{
		Name:  "fakepow",
		Usage: "Disables proof-of-work verification",
	}
	// RPC settings
	IPCDisabledFlag = cli.BoolFlag{
		Name:  "ipcdisable",
		Usage: "Disable the IPC-RPC server",
	}
	IPCPathFlag = flags.DirectoryFlag{
		Name:  "ipcpath",
		Usage: "Filename for IPC socket/pipe within the datadir (explicit paths escape it)",
	}
	GraphQLEnabledFlag = cli.BoolFlag{
		Name:  "graphql",
		Usage: "Enable the graphql endpoint",
		Value: nodecfg.DefaultConfig.GraphQLEnabled,
	}
	HTTPEnabledFlag = cli.BoolFlag{
		Name:  "http",
		Usage: "JSON-RPC server (enabled by default). Use --http=false to disable it",
		Value: true,
	}
	HTTPServerEnabledFlag = cli.BoolFlag{
		Name:  "http.enabled",
		Usage: "JSON-RPC HTTP server (enabled by default). Use --http.enabled=false to disable it",
		Value: true,
	}
	HTTPListenAddrFlag = cli.StringFlag{
		Name:  "http.addr",
		Usage: "HTTP-RPC server listening interface",
		Value: nodecfg.DefaultHTTPHost,
	}
	HTTPPortFlag = cli.IntFlag{
		Name:  "http.port",
		Usage: "HTTP-RPC server listening port",
		Value: nodecfg.DefaultHTTPPort,
	}
	AuthRpcAddr = cli.StringFlag{
		Name:  "authrpc.addr",
		Usage: "HTTP-RPC server listening interface for the Engine API",
		Value: nodecfg.DefaultHTTPHost,
	}
	AuthRpcPort = cli.UintFlag{
		Name:  "authrpc.port",
		Usage: "HTTP-RPC server listening port for the Engine API",
		Value: nodecfg.DefaultAuthRpcPort,
	}

	JWTSecretPath = cli.StringFlag{
		Name:  "authrpc.jwtsecret",
		Usage: "Path to the token that ensures safe connection between CL and EL",
		Value: "",
	}

	HttpCompressionFlag = cli.BoolFlag{
		Name:  "http.compression",
		Usage: "Enable compression over HTTP-RPC",
	}
	WsCompressionFlag = cli.BoolFlag{
		Name:  "ws.compression",
		Usage: "Enable compression over WebSocket",
	}
	HTTPCORSDomainFlag = cli.StringFlag{
		Name:  "http.corsdomain",
		Usage: "Comma separated list of domains from which to accept cross origin requests (browser enforced)",
		Value: "",
	}
	HTTPVirtualHostsFlag = cli.StringFlag{
		Name:  "http.vhosts",
		Usage: "Comma separated list of virtual hostnames from which to accept requests (server enforced). Accepts 'any' or '*' as wildcard.",
		Value: strings.Join(nodecfg.DefaultConfig.HTTPVirtualHosts, ","),
	}
	AuthRpcVirtualHostsFlag = cli.StringFlag{
		Name:  "authrpc.vhosts",
		Usage: "Comma separated list of virtual hostnames from which to accept Engine API requests (server enforced). Accepts 'any' or '*' as wildcard.",
		Value: strings.Join(nodecfg.DefaultConfig.HTTPVirtualHosts, ","),
	}
	HTTPApiFlag = cli.StringFlag{
		Name:  "http.api",
		Usage: "API's offered over the HTTP-RPC interface",
		Value: "eth,erigon,engine",
	}
	RpcBatchConcurrencyFlag = cli.UintFlag{
		Name:  "rpc.batch.concurrency",
		Usage: "Does limit amount of goroutines to process 1 batch request. Means 1 bach request can't overload server. 1 batch still can have unlimited amount of request",
		Value: 2,
	}
	RpcStreamingDisableFlag = cli.BoolFlag{
		Name:  "rpc.streaming.disable",
		Usage: "Erigon has enabled json streaming for some heavy endpoints (like trace_*). It's a trade-off: greatly reduce amount of RAM (in some cases from 30GB to 30mb), but it produce invalid json format if error happened in the middle of streaming (because json is not streaming-friendly format)",
	}
	RpcBatchLimit = cli.IntFlag{
		Name:  "rpc.batch.limit",
		Usage: "Maximum number of requests in a batch",
		Value: 100,
	}
	RpcReturnDataLimit = cli.IntFlag{
		Name:  "rpc.returndata.limit",
		Usage: "Maximum number of bytes returned from eth_call or similar invocations",
		Value: 100_000,
	}
	HTTPTraceFlag = cli.BoolFlag{
		Name:  "http.trace",
		Usage: "Trace HTTP requests with INFO level",
	}
	DBReadConcurrencyFlag = cli.IntFlag{
		Name:  "db.read.concurrency",
		Usage: "Does limit amount of parallel db reads. Default: equal to GOMAXPROCS (or number of CPU)",
		Value: cmp.Min(cmp.Max(10, runtime.GOMAXPROCS(-1)*64), 9_000),
	}
	RpcAccessListFlag = cli.StringFlag{
		Name:  "rpc.accessList",
		Usage: "Specify granular (method-by-method) API allowlist",
	}

	RpcGasCapFlag = cli.UintFlag{
		Name:  "rpc.gascap",
		Usage: "Sets a cap on gas that can be used in eth_call/estimateGas",
		Value: 50000000,
	}
	RpcTraceCompatFlag = cli.BoolFlag{
		Name:  "trace.compat",
		Usage: "Bug for bug compatibility with OE for trace_ routines",
	}

	TxpoolApiAddrFlag = cli.StringFlag{
		Name:  "txpool.api.addr",
		Usage: "TxPool api network address, for example: 127.0.0.1:9090 (default: use value of --private.api.addr)",
	}

	TraceMaxtracesFlag = cli.UintFlag{
		Name:  "trace.maxtraces",
		Usage: "Sets a limit on traces that can be returned in trace_filter",
		Value: 200,
	}

	HTTPPathPrefixFlag = cli.StringFlag{
		Name:  "http.rpcprefix",
		Usage: "HTTP path path prefix on which JSON-RPC is served. Use '/' to serve on all paths.",
		Value: "",
	}
	TLSFlag = cli.BoolFlag{
		Name:  "tls",
		Usage: "Enable TLS handshake",
	}
	TLSCertFlag = cli.StringFlag{
		Name:  "tls.cert",
		Usage: "Specify certificate",
		Value: "",
	}
	TLSKeyFlag = cli.StringFlag{
		Name:  "tls.key",
		Usage: "Specify key file",
		Value: "",
	}
	TLSCACertFlag = cli.StringFlag{
		Name:  "tls.cacert",
		Usage: "Specify certificate authority",
		Value: "",
	}
	WSEnabledFlag = cli.BoolFlag{
		Name:  "ws",
		Usage: "Enable the WS-RPC server",
	}
	WSListenAddrFlag = cli.StringFlag{
		Name:  "ws.addr",
		Usage: "WS-RPC server listening interface",
		Value: nodecfg.DefaultWSHost,
	}
	WSPortFlag = cli.IntFlag{
		Name:  "ws.port",
		Usage: "WS-RPC server listening port",
		Value: nodecfg.DefaultWSPort,
	}
	WSApiFlag = cli.StringFlag{
		Name:  "ws.api",
		Usage: "API's offered over the WS-RPC interface",
		Value: "",
	}
	WSAllowedOriginsFlag = cli.StringFlag{
		Name:  "ws.origins",
		Usage: "Origins from which to accept websockets requests",
		Value: "",
	}
	WSPathPrefixFlag = cli.StringFlag{
		Name:  "ws.rpcprefix",
		Usage: "HTTP path prefix on which JSON-RPC is served. Use '/' to serve on all paths.",
		Value: "",
	}
	ExecFlag = cli.StringFlag{
		Name:  "exec",
		Usage: "Execute JavaScript statement",
	}
	PreloadJSFlag = cli.StringFlag{
		Name:  "preload",
		Usage: "Comma separated list of JavaScript files to preload into the console",
	}
	AllowUnprotectedTxs = cli.BoolFlag{
		Name:  "rpc.allow-unprotected-txs",
		Usage: "Allow for unprotected (non-EIP155 signed) transactions to be submitted via RPC",
	}
	// Careful! Because we must rewind the hash state
	// and re-compute the state trie, the further back in time the request, the more
	// computationally intensive the operation becomes.
	// The current default has been chosen arbitrarily as 'useful' without likely being overly computationally intense.
	RpcMaxGetProofRewindBlockCount = cli.IntFlag{
		Name:  "rpc.maxgetproofrewindblockcount.limit",
		Usage: "Max GetProof rewind block count",
		Value: 100_000,
	}
	StateCacheFlag = cli.StringFlag{
		Name:  "state.cache",
		Value: "0MB",
		Usage: "Amount of data to store in StateCache (enabled if no --datadir set). Set 0 to disable StateCache. Defaults to 0MB",
	}

	// Network Settings
	MaxPeersFlag = cli.IntFlag{
		Name:  "maxpeers",
		Usage: "Maximum number of network peers (network disabled if set to 0)",
		Value: nodecfg.DefaultConfig.P2P.MaxPeers,
	}
	MaxPendingPeersFlag = cli.IntFlag{
		Name:  "maxpendpeers",
		Usage: "Maximum number of TCP connections pending to become connected peers",
		Value: nodecfg.DefaultConfig.P2P.MaxPendingPeers,
	}
	ListenPortFlag = cli.IntFlag{
		Name:  "port",
		Usage: "Network listening port",
		Value: 30303,
	}
	P2pProtocolVersionFlag = cli.UintSliceFlag{
		Name:  "p2p.protocol",
		Usage: "Version of eth p2p protocol",
		Value: cli.NewUintSlice(nodecfg.DefaultConfig.P2P.ProtocolVersion...),
	}
	P2pProtocolAllowedPorts = cli.UintSliceFlag{
		Name:  "p2p.allowed-ports",
		Usage: "Allowed ports to pick for different eth p2p protocol versions as follows <porta>,<portb>,..,<porti>",
		Value: cli.NewUintSlice(uint(ListenPortFlag.Value), 30304, 30305, 30306, 30307),
	}
	SentryAddrFlag = cli.StringFlag{
		Name:  "sentry.api.addr",
		Usage: "Comma separated sentry addresses '<host>:<port>,<host>:<port>'",
	}
	SentryLogPeerInfoFlag = cli.BoolFlag{
		Name:  "sentry.log-peer-info",
		Usage: "Log detailed peer info when a peer connects or disconnects. Enable to integrate with observer.",
	}
	DownloaderAddrFlag = cli.StringFlag{
		Name:  "downloader.api.addr",
		Usage: "downloader address '<host>:<port>'",
	}
	BootnodesFlag = cli.StringFlag{
		Name:  "bootnodes",
		Usage: "Comma separated enode URLs for P2P discovery bootstrap",
		Value: "",
	}
	StaticPeersFlag = cli.StringFlag{
		Name:  "staticpeers",
		Usage: "Comma separated enode URLs to connect to",
		Value: "",
	}
	TrustedPeersFlag = cli.StringFlag{
		Name:  "trustedpeers",
		Usage: "Comma separated enode URLs which are always allowed to connect, even above the peer limit",
		Value: "",
	}
	NodeKeyFileFlag = cli.StringFlag{
		Name:  "nodekey",
		Usage: "P2P node key file",
	}
	NodeKeyHexFlag = cli.StringFlag{
		Name:  "nodekeyhex",
		Usage: "P2P node key as hex (for testing)",
	}
	NATFlag = cli.StringFlag{
		Name: "nat",
		Usage: `NAT port mapping mechanism (any|none|upnp|pmp|stun|extip:<IP>)
			 "" or "none"         Default - do not nat
			 "extip:77.12.33.4"   Will assume the local machine is reachable on the given IP
			 "any"                Uses the first auto-detected mechanism
			 "upnp"               Uses the Universal Plug and Play protocol
			 "pmp"                Uses NAT-PMP with an auto-detected gateway address
			 "pmp:192.168.0.1"    Uses NAT-PMP with the given gateway address
			 "stun"               Uses STUN to detect an external IP using a default server
			 "stun:<server>"      Uses STUN to detect an external IP using the given server (host:port)
`,
		Value: "",
	}
	NoDiscoverFlag = cli.BoolFlag{
		Name:  "nodiscover",
		Usage: "Disables the peer discovery mechanism (manual peer addition)",
	}
	DiscoveryV5Flag = cli.BoolFlag{
		Name:  "v5disc",
		Usage: "Enables the experimental RLPx V5 (Topic Discovery) mechanism",
	}
	NetrestrictFlag = cli.StringFlag{
		Name:  "netrestrict",
		Usage: "Restricts network communication to the given IP networks (CIDR masks)",
	}
	DNSDiscoveryFlag = cli.StringFlag{
		Name:  "discovery.dns",
		Usage: "Sets DNS discovery entry points (use \"\" to disable DNS)",
	}

	// ATM the url is left to the user and deployment to
	JSpathFlag = cli.StringFlag{
		Name:  "jspath",
		Usage: "JavaScript root path for `loadScript`",
		Value: ".",
	}

	// Gas price oracle settings
	GpoBlocksFlag = cli.IntFlag{
		Name:  "gpo.blocks",
		Usage: "Number of recent blocks to check for gas prices",
		Value: ethconfig.Defaults.GPO.Blocks,
	}
	GpoPercentileFlag = cli.IntFlag{
		Name:  "gpo.percentile",
		Usage: "Suggested gas price is the given percentile of a set of recent transaction gas prices",
		Value: ethconfig.Defaults.GPO.Percentile,
	}
	GpoMaxGasPriceFlag = cli.Int64Flag{
		Name:  "gpo.maxprice",
		Usage: "Maximum gas price will be recommended by gpo",
		Value: ethconfig.Defaults.GPO.MaxPrice.Int64(),
	}

	// Metrics flags
	MetricsEnabledFlag = cli.BoolFlag{
		Name:  "metrics",
		Usage: "Enable metrics collection and reporting",
	}

	// MetricsHTTPFlag defines the endpoint for a stand-alone metrics HTTP endpoint.
	// Since the pprof service enables sensitive/vulnerable behavior, this allows a user
	// to enable a public-OK metrics endpoint without having to worry about ALSO exposing
	// other profiling behavior or information.
	MetricsHTTPFlag = cli.StringFlag{
		Name:  "metrics.addr",
		Usage: "Enable stand-alone metrics HTTP server listening interface",
		Value: metrics.DefaultConfig.HTTP,
	}
	MetricsPortFlag = cli.IntFlag{
		Name:  "metrics.port",
		Usage: "Metrics HTTP server listening port",
		Value: metrics.DefaultConfig.Port,
	}
	HistoryV3Flag = cli.BoolFlag{
		Name:  "experimental.history.v3",
		Usage: "(Also known as Erigon3) Not recommended yet: Can't change this flag after node creation. New DB and Snapshots format of history allows: parallel blocks execution, get state as of given transaction without executing whole block.",
	}

	CliqueSnapshotCheckpointIntervalFlag = cli.UintFlag{
		Name:  "clique.checkpoint",
		Usage: "Number of blocks after which to save the vote snapshot to the database",
		Value: 10,
	}
	CliqueSnapshotInmemorySnapshotsFlag = cli.IntFlag{
		Name:  "clique.snapshots",
		Usage: "Number of recent vote snapshots to keep in memory",
		Value: 1024,
	}
	CliqueSnapshotInmemorySignaturesFlag = cli.IntFlag{
		Name:  "clique.signatures",
		Usage: "Number of recent block signatures to keep in memory",
		Value: 16384,
	}
	CliqueDataDirFlag = flags.DirectoryFlag{
		Name:  "clique.datadir",
		Usage: "Path to clique db folder",
		Value: "",
	}

	SnapKeepBlocksFlag = cli.BoolFlag{
		Name:  ethconfig.FlagSnapKeepBlocks,
		Usage: "Keep ancient blocks in db (useful for debug)",
	}
	SnapStopFlag = cli.BoolFlag{
		Name:  ethconfig.FlagSnapStop,
		Usage: "Workaround to stop producing new snapshots, if you meet some snapshots-related critical bug. It will stop move historical data from DB to new immutable snapshots. DB will grow and may slightly slow-down - and removing this flag in future will not fix this effect (db size will not greatly reduce).",
	}
	TorrentVerbosityFlag = cli.IntFlag{
		Name:  "torrent.verbosity",
		Value: 2,
		Usage: "0=silent, 1=error, 2=warn, 3=info, 4=debug, 5=detail (must set --verbosity to equal or higher level and has default: 2)",
	}
	TorrentDownloadRateFlag = cli.StringFlag{
		Name:  "torrent.download.rate",
		Value: "16mb",
		Usage: "Bytes per second, example: 32mb",
	}
	TorrentUploadRateFlag = cli.StringFlag{
		Name:  "torrent.upload.rate",
		Value: "4mb",
		Usage: "Bytes per second, example: 32mb",
	}
	TorrentDownloadSlotsFlag = cli.IntFlag{
		Name:  "torrent.download.slots",
		Value: 3,
		Usage: "Amount of files to download in parallel. If network has enough seeders 1-3 slot enough, if network has lack of seeders increase to 5-7 (too big value will slow down everything).",
	}
	TorrentStaticPeersFlag = cli.StringFlag{
		Name:  "torrent.staticpeers",
		Usage: "Comma separated enode URLs to connect to",
		Value: "",
	}
	NoDownloaderFlag = cli.BoolFlag{
		Name:  "no-downloader",
		Usage: "Disables downloader component",
	}
	DownloaderVerifyFlag = cli.BoolFlag{
		Name:  "downloader.verify",
		Usage: "Verify snapshots on startup. It will not report problems found, but re-download broken pieces.",
	}
	DisableIPV6 = cli.BoolFlag{
		Name:  "downloader.disable.ipv6",
		Usage: "Turns off ipv6 for the downloader",
		Value: false,
	}

	DisableIPV4 = cli.BoolFlag{
		Name:  "downloader.disable.ipv4",
		Usage: "Turns off ipv4 for the downloader",
		Value: false,
	}
	TorrentPortFlag = cli.IntFlag{
		Name:  "torrent.port",
		Value: 42069,
		Usage: "Port to listen and serve BitTorrent protocol",
	}
	TorrentMaxPeersFlag = cli.IntFlag{
		Name:  "torrent.maxpeers",
		Value: 100,
		Usage: "Unused parameter (reserved for future use)",
	}
	TorrentConnsPerFileFlag = cli.IntFlag{
		Name:  "torrent.conns.perfile",
		Value: 10,
		Usage: "Number of connections per file",
	}
	DbPageSizeFlag = cli.StringFlag{
		Name:  "db.pagesize",
		Usage: "DB is splitted to 'pages' of fixed size. Can't change DB creation. Must be power of 2 and '256b <= pagesize <= 64kb'. Default: equal to OperationSystem's pageSize. Bigger pageSize causing: 1. More writes to disk during commit 2. Smaller b-tree high 3. Less fragmentation 4. Less overhead on 'free-pages list' maintainance (a bit faster Put/Commit) 5. If expecting DB-size > 8Tb then set pageSize >= 8Kb",
		Value: "8KB",
	}
	DbSizeLimitFlag = cli.StringFlag{
		Name:  "db.size.limit",
		Usage: "Runtime limit of chaindata db size. You can change value of this flag at any time.",
		Value: (3 * datasize.TB).String(),
	}
	ForcePartialCommitFlag = cli.BoolFlag{
		Name:  "force.partial.commit",
		Usage: "Force data commit after each stage (or even do multiple commits per 1 stage - to save it's progress). Don't use this flag if node is synced. Meaning: readers (users of RPC) would like to see 'fully consistent' data (block is executed and all indices are updated). Erigon guarantee this level of data-consistency. But 1 downside: after restore node from backup - it can't save partial progress (non-committed progress will be lost at restart). This flag will be removed in future if we can find automatic way to detect corner-cases.",
		Value: false,
	}

	HealthCheckFlag = cli.BoolFlag{
		Name:  "healthcheck",
		Usage: "Enabling grpc health check",
	}

	HeimdallURLFlag = cli.StringFlag{
		Name:  "bor.heimdall",
		Usage: "URL of Heimdall service",
		Value: "http://localhost:1317",
	}

	WebSeedsFlag = cli.StringFlag{
		Name:  "webseed",
		Usage: "Comma-separated URL's, holding metadata about network-support infrastructure (like S3 buckets with snapshots, bootnodes, etc...)",
		Value: "",
	}

	// WithoutHeimdallFlag no heimdall (for testing purpose)
	WithoutHeimdallFlag = cli.BoolFlag{
		Name:  "bor.withoutheimdall",
		Usage: "Run without Heimdall service (for testing purposes)",
	}

	BorBlockPeriodFlag = cli.BoolFlag{
		Name:  "bor.period",
		Usage: "Override the bor block period (for testing purposes)",
	}

	BorBlockSizeFlag = cli.BoolFlag{
		Name:  "bor.minblocksize",
		Usage: "Ignore the bor block period and wait for 'blocksize' transactions (for testing purposes)",
	}

	WithHeimdallMilestones = cli.BoolFlag{
		Name:  "bor.milestone",
		Usage: "Enabling bor milestone processing",
		Value: true,
	}

	// HeimdallgRPCAddressFlag flag for heimdall gRPC address
	HeimdallgRPCAddressFlag = cli.StringFlag{
		Name:  "bor.heimdallgRPC",
		Usage: "Address of Heimdall gRPC service",
		Value: "",
	}

	ConfigFlag = cli.StringFlag{
		Name:  "config",
		Usage: "Sets erigon flags from YAML/TOML file",
		Value: "",
	}
	LightClientDiscoveryAddrFlag = cli.StringFlag{
		Name:  "lightclient.discovery.addr",
		Usage: "Address for lightclient DISCV5 protocol",
		Value: "127.0.0.1",
	}
	LightClientDiscoveryPortFlag = cli.Uint64Flag{
		Name:  "lightclient.discovery.port",
		Usage: "Port for lightclient DISCV5 protocol",
		Value: 4000,
	}
	LightClientDiscoveryTCPPortFlag = cli.Uint64Flag{
		Name:  "lightclient.discovery.tcpport",
		Usage: "TCP Port for lightclient DISCV5 protocol",
		Value: 4001,
	}
	SentinelAddrFlag = cli.StringFlag{
		Name:  "sentinel.addr",
		Usage: "Address for sentinel",
		Value: "localhost",
	}
	SentinelPortFlag = cli.Uint64Flag{
		Name:  "sentinel.port",
		Usage: "Port for sentinel",
		Value: 7777,
	}

	OtsSearchMaxCapFlag = cli.Uint64Flag{
		Name:  "ots.search.max.pagesize",
		Usage: "Max allowed page size for search methods",
		Value: 25,
	}

	DiagnosticsURLFlag = cli.StringFlag{
		Name:  "diagnostics.addr",
		Usage: "Address of the diagnostics system provided by the support team",
	}

	DiagnosticsInsecureFlag = cli.BoolFlag{
		Name:  "diagnostics.insecure",
		Usage: "Allows communication with diagnostics system using self-signed TLS certificates",
	}

	DiagnosticsSessionsFlag = cli.StringSliceFlag{
		Name:  "diagnostics.ids",
		Usage: "Comma separated list of support session ids to connect to",
	}

	SilkwormLibraryPathFlag = cli.StringFlag{
		Name:  "silkworm.libpath",
		Usage: "Path to the Silkworm library",
		Value: "",
	}
	SilkwormExecutionFlag = cli.BoolFlag{
		Name:  "silkworm.exec",
		Usage: "Enable Silkworm block execution",
	}
	SilkwormRpcDaemonFlag = cli.BoolFlag{
		Name:  "silkworm.rpcd",
		Usage: "Enable embedded Silkworm RPC daemon",
	}
	SilkwormSentryFlag = cli.BoolFlag{
		Name:  "silkworm.sentry",
		Usage: "Enable embedded Silkworm Sentry service",
	}
	BeaconAPIFlag = cli.BoolFlag{
		Name:  "beacon.api",
		Usage: "Enable beacon API",
		Value: false,
	}
	BeaconApiProtocolFlag = cli.StringFlag{
		Name:  "beacon.api.protocol",
		Usage: "Protocol for beacon API",
		Value: "tcp",
	}
	BeaconApiReadTimeoutFlag = cli.Uint64Flag{
		Name:  "beacon.api.read.timeout",
		Usage: "Sets the seconds for a read time out in the beacon api",
		Value: 5,
	}
	BeaconApiWriteTimeoutFlag = cli.Uint64Flag{
		Name:  "beacon.api.write.timeout",
		Usage: "Sets the seconds for a write time out in the beacon api",
		Value: 5,
	}
	BeaconApiIdleTimeoutFlag = cli.Uint64Flag{
		Name:  "beacon.api.ide.timeout",
		Usage: "Sets the seconds for a write time out in the beacon api",
		Value: 25,
	}
	BeaconApiAddrFlag = cli.StringFlag{
		Name:  "beacon.api.addr",
		Usage: "sets the host to listen for beacon api requests",
		Value: "localhost",
	}
	BeaconApiPortFlag = cli.UintFlag{
		Name:  "beacon.api.port",
		Usage: "sets the port to listen for beacon api requests",
		Value: 5555,
	}
<<<<<<< HEAD
	RPCSlowLogFlag = cli.BoolFlag{
		Name:  "rpc.slow.log",
		Usage: "Log slow RPC requests",
		Value: false,
	}
	RPCSlowLogThresholdFlag = cli.UintFlag{
		Name:  "rpc.slow.log.threshold",
		Usage: "Threshold to log slow RPC requests",
		Value: 100,
=======
	CaplinBackfillingFlag = cli.BoolFlag{
		Name:  "caplin.backfilling",
		Usage: "sets whether backfilling is enabled for caplin",
		Value: true,
	}
	CaplinArchiveFlag = cli.BoolFlag{
		Name:  "caplin.archive",
		Usage: "enables archival node in caplin",
		Value: false,
>>>>>>> 57bcbaa2
	}
)

var MetricFlags = []cli.Flag{&MetricsEnabledFlag, &MetricsHTTPFlag, &MetricsPortFlag}

var DiagnosticsFlags = []cli.Flag{&DiagnosticsURLFlag, &DiagnosticsURLFlag, &DiagnosticsSessionsFlag}

// setNodeKey loads a node key from command line flags if provided,
// otherwise it tries to load it from datadir,
// otherwise it generates a new key in datadir.
func setNodeKey(ctx *cli.Context, cfg *p2p.Config, datadir string) {
	file := ctx.String(NodeKeyFileFlag.Name)
	hex := ctx.String(NodeKeyHexFlag.Name)

	config := p2p.NodeKeyConfig{}
	key, err := config.LoadOrParseOrGenerateAndSave(file, hex, datadir)
	if err != nil {
		Fatalf("%v", err)
	}
	cfg.PrivateKey = key
}

// setNodeUserIdent creates the user identifier from CLI flags.
func setNodeUserIdent(ctx *cli.Context, cfg *nodecfg.Config) {
	if identity := ctx.String(IdentityFlag.Name); len(identity) > 0 {
		cfg.UserIdent = identity
	}
}
func setNodeUserIdentCobra(f *pflag.FlagSet, cfg *nodecfg.Config) {
	if identity := f.String(IdentityFlag.Name, IdentityFlag.Value, IdentityFlag.Usage); identity != nil && len(*identity) > 0 {
		cfg.UserIdent = *identity
	}
}

func setBootstrapNodes(ctx *cli.Context, cfg *p2p.Config) {
	// If already set, don't apply defaults.
	if cfg.BootstrapNodes != nil {
		return
	}

	nodes, err := GetBootnodesFromFlags(ctx.String(BootnodesFlag.Name), ctx.String(ChainFlag.Name))
	if err != nil {
		Fatalf("Option %s: %v", BootnodesFlag.Name, err)
	}

	cfg.BootstrapNodes = nodes
}

func setBootstrapNodesV5(ctx *cli.Context, cfg *p2p.Config) {
	// If already set, don't apply defaults.
	if cfg.BootstrapNodesV5 != nil {
		return
	}

	nodes, err := GetBootnodesFromFlags(ctx.String(BootnodesFlag.Name), ctx.String(ChainFlag.Name))
	if err != nil {
		Fatalf("Option %s: %v", BootnodesFlag.Name, err)
	}

	cfg.BootstrapNodesV5 = nodes
}

// GetBootnodesFromFlags makes a list of bootnodes from command line flags.
// If urlsStr is given, it is used and parsed as a comma-separated list of enode:// urls,
// otherwise a list of preconfigured bootnodes of the specified chain is returned.
func GetBootnodesFromFlags(urlsStr, chain string) ([]*enode.Node, error) {
	var urls []string
	if urlsStr != "" {
		urls = libcommon.CliString2Array(urlsStr)
	} else {
		urls = params.BootnodeURLsOfChain(chain)
	}
	return ParseNodesFromURLs(urls)
}

func setStaticPeers(ctx *cli.Context, cfg *p2p.Config) {
	var urls []string
	if ctx.IsSet(StaticPeersFlag.Name) {
		urls = libcommon.CliString2Array(ctx.String(StaticPeersFlag.Name))
	} else {
		chain := ctx.String(ChainFlag.Name)
		urls = params.StaticPeerURLsOfChain(chain)
	}

	nodes, err := ParseNodesFromURLs(urls)
	if err != nil {
		Fatalf("Option %s: %v", StaticPeersFlag.Name, err)
	}

	cfg.StaticNodes = nodes
}

func setTrustedPeers(ctx *cli.Context, cfg *p2p.Config) {
	if !ctx.IsSet(TrustedPeersFlag.Name) {
		return
	}

	urls := libcommon.CliString2Array(ctx.String(TrustedPeersFlag.Name))
	trustedNodes, err := ParseNodesFromURLs(urls)
	if err != nil {
		Fatalf("Option %s: %v", TrustedPeersFlag.Name, err)
	}

	cfg.TrustedNodes = append(cfg.TrustedNodes, trustedNodes...)
}

func ParseNodesFromURLs(urls []string) ([]*enode.Node, error) {
	nodes := make([]*enode.Node, 0, len(urls))
	for _, url := range urls {
		if url == "" {
			continue
		}
		n, err := enode.Parse(enode.ValidSchemes, url)
		if err != nil {
			return nil, fmt.Errorf("invalid node URL %s: %w", url, err)
		}
		nodes = append(nodes, n)
	}
	return nodes, nil
}

// NewP2PConfig
//   - doesn't setup bootnodes - they will set when genesisHash will know
func NewP2PConfig(
	nodiscover bool,
	dirs datadir.Dirs,
	netRestrict string,
	natSetting string,
	maxPeers int,
	maxPendPeers int,
	nodeName string,
	staticPeers []string,
	trustedPeers []string,
	port uint,
	protocol uint,
	allowedPorts []uint,
	metricsEnabled bool,
) (*p2p.Config, error) {
	var enodeDBPath string
	switch protocol {
	case direct.ETH66:
		enodeDBPath = filepath.Join(dirs.Nodes, "eth66")
	case direct.ETH67:
		enodeDBPath = filepath.Join(dirs.Nodes, "eth67")
	case direct.ETH68:
		enodeDBPath = filepath.Join(dirs.Nodes, "eth68")
	default:
		return nil, fmt.Errorf("unknown protocol: %v", protocol)
	}

	serverKey, err := nodeKey(dirs.DataDir)
	if err != nil {
		return nil, err
	}

	cfg := &p2p.Config{
		ListenAddr:      fmt.Sprintf(":%d", port),
		MaxPeers:        maxPeers,
		MaxPendingPeers: maxPendPeers,
		NAT:             nat.Any(),
		NoDiscovery:     nodiscover,
		PrivateKey:      serverKey,
		Name:            nodeName,
		NodeDatabase:    enodeDBPath,
		AllowedPorts:    allowedPorts,
		TmpDir:          dirs.Tmp,
		MetricsEnabled:  metricsEnabled,
	}
	if netRestrict != "" {
		cfg.NetRestrict = new(netutil.Netlist)
		cfg.NetRestrict.Add(netRestrict)
	}
	if staticPeers != nil {
		staticNodes, err := ParseNodesFromURLs(staticPeers)
		if err != nil {
			return nil, fmt.Errorf("bad option %s: %w", StaticPeersFlag.Name, err)
		}
		cfg.StaticNodes = staticNodes
	}
	if trustedPeers != nil {
		trustedNodes, err := ParseNodesFromURLs(trustedPeers)
		if err != nil {
			return nil, fmt.Errorf("bad option %s: %w", TrustedPeersFlag.Name, err)
		}
		cfg.TrustedNodes = trustedNodes
	}
	natif, err := nat.Parse(natSetting)
	if err != nil {
		return nil, fmt.Errorf("invalid nat option %s: %w", natSetting, err)
	}
	cfg.NAT = natif
	cfg.NATSpec = natSetting
	return cfg, nil
}

// nodeKey loads a node key from datadir if it exists,
// otherwise it generates a new key in datadir.
func nodeKey(datadir string) (*ecdsa.PrivateKey, error) {
	config := p2p.NodeKeyConfig{}
	keyfile := config.DefaultPath(datadir)
	return config.LoadOrGenerateAndSave(keyfile)
}

// setListenAddress creates a TCP listening address string from set command
// line flags.
func setListenAddress(ctx *cli.Context, cfg *p2p.Config) {
	if ctx.IsSet(ListenPortFlag.Name) {
		cfg.ListenAddr = fmt.Sprintf(":%d", ctx.Int(ListenPortFlag.Name))
	}
	if ctx.IsSet(P2pProtocolVersionFlag.Name) {
		cfg.ProtocolVersion = ctx.UintSlice(P2pProtocolVersionFlag.Name)
	}
	if ctx.IsSet(SentryAddrFlag.Name) {
		cfg.SentryAddr = libcommon.CliString2Array(ctx.String(SentryAddrFlag.Name))
	}
	// TODO cli lib doesn't store defaults for UintSlice properly so we have to get value directly
	cfg.AllowedPorts = P2pProtocolAllowedPorts.Value.Value()
	if ctx.IsSet(P2pProtocolAllowedPorts.Name) {
		cfg.AllowedPorts = ctx.UintSlice(P2pProtocolAllowedPorts.Name)
	}

	if ctx.IsSet(ListenPortFlag.Name) {
		// add non-default port to allowed port list
		lp := ctx.Int(ListenPortFlag.Name)
		found := false
		for _, p := range cfg.AllowedPorts {
			if int(p) == lp {
				found = true
				break
			}
		}
		if !found {
			cfg.AllowedPorts = append([]uint{uint(lp)}, cfg.AllowedPorts...)
		}
	}
}

// setNAT creates a port mapper from command line flags.
func setNAT(ctx *cli.Context, cfg *p2p.Config) {
	if ctx.IsSet(NATFlag.Name) {
		natSetting := ctx.String(NATFlag.Name)
		natif, err := nat.Parse(natSetting)
		if err != nil {
			Fatalf("Option %s: %v", NATFlag.Name, err)
		}
		cfg.NAT = natif
		cfg.NATSpec = natSetting
	}
}

// setEtherbase retrieves the etherbase from the directly specified
// command line flags.
func setEtherbase(ctx *cli.Context, cfg *ethconfig.Config) {
	var etherbase string
	if ctx.IsSet(MinerEtherbaseFlag.Name) {
		etherbase = ctx.String(MinerEtherbaseFlag.Name)
		if etherbase != "" {
			cfg.Miner.Etherbase = libcommon.HexToAddress(etherbase)
		}
	}

	setSigKey := func(ctx *cli.Context, cfg *ethconfig.Config) {
		if ctx.IsSet(MinerSigningKeyFileFlag.Name) {
			signingKeyFileName := ctx.String(MinerSigningKeyFileFlag.Name)
			key, err := crypto.LoadECDSA(signingKeyFileName)
			if err != nil {
				panic(err)
			}
			cfg.Miner.SigKey = key
		}
	}

	if chainName := ctx.String(ChainFlag.Name); chainName == networkname.DevChainName || chainName == networkname.BorDevnetChainName {
		if etherbase == "" {
			cfg.Miner.Etherbase = core.DevnetEtherbase
		}

		cfg.Miner.SigKey = core.DevnetSignKey(cfg.Miner.Etherbase)

		setSigKey(ctx, cfg)
	}

	chainsWithValidatorMode := map[string]bool{}
	if _, ok := chainsWithValidatorMode[ctx.String(ChainFlag.Name)]; ok || ctx.IsSet(MinerSigningKeyFileFlag.Name) {
		if ctx.IsSet(MiningEnabledFlag.Name) && !ctx.IsSet(MinerSigningKeyFileFlag.Name) {
			panic(fmt.Sprintf("Flag --%s is required in %s chain with --%s flag", MinerSigningKeyFileFlag.Name, ChainFlag.Name, MiningEnabledFlag.Name))
		}
		setSigKey(ctx, cfg)
		if cfg.Miner.SigKey != nil {
			cfg.Miner.Etherbase = crypto.PubkeyToAddress(cfg.Miner.SigKey.PublicKey)
		}
	}
}

func SetP2PConfig(ctx *cli.Context, cfg *p2p.Config, nodeName, datadir string, logger log.Logger) {
	cfg.Name = nodeName
	setNodeKey(ctx, cfg, datadir)
	setNAT(ctx, cfg)
	setListenAddress(ctx, cfg)
	setBootstrapNodes(ctx, cfg)
	setBootstrapNodesV5(ctx, cfg)
	setStaticPeers(ctx, cfg)
	setTrustedPeers(ctx, cfg)

	if ctx.IsSet(MaxPeersFlag.Name) {
		cfg.MaxPeers = ctx.Int(MaxPeersFlag.Name)
	}

	if ctx.IsSet(MaxPendingPeersFlag.Name) {
		cfg.MaxPendingPeers = ctx.Int(MaxPendingPeersFlag.Name)
	}
	if ctx.IsSet(NoDiscoverFlag.Name) {
		cfg.NoDiscovery = true
	}

	if ctx.IsSet(DiscoveryV5Flag.Name) {
		cfg.DiscoveryV5 = ctx.Bool(DiscoveryV5Flag.Name)
	}

	if ctx.IsSet(MetricsEnabledFlag.Name) {
		cfg.MetricsEnabled = ctx.Bool(MetricsEnabledFlag.Name)
	}

	ethPeers := cfg.MaxPeers
	logger.Info("Maximum peer count", "ETH", ethPeers, "total", cfg.MaxPeers)

	if netrestrict := ctx.String(NetrestrictFlag.Name); netrestrict != "" {
		list, err := netutil.ParseNetlist(netrestrict)
		if err != nil {
			Fatalf("Option %q: %v", NetrestrictFlag.Name, err)
		}
		cfg.NetRestrict = list
	}

	if ctx.String(ChainFlag.Name) == networkname.DevChainName {
		// --dev mode can't use p2p networking.
		//cfg.MaxPeers = 0 // It can have peers otherwise local sync is not possible
		if !ctx.IsSet(ListenPortFlag.Name) {
			cfg.ListenAddr = ":0"
		}
		cfg.NoDiscovery = true
		cfg.DiscoveryV5 = false
		logger.Info("Development chain flags set", "--nodiscover", cfg.NoDiscovery, "--v5disc", cfg.DiscoveryV5, "--port", cfg.ListenAddr)
	}
}

// SetNodeConfig applies node-related command line flags to the config.
func SetNodeConfig(ctx *cli.Context, cfg *nodecfg.Config, logger log.Logger) {
	setDataDir(ctx, cfg)
	setNodeUserIdent(ctx, cfg)
	SetP2PConfig(ctx, &cfg.P2P, cfg.NodeName(), cfg.Dirs.DataDir, logger)

	cfg.SentryLogPeerInfo = ctx.IsSet(SentryLogPeerInfoFlag.Name)
}

func SetNodeConfigCobra(cmd *cobra.Command, cfg *nodecfg.Config) {
	flags := cmd.Flags()
	//SetP2PConfig(ctx, &cfg.P2P)
	setNodeUserIdentCobra(flags, cfg)
	setDataDirCobra(flags, cfg)
}

func setDataDir(ctx *cli.Context, cfg *nodecfg.Config) {
	if ctx.IsSet(DataDirFlag.Name) {
		cfg.Dirs = datadir.New(ctx.String(DataDirFlag.Name))
	} else {
		cfg.Dirs = datadir.New(paths.DataDirForNetwork(paths.DefaultDataDir(), ctx.String(ChainFlag.Name)))
	}
	cfg.MdbxPageSize = flags.DBPageSizeFlagUnmarshal(ctx, DbPageSizeFlag.Name, DbPageSizeFlag.Usage)
	if err := cfg.MdbxDBSizeLimit.UnmarshalText([]byte(ctx.String(DbSizeLimitFlag.Name))); err != nil {
		panic(err)
	}
	szLimit := cfg.MdbxDBSizeLimit.Bytes()
	if szLimit%256 != 0 || szLimit < 256 {
		panic(fmt.Errorf("invalid --db.size.limit: %s=%d, see: %s", ctx.String(DbSizeLimitFlag.Name), szLimit, DbSizeLimitFlag.Usage))
	}
}

func setDataDirCobra(f *pflag.FlagSet, cfg *nodecfg.Config) {
	dirname, err := f.GetString(DataDirFlag.Name)
	if err != nil {
		panic(err)
	}
	chain, err := f.GetString(ChainFlag.Name)
	if err != nil {
		panic(err)
	}
	if dirname != "" {
		cfg.Dirs = datadir.New(dirname)
	} else {
		cfg.Dirs = datadir.New(paths.DataDirForNetwork(paths.DefaultDataDir(), chain))
	}
}

func setGPO(ctx *cli.Context, cfg *gaspricecfg.Config) {
	if ctx.IsSet(GpoBlocksFlag.Name) {
		cfg.Blocks = ctx.Int(GpoBlocksFlag.Name)
	}
	if ctx.IsSet(GpoPercentileFlag.Name) {
		cfg.Percentile = ctx.Int(GpoPercentileFlag.Name)
	}
	if ctx.IsSet(GpoMaxGasPriceFlag.Name) {
		cfg.MaxPrice = big.NewInt(ctx.Int64(GpoMaxGasPriceFlag.Name))
	}
}

// nolint
func setGPOCobra(f *pflag.FlagSet, cfg *gaspricecfg.Config) {
	if v := f.Int(GpoBlocksFlag.Name, GpoBlocksFlag.Value, GpoBlocksFlag.Usage); v != nil {
		cfg.Blocks = *v
	}
	if v := f.Int(GpoPercentileFlag.Name, GpoPercentileFlag.Value, GpoPercentileFlag.Usage); v != nil {
		cfg.Percentile = *v
	}
	if v := f.Int64(GpoMaxGasPriceFlag.Name, GpoMaxGasPriceFlag.Value, GpoMaxGasPriceFlag.Usage); v != nil {
		cfg.MaxPrice = big.NewInt(*v)
	}
}

func setTxPool(ctx *cli.Context, fullCfg *ethconfig.Config) {
	cfg := &fullCfg.DeprecatedTxPool
	if ctx.IsSet(TxPoolDisableFlag.Name) {
		cfg.Disable = true
	}
	if ctx.IsSet(TxPoolLocalsFlag.Name) {
		locals := libcommon.CliString2Array(ctx.String(TxPoolLocalsFlag.Name))
		for _, account := range locals {
			if !libcommon.IsHexAddress(account) {
				Fatalf("Invalid account in --txpool.locals: %s", account)
			} else {
				cfg.Locals = append(cfg.Locals, libcommon.HexToAddress(account))
			}
		}
	}
	if ctx.IsSet(TxPoolNoLocalsFlag.Name) {
		cfg.NoLocals = ctx.Bool(TxPoolNoLocalsFlag.Name)
	}
	if ctx.IsSet(TxPoolPriceLimitFlag.Name) {
		cfg.PriceLimit = ctx.Uint64(TxPoolPriceLimitFlag.Name)
	}
	if ctx.IsSet(TxPoolPriceBumpFlag.Name) {
		cfg.PriceBump = ctx.Uint64(TxPoolPriceBumpFlag.Name)
	}
	if ctx.IsSet(TxPoolBlobPriceBumpFlag.Name) {
		fullCfg.TxPool.BlobPriceBump = ctx.Uint64(TxPoolBlobPriceBumpFlag.Name)
	}
	if ctx.IsSet(TxPoolAccountSlotsFlag.Name) {
		cfg.AccountSlots = ctx.Uint64(TxPoolAccountSlotsFlag.Name)
	}
	if ctx.IsSet(TxPoolBlobSlotsFlag.Name) {
		fullCfg.TxPool.BlobSlots = ctx.Uint64(TxPoolBlobSlotsFlag.Name)
	}
	if ctx.IsSet(TxPoolGlobalSlotsFlag.Name) {
		cfg.GlobalSlots = ctx.Uint64(TxPoolGlobalSlotsFlag.Name)
	}
	if ctx.IsSet(TxPoolAccountQueueFlag.Name) {
		cfg.AccountQueue = ctx.Uint64(TxPoolAccountQueueFlag.Name)
	}
	if ctx.IsSet(TxPoolGlobalQueueFlag.Name) {
		cfg.GlobalQueue = ctx.Uint64(TxPoolGlobalQueueFlag.Name)
	}
	if ctx.IsSet(TxPoolGlobalBaseFeeSlotsFlag.Name) {
		cfg.GlobalBaseFeeQueue = ctx.Uint64(TxPoolGlobalBaseFeeSlotsFlag.Name)
	}
	if ctx.IsSet(TxPoolLifetimeFlag.Name) {
		cfg.Lifetime = ctx.Duration(TxPoolLifetimeFlag.Name)
	}
	if ctx.IsSet(TxPoolTraceSendersFlag.Name) {
		// Parse the command separated flag
		senderHexes := libcommon.CliString2Array(ctx.String(TxPoolTraceSendersFlag.Name))
		cfg.TracedSenders = make([]string, len(senderHexes))
		for i, senderHex := range senderHexes {
			sender := libcommon.HexToAddress(senderHex)
			cfg.TracedSenders[i] = string(sender[:])
		}
	}
	if ctx.IsSet(TxPoolBlobPriceBumpFlag.Name) {
		fullCfg.TxPool.BlobPriceBump = ctx.Uint64(TxPoolBlobPriceBumpFlag.Name)
	}
	cfg.CommitEvery = common2.RandomizeDuration(ctx.Duration(TxPoolCommitEveryFlag.Name))
}

func setEthash(ctx *cli.Context, datadir string, cfg *ethconfig.Config) {
	if ctx.IsSet(EthashDatasetDirFlag.Name) {
		cfg.Ethash.DatasetDir = ctx.String(EthashDatasetDirFlag.Name)
	} else {
		cfg.Ethash.DatasetDir = filepath.Join(datadir, "ethash-dags")
	}
	if ctx.IsSet(EthashCachesInMemoryFlag.Name) {
		cfg.Ethash.CachesInMem = ctx.Int(EthashCachesInMemoryFlag.Name)
	}
	if ctx.IsSet(EthashCachesLockMmapFlag.Name) {
		cfg.Ethash.CachesLockMmap = ctx.Bool(EthashCachesLockMmapFlag.Name)
	}
	if ctx.IsSet(FakePoWFlag.Name) {
		cfg.Ethash.PowMode = ethashcfg.ModeFake
	}
	if ctx.IsSet(EthashDatasetsLockMmapFlag.Name) {
		cfg.Ethash.DatasetsLockMmap = ctx.Bool(EthashDatasetsLockMmapFlag.Name)
	}
}

func SetupMinerCobra(cmd *cobra.Command, cfg *params.MiningConfig) {
	flags := cmd.Flags()
	var err error
	cfg.Enabled, err = flags.GetBool(MiningEnabledFlag.Name)
	if err != nil {
		panic(err)
	}
	if cfg.Enabled && len(cfg.Etherbase.Bytes()) == 0 {
		panic(fmt.Sprintf("Erigon supports only remote miners. Flag --%s or --%s is required", MinerNotifyFlag.Name, MinerSigningKeyFileFlag.Name))
	}
	cfg.Notify, err = flags.GetStringArray(MinerNotifyFlag.Name)
	if err != nil {
		panic(err)
	}
	extraDataStr, err := flags.GetString(MinerExtraDataFlag.Name)
	if err != nil {
		panic(err)
	}
	cfg.ExtraData = []byte(extraDataStr)
	cfg.GasLimit, err = flags.GetUint64(MinerGasLimitFlag.Name)
	if err != nil {
		panic(err)
	}
	price, err := flags.GetInt64(MinerGasPriceFlag.Name)
	if err != nil {
		panic(err)
	}
	cfg.GasPrice = big.NewInt(price)
	cfg.Recommit, err = flags.GetDuration(MinerRecommitIntervalFlag.Name)
	if err != nil {
		panic(err)
	}
	cfg.Noverify, err = flags.GetBool(MinerNoVerfiyFlag.Name)
	if err != nil {
		panic(err)
	}

	// Extract the current etherbase, new flag overriding legacy one
	var etherbase string
	etherbase, err = flags.GetString(MinerEtherbaseFlag.Name)
	if err != nil {
		panic(err)
	}

	// Convert the etherbase into an address and configure it
	if etherbase == "" {
		Fatalf("No etherbase configured")
	}
	cfg.Etherbase = libcommon.HexToAddress(etherbase)
}

func setClique(ctx *cli.Context, cfg *params.ConsensusSnapshotConfig, datadir string) {
	cfg.CheckpointInterval = ctx.Uint64(CliqueSnapshotCheckpointIntervalFlag.Name)
	cfg.InmemorySnapshots = ctx.Int(CliqueSnapshotInmemorySnapshotsFlag.Name)
	cfg.InmemorySignatures = ctx.Int(CliqueSnapshotInmemorySignaturesFlag.Name)
	if ctx.IsSet(CliqueDataDirFlag.Name) {
		cfg.DBPath = filepath.Join(ctx.String(CliqueDataDirFlag.Name), "clique", "db")
	} else {
		cfg.DBPath = filepath.Join(datadir, "clique", "db")
	}
}

func setBorConfig(ctx *cli.Context, cfg *ethconfig.Config) {
	cfg.HeimdallURL = ctx.String(HeimdallURLFlag.Name)
	cfg.WithoutHeimdall = ctx.Bool(WithoutHeimdallFlag.Name)
	cfg.HeimdallgRPCAddress = ctx.String(HeimdallgRPCAddressFlag.Name)
	cfg.WithHeimdallMilestones = ctx.Bool(WithHeimdallMilestones.Name)
}

func setMiner(ctx *cli.Context, cfg *params.MiningConfig) {
	cfg.Enabled = ctx.IsSet(MiningEnabledFlag.Name)
	cfg.EnabledPOS = !ctx.IsSet(ProposingDisableFlag.Name)

	if cfg.Enabled && len(cfg.Etherbase.Bytes()) == 0 {
		panic(fmt.Sprintf("Erigon supports only remote miners. Flag --%s or --%s is required", MinerNotifyFlag.Name, MinerSigningKeyFileFlag.Name))
	}
	if ctx.IsSet(MinerNotifyFlag.Name) {
		cfg.Notify = libcommon.CliString2Array(ctx.String(MinerNotifyFlag.Name))
	}
	if ctx.IsSet(MinerExtraDataFlag.Name) {
		cfg.ExtraData = []byte(ctx.String(MinerExtraDataFlag.Name))
	}
	if ctx.IsSet(MinerGasLimitFlag.Name) {
		cfg.GasLimit = ctx.Uint64(MinerGasLimitFlag.Name)
	}
	if ctx.IsSet(MinerGasPriceFlag.Name) {
		cfg.GasPrice = flags.GlobalBig(ctx, MinerGasPriceFlag.Name)
	}
	if ctx.IsSet(MinerRecommitIntervalFlag.Name) {
		cfg.Recommit = ctx.Duration(MinerRecommitIntervalFlag.Name)
	}
	if ctx.IsSet(MinerNoVerfiyFlag.Name) {
		cfg.Noverify = ctx.Bool(MinerNoVerfiyFlag.Name)
	}
}

func setWhitelist(ctx *cli.Context, cfg *ethconfig.Config) {
	whitelist := ctx.String(WhitelistFlag.Name)
	if whitelist == "" {
		return
	}
	cfg.Whitelist = make(map[uint64]libcommon.Hash)
	for _, entry := range libcommon.CliString2Array(whitelist) {
		parts := strings.Split(entry, "=")
		if len(parts) != 2 {
			Fatalf("Invalid whitelist entry: %s", entry)
		}
		number, err := strconv.ParseUint(parts[0], 0, 64)
		if err != nil {
			Fatalf("Invalid whitelist block number %s: %v", parts[0], err)
		}
		var hash libcommon.Hash
		if err = hash.UnmarshalText([]byte(parts[1])); err != nil {
			Fatalf("Invalid whitelist hash %s: %v", parts[1], err)
		}
		cfg.Whitelist[number] = hash
	}
}

func setBeaconAPI(ctx *cli.Context, cfg *ethconfig.Config) {
	cfg.BeaconRouter.Active = ctx.Bool(BeaconAPIFlag.Name)
	cfg.BeaconRouter.Protocol = ctx.String(BeaconApiProtocolFlag.Name)
	cfg.BeaconRouter.Address = fmt.Sprintf("%s:%d", ctx.String(BeaconApiAddrFlag.Name), ctx.Int(BeaconApiPortFlag.Name))
	cfg.BeaconRouter.ReadTimeTimeout = time.Duration(ctx.Uint64(BeaconApiReadTimeoutFlag.Name)) * time.Second
	cfg.BeaconRouter.WriteTimeout = time.Duration(ctx.Uint64(BeaconApiWriteTimeoutFlag.Name)) * time.Second
	cfg.BeaconRouter.IdleTimeout = time.Duration(ctx.Uint64(BeaconApiIdleTimeoutFlag.Name)) * time.Second
}

func setCaplin(ctx *cli.Context, cfg *ethconfig.Config) {
	cfg.CaplinConfig.Backfilling = ctx.Bool(CaplinBackfillingFlag.Name)
	cfg.CaplinConfig.Archive = ctx.Bool(CaplinArchiveFlag.Name)
}

func setSilkworm(ctx *cli.Context, cfg *ethconfig.Config) {
	cfg.SilkwormLibraryPath = ctx.String(SilkwormLibraryPathFlag.Name)
	if ctx.IsSet(SilkwormExecutionFlag.Name) {
		cfg.SilkwormExecution = ctx.Bool(SilkwormExecutionFlag.Name)
	}
	cfg.SilkwormRpcDaemon = ctx.Bool(SilkwormRpcDaemonFlag.Name)
	cfg.SilkwormSentry = ctx.Bool(SilkwormSentryFlag.Name)
}

// CheckExclusive verifies that only a single instance of the provided flags was
// set by the user. Each flag might optionally be followed by a string type to
// specialize it further.
func CheckExclusive(ctx *cli.Context, args ...interface{}) {
	set := make([]string, 0, 1)
	for i := 0; i < len(args); i++ {
		// Make sure the next argument is a flag and skip if not set
		flag, ok := args[i].(cli.Flag)
		if !ok {
			panic(fmt.Sprintf("invalid argument, not cli.Flag type: %T", args[i]))
		}
		// Check if next arg extends current and expand its name if so
		name := flag.Names()[0]

		if i+1 < len(args) {
			switch option := args[i+1].(type) {
			case string:
				// Extended flag check, make sure value set doesn't conflict with passed in option
				if ctx.String(flag.Names()[0]) == option {
					name += "=" + option
					set = append(set, "--"+name)
				}
				// shift arguments and continue
				i++
				continue

			case cli.Flag:
			default:
				panic(fmt.Sprintf("invalid argument, not cli.Flag or string extension: %T", args[i+1]))
			}
		}
		// Mark the flag if it's set
		if ctx.IsSet(flag.Names()[0]) {
			set = append(set, "--"+name)
		}
	}
	if len(set) > 1 {
		Fatalf("Flags %v can't be used at the same time", strings.Join(set, ", "))
	}
}

// SetEthConfig applies eth-related command line flags to the config.
func SetEthConfig(ctx *cli.Context, nodeConfig *nodecfg.Config, cfg *ethconfig.Config, logger log.Logger) {
	cfg.LightClientDiscoveryAddr = ctx.String(LightClientDiscoveryAddrFlag.Name)
	cfg.LightClientDiscoveryPort = ctx.Uint64(LightClientDiscoveryPortFlag.Name)
	cfg.LightClientDiscoveryTCPPort = ctx.Uint64(LightClientDiscoveryTCPPortFlag.Name)
	cfg.SentinelAddr = ctx.String(SentinelAddrFlag.Name)
	cfg.SentinelPort = ctx.Uint64(SentinelPortFlag.Name)
	cfg.ForcePartialCommit = ctx.Bool(ForcePartialCommitFlag.Name)

	cfg.Sync.UseSnapshots = ethconfig.UseSnapshotsByChainName(ctx.String(ChainFlag.Name))
	if ctx.IsSet(SnapshotFlag.Name) { //force override default by cli
		cfg.Sync.UseSnapshots = ctx.Bool(SnapshotFlag.Name)
	}

	cfg.Dirs = nodeConfig.Dirs
	cfg.Snapshot.KeepBlocks = ctx.Bool(SnapKeepBlocksFlag.Name)
	cfg.Snapshot.Produce = !ctx.Bool(SnapStopFlag.Name)
	cfg.Snapshot.NoDownloader = ctx.Bool(NoDownloaderFlag.Name)
	cfg.Snapshot.Verify = ctx.Bool(DownloaderVerifyFlag.Name)
	cfg.Snapshot.DownloaderAddr = strings.TrimSpace(ctx.String(DownloaderAddrFlag.Name))
	if cfg.Snapshot.DownloaderAddr == "" {
		downloadRateStr := ctx.String(TorrentDownloadRateFlag.Name)
		uploadRateStr := ctx.String(TorrentUploadRateFlag.Name)
		var downloadRate, uploadRate datasize.ByteSize
		if err := downloadRate.UnmarshalText([]byte(downloadRateStr)); err != nil {
			panic(err)
		}
		if err := uploadRate.UnmarshalText([]byte(uploadRateStr)); err != nil {
			panic(err)
		}
		lvl, _, err := downloadercfg2.Int2LogLevel(ctx.Int(TorrentVerbosityFlag.Name))
		if err != nil {
			panic(err)
		}
		logger.Info("torrent verbosity", "level", lvl.LogString())
		version := "erigon: " + params.VersionWithCommit(params.GitCommit)
		chain := ctx.String(ChainFlag.Name)
		webseedsList := libcommon.CliString2Array(ctx.String(WebSeedsFlag.Name))
		if known, ok := snapcfg.KnownWebseeds[chain]; ok {
			webseedsList = append(webseedsList, known...)
		}
		cfg.Downloader, err = downloadercfg2.New(cfg.Dirs, version, lvl, downloadRate, uploadRate, ctx.Int(TorrentPortFlag.Name), ctx.Int(TorrentConnsPerFileFlag.Name), ctx.Int(TorrentDownloadSlotsFlag.Name), ctx.StringSlice(TorrentDownloadSlotsFlag.Name), webseedsList, chain)
		if err != nil {
			panic(err)
		}
		downloadernat.DoNat(nodeConfig.P2P.NAT, cfg.Downloader.ClientConfig, logger)
	}

	nodeConfig.Http.Snap = cfg.Snapshot

	if ctx.Command.Name == "import" {
		cfg.ImportMode = true
	}

	setEtherbase(ctx, cfg)
	setGPO(ctx, &cfg.GPO)

	setTxPool(ctx, cfg)
	cfg.TxPool = ethconfig.DefaultTxPool2Config(cfg)
	cfg.TxPool.DBDir = nodeConfig.Dirs.TxPool

	setEthash(ctx, nodeConfig.Dirs.DataDir, cfg)
	setClique(ctx, &cfg.Clique, nodeConfig.Dirs.DataDir)
	setMiner(ctx, &cfg.Miner)
	setWhitelist(ctx, cfg)
	setBorConfig(ctx, cfg)
	setSilkworm(ctx, cfg)
	setBeaconAPI(ctx, cfg)
	setCaplin(ctx, cfg)

	cfg.Ethstats = ctx.String(EthStatsURLFlag.Name)
	cfg.HistoryV3 = ctx.Bool(HistoryV3Flag.Name)
	if ctx.IsSet(NetworkIdFlag.Name) {
		cfg.NetworkID = ctx.Uint64(NetworkIdFlag.Name)
	}

	if ctx.IsSet(RPCGlobalGasCapFlag.Name) {
		cfg.RPCGasCap = ctx.Uint64(RPCGlobalGasCapFlag.Name)
	}
	if cfg.RPCGasCap != 0 {
		logger.Info("Set global gas cap", "cap", cfg.RPCGasCap)
	} else {
		logger.Info("Global gas cap disabled")
	}
	if ctx.IsSet(RPCGlobalTxFeeCapFlag.Name) {
		cfg.RPCTxFeeCap = ctx.Float64(RPCGlobalTxFeeCapFlag.Name)
	}
	if ctx.IsSet(NoDiscoverFlag.Name) {
		cfg.EthDiscoveryURLs = []string{}
	} else if ctx.IsSet(DNSDiscoveryFlag.Name) {
		urls := ctx.String(DNSDiscoveryFlag.Name)
		if urls == "" {
			cfg.EthDiscoveryURLs = []string{}
		} else {
			cfg.EthDiscoveryURLs = libcommon.CliString2Array(urls)
		}
	}
	// Override any default configs for hard coded networks.
	chain := ctx.String(ChainFlag.Name)

	switch chain {
	default:
		genesis := core.GenesisBlockByChainName(chain)
		genesisHash := params.GenesisHashByChainName(chain)
		if (genesis == nil) || (genesisHash == nil) {
			Fatalf("ChainDB name is not recognized: %s", chain)
			return
		}
		cfg.Genesis = genesis
		if !ctx.IsSet(NetworkIdFlag.Name) {
			cfg.NetworkID = params.NetworkIDByChainName(chain)
		}
		SetDNSDiscoveryDefaults(cfg, *genesisHash)
	case "":
		if cfg.NetworkID == 1 {
			SetDNSDiscoveryDefaults(cfg, params.MainnetGenesisHash)
		}
	case networkname.DevChainName:
		if !ctx.IsSet(NetworkIdFlag.Name) {
			cfg.NetworkID = params.NetworkIDByChainName(chain)
		}

		// Create new developer account or reuse existing one
		developer := cfg.Miner.Etherbase
		if developer == (libcommon.Address{}) {
			Fatalf("Please specify developer account address using --miner.etherbase")
		}
		logger.Info("Using developer account", "address", developer)

		// Create a new developer genesis block or reuse existing one
		cfg.Genesis = core.DeveloperGenesisBlock(uint64(ctx.Int(DeveloperPeriodFlag.Name)), developer)
		logger.Info("Using custom developer period", "seconds", cfg.Genesis.Config.Clique.Period)
		if !ctx.IsSet(MinerGasPriceFlag.Name) {
			cfg.Miner.GasPrice = big.NewInt(1)
		}
	}

	if ctx.IsSet(OverrideCancunFlag.Name) {
		cfg.OverrideCancunTime = flags.GlobalBig(ctx, OverrideCancunFlag.Name)
		cfg.TxPool.OverrideCancunTime = cfg.OverrideCancunTime
	}

	if ctx.IsSet(InternalConsensusFlag.Name) && clparams.EmbeddedSupported(cfg.NetworkID) {
		cfg.InternalCL = ctx.Bool(InternalConsensusFlag.Name)
	}

	if ctx.IsSet(TrustedSetupFile.Name) {
		libkzg.SetTrustedSetupFilePath(ctx.String(TrustedSetupFile.Name))
	}
}

// SetDNSDiscoveryDefaults configures DNS discovery with the given URL if
// no URLs are set.
func SetDNSDiscoveryDefaults(cfg *ethconfig.Config, genesis libcommon.Hash) {
	if cfg.EthDiscoveryURLs != nil {
		return // already set through flags/config
	}
	protocol := "all"
	if url := params.KnownDNSNetwork(genesis, protocol); url != "" {
		cfg.EthDiscoveryURLs = []string{url}
	}
}

func SplitTagsFlag(tagsFlag string) map[string]string {
	tags := libcommon.CliString2Array(tagsFlag)
	tagsMap := map[string]string{}

	for _, t := range tags {
		if t != "" {
			kv := strings.Split(t, "=")

			if len(kv) == 2 {
				tagsMap[kv[0]] = kv[1]
			}
		}
	}

	return tagsMap
}

func CobraFlags(cmd *cobra.Command, urfaveCliFlagsLists ...[]cli.Flag) {
	flags := cmd.PersistentFlags()
	for _, urfaveCliFlags := range urfaveCliFlagsLists {
		for _, flag := range urfaveCliFlags {
			switch f := flag.(type) {
			case *cli.IntFlag:
				flags.Int(f.Name, f.Value, f.Usage)
			case *cli.StringFlag:
				flags.String(f.Name, f.Value, f.Usage)
			case *cli.BoolFlag:
				flags.Bool(f.Name, false, f.Usage)
			default:
				panic(fmt.Errorf("unexpected type: %T", flag))
			}
		}
	}
}<|MERGE_RESOLUTION|>--- conflicted
+++ resolved
@@ -898,7 +898,6 @@
 		Usage: "sets the port to listen for beacon api requests",
 		Value: 5555,
 	}
-<<<<<<< HEAD
 	RPCSlowLogFlag = cli.BoolFlag{
 		Name:  "rpc.slow.log",
 		Usage: "Log slow RPC requests",
@@ -908,7 +907,7 @@
 		Name:  "rpc.slow.log.threshold",
 		Usage: "Threshold to log slow RPC requests",
 		Value: 100,
-=======
+	}
 	CaplinBackfillingFlag = cli.BoolFlag{
 		Name:  "caplin.backfilling",
 		Usage: "sets whether backfilling is enabled for caplin",
@@ -918,7 +917,6 @@
 		Name:  "caplin.archive",
 		Usage: "enables archival node in caplin",
 		Value: false,
->>>>>>> 57bcbaa2
 	}
 )
 
