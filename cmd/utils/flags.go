// Copyright 2015 The go-ethereum Authors
// This file is part of go-ethereum.
//
// go-ethereum is free software: you can redistribute it and/or modify
// it under the terms of the GNU General Public License as published by
// the Free Software Foundation, either version 3 of the License, or
// (at your option) any later version.
//
// go-ethereum is distributed in the hope that it will be useful,
// but WITHOUT ANY WARRANTY; without even the implied warranty of
// MERCHANTABILITY or FITNESS FOR A PARTICULAR PURPOSE. See the
// GNU General Public License for more details.
//
// You should have received a copy of the GNU General Public License
// along with go-ethereum. If not, see <http://www.gnu.org/licenses/>.

// Package utils contains internal helper functions for go-ethereum commands.
package utils

import (
	"crypto/ecdsa"
	"fmt"
	"io"
	"io/ioutil"
	"math/big"
	"os"
	"path"
	"path/filepath"
	"runtime"
	"strconv"
	"strings"
	"text/tabwriter"
	"text/template"
	"time"

	pcsclite "github.com/gballet/go-libpcsclite"
<<<<<<< HEAD
	"github.com/spf13/cobra"
	"github.com/urfave/cli"
=======
	"github.com/ledgerwatch/turbo-geth/common/etl"
	"github.com/ledgerwatch/turbo-geth/metrics"
	"github.com/spf13/pflag"
>>>>>>> bedf092c

	"github.com/ledgerwatch/turbo-geth/accounts"
	"github.com/ledgerwatch/turbo-geth/accounts/keystore"
	"github.com/ledgerwatch/turbo-geth/common"
	"github.com/ledgerwatch/turbo-geth/common/etl"
	"github.com/ledgerwatch/turbo-geth/common/fdlimit"
	"github.com/ledgerwatch/turbo-geth/common/paths"
	"github.com/ledgerwatch/turbo-geth/consensus"
	"github.com/ledgerwatch/turbo-geth/consensus/clique"
	"github.com/ledgerwatch/turbo-geth/consensus/ethash"
	"github.com/ledgerwatch/turbo-geth/core"
	"github.com/ledgerwatch/turbo-geth/core/rawdb"
	"github.com/ledgerwatch/turbo-geth/core/vm"
	"github.com/ledgerwatch/turbo-geth/crypto"
	"github.com/ledgerwatch/turbo-geth/eth"
	"github.com/ledgerwatch/turbo-geth/eth/downloader"
	"github.com/ledgerwatch/turbo-geth/eth/ethconfig"
	"github.com/ledgerwatch/turbo-geth/eth/gasprice"
	"github.com/ledgerwatch/turbo-geth/ethdb"
	"github.com/ledgerwatch/turbo-geth/internal/flags"
	"github.com/ledgerwatch/turbo-geth/log"
	"github.com/ledgerwatch/turbo-geth/node"
	"github.com/ledgerwatch/turbo-geth/p2p"
	"github.com/ledgerwatch/turbo-geth/p2p/enode"
	"github.com/ledgerwatch/turbo-geth/p2p/nat"
	"github.com/ledgerwatch/turbo-geth/p2p/netutil"
	"github.com/ledgerwatch/turbo-geth/params"
)

const localhost = "127.0.0.1"

func init() {
	cli.AppHelpTemplate = `{{.Name}} {{if .Flags}}[global options] {{end}}command{{if .Flags}} [command options]{{end}} [arguments...]

VERSION:
   {{.Version}}

COMMANDS:
   {{range .Commands}}{{.Name}}{{with .ShortName}}, {{.}}{{end}}{{ "\t" }}{{.Usage}}
   {{end}}{{if .Flags}}
GLOBAL OPTIONS:
   {{range .Flags}}{{.}}
   {{end}}{{end}}
`
	cli.CommandHelpTemplate = flags.CommandHelpTemplate
	cli.HelpPrinter = printHelp
}

func printHelp(out io.Writer, templ string, data interface{}) {
	funcMap := template.FuncMap{"join": strings.Join}
	t := template.Must(template.New("help").Funcs(funcMap).Parse(templ))
	w := tabwriter.NewWriter(out, 38, 8, 2, ' ', 0)
	err := t.Execute(w, data)
	if err != nil {
		panic(err)
	}
	w.Flush()
}

// These are all the command line flags we support.
// If you add to this list, please remember to include the
// flag in the appropriate command definition.
//
// The flags are defined here so their names and help texts
// are the same for all commands.

var (
	// General settings
	DataDirFlag = DirectoryFlag{
		Name:  "datadir",
		Usage: "Data directory for the databases and keystore",
		Value: DirectoryString(paths.DefaultDataDir()),
	}
	AncientFlag = DirectoryFlag{
		Name:  "datadir.ancient",
		Usage: "Data directory for ancient chain segments (default = inside chaindata)",
	}
	MinFreeDiskSpaceFlag = DirectoryFlag{
		Name:  "datadir.minfreedisk",
		Usage: "Minimum free disk space in MB, once reached triggers auto shut down (default = --cache.gc converted to MB, 0 = disabled)",
	}
	KeyStoreDirFlag = DirectoryFlag{
		Name:  "keystore",
		Usage: "Directory for the keystore (default = inside the datadir)",
	}
	NoUSBFlag = cli.BoolFlag{
		Name:  "nousb",
		Usage: "Disables monitoring for and managing USB hardware wallets (deprecated)",
	}
	USBFlag = cli.BoolFlag{
		Name:  "usb",
		Usage: "Enable monitoring and management of USB hardware wallets",
	}
	SmartCardDaemonPathFlag = cli.StringFlag{
		Name:  "pcscdpath",
		Usage: "Path to the smartcard daemon (pcscd) socket file",
		Value: pcsclite.PCSCDSockName,
	}
	NetworkIdFlag = cli.Uint64Flag{
		Name:  "networkid",
		Usage: "Explicitly set network id (integer)(For testnets: use --ropsten, --rinkeby, --goerli instead)",
		Value: ethconfig.Defaults.NetworkID,
	}
	MainnetFlag = cli.BoolFlag{
		Name:  "mainnet",
		Usage: "Ethereum mainnet",
	}
	GoerliFlag = cli.BoolFlag{
		Name:  "goerli",
		Usage: "Görli network: pre-configured proof-of-authority test network",
	}
	YoloV3Flag = cli.BoolFlag{
		Name:  "yolov3",
		Usage: "YOLOv3 network: pre-configured proof-of-authority shortlived test network.",
	}
	RinkebyFlag = cli.BoolFlag{
		Name:  "rinkeby",
		Usage: "Rinkeby network: pre-configured proof-of-authority test network",
	}
	RopstenFlag = cli.BoolFlag{
		Name:  "ropsten",
		Usage: "Ropsten network: pre-configured proof-of-work test network",
	}
	DeveloperFlag = cli.BoolFlag{
		Name:  "dev",
		Usage: "Ephemeral proof-of-authority network with a pre-funded developer account, mining enabled",
	}
	DeveloperPeriodFlag = cli.IntFlag{
		Name:  "dev.period",
		Usage: "Block period to use in developer mode (0 = mine only if transaction pending)",
	}
	IdentityFlag = cli.StringFlag{
		Name:  "identity",
		Usage: "Custom node name",
	}
	DocRootFlag = DirectoryFlag{
		Name:  "docroot",
		Usage: "Document Root for HTTPClient file scheme",
		Value: DirectoryString(HomeDir()),
	}
	ExitWhenSyncedFlag = cli.BoolFlag{
		Name:  "exitwhensynced",
		Usage: "Exits after block synchronisation completes",
	}
	IterativeOutputFlag = cli.BoolFlag{
		Name:  "iterative",
		Usage: "Print streaming JSON iteratively, delimited by newlines",
	}
	ExcludeStorageFlag = cli.BoolFlag{
		Name:  "nostorage",
		Usage: "Exclude storage entries (save db lookups)",
	}
	IncludeIncompletesFlag = cli.BoolFlag{
		Name:  "incompletes",
		Usage: "Include accounts for which we don't have the address (missing preimage)",
	}
	ExcludeCodeFlag = cli.BoolFlag{
		Name:  "nocode",
		Usage: "Exclude contract code (save db lookups)",
	}
	GCModePruningFlag = cli.BoolFlag{
		Name:  "pruning",
		Usage: `Enable storage pruning`,
	}
	GCModeLimitFlag = cli.Uint64Flag{
		Name:  "pruning.stop_limit",
		Usage: `Blockchain pruning limit`,
		Value: 1024,
	}
	GCModeBlockToPruneFlag = cli.Uint64Flag{
		Name:  "pruning.processing_limit",
		Usage: `Block to prune per tick`,
		Value: 20,
	}
	GCModeTickTimeout = cli.DurationFlag{
		Name:  "pruning.tick",
		Usage: `Time of tick`,
		Value: time.Second * 2,
	}
	TxLookupLimitFlag = cli.Uint64Flag{
		Name:  "txlookuplimit",
		Usage: "Number of recent blocks to maintain transactions index for (default = about one year, 0 = entire chain)",
		Value: ethconfig.Defaults.TxLookupLimit,
	}
	LightServFlag = cli.IntFlag{
		Name:  "lightserv",
		Usage: "Maximum percentage of time allowed for serving LES requests (0-90)",
		Value: 0,
	}
	LightKDFFlag = cli.BoolFlag{
		Name:  "lightkdf",
		Usage: "Reduce key-derivation RAM & CPU usage at some expense of KDF strength",
	}
	WhitelistFlag = cli.StringFlag{
		Name:  "whitelist",
		Usage: "Comma separated block number-to-hash mappings to enforce (<number>=<hash>)",
	}
	BloomFilterSizeFlag = cli.Uint64Flag{
		Name:  "bloomfilter.size",
		Usage: "Megabytes of memory allocated to bloom-filter for pruning",
		Value: 2048,
	}
	OverrideBerlinFlag = cli.Uint64Flag{
		Name:  "override.berlin",
		Usage: "Manually specify Berlin fork-block, overriding the bundled setting",
	}
	// Light server and client settings
	LightServeFlag = cli.IntFlag{
		Name:  "light.serve",
		Usage: "Maximum percentage of time allowed for serving LES requests (multi-threaded processing allows values over 100)",
		Value: ethconfig.Defaults.LightServ,
	}
	LightIngressFlag = cli.IntFlag{
		Name:  "light.ingress",
		Usage: "Incoming bandwidth limit for serving light clients (kilobytes/sec, 0 = unlimited)",
		Value: ethconfig.Defaults.LightIngress,
	}
	LightEgressFlag = cli.IntFlag{
		Name:  "light.egress",
		Usage: "Outgoing bandwidth limit for serving light clients (kilobytes/sec, 0 = unlimited)",
		Value: ethconfig.Defaults.LightEgress,
	}
	LightMaxPeersFlag = cli.IntFlag{
		Name:  "light.maxpeers",
		Usage: "Maximum number of light clients to serve, or light servers to attach to",
		Value: ethconfig.Defaults.LightPeers,
	}
	UltraLightServersFlag = cli.StringFlag{
		Name:  "ulc.servers",
		Usage: "List of trusted ultra-light servers",
		Value: strings.Join(ethconfig.Defaults.UltraLightServers, ","),
	}
	UltraLightFractionFlag = cli.IntFlag{
		Name:  "ulc.fraction",
		Usage: "Minimum % of trusted ultra-light servers required to announce a new head",
		Value: ethconfig.Defaults.UltraLightFraction,
	}
	UltraLightOnlyAnnounceFlag = cli.BoolFlag{
		Name:  "ulc.onlyannounce",
		Usage: "Ultra light server sends announcements only",
	}
	DownloadOnlyFlag = cli.BoolFlag{
		Name:  "download-only",
		Usage: "Run in download only mode - only fetch blocks but not process them",
	}
	DebugProtocolFlag = cli.BoolFlag{
		Name:  "debug-protocol",
		Usage: "Enable the DBG (debug) protocol",
	}
	// Ethash settings
	EthashCachesInMemoryFlag = cli.IntFlag{
		Name:  "ethash.cachesinmem",
		Usage: "Number of recent ethash caches to keep in memory (16MB each)",
		Value: ethconfig.Defaults.Ethash.CachesInMem,
	}
	EthashCachesLockMmapFlag = cli.BoolFlag{
		Name:  "ethash.cacheslockmmap",
		Usage: "Lock memory maps of recent ethash caches",
	}
	EthashDatasetDirFlag = DirectoryFlag{
		Name:  "ethash.dagdir",
		Usage: "Directory to store the ethash mining DAGs",
		Value: DirectoryString(ethconfig.Defaults.Ethash.DatasetDir),
	}
	EthashDatasetsLockMmapFlag = cli.BoolFlag{
		Name:  "ethash.dagslockmmap",
		Usage: "Lock memory maps for recent ethash mining DAGs",
	}
	// Transaction pool settings
	TxPoolLocalsFlag = cli.StringFlag{
		Name:  "txpool.locals",
		Usage: "Comma separated accounts to treat as locals (no flush, priority inclusion)",
	}
	TxPoolNoLocalsFlag = cli.BoolFlag{
		Name:  "txpool.nolocals",
		Usage: "Disables price exemptions for locally submitted transactions",
	}
	TxPoolJournalFlag = cli.StringFlag{
		Name:  "txpool.journal",
		Usage: "Disk journal for local transaction to survive node restarts",
		Value: core.DefaultTxPoolConfig.Journal,
	}
	TxPoolRejournalFlag = cli.DurationFlag{
		Name:  "txpool.rejournal",
		Usage: "Time interval to regenerate the local transaction journal",
		Value: core.DefaultTxPoolConfig.Rejournal,
	}
	TxPoolPriceLimitFlag = cli.Uint64Flag{
		Name:  "txpool.pricelimit",
		Usage: "Minimum gas price limit to enforce for acceptance into the pool",
		Value: ethconfig.Defaults.TxPool.PriceLimit,
	}
	TxPoolPriceBumpFlag = cli.Uint64Flag{
		Name:  "txpool.pricebump",
		Usage: "Price bump percentage to replace an already existing transaction",
		Value: ethconfig.Defaults.TxPool.PriceBump,
	}
	TxPoolAccountSlotsFlag = cli.Uint64Flag{
		Name:  "txpool.accountslots",
		Usage: "Minimum number of executable transaction slots guaranteed per account",
		Value: ethconfig.Defaults.TxPool.AccountSlots,
	}
	TxPoolGlobalSlotsFlag = cli.Uint64Flag{
		Name:  "txpool.globalslots",
		Usage: "Maximum number of executable transaction slots for all accounts",
		Value: ethconfig.Defaults.TxPool.GlobalSlots,
	}
	TxPoolAccountQueueFlag = cli.Uint64Flag{
		Name:  "txpool.accountqueue",
		Usage: "Maximum number of non-executable transaction slots permitted per account",
		Value: ethconfig.Defaults.TxPool.AccountQueue,
	}
	TxPoolGlobalQueueFlag = cli.Uint64Flag{
		Name:  "txpool.globalqueue",
		Usage: "Maximum number of non-executable transaction slots for all accounts",
		Value: ethconfig.Defaults.TxPool.GlobalQueue,
	}
	TxPoolLifetimeFlag = cli.DurationFlag{
		Name:  "txpool.lifetime",
		Usage: "Maximum amount of time non-executable transaction are queued",
		Value: ethconfig.Defaults.TxPool.Lifetime,
	}
	// Performance tuning settings
	CacheFlag = cli.IntFlag{
		Name:  "cache",
		Usage: "Megabytes of memory allocated to internal caching (default = 4096 mainnet full node, 128 light mode)",
		Value: 1024,
	}
	CacheDatabaseFlag = cli.IntFlag{
		Name:  "cache.database",
		Usage: "Percentage of cache memory allowance to use for database io",
		Value: 50,
	}
	CacheTrieFlag = cli.IntFlag{
		Name:  "cache.trie",
		Usage: "Percentage of cache memory allowance to use for trie caching (default = 15% full mode, 30% archive mode)",
		Value: 15,
	}
	CacheTrieJournalFlag = cli.StringFlag{
		Name:  "cache.trie.journal",
		Usage: "Disk journal directory for trie cache to survive node restarts",
		Value: ethconfig.Defaults.TrieCleanCacheJournal,
	}
	CacheTrieRejournalFlag = cli.DurationFlag{
		Name:  "cache.trie.rejournal",
		Usage: "Time interval to regenerate the trie cache journal",
		Value: ethconfig.Defaults.TrieCleanCacheRejournal,
	}
	CacheGCFlag = cli.IntFlag{
		Name:  "cache.gc",
		Usage: "Percentage of cache memory allowance to use for trie pruning (default = 25% full mode, 0% archive mode)",
		Value: 25,
	}
	CacheNoPrefetchFlag = cli.BoolFlag{
		Name:  "cache.noprefetch",
		Usage: "Disable heuristic state prefetch during block import (less CPU and disk IO, more time waiting for data)",
	}
	TrieCacheGenFlag = cli.IntFlag{
		Name:  "trie-cache-gens",
		Usage: "Number of trie node generations to keep in memory",
	}
	ArchiveSyncInterval = cli.IntFlag{
		Name:  "archive-sync-interval",
		Usage: "When to switch from full to archive sync",
		Value: 1024,
	}
	// Miner settings
	MiningEnabledFlag = cli.BoolFlag{
		Name:  "mine",
		Usage: "Enable mining",
	}
	MinerThreadsFlag = cli.IntFlag{
		Name:  "miner.threads",
		Usage: "Number of CPU threads to use for mining",
		Value: 0,
	}
	MinerNotifyFlag = cli.StringFlag{
		Name:  "miner.notify",
		Usage: "Comma separated HTTP URL list to notify of new work packages",
	}
	MinerGasTargetFlag = cli.Uint64Flag{
		Name:  "miner.gastarget",
		Usage: "Target gas floor for mined blocks",
		Value: ethconfig.Defaults.Miner.GasFloor,
	}
	MinerGasLimitFlag = cli.Uint64Flag{
		Name:  "miner.gaslimit",
		Usage: "Target gas ceiling for mined blocks",
		Value: ethconfig.Defaults.Miner.GasCeil,
	}
	MinerGasPriceFlag = BigFlag{
		Name:  "miner.gasprice",
		Usage: "Minimum gas price for mining a transaction",
		Value: ethconfig.Defaults.Miner.GasPrice,
	}
	MinerEtherbaseFlag = cli.StringFlag{
		Name:  "miner.etherbase",
		Usage: "Public address for block mining rewards (default = first account)",
		Value: "0",
	}
	MinerExtraDataFlag = cli.StringFlag{
		Name:  "miner.extradata",
		Usage: "Block extra data set by the miner (default = client version)",
	}
	MinerRecommitIntervalFlag = cli.DurationFlag{
		Name:  "miner.recommit",
		Usage: "Time interval to recreate the block being mined",
		Value: ethconfig.Defaults.Miner.Recommit,
	}
	MinerNoVerfiyFlag = cli.BoolFlag{
		Name:  "miner.noverify",
		Usage: "Disable remote sealing verification",
	}
	// Account settings
	UnlockedAccountFlag = cli.StringFlag{
		Name:  "unlock",
		Usage: "Comma separated list of accounts to unlock",
		Value: "",
	}
	PasswordFileFlag = cli.StringFlag{
		Name:  "password",
		Usage: "Password file to use for non-interactive password input",
		Value: "",
	}
	ExternalSignerFlag = cli.StringFlag{
		Name:  "signer",
		Usage: "External signer (url or path to ipc file)",
		Value: "",
	}
	VMEnableDebugFlag = cli.BoolFlag{
		Name:  "vmdebug",
		Usage: "Record information useful for VM and contract debugging",
	}
	InsecureUnlockAllowedFlag = cli.BoolFlag{
		Name:  "allow-insecure-unlock",
		Usage: "Allow insecure account unlocking when account-related RPCs are exposed by http",
	}
	RPCGlobalGasCapFlag = cli.Uint64Flag{
		Name:  "rpc.gascap",
		Usage: "Sets a cap on gas that can be used in eth_call/estimateGas (0=infinite)",
		Value: ethconfig.Defaults.RPCGasCap,
	}
	RPCGlobalTxFeeCapFlag = cli.Float64Flag{
		Name:  "rpc.txfeecap",
		Usage: "Sets a cap on transaction fee (in ether) that can be sent via the RPC APIs (0 = no cap)",
		Value: ethconfig.Defaults.RPCTxFeeCap,
	}
	// Logging and debug settings
	EthStatsURLFlag = cli.StringFlag{
		Name:  "ethstats",
		Usage: "Reporting URL of a ethstats service (nodename:secret@host:port)",
	}
	FakePoWFlag = cli.BoolFlag{
		Name:  "fakepow",
		Usage: "Disables proof-of-work verification",
	}
	NoCompactionFlag = cli.BoolFlag{
		Name:  "nocompaction",
		Usage: "Disables db compaction after import",
	}
	// RPC settings
	IPCDisabledFlag = cli.BoolFlag{
		Name:  "ipcdisable",
		Usage: "Disable the IPC-RPC server",
	}
	IPCPathFlag = DirectoryFlag{
		Name:  "ipcpath",
		Usage: "Filename for IPC socket/pipe within the datadir (explicit paths escape it)",
	}
	HTTPEnabledFlag = cli.BoolFlag{
		Name:  "http",
		Usage: "Enable the HTTP-RPC server",
	}
	HTTPListenAddrFlag = cli.StringFlag{
		Name:  "http.addr",
		Usage: "HTTP-RPC server listening interface",
		Value: node.DefaultHTTPHost,
	}
	HTTPPortFlag = cli.IntFlag{
		Name:  "http.port",
		Usage: "HTTP-RPC server listening port",
		Value: node.DefaultHTTPPort,
	}
	HTTPCORSDomainFlag = cli.StringFlag{
		Name:  "http.corsdomain",
		Usage: "Comma separated list of domains from which to accept cross origin requests (browser enforced)",
		Value: "",
	}
	HTTPVirtualHostsFlag = cli.StringFlag{
		Name:  "http.vhosts",
		Usage: "Comma separated list of virtual hostnames from which to accept requests (server enforced). Accepts '*' wildcard.",
		Value: strings.Join(node.DefaultConfig.HTTPVirtualHosts, ","),
	}
	HTTPApiFlag = cli.StringFlag{
		Name:  "http.api",
		Usage: "API's offered over the HTTP-RPC interface",
		Value: "",
	}
	HTTPPathPrefixFlag = cli.StringFlag{
		Name:  "http.rpcprefix",
		Usage: "HTTP path path prefix on which JSON-RPC is served. Use '/' to serve on all paths.",
		Value: "",
	}
	TLSFlag = cli.BoolFlag{
		Name:  "tls",
		Usage: "Enable TLS handshake",
	}
	TLSCertFlag = cli.StringFlag{
		Name:  "tls.cert",
		Usage: "Specify certificate",
		Value: "",
	}
	TLSKeyFlag = cli.StringFlag{
		Name:  "tls.key",
		Usage: "Specify key file",
		Value: "",
	}
	TLSCACertFlag = cli.StringFlag{
		Name:  "tls.cacert",
		Usage: "Specify certificate authority",
		Value: "",
	}
	GraphQLEnabledFlag = cli.BoolFlag{
		Name:  "graphql",
		Usage: "Enable GraphQL on the HTTP-RPC server. Note that GraphQL can only be started if an HTTP server is started as well.",
	}
	GraphQLCORSDomainFlag = cli.StringFlag{
		Name:  "graphql.corsdomain",
		Usage: "Comma separated list of domains from which to accept cross origin requests (browser enforced)",
		Value: "",
	}
	GraphQLVirtualHostsFlag = cli.StringFlag{
		Name:  "graphql.vhosts",
		Usage: "Comma separated list of virtual hostnames from which to accept requests (server enforced). Accepts '*' wildcard.",
		Value: strings.Join(node.DefaultConfig.GraphQLVirtualHosts, ","),
	}
	WSEnabledFlag = cli.BoolFlag{
		Name:  "ws",
		Usage: "Enable the WS-RPC server",
	}
	WSListenAddrFlag = cli.StringFlag{
		Name:  "ws.addr",
		Usage: "WS-RPC server listening interface",
		Value: node.DefaultWSHost,
	}
	WSPortFlag = cli.IntFlag{
		Name:  "ws.port",
		Usage: "WS-RPC server listening port",
		Value: node.DefaultWSPort,
	}
	WSApiFlag = cli.StringFlag{
		Name:  "ws.api",
		Usage: "API's offered over the WS-RPC interface",
		Value: "",
	}
	WSAllowedOriginsFlag = cli.StringFlag{
		Name:  "ws.origins",
		Usage: "Origins from which to accept websockets requests",
		Value: "",
	}
	WSPathPrefixFlag = cli.StringFlag{
		Name:  "ws.rpcprefix",
		Usage: "HTTP path prefix on which JSON-RPC is served. Use '/' to serve on all paths.",
		Value: "",
	}
	GraphQLListenAddrFlag = cli.StringFlag{
		Name:  "graphql.addr",
		Usage: "GraphQL server listening interface",
		Value: node.DefaultGraphQLHost,
	}
	GraphQLPortFlag = cli.IntFlag{
		Name:  "graphql.port",
		Usage: "GraphQL server listening port",
		Value: node.DefaultGraphQLPort,
	}
	ExecFlag = cli.StringFlag{
		Name:  "exec",
		Usage: "Execute JavaScript statement",
	}
	PreloadJSFlag = cli.StringFlag{
		Name:  "preload",
		Usage: "Comma separated list of JavaScript files to preload into the console",
	}
	AllowUnprotectedTxs = cli.BoolFlag{
		Name:  "rpc.allow-unprotected-txs",
		Usage: "Allow for unprotected (non EIP155 signed) transactions to be submitted via RPC",
	}

	// Network Settings
	MaxPeersFlag = cli.IntFlag{
		Name:  "maxpeers",
		Usage: "Maximum number of network peers (network disabled if set to 0)",
		Value: node.DefaultConfig.P2P.MaxPeers,
	}
	MaxPendingPeersFlag = cli.IntFlag{
		Name:  "maxpendpeers",
		Usage: "Maximum number of pending connection attempts (defaults used if set to 0)",
		Value: node.DefaultConfig.P2P.MaxPendingPeers,
	}
	ListenPortFlag = cli.IntFlag{
		Name:  "port",
		Usage: "Network listening port",
		Value: 30303,
	}
	BootnodesFlag = cli.StringFlag{
		Name:  "bootnodes",
		Usage: "Comma separated enode URLs for P2P discovery bootstrap",
		Value: "",
	}
	NodeKeyFileFlag = cli.StringFlag{
		Name:  "nodekey",
		Usage: "P2P node key file",
	}
	NodeKeyHexFlag = cli.StringFlag{
		Name:  "nodekeyhex",
		Usage: "P2P node key as hex (for testing)",
	}
	NATFlag = cli.StringFlag{
		Name:  "nat",
		Usage: "NAT port mapping mechanism (any|none|upnp|pmp|extip:<IP>)",
		Value: "any",
	}
	NoDiscoverFlag = cli.BoolFlag{
		Name:  "nodiscover",
		Usage: "Disables the peer discovery mechanism (manual peer addition)",
	}
	DiscoveryV5Flag = cli.BoolFlag{
		Name:  "v5disc",
		Usage: "Enables the experimental RLPx V5 (Topic Discovery) mechanism",
	}
	NetrestrictFlag = cli.StringFlag{
		Name:  "netrestrict",
		Usage: "Restricts network communication to the given IP networks (CIDR masks)",
	}
	DNSDiscoveryFlag = cli.StringFlag{
		Name:  "discovery.dns",
		Usage: "Sets DNS discovery entry points (use \"\" to disable DNS)",
	}

	// ATM the url is left to the user and deployment to
	JSpathFlag = cli.StringFlag{
		Name:  "jspath",
		Usage: "JavaScript root path for `loadScript`",
		Value: ".",
	}

	// Gas price oracle settings
	GpoBlocksFlag = cli.IntFlag{
		Name:  "gpo.blocks",
		Usage: "Number of recent blocks to check for gas prices",
		Value: ethconfig.Defaults.GPO.Blocks,
	}
	GpoPercentileFlag = cli.IntFlag{
		Name:  "gpo.percentile",
		Usage: "Suggested gas price is the given percentile of a set of recent transaction gas prices",
		Value: ethconfig.Defaults.GPO.Percentile,
	}
	GpoMaxGasPriceFlag = cli.Int64Flag{
		Name:  "gpo.maxprice",
		Usage: "Maximum gas price will be recommended by gpo",
		Value: ethconfig.Defaults.GPO.MaxPrice.Int64(),
	}

	// Metrics flags
	MetricsEnabledFlag = cli.BoolFlag{
		Name:  "metrics",
		Usage: "Enable metrics collection and reporting",
	}
	MetricsEnabledExpensiveFlag = cli.BoolFlag{
		Name:  "metrics.expensive",
		Usage: "Enable expensive metrics collection and reporting",
	}

	// MetricsHTTPFlag defines the endpoint for a stand-alone metrics HTTP endpoint.
	// Since the pprof service enables sensitive/vulnerable behavior, this allows a user
	// to enable a public-OK metrics endpoint without having to worry about ALSO exposing
	// other profiling behavior or information.
	MetricsHTTPFlag = cli.StringFlag{
		Name:  "metrics.addr",
		Usage: "Enable stand-alone metrics HTTP server listening interface",
		Value: metrics.DefaultConfig.HTTP,
	}
	MetricsPortFlag = cli.IntFlag{
		Name:  "metrics.port",
		Usage: "Metrics HTTP server listening port",
		Value: metrics.DefaultConfig.Port,
	}
	MetricsEnableInfluxDBFlag = cli.BoolFlag{
		Name:  "metrics.influxdb",
		Usage: "Enable metrics export/push to an external InfluxDB database",
	}
	MetricsInfluxDBEndpointFlag = cli.StringFlag{
		Name:  "metrics.influxdb.endpoint",
		Usage: "InfluxDB API endpoint to report metrics to",
		Value: metrics.DefaultConfig.InfluxDBEndpoint,
	}
	MetricsInfluxDBDatabaseFlag = cli.StringFlag{
		Name:  "metrics.influxdb.database",
		Usage: "InfluxDB database name to push reported metrics to",
		Value: metrics.DefaultConfig.InfluxDBDatabase,
	}
	MetricsInfluxDBUsernameFlag = cli.StringFlag{
		Name:  "metrics.influxdb.username",
		Usage: "Username to authorize access to the database",
		Value: metrics.DefaultConfig.InfluxDBUsername,
	}
	MetricsInfluxDBPasswordFlag = cli.StringFlag{
		Name:  "metrics.influxdb.password",
		Usage: "Password to authorize access to the database",
		Value: metrics.DefaultConfig.InfluxDBPassword,
	}
	// Tags are part of every measurement sent to InfluxDB. Queries on tags are faster in InfluxDB.
	// For example `host` tag could be used so that we can group all nodes and average a measurement
	// across all of them, but also so that we can select a specific node and inspect its measurements.
	// https://docs.influxdata.com/influxdb/v1.4/concepts/key_concepts/#tag-key
	MetricsInfluxDBTagsFlag = cli.StringFlag{
		Name:  "metrics.influxdb.tags",
		Usage: "Comma-separated InfluxDB tags (key/values) attached to all measurements",
		Value: metrics.DefaultConfig.InfluxDBTags,
	}
	EWASMInterpreterFlag = cli.StringFlag{
		Name:  "vm.ewasm",
		Usage: "External ewasm configuration (default = built-in interpreter)",
		Value: "",
	}
	EVMInterpreterFlag = cli.StringFlag{
		Name:  "vm.evm",
		Usage: "External EVM configuration (default = built-in interpreter)",
		Value: "",
	}

	CliqueSnapshotCheckpointIntervalFlag = cli.UintFlag{
		Name:  "clique.checkpoint",
		Usage: "number of blocks after which to save the vote snapshot to the database",
		Value: 10,
	}
	CliqueSnapshotInmemorySnapshotsFlag = cli.IntFlag{
		Name:  "clique.snapshots",
		Usage: "number of recent vote snapshots to keep in memory",
		Value: 1024,
	}
	CliqueSnapshotInmemorySignaturesFlag = cli.IntFlag{
		Name:  "clique.signatures",
		Usage: "number of recent block signatures to keep in memory",
		Value: 16384,
	}
	CliqueDataDirFlag = DirectoryFlag{
		Name:  "clique.datadir",
		Usage: "a path to clique db folder",
		Value: DirectoryString(paths.DefaultDataDir()),
	}
)

var MetricFlags = []cli.Flag{MetricsEnabledFlag, MetricsEnabledExpensiveFlag, MetricsHTTPFlag, MetricsPortFlag}

// MakeDataDir retrieves the currently requested data directory, terminating
// if none (or the empty string) is specified. If the node is starting a testnet,
// then a subdirectory of the specified datadir will be used.
func MakeDataDir(ctx *cli.Context) string {
	if path := ctx.GlobalString(DataDirFlag.Name); path != "" {
		if ctx.GlobalBool(RopstenFlag.Name) {
			// Maintain compatibility with older Geth configurations storing the
			// Ropsten database in `testnet` instead of `ropsten`.
			legacyPath := filepath.Join(path, "testnet")
			if _, err := os.Stat(legacyPath); !os.IsNotExist(err) {
				return legacyPath
			}
			return filepath.Join(path, "ropsten")
		}
		if ctx.GlobalBool(RinkebyFlag.Name) {
			return filepath.Join(path, "rinkeby")
		}
		if ctx.GlobalBool(GoerliFlag.Name) {
			return filepath.Join(path, "goerli")
		}
		if ctx.GlobalBool(YoloV3Flag.Name) {
			return filepath.Join(path, "yolo-v3")
		}
		return path
	}
	Fatalf("Cannot determine default data directory, please set manually (--datadir)")
	return ""
}

// setNodeKey creates a node key from set command line flags, either loading it
// from a file or as a specified hex value. If neither flags were provided, this
// method returns nil and an emphemeral key is to be generated.
func setNodeKey(ctx *cli.Context, cfg *p2p.Config) {
	var (
		hex  = ctx.GlobalString(NodeKeyHexFlag.Name)
		file = ctx.GlobalString(NodeKeyFileFlag.Name)
		key  *ecdsa.PrivateKey
		err  error
	)
	switch {
	case file != "" && hex != "":
		Fatalf("Options %q and %q are mutually exclusive", NodeKeyFileFlag.Name, NodeKeyHexFlag.Name)
	case file != "":
		if key, err = crypto.LoadECDSA(file); err != nil {
			Fatalf("Option %q: %v", NodeKeyFileFlag.Name, err)
		}
		cfg.PrivateKey = key
	case hex != "":
		if key, err = crypto.HexToECDSA(hex); err != nil {
			Fatalf("Option %q: %v", NodeKeyHexFlag.Name, err)
		}
		cfg.PrivateKey = key
	}
}

// setNodeUserIdent creates the user identifier from CLI flags.
func setNodeUserIdent(ctx *cli.Context, cfg *node.Config) {
	if identity := ctx.GlobalString(IdentityFlag.Name); len(identity) > 0 {
		cfg.UserIdent = identity
	}
}
func setNodeUserIdentCobra(f *pflag.FlagSet, cfg *node.Config) {
	if identity := f.String(IdentityFlag.Name, IdentityFlag.Value, IdentityFlag.Usage); identity != nil && len(*identity) > 0 {
		cfg.UserIdent = *identity
	}
}

// setBootstrapNodes creates a list of bootstrap nodes from the command line
// flags, reverting to pre-configured ones if none have been specified.
func setBootstrapNodes(ctx *cli.Context, cfg *p2p.Config) {
	urls := params.MainnetBootnodes
	switch {
	case ctx.GlobalIsSet(BootnodesFlag.Name) || ctx.GlobalIsSet(LegacyBootnodesV4Flag.Name):
		if ctx.GlobalIsSet(LegacyBootnodesV4Flag.Name) {
			urls = SplitAndTrim(ctx.GlobalString(LegacyBootnodesV4Flag.Name))
		} else {
			urls = SplitAndTrim(ctx.GlobalString(BootnodesFlag.Name))
		}
	case ctx.GlobalBool(RopstenFlag.Name):
		urls = params.RopstenBootnodes
	case ctx.GlobalBool(RinkebyFlag.Name):
		urls = params.RinkebyBootnodes
	case ctx.GlobalBool(GoerliFlag.Name):
		urls = params.GoerliBootnodes
	case ctx.GlobalBool(YoloV3Flag.Name):
		urls = params.YoloV3Bootnodes
	case cfg.BootstrapNodes != nil:
		return // already set, don't apply defaults.
	}

	cfg.BootstrapNodes = make([]*enode.Node, 0, len(urls))
	for _, url := range urls {
		if url != "" {
			node, err := enode.Parse(enode.ValidSchemes, url)
			if err != nil {
				log.Crit("Bootstrap URL invalid", "enode", url, "err", err)
				continue
			}
			cfg.BootstrapNodes = append(cfg.BootstrapNodes, node)
		}
	}
}

// setBootstrapNodesV5 creates a list of bootstrap nodes from the command line
// flags, reverting to pre-configured ones if none have been specified.
func setBootstrapNodesV5(ctx *cli.Context, cfg *p2p.Config) {
	urls := params.MainnetBootnodes
	switch {
	case ctx.GlobalIsSet(BootnodesFlag.Name) || ctx.GlobalIsSet(LegacyBootnodesV5Flag.Name):
		if ctx.GlobalIsSet(LegacyBootnodesV5Flag.Name) {
			urls = SplitAndTrim(ctx.GlobalString(LegacyBootnodesV5Flag.Name))
		} else {
			urls = SplitAndTrim(ctx.GlobalString(BootnodesFlag.Name))
		}
	case ctx.GlobalBool(RopstenFlag.Name):
		urls = params.RopstenBootnodes
	case ctx.GlobalBool(RinkebyFlag.Name):
		urls = params.RinkebyBootnodes
	case ctx.GlobalBool(GoerliFlag.Name):
		urls = params.GoerliBootnodes
	case ctx.GlobalBool(YoloV3Flag.Name):
		urls = params.YoloV3Bootnodes
	case cfg.BootstrapNodesV5 != nil:
		return // already set, don't apply defaults.
	}

	cfg.BootstrapNodesV5 = make([]*enode.Node, 0, len(urls))
	for _, url := range urls {
		if url != "" {
			node, err := enode.Parse(enode.ValidSchemes, url)
			if err != nil {
				log.Error("Bootstrap URL invalid", "enode", url, "err", err)
				continue
			}
			cfg.BootstrapNodesV5 = append(cfg.BootstrapNodesV5, node)
		}
	}
}

// setListenAddress creates a TCP listening address string from set command
// line flags.
func setListenAddress(ctx *cli.Context, cfg *p2p.Config) {
	if ctx.GlobalIsSet(ListenPortFlag.Name) {
		cfg.ListenAddr = fmt.Sprintf(":%d", ctx.GlobalInt(ListenPortFlag.Name))
	}
}

// setNAT creates a port mapper from command line flags.
func setNAT(ctx *cli.Context, cfg *p2p.Config) {
	if ctx.GlobalIsSet(NATFlag.Name) {
		natif, err := nat.Parse(ctx.GlobalString(NATFlag.Name))
		if err != nil {
			Fatalf("Option %s: %v", NATFlag.Name, err)
		}
		cfg.NAT = natif
	}
}

// SplitAndTrim splits input separated by a comma
// and trims excessive white space from the substrings.
func SplitAndTrim(input string) (ret []string) {
	l := strings.Split(input, ",")
	for _, r := range l {
		if r = strings.TrimSpace(r); r != "" {
			ret = append(ret, r)
		}
	}
	return ret
}

// setGraphQL creates the GraphQL listener interface string from the set
// command line flags, returning empty if the GraphQL endpoint is disabled.
//func setGraphQL(ctx *cli.Context, cfg *node.Config) {
//	if ctx.GlobalIsSet(GraphQLCORSDomainFlag.Name) {
//		cfg.GraphQLCors = splitAndTrim(ctx.GlobalString(GraphQLCORSDomainFlag.Name))
//	}
//	if ctx.GlobalIsSet(GraphQLVirtualHostsFlag.Name) {
//		cfg.GraphQLVirtualHosts = splitAndTrim(ctx.GlobalString(GraphQLVirtualHostsFlag.Name))
//	}
//}

// setWS creates the WebSocket RPC listener interface string from the set
// command line flags, returning empty if the HTTP endpoint is disabled.
//func setWS(ctx *cli.Context, cfg *node.Config) {
//	if ctx.GlobalBool(WSEnabledFlag.Name) && cfg.WSHost == "" {
//		cfg.WSHost = localhost
//		if ctx.GlobalIsSet(LegacyWSListenAddrFlag.Name) {
//			cfg.WSHost = ctx.GlobalString(LegacyWSListenAddrFlag.Name)
//			log.Warn("The flag --wsaddr is deprecated and will be removed in the future, please use --ws.addr")
//		}
//		if ctx.GlobalIsSet(WSListenAddrFlag.Name) {
//			cfg.WSHost = ctx.GlobalString(WSListenAddrFlag.Name)
//		}
//	}
//	if ctx.GlobalIsSet(LegacyWSPortFlag.Name) {
//		cfg.WSPort = ctx.GlobalInt(LegacyWSPortFlag.Name)
//		log.Warn("The flag --wsport is deprecated and will be removed in the future, please use --ws.port")
//	}
//	if ctx.GlobalIsSet(WSPortFlag.Name) {
//		cfg.WSPort = ctx.GlobalInt(WSPortFlag.Name)
//	}
//
//	if ctx.GlobalIsSet(LegacyWSAllowedOriginsFlag.Name) {
//		cfg.WSOrigins = splitAndTrim(ctx.GlobalString(LegacyWSAllowedOriginsFlag.Name))
//		log.Warn("The flag --wsorigins is deprecated and will be removed in the future, please use --ws.origins")
//	}
//	if ctx.GlobalIsSet(WSAllowedOriginsFlag.Name) {
//		cfg.WSOrigins = splitAndTrim(ctx.GlobalString(WSAllowedOriginsFlag.Name))
//	}
//
//	if ctx.GlobalIsSet(LegacyWSApiFlag.Name) {
//		cfg.WSModules = splitAndTrim(ctx.GlobalString(LegacyWSApiFlag.Name))
//		log.Warn("The flag --wsapi is deprecated and will be removed in the future, please use --ws.api")
//	}
//	if ctx.GlobalIsSet(WSApiFlag.Name) {
//		cfg.WSModules = splitAndTrim(ctx.GlobalString(WSApiFlag.Name))
//	}
//
//	if ctx.GlobalIsSet(WSPathPrefixFlag.Name) {
//		cfg.WSPathPrefix = ctx.GlobalString(WSPathPrefixFlag.Name)
//	}
//}

// setIPC creates an IPC path configuration from the set command line flags,
// returning an empty string if IPC was explicitly disabled, or the set path.
//func setIPC(ctx *cli.Context, cfg *node.Config) {
//	CheckExclusive(ctx, IPCDisabledFlag, IPCPathFlag)
//	switch {
//	case ctx.GlobalBool(IPCDisabledFlag.Name):
//		cfg.IPCPath = ""
//	case ctx.GlobalIsSet(IPCPathFlag.Name):
//		cfg.IPCPath = ctx.GlobalString(IPCPathFlag.Name)
//	}
//}

// makeDatabaseHandles raises out the number of allowed file handles per process
// for Geth and returns half of the allowance to assign to the database.
func makeDatabaseHandles() int {
	limit, err := fdlimit.Maximum()
	if err != nil {
		Fatalf("Failed to retrieve file descriptor allowance: %v", err)
	}
	raised, err := fdlimit.Raise(uint64(limit))
	if err != nil {
		Fatalf("Failed to raise file descriptor allowance: %v", err)
	}
	return int(raised / 2) // Leave half for networking and other stuff
}

// MakeAddress converts an account specified directly as a hex encoded string or
// a key index in the key store to an internal account representation.
func MakeAddress(ks *keystore.KeyStore, account string) (accounts.Account, error) {
	// If the specified account is a valid address, return it
	if common.IsHexAddress(account) {
		return accounts.Account{Address: common.HexToAddress(account)}, nil
	}
	// Otherwise try to interpret the account as a keystore index
	index, err := strconv.Atoi(account)
	if err != nil || index < 0 {
		return accounts.Account{}, fmt.Errorf("invalid account address or index %q", account)
	}
	log.Warn("-------------------------------------------------------------------")
	log.Warn("Referring to accounts by order in the keystore folder is dangerous!")
	log.Warn("This functionality is deprecated and will be removed in the future!")
	log.Warn("Please use explicit addresses! (can search via `geth account list`)")
	log.Warn("-------------------------------------------------------------------")

	accs := ks.Accounts()
	if len(accs) <= index {
		return accounts.Account{}, fmt.Errorf("index %d higher than number of accounts %d", index, len(accs))
	}
	return accs[index], nil
}

// setEtherbase retrieves the etherbase either from the directly specified
// command line flags or from the keystore if CLI indexed.
func setEtherbase(ctx *cli.Context, ks *keystore.KeyStore, cfg *eth.Config) {
	// Extract the current etherbase, new flag overriding legacy one
	var etherbase string
	if ctx.GlobalIsSet(MinerEtherbaseFlag.Name) {
		etherbase = ctx.GlobalString(MinerEtherbaseFlag.Name)
	}
	// Convert the etherbase into an address and configure it
	if etherbase != "" {
		if ks != nil {
			account, err := MakeAddress(ks, etherbase)
			if err != nil {
				Fatalf("Invalid miner etherbase: %v", err)
			}
			cfg.Miner.Etherbase = account.Address
		} else {
			Fatalf("No etherbase configured")
		}
	}
}

// MakePasswordList reads password lines from the file specified by the global --password flag.
func MakePasswordList(ctx *cli.Context) []string {
	path := ctx.GlobalString(PasswordFileFlag.Name)
	if path == "" {
		return nil
	}
	text, err := ioutil.ReadFile(path)
	if err != nil {
		Fatalf("Failed to read password file: %v", err)
	}
	lines := strings.Split(string(text), "\n")
	// Sanitise DOS line endings.
	for i := range lines {
		lines[i] = strings.TrimRight(lines[i], "\r")
	}
	return lines
}

func SetP2PConfig(ctx *cli.Context, cfg *p2p.Config) {
	setNodeKey(ctx, cfg)
	setNAT(ctx, cfg)
	setListenAddress(ctx, cfg)
	setBootstrapNodes(ctx, cfg)
	setBootstrapNodesV5(ctx, cfg)

	lightClient := false
	ethPeers := cfg.MaxPeers
	if lightClient {
		ethPeers = 0
	}
	log.Info("Maximum peer count", "ETH", ethPeers, "total", cfg.MaxPeers)

	if ctx.GlobalIsSet(MaxPendingPeersFlag.Name) {
		cfg.MaxPendingPeers = ctx.GlobalInt(MaxPendingPeersFlag.Name)
	}
	if ctx.GlobalIsSet(NoDiscoverFlag.Name) || lightClient {
		cfg.NoDiscovery = true
	}

	// if we're running a light client or server, force enable the v5 peer discovery
	// unless it is explicitly disabled with --nodiscover note that explicitly specifying
	// --v5disc overrides --nodiscover, in which case the later only disables v4 discovery
	forceV5Discovery := (lightClient) && !ctx.GlobalBool(NoDiscoverFlag.Name)
	if ctx.GlobalIsSet(DiscoveryV5Flag.Name) {
		cfg.DiscoveryV5 = ctx.GlobalBool(DiscoveryV5Flag.Name)
	} else if forceV5Discovery {
		cfg.DiscoveryV5 = true
	}

	if netrestrict := ctx.GlobalString(NetrestrictFlag.Name); netrestrict != "" {
		list, err := netutil.ParseNetlist(netrestrict)
		if err != nil {
			Fatalf("Option %q: %v", NetrestrictFlag.Name, err)
		}
		cfg.NetRestrict = list
	}

	if ctx.GlobalBool(DeveloperFlag.Name) {
		// --dev mode can't use p2p networking.
		cfg.MaxPeers = 0
		cfg.ListenAddr = ":0"
		cfg.NoDiscovery = true
		cfg.DiscoveryV5 = false
	}
}

// SetNodeConfig applies node-related command line flags to the config.
func SetNodeConfig(ctx *cli.Context, cfg *node.Config) {
	SetP2PConfig(ctx, &cfg.P2P)
	//setIPC(ctx, cfg)
	//setGraphQL(ctx, cfg)
	//setWS(ctx, cfg)
	setNodeUserIdent(ctx, cfg)
	setDataDir(ctx, cfg)
	setSmartCard(ctx, cfg)

	//if ctx.GlobalBool(LegacyRPCEnabledFlag.Name) ||
	//	ctx.GlobalBool(HTTPEnabledFlag.Name) ||
	//	ctx.GlobalIsSet(LegacyRPCPortFlag.Name) ||
	//	ctx.GlobalIsSet(HTTPPortFlag.Name) ||
	//	ctx.GlobalIsSet(LegacyRPCCORSDomainFlag.Name) ||
	//	ctx.GlobalIsSet(HTTPCORSDomainFlag.Name) ||
	//	ctx.GlobalIsSet(LegacyRPCApiFlag.Name) ||
	//	ctx.GlobalIsSet(HTTPApiFlag.Name) ||
	//	ctx.GlobalIsSet(LegacyRPCVirtualHostsFlag.Name) ||
	//	ctx.GlobalIsSet(HTTPVirtualHostsFlag.Name) &&
	//		cfg.HTTPHost == "" {
	//	Fatalf("Turbo-Geth does not support native rpc. Use instead rpcdaemon.")
	//}

	if ctx.GlobalIsSet(ExternalSignerFlag.Name) {
		cfg.ExternalSigner = ctx.GlobalString(ExternalSignerFlag.Name)
	}

	if ctx.GlobalIsSet(KeyStoreDirFlag.Name) {
		cfg.KeyStoreDir = ctx.GlobalString(KeyStoreDirFlag.Name)
	}
	if ctx.GlobalIsSet(LightKDFFlag.Name) {
		cfg.UseLightweightKDF = ctx.GlobalBool(LightKDFFlag.Name)
	}
	if ctx.GlobalIsSet(NoUSBFlag.Name) {
		log.Warn("Option nousb is deprecated and USB is deactivated by default. Use --usb to enable")
	}
	if ctx.GlobalIsSet(USBFlag.Name) {
		cfg.USB = ctx.GlobalBool(USBFlag.Name)
	}
	if ctx.GlobalIsSet(InsecureUnlockAllowedFlag.Name) {
		cfg.InsecureUnlockAllowed = ctx.GlobalBool(InsecureUnlockAllowedFlag.Name)
	}

}
func SetNodeConfigCobra(cmd *cobra.Command, cfg *node.Config) {
	flags := cmd.Flags()
	//SetP2PConfig(ctx, &cfg.P2P)
	setNodeUserIdentCobra(flags, cfg)
	setDataDirCobra(flags, cfg)
	setSmartCardCobra(flags, cfg)

	if v := flags.String(ExternalSignerFlag.Name, ExternalSignerFlag.Value, ExternalSignerFlag.Usage); v != nil {
		cfg.ExternalSigner = *v
	}
	if v := flags.String(KeyStoreDirFlag.Name, KeyStoreDirFlag.Value.String(), KeyStoreDirFlag.Usage); v != nil {
		cfg.KeyStoreDir = *v
	}
	if v := flags.Bool(LightKDFFlag.Name, false, LightKDFFlag.Usage); v != nil {
		cfg.UseLightweightKDF = *v
	}
	if v := flags.Bool(NoUSBFlag.Name, false, NoUSBFlag.Usage); v != nil || cfg.NoUSB {
		log.Warn("Option nousb is deprecated and USB is deactivated by default. Use --usb to enable")
	}
	if v := flags.Bool(USBFlag.Name, false, USBFlag.Usage); v != nil {
		cfg.USB = *v
	}
	if v := flags.Bool(InsecureUnlockAllowedFlag.Name, false, InsecureUnlockAllowedFlag.Usage); v != nil {
		cfg.InsecureUnlockAllowed = *v
	}
}

func setSmartCard(ctx *cli.Context, cfg *node.Config) {
	// Skip enabling smartcards if no path is set
	path := ctx.GlobalString(SmartCardDaemonPathFlag.Name)
	if path == "" {
		return
	}
	// Sanity check that the smartcard path is valid
	fi, err := os.Stat(path)
	if err != nil {
		log.Info("Smartcard socket not found, disabling", "err", err)
		return
	}
	if fi.Mode()&os.ModeType != os.ModeSocket {
		log.Error("Invalid smartcard daemon path", "path", path, "type", fi.Mode().String())
		return
	}
	// Smartcard daemon path exists and is a socket, enable it
	cfg.SmartCardDaemonPath = path
}
func setSmartCardCobra(f *pflag.FlagSet, cfg *node.Config) {
	// Skip enabling smartcards if no path is set
	path := f.String(SmartCardDaemonPathFlag.Name, SmartCardDaemonPathFlag.Value, SmartCardDaemonPathFlag.Usage)
	if path == nil || *path == "" {
		return
	}
	// Sanity check that the smartcard path is valid
	fi, err := os.Stat(*path)
	if err != nil {
		log.Info("Smartcard socket not found, disabling", "err", err)
		return
	}
	if fi.Mode()&os.ModeType != os.ModeSocket {
		log.Error("Invalid smartcard daemon path", "path", *path, "type", fi.Mode().String())
		return
	}
	// Smartcard daemon path exists and is a socket, enable it
	cfg.SmartCardDaemonPath = *path
}

func setDataDir(ctx *cli.Context, cfg *node.Config) {
	switch {
	case ctx.GlobalIsSet(DataDirFlag.Name):
		cfg.DataDir = ctx.GlobalString(DataDirFlag.Name)
	case ctx.GlobalBool(DeveloperFlag.Name):
		cfg.DataDir = "" // unless explicitly requested, use memory databases
<<<<<<< HEAD
	case (ctx.GlobalBool(LegacyTestnetFlag.Name) || ctx.GlobalBool(RopstenFlag.Name)) && cfg.DataDir == paths.DefaultDataDir():
		// Maintain compatibility with older Geth configurations storing the
		// Ropsten database in `testnet` instead of `ropsten`.
		legacyPath := filepath.Join(paths.DefaultDataDir(), "testnet")
		if _, err := os.Stat(legacyPath); !os.IsNotExist(err) {
			log.Warn("Using the deprecated `testnet` datadir. Future versions will store the Ropsten chain in `ropsten`.")
			cfg.DataDir = legacyPath
		} else {
			cfg.DataDir = filepath.Join(paths.DefaultDataDir(), "ropsten")
		}
	case ctx.GlobalBool(RinkebyFlag.Name) && cfg.DataDir == paths.DefaultDataDir():
		cfg.DataDir = filepath.Join(paths.DefaultDataDir(), "rinkeby")
	case ctx.GlobalBool(GoerliFlag.Name) && cfg.DataDir == paths.DefaultDataDir():
		cfg.DataDir = filepath.Join(paths.DefaultDataDir(), "goerli")
	case ctx.GlobalBool(YoloV2Flag.Name) && cfg.DataDir == paths.DefaultDataDir():
		cfg.DataDir = filepath.Join(paths.DefaultDataDir(), "yolo-v2")
=======
	case ctx.GlobalBool(RinkebyFlag.Name) && cfg.DataDir == node.DefaultDataDir():
		cfg.DataDir = filepath.Join(node.DefaultDataDir(), "rinkeby")
	case ctx.GlobalBool(GoerliFlag.Name) && cfg.DataDir == node.DefaultDataDir():
		cfg.DataDir = filepath.Join(node.DefaultDataDir(), "goerli")
	case ctx.GlobalBool(YoloV3Flag.Name) && cfg.DataDir == node.DefaultDataDir():
		cfg.DataDir = filepath.Join(node.DefaultDataDir(), "yolo-v3")
	}
}
func setDataDirCobra(f *pflag.FlagSet, cfg *node.Config) {
	dirname, err := f.GetString(DataDirFlag.Name)
	if err != nil {
		panic(err)
	}
	dev := f.Bool(DeveloperFlag.Name, false, DeveloperFlag.Usage)
	rinkeby := f.Bool(RinkebyFlag.Name, false, RinkebyFlag.Usage)
	goerli := f.Bool(GoerliFlag.Name, false, GoerliFlag.Usage)
	yolov3 := f.Bool(YoloV3Flag.Name, false, YoloV3Flag.Usage)
	switch {
	case dirname != "":
		cfg.DataDir = dirname
	case dev != nil:
		cfg.DataDir = "" // unless explicitly requested, use memory databases
	case rinkeby != nil && cfg.DataDir == node.DefaultDataDir():
		cfg.DataDir = filepath.Join(node.DefaultDataDir(), "rinkeby")
	case goerli != nil && cfg.DataDir == node.DefaultDataDir():
		cfg.DataDir = filepath.Join(node.DefaultDataDir(), "goerli")
	case yolov3 != nil && cfg.DataDir == node.DefaultDataDir():
		cfg.DataDir = filepath.Join(node.DefaultDataDir(), "yolo-v3")
>>>>>>> bedf092c
	}
}

func setGPO(ctx *cli.Context, cfg *gasprice.Config, light bool) {
	if ctx.GlobalIsSet(LegacyGpoBlocksFlag.Name) {
		cfg.Blocks = ctx.GlobalInt(LegacyGpoBlocksFlag.Name)
		log.Warn("The flag --gpoblocks is deprecated and will be removed in the future, please use --gpo.blocks")
	}
	if ctx.GlobalIsSet(GpoBlocksFlag.Name) {
		cfg.Blocks = ctx.GlobalInt(GpoBlocksFlag.Name)
	}
	if ctx.GlobalIsSet(LegacyGpoPercentileFlag.Name) {
		cfg.Percentile = ctx.GlobalInt(LegacyGpoPercentileFlag.Name)
		log.Warn("The flag --gpopercentile is deprecated and will be removed in the future, please use --gpo.percentile")
	}
	if ctx.GlobalIsSet(GpoPercentileFlag.Name) {
		cfg.Percentile = ctx.GlobalInt(GpoPercentileFlag.Name)
	}
	if ctx.GlobalIsSet(GpoMaxGasPriceFlag.Name) {
		cfg.MaxPrice = big.NewInt(ctx.GlobalInt64(GpoMaxGasPriceFlag.Name))
	}
}

//nolint
func setGPOCobra(f *pflag.FlagSet, cfg *gasprice.Config, light bool) {
	if v := f.Int(GpoBlocksFlag.Name, GpoBlocksFlag.Value, GpoBlocksFlag.Usage); v != nil {
		cfg.Blocks = *v
	}
	if v := f.Int(GpoPercentileFlag.Name, GpoPercentileFlag.Value, GpoPercentileFlag.Usage); v != nil {
		cfg.Percentile = *v
	}
	if v := f.Int64(GpoMaxGasPriceFlag.Name, GpoMaxGasPriceFlag.Value, GpoMaxGasPriceFlag.Usage); v != nil {
		cfg.MaxPrice = big.NewInt(*v)
	}
}

func setTxPool(ctx *cli.Context, cfg *core.TxPoolConfig) {
	if ctx.GlobalIsSet(TxPoolLocalsFlag.Name) {
		locals := strings.Split(ctx.GlobalString(TxPoolLocalsFlag.Name), ",")
		for _, account := range locals {
			if trimmed := strings.TrimSpace(account); !common.IsHexAddress(trimmed) {
				Fatalf("Invalid account in --txpool.locals: %s", trimmed)
			} else {
				cfg.Locals = append(cfg.Locals, common.HexToAddress(account))
			}
		}
	}
	if ctx.GlobalIsSet(TxPoolNoLocalsFlag.Name) {
		cfg.NoLocals = ctx.GlobalBool(TxPoolNoLocalsFlag.Name)
	}
	if ctx.GlobalIsSet(TxPoolJournalFlag.Name) {
		cfg.Journal = ctx.GlobalString(TxPoolJournalFlag.Name)
	}
	if ctx.GlobalIsSet(TxPoolRejournalFlag.Name) {
		cfg.Rejournal = ctx.GlobalDuration(TxPoolRejournalFlag.Name)
	}
	if ctx.GlobalIsSet(TxPoolPriceLimitFlag.Name) {
		cfg.PriceLimit = ctx.GlobalUint64(TxPoolPriceLimitFlag.Name)
	}
	if ctx.GlobalIsSet(TxPoolPriceBumpFlag.Name) {
		cfg.PriceBump = ctx.GlobalUint64(TxPoolPriceBumpFlag.Name)
	}
	if ctx.GlobalIsSet(TxPoolAccountSlotsFlag.Name) {
		cfg.AccountSlots = ctx.GlobalUint64(TxPoolAccountSlotsFlag.Name)
	}
	if ctx.GlobalIsSet(TxPoolGlobalSlotsFlag.Name) {
		cfg.GlobalSlots = ctx.GlobalUint64(TxPoolGlobalSlotsFlag.Name)
	}
	if ctx.GlobalIsSet(TxPoolAccountQueueFlag.Name) {
		cfg.AccountQueue = ctx.GlobalUint64(TxPoolAccountQueueFlag.Name)
	}
	if ctx.GlobalIsSet(TxPoolGlobalQueueFlag.Name) {
		cfg.GlobalQueue = ctx.GlobalUint64(TxPoolGlobalQueueFlag.Name)
	}
	if ctx.GlobalIsSet(TxPoolLifetimeFlag.Name) {
		cfg.Lifetime = ctx.GlobalDuration(TxPoolLifetimeFlag.Name)
	}
}

func setEthash(ctx *cli.Context, cfg *eth.Config) {
	if ctx.GlobalIsSet(EthashDatasetDirFlag.Name) {
		cfg.Ethash.DatasetDir = ctx.GlobalString(EthashDatasetDirFlag.Name)
	}
	if ctx.GlobalIsSet(EthashCachesInMemoryFlag.Name) {
		cfg.Ethash.CachesInMem = ctx.GlobalInt(EthashCachesInMemoryFlag.Name)
	}
	if ctx.GlobalIsSet(EthashCachesLockMmapFlag.Name) {
		cfg.Ethash.CachesLockMmap = ctx.GlobalBool(EthashCachesLockMmapFlag.Name)
	}
	if ctx.GlobalIsSet(FakePoWFlag.Name) {
		cfg.Ethash.PowMode = ethash.ModeFake
	}
	if ctx.GlobalIsSet(EthashDatasetsLockMmapFlag.Name) {
		cfg.Ethash.DatasetsLockMmap = ctx.GlobalBool(EthashDatasetsLockMmapFlag.Name)
	}
}

<<<<<<< HEAD
func setClique(ctx *cli.Context, cfg *params.SnapshotConfig) {
	cfg.CheckpointInterval = ctx.GlobalUint64(CliqueSnapshotCheckpointIntervalFlag.Name)
	cfg.InmemorySnapshots = ctx.GlobalInt(CliqueSnapshotInmemorySnapshotsFlag.Name)
	cfg.InmemorySignatures = ctx.GlobalInt(CliqueSnapshotInmemorySignaturesFlag.Name)
}

func setMiner(ctx *cli.Context, cfg *miner.Config) {
=======
func SetupMinerCobra(cmd *cobra.Command, am *accounts.Manager, cfg *params.MiningConfig) {
	flags := cmd.Flags()
	var err error
	cfg.Enabled, err = flags.GetBool(MiningEnabledFlag.Name)
	if err != nil {
		panic(err)
	}
	cfg.Notify, err = flags.GetStringArray(MinerNotifyFlag.Name)
	if err != nil {
		panic(err)
	}
	extraDataStr, err := flags.GetString(MinerExtraDataFlag.Name)
	if err != nil {
		panic(err)
	}
	cfg.ExtraData = []byte(extraDataStr)
	cfg.GasFloor, err = flags.GetUint64(MinerGasTargetFlag.Name)
	if err != nil {
		panic(err)
	}
	cfg.GasCeil, err = flags.GetUint64(MinerGasLimitFlag.Name)
	if err != nil {
		panic(err)
	}
	price, err := flags.GetInt64(MinerGasPriceFlag.Name)
	if err != nil {
		panic(err)
	}
	cfg.GasPrice = big.NewInt(price)
	cfg.Recommit, err = flags.GetDuration(MinerRecommitIntervalFlag.Name)
	if err != nil {
		panic(err)
	}
	cfg.Noverify, err = flags.GetBool(MinerNoVerfiyFlag.Name)
	if err != nil {
		panic(err)
	}

	// Extract the current etherbase, new flag overriding legacy one
	var etherbase string
	etherbase, err = flags.GetString(MinerEtherbaseFlag.Name)
	if err != nil {
		panic(err)
	}

	var ks *keystore.KeyStore
	if keystores := am.Backends(keystore.KeyStoreType); len(keystores) > 0 {
		ks = keystores[0].(*keystore.KeyStore)
	}

	// Convert the etherbase into an address and configure it
	if etherbase != "" {
		if ks != nil {
			account, err := MakeAddress(ks, etherbase)
			if err != nil {
				Fatalf("Invalid miner etherbase: %v", err)
			}
			cfg.Etherbase = account.Address
		} else {
			Fatalf("No etherbase configured")
		}
	}
	cfg.Etherbase = common.HexToAddress(etherbase)
}

func setMiner(ctx *cli.Context, cfg *params.MiningConfig) {
	if ctx.GlobalIsSet(MiningEnabledFlag.Name) {
		cfg.Enabled = true
	}
>>>>>>> bedf092c
	if ctx.GlobalIsSet(MinerNotifyFlag.Name) {
		cfg.Notify = strings.Split(ctx.GlobalString(MinerNotifyFlag.Name), ",")
	}
	if ctx.GlobalIsSet(MinerExtraDataFlag.Name) {
		cfg.ExtraData = []byte(ctx.GlobalString(MinerExtraDataFlag.Name))
	}
	if ctx.GlobalIsSet(MinerGasTargetFlag.Name) {
		cfg.GasFloor = ctx.GlobalUint64(MinerGasTargetFlag.Name)
	}
	if ctx.GlobalIsSet(MinerGasLimitFlag.Name) {
		cfg.GasCeil = ctx.GlobalUint64(MinerGasLimitFlag.Name)
	}
	if ctx.GlobalIsSet(MinerGasPriceFlag.Name) {
		cfg.GasPrice = GlobalBig(ctx, MinerGasPriceFlag.Name)
	}
	if ctx.GlobalIsSet(MinerRecommitIntervalFlag.Name) {
		cfg.Recommit = ctx.GlobalDuration(MinerRecommitIntervalFlag.Name)
	}
	if ctx.GlobalIsSet(MinerNoVerfiyFlag.Name) {
		cfg.Noverify = ctx.GlobalBool(MinerNoVerfiyFlag.Name)
	}
}

func setWhitelist(ctx *cli.Context, cfg *eth.Config) {
	whitelist := ctx.GlobalString(WhitelistFlag.Name)
	if whitelist == "" {
		return
	}
	cfg.Whitelist = make(map[uint64]common.Hash)
	for _, entry := range strings.Split(whitelist, ",") {
		parts := strings.Split(entry, "=")
		if len(parts) != 2 {
			Fatalf("Invalid whitelist entry: %s", entry)
		}
		number, err := strconv.ParseUint(parts[0], 0, 64)
		if err != nil {
			Fatalf("Invalid whitelist block number %s: %v", parts[0], err)
		}
		var hash common.Hash
		if err = hash.UnmarshalText([]byte(parts[1])); err != nil {
			Fatalf("Invalid whitelist hash %s: %v", parts[1], err)
		}
		cfg.Whitelist[number] = hash
	}
}

// CheckExclusive verifies that only a single instance of the provided flags was
// set by the user. Each flag might optionally be followed by a string type to
// specialize it further.
func CheckExclusive(ctx *cli.Context, args ...interface{}) {
	set := make([]string, 0, 1)
	for i := 0; i < len(args); i++ {
		// Make sure the next argument is a flag and skip if not set
		flag, ok := args[i].(cli.Flag)
		if !ok {
			panic(fmt.Sprintf("invalid argument, not cli.Flag type: %T", args[i]))
		}
		// Check if next arg extends current and expand its name if so
		name := flag.GetName()

		if i+1 < len(args) {
			switch option := args[i+1].(type) {
			case string:
				// Extended flag check, make sure value set doesn't conflict with passed in option
				if ctx.GlobalString(flag.GetName()) == option {
					name += "=" + option
					set = append(set, "--"+name)
				}
				// shift arguments and continue
				i++
				continue

			case cli.Flag:
			default:
				panic(fmt.Sprintf("invalid argument, not cli.Flag or string extension: %T", args[i+1]))
			}
		}
		// Mark the flag if it's set
		if ctx.GlobalIsSet(flag.GetName()) {
			set = append(set, "--"+name)
		}
	}
	if len(set) > 1 {
		Fatalf("Flags %v can't be used at the same time", strings.Join(set, ", "))
	}
}

// SetEthConfig applies eth-related command line flags to the config.
func SetEthConfig(ctx *cli.Context, stack *node.Node, cfg *ethconfig.Config) {
	// Avoid conflicting network flags
	CheckExclusive(ctx, MainnetFlag, DeveloperFlag, RopstenFlag, RinkebyFlag, GoerliFlag, YoloV3Flag)
	CheckExclusive(ctx, DeveloperFlag, ExternalSignerFlag) // Can't use both ephemeral unlocked and external signer
	var ks *keystore.KeyStore
	if keystores := stack.AccountManager().Backends(keystore.KeyStoreType); len(keystores) > 0 {
		ks = keystores[0].(*keystore.KeyStore)
	}
	setEtherbase(ctx, ks, cfg)
	setGPO(ctx, &cfg.GPO, false)
	setTxPool(ctx, &cfg.TxPool)
	setEthash(ctx, cfg)
	setClique(ctx, &cfg.Clique)
	setMiner(ctx, &cfg.Miner)
	setWhitelist(ctx, cfg)

	if ctx.GlobalIsSet(NetworkIdFlag.Name) {
		cfg.NetworkID = ctx.GlobalUint64(NetworkIdFlag.Name)
	}
	if ctx.GlobalIsSet(CacheFlag.Name) || ctx.GlobalIsSet(CacheDatabaseFlag.Name) {
		cfg.DatabaseCache = ctx.GlobalInt(CacheFlag.Name) * ctx.GlobalInt(CacheDatabaseFlag.Name) / 100
	}
	cfg.DatabaseHandles = makeDatabaseHandles()
	if ctx.GlobalIsSet(AncientFlag.Name) {
		cfg.DatabaseFreezer = ctx.GlobalString(AncientFlag.Name)
	}

	// todo uncomment after fix pruning
	//cfg.Pruning = ctx.GlobalBool(GCModePruningFlag.Name)
	cfg.Pruning = false
	cfg.BlocksBeforePruning = ctx.GlobalUint64(GCModeLimitFlag.Name)
	cfg.BlocksToPrune = ctx.GlobalUint64(GCModeBlockToPruneFlag.Name)
	cfg.PruningTimeout = ctx.GlobalDuration(GCModeTickTimeout.Name)

	// Read the value from the flag no matter if it's set or not.
	cfg.DownloadOnly = ctx.GlobalBoolT(DownloadOnlyFlag.Name)

	cfg.EnableDebugProtocol = ctx.GlobalBool(DebugProtocolFlag.Name)
	log.Info("Enabling recording of key preimages since archive mode is used")

	cfg.ArchiveSyncInterval = ctx.GlobalInt(ArchiveSyncInterval.Name)

	if ctx.GlobalIsSet(CacheFlag.Name) || ctx.GlobalIsSet(CacheTrieFlag.Name) {
		cfg.TrieCleanCache = ctx.GlobalInt(CacheFlag.Name) * ctx.GlobalInt(CacheTrieFlag.Name) / 100
	}
	if ctx.GlobalIsSet(CacheTrieJournalFlag.Name) {
		cfg.TrieCleanCacheJournal = ctx.GlobalString(CacheTrieJournalFlag.Name)
	}
	if ctx.GlobalIsSet(CacheTrieRejournalFlag.Name) {
		cfg.TrieCleanCacheRejournal = ctx.GlobalDuration(CacheTrieRejournalFlag.Name)
	}
	if ctx.GlobalIsSet(CacheFlag.Name) || ctx.GlobalIsSet(CacheGCFlag.Name) {
		cfg.TrieDirtyCache = ctx.GlobalInt(CacheFlag.Name) * ctx.GlobalInt(CacheGCFlag.Name) / 100
	}
	if ctx.GlobalIsSet(DocRootFlag.Name) {
		cfg.DocRoot = ctx.GlobalString(DocRootFlag.Name)
	}
	if ctx.GlobalIsSet(VMEnableDebugFlag.Name) {
		// TODO(fjl): force-enable this in --dev mode
		cfg.EnablePreimageRecording = ctx.GlobalBool(VMEnableDebugFlag.Name)
	}

	if ctx.GlobalIsSet(EWASMInterpreterFlag.Name) {
		cfg.EWASMInterpreter = ctx.GlobalString(EWASMInterpreterFlag.Name)
	}

	if ctx.GlobalIsSet(EVMInterpreterFlag.Name) {
		cfg.EVMInterpreter = ctx.GlobalString(EVMInterpreterFlag.Name)
	}
	if ctx.GlobalIsSet(RPCGlobalGasCapFlag.Name) {
		cfg.RPCGasCap = ctx.GlobalUint64(RPCGlobalGasCapFlag.Name)
	}
	if cfg.RPCGasCap != 0 {
		log.Info("Set global gas cap", "cap", cfg.RPCGasCap)
	} else {
		log.Info("Global gas cap disabled")
	}
	if ctx.GlobalIsSet(RPCGlobalTxFeeCapFlag.Name) {
		cfg.RPCTxFeeCap = ctx.GlobalFloat64(RPCGlobalTxFeeCapFlag.Name)
	}
	if ctx.GlobalIsSet(NoDiscoverFlag.Name) {
		cfg.EthDiscoveryURLs, cfg.SnapDiscoveryURLs = []string{}, []string{}
	} else if ctx.GlobalIsSet(DNSDiscoveryFlag.Name) {
		urls := ctx.GlobalString(DNSDiscoveryFlag.Name)
		if urls == "" {
			cfg.EthDiscoveryURLs = []string{}
		} else {
			cfg.EthDiscoveryURLs = SplitAndTrim(urls)
		}
	}
	// Override any default configs for hard coded networks.
	switch {
	case ctx.GlobalBool(MainnetFlag.Name):
		if !ctx.GlobalIsSet(NetworkIdFlag.Name) {
			cfg.NetworkID = 1
		}
		cfg.Genesis = core.DefaultGenesisBlock()
		SetDNSDiscoveryDefaults(cfg, params.MainnetGenesisHash)
	case ctx.GlobalBool(RopstenFlag.Name):
		if !ctx.GlobalIsSet(NetworkIdFlag.Name) {
			cfg.NetworkID = 3
		}
		cfg.Genesis = core.DefaultRopstenGenesisBlock()
		SetDNSDiscoveryDefaults(cfg, params.RopstenGenesisHash)
	case ctx.GlobalBool(RinkebyFlag.Name):
		if !ctx.GlobalIsSet(NetworkIdFlag.Name) {
			cfg.NetworkID = 4
		}
		cfg.Genesis = core.DefaultRinkebyGenesisBlock()
		SetDNSDiscoveryDefaults(cfg, params.RinkebyGenesisHash)
	case ctx.GlobalBool(GoerliFlag.Name):
		if !ctx.GlobalIsSet(NetworkIdFlag.Name) {
			cfg.NetworkID = 5
		}
		cfg.Genesis = core.DefaultGoerliGenesisBlock()
		SetDNSDiscoveryDefaults(cfg, params.GoerliGenesisHash)
	case ctx.GlobalBool(YoloV3Flag.Name):
		if !ctx.GlobalIsSet(NetworkIdFlag.Name) {
			cfg.NetworkID = new(big.Int).SetBytes([]byte("yolov3x")).Uint64() // "yolov3x"
		}
		cfg.Genesis = core.DefaultYoloV3GenesisBlock()
	case ctx.GlobalBool(DeveloperFlag.Name):
		if !ctx.GlobalIsSet(NetworkIdFlag.Name) {
			cfg.NetworkID = 1337
		}
		// Create new developer account or reuse existing one
		var (
			developer  accounts.Account
			passphrase string
			err        error
		)
		if list := MakePasswordList(ctx); len(list) > 0 {
			// Just take the first value. Although the function returns a possible multiple values and
			// some usages iterate through them as attempts, that doesn't make sense in this setting,
			// when we're definitely concerned with only one account.
			passphrase = list[0]
		}
		// setEtherbase has been called above, configuring the miner address from command line flags.
		if cfg.Miner.Etherbase != (common.Address{}) {
			developer = accounts.Account{Address: cfg.Miner.Etherbase}
		} else if accs := ks.Accounts(); len(accs) > 0 {
			developer = ks.Accounts()[0]
		} else {
			developer, err = ks.NewAccount(passphrase)
			if err != nil {
				Fatalf("Failed to create developer account: %v", err)
			}
		}
		if err := ks.Unlock(developer, passphrase); err != nil {
			Fatalf("Failed to unlock developer account: %v", err)
		}
		log.Info("Using developer account", "address", developer.Address)

		// Create a new developer genesis block or reuse existing one
		cfg.Genesis = core.DeveloperGenesisBlock(uint64(ctx.GlobalInt(DeveloperPeriodFlag.Name)), developer.Address)
		if ctx.GlobalIsSet(DataDirFlag.Name) {
			// Check if we have an already initialized chain and fall back to
			// that if so. Otherwise we need to generate a new genesis spec.
			chaindb := MakeChainDatabase(ctx, stack)
			h, err := rawdb.ReadCanonicalHash(chaindb, 0)
			if err != nil {
				panic(err)
			}
			if h != (common.Hash{}) {
				cfg.Genesis = nil // fallback to db content
			}
			chaindb.Close()
		}
		if !ctx.GlobalIsSet(MinerGasPriceFlag.Name) {
			cfg.Miner.GasPrice = big.NewInt(1)
		}
	default:
		if cfg.NetworkID == 1 {
			SetDNSDiscoveryDefaults(cfg, params.MainnetGenesisHash)
		}
	}

	// TODO(fjl): move trie cache generations into config
	//if gen := ctx.GlobalInt(TrieCacheGenFlag.Name); gen > 0 {
	//	state.MaxTrieCacheSize = uint64(gen)
	//}
}

// SetDNSDiscoveryDefaults configures DNS discovery with the given URL if
// no URLs are set.
func SetDNSDiscoveryDefaults(cfg *eth.Config, genesis common.Hash) {
	if cfg.EthDiscoveryURLs != nil {
		return // already set through flags/config
	}
	protocol := "all"
	if cfg.SyncMode == downloader.LightSync {
		protocol = "les"
	}
	if url := params.KnownDNSNetwork(genesis, protocol); url != "" {
		cfg.EthDiscoveryURLs = []string{url}
	}
}

// RegisterEthService adds an Ethereum client to the stack.
func RegisterEthService(stack *node.Node, cfg *eth.Config) *eth.Ethereum {
	backend, err := eth.New(stack, cfg)
	if err != nil {
		Fatalf("Failed to register the Ethereum service: %v", err)
	}
	return backend
}

// RegisterEthStatsService configures the Ethereum Stats daemon and adds it to
// the given node.
//func RegisterEthStatsService(stack *node.Node, backend ethapi.Backend, url string) {
//	if err := ethstats.New(stack, backend, backend.Engine(), url); err != nil {
//		Fatalf("Failed to register the Ethereum Stats service: %v", err)
//	}
//}

// RegisterGraphQLService is a utility function to construct a new service and register it against a node.
//func RegisterGraphQLService(stack *node.Node, backend ethapi.Backend, cfg node.Config) {
//	if err := graphql.New(stack, backend, cfg.GraphQLCors, cfg.GraphQLVirtualHosts); err != nil {
//		Fatalf("Failed to register the GraphQL service: %v", err)
//	}
//}

func SetupMetrics(ctx *cli.Context) {
	//if metrics.Enabled {
	//	log.Info("Enabling metrics collection")
	//
	//	var (
	//		enableExport = ctx.GlobalBool(MetricsEnableInfluxDBFlag.Name)
	//		endpoint     = ctx.GlobalString(MetricsInfluxDBEndpointFlag.Name)
	//		database     = ctx.GlobalString(MetricsInfluxDBDatabaseFlag.Name)
	//		username     = ctx.GlobalString(MetricsInfluxDBUsernameFlag.Name)
	//		password     = ctx.GlobalString(MetricsInfluxDBPasswordFlag.Name)
	//	)
	//
	//	if enableExport {
	//		tagsMap := SplitTagsFlag(ctx.GlobalString(MetricsInfluxDBTagsFlag.Name))
	//
	//		log.Info("Enabling metrics export to InfluxDB")
	//
	//		go influxdb.InfluxDBWithTags(metrics.DefaultRegistry, 10*time.Second, endpoint, database, username, password, "geth.", tagsMap)
	//	}
	//
	//	if ctx.GlobalIsSet(MetricsHTTPFlag.Name) {
	//		address := fmt.Sprintf("%s:%d", ctx.GlobalString(MetricsHTTPFlag.Name), ctx.GlobalInt(MetricsPortFlag.Name))
	//		log.Info("Enabling stand-alone metrics HTTP endpoint", "address", address)
	//		exp.Setup(address)
	//	}
	//}
}

func SplitTagsFlag(tagsFlag string) map[string]string {
	tags := strings.Split(tagsFlag, ",")
	tagsMap := map[string]string{}

	for _, t := range tags {
		if t != "" {
			kv := strings.Split(t, "=")

			if len(kv) == 2 {
				tagsMap[kv[0]] = kv[1]
			}
		}
	}

	return tagsMap
}

// MakeChainDatabase open a database using the flags passed to the client and will hard crash if it fails.
func MakeChainDatabase(ctx *cli.Context, stack *node.Node) *ethdb.ObjectDatabase {
	tmpdir := path.Join(stack.Config().DataDir, etl.TmpDirName)

	name := "chaindata"
	chainDb, err := stack.OpenDatabase(name, tmpdir)
	if err != nil {
		Fatalf("Could not open database: %v", err)
	}
	return chainDb
}

func MakeGenesis(ctx *cli.Context) *core.Genesis {
	var genesis *core.Genesis
	switch {
	case ctx.GlobalBool(RopstenFlag.Name):
		genesis = core.DefaultRopstenGenesisBlock()
	case ctx.GlobalBool(RinkebyFlag.Name):
		genesis = core.DefaultRinkebyGenesisBlock()
	case ctx.GlobalBool(GoerliFlag.Name):
		genesis = core.DefaultGoerliGenesisBlock()
	case ctx.GlobalBool(YoloV3Flag.Name):
		genesis = core.DefaultYoloV3GenesisBlock()
	case ctx.GlobalBool(DeveloperFlag.Name):
		Fatalf("Developer chains are ephemeral")
	}
	return genesis
}

// MakeChain creates a chain manager from set command line flags.
func MakeChain(ctx *cli.Context, stack *node.Node, readOnly bool) (chainConfig *params.ChainConfig, chain *core.BlockChain, chainDb *ethdb.ObjectDatabase) {
	var err error
	chainDb = MakeChainDatabase(ctx, stack)
	config, _, _, err := core.SetupGenesisBlock(chainDb, MakeGenesis(ctx), false /* history */, false /* overwrite */)
	if err != nil {
		Fatalf("%v", err)
	}
	var engine consensus.Engine
	if config.Clique != nil {
		snapshotConfig := params.NewSnapshotConfig(
			ctx.GlobalUint64(CliqueSnapshotCheckpointIntervalFlag.Name),
			ctx.GlobalInt(CliqueSnapshotInmemorySnapshotsFlag.Name),
			ctx.GlobalInt(CliqueSnapshotInmemorySignaturesFlag.Name),
			false,
			ctx.GlobalString(CliqueDataDirFlag.Name),
		)

		engine = clique.New(config.Clique, snapshotConfig, chainDb)
	} else {
		engine = ethash.NewFaker()
		if !ctx.GlobalBool(FakePoWFlag.Name) {
			datasetDir, _ := stack.ResolvePath(ethconfig.Defaults.Ethash.DatasetDir)
			engine = ethash.New(ethash.Config{
				CachesInMem:    ethconfig.Defaults.Ethash.CachesInMem,
				CachesLockMmap: ethconfig.Defaults.Ethash.CachesLockMmap,
				DatasetDir:     datasetDir,
				DatasetsInMem:  ethconfig.Defaults.Ethash.DatasetsInMem,
			}, nil, false)
		}
	}
	cache := &core.CacheConfig{
		Pruning: false, // no pruning for auxiliary commands
	}
	if ctx.GlobalIsSet(CacheFlag.Name) || ctx.GlobalIsSet(CacheTrieFlag.Name) {
		cache.TrieCleanLimit = ctx.GlobalInt(CacheFlag.Name) * ctx.GlobalInt(CacheTrieFlag.Name) / 100
	}
	if ctx.GlobalIsSet(CacheFlag.Name) || ctx.GlobalIsSet(CacheGCFlag.Name) {
		cache.TrieDirtyLimit = ctx.GlobalInt(CacheFlag.Name) * ctx.GlobalInt(CacheGCFlag.Name) / 100
	}
	vmcfg := vm.Config{EnablePreimageRecording: ctx.GlobalBool(VMEnableDebugFlag.Name)}

	txCacher := core.NewTxSenderCacher(runtime.NumCPU())
	chain, err = core.NewBlockChain(chainDb, cache, config, engine, vmcfg, nil, txCacher)
	if err != nil {
		Fatalf("Can't create BlockChain: %v", err)
	}
	return config, chain, chainDb
}

// MakeConsolePreloads retrieves the absolute paths for the console JavaScript
// scripts to preload before starting.
func MakeConsolePreloads(ctx *cli.Context) []string {
	// Skip preloading if there's nothing to preload
	if ctx.GlobalString(PreloadJSFlag.Name) == "" {
		return nil
	}
	// Otherwise resolve absolute paths and return them
	var preloads []string

	for _, file := range strings.Split(ctx.GlobalString(PreloadJSFlag.Name), ",") {
		preloads = append(preloads, strings.TrimSpace(file))
	}
	return preloads
}

// MigrateFlags sets the global flag from a local flag when it's set.
// This is a temporary function used for migrating old command/flags to the
// new format.
//
// e.g. geth account new --keystore /tmp/mykeystore --lightkdf
//
// is equivalent after calling this method with:
//
// geth --keystore /tmp/mykeystore --lightkdf account new
//
// This allows the use of the existing configuration functionality.
// When all flags are migrated this function can be removed and the existing
// configuration functionality must be changed that is uses local flags
func MigrateFlags(action func(ctx *cli.Context) error) func(*cli.Context) error {
	return func(ctx *cli.Context) error {
		for _, name := range ctx.FlagNames() {
			if ctx.IsSet(name) {
				ctx.GlobalSet(name, ctx.String(name))
			}
		}
		return action(ctx)
	}
}

func CobraFlags(cmd *cobra.Command, urfaveCliFlags []cli.Flag) {
	flags := cmd.PersistentFlags()
	for _, flag := range urfaveCliFlags {
		switch f := flag.(type) {
		case cli.IntFlag:
			flags.Int(f.Name, f.Value, f.Usage)
		case cli.StringFlag:
			flags.String(f.Name, f.Value, f.Usage)
		case cli.BoolFlag:
			flags.Bool(f.Name, false, f.Usage)
		default:
			panic(fmt.Errorf("unexpected type: %T", flag))
		}
	}
}<|MERGE_RESOLUTION|>--- conflicted
+++ resolved
@@ -34,14 +34,9 @@
 	"time"
 
 	pcsclite "github.com/gballet/go-libpcsclite"
-<<<<<<< HEAD
 	"github.com/spf13/cobra"
+	"github.com/spf13/pflag"
 	"github.com/urfave/cli"
-=======
-	"github.com/ledgerwatch/turbo-geth/common/etl"
-	"github.com/ledgerwatch/turbo-geth/metrics"
-	"github.com/spf13/pflag"
->>>>>>> bedf092c
 
 	"github.com/ledgerwatch/turbo-geth/accounts"
 	"github.com/ledgerwatch/turbo-geth/accounts/keystore"
@@ -63,6 +58,7 @@
 	"github.com/ledgerwatch/turbo-geth/ethdb"
 	"github.com/ledgerwatch/turbo-geth/internal/flags"
 	"github.com/ledgerwatch/turbo-geth/log"
+	"github.com/ledgerwatch/turbo-geth/metrics"
 	"github.com/ledgerwatch/turbo-geth/node"
 	"github.com/ledgerwatch/turbo-geth/p2p"
 	"github.com/ledgerwatch/turbo-geth/p2p/enode"
@@ -70,8 +66,6 @@
 	"github.com/ledgerwatch/turbo-geth/p2p/netutil"
 	"github.com/ledgerwatch/turbo-geth/params"
 )
-
-const localhost = "127.0.0.1"
 
 func init() {
 	cli.AppHelpTemplate = `{{.Name}} {{if .Flags}}[global options] {{end}}command{{if .Flags}} [command options]{{end}} [arguments...]
@@ -1276,30 +1270,12 @@
 		cfg.DataDir = ctx.GlobalString(DataDirFlag.Name)
 	case ctx.GlobalBool(DeveloperFlag.Name):
 		cfg.DataDir = "" // unless explicitly requested, use memory databases
-<<<<<<< HEAD
-	case (ctx.GlobalBool(LegacyTestnetFlag.Name) || ctx.GlobalBool(RopstenFlag.Name)) && cfg.DataDir == paths.DefaultDataDir():
-		// Maintain compatibility with older Geth configurations storing the
-		// Ropsten database in `testnet` instead of `ropsten`.
-		legacyPath := filepath.Join(paths.DefaultDataDir(), "testnet")
-		if _, err := os.Stat(legacyPath); !os.IsNotExist(err) {
-			log.Warn("Using the deprecated `testnet` datadir. Future versions will store the Ropsten chain in `ropsten`.")
-			cfg.DataDir = legacyPath
-		} else {
-			cfg.DataDir = filepath.Join(paths.DefaultDataDir(), "ropsten")
-		}
 	case ctx.GlobalBool(RinkebyFlag.Name) && cfg.DataDir == paths.DefaultDataDir():
 		cfg.DataDir = filepath.Join(paths.DefaultDataDir(), "rinkeby")
 	case ctx.GlobalBool(GoerliFlag.Name) && cfg.DataDir == paths.DefaultDataDir():
 		cfg.DataDir = filepath.Join(paths.DefaultDataDir(), "goerli")
-	case ctx.GlobalBool(YoloV2Flag.Name) && cfg.DataDir == paths.DefaultDataDir():
-		cfg.DataDir = filepath.Join(paths.DefaultDataDir(), "yolo-v2")
-=======
-	case ctx.GlobalBool(RinkebyFlag.Name) && cfg.DataDir == node.DefaultDataDir():
-		cfg.DataDir = filepath.Join(node.DefaultDataDir(), "rinkeby")
-	case ctx.GlobalBool(GoerliFlag.Name) && cfg.DataDir == node.DefaultDataDir():
-		cfg.DataDir = filepath.Join(node.DefaultDataDir(), "goerli")
-	case ctx.GlobalBool(YoloV3Flag.Name) && cfg.DataDir == node.DefaultDataDir():
-		cfg.DataDir = filepath.Join(node.DefaultDataDir(), "yolo-v3")
+	case ctx.GlobalBool(YoloV3Flag.Name) && cfg.DataDir == paths.DefaultDataDir():
+		cfg.DataDir = filepath.Join(paths.DefaultDataDir(), "yolo-v3")
 	}
 }
 func setDataDirCobra(f *pflag.FlagSet, cfg *node.Config) {
@@ -1316,13 +1292,12 @@
 		cfg.DataDir = dirname
 	case dev != nil:
 		cfg.DataDir = "" // unless explicitly requested, use memory databases
-	case rinkeby != nil && cfg.DataDir == node.DefaultDataDir():
-		cfg.DataDir = filepath.Join(node.DefaultDataDir(), "rinkeby")
-	case goerli != nil && cfg.DataDir == node.DefaultDataDir():
-		cfg.DataDir = filepath.Join(node.DefaultDataDir(), "goerli")
-	case yolov3 != nil && cfg.DataDir == node.DefaultDataDir():
-		cfg.DataDir = filepath.Join(node.DefaultDataDir(), "yolo-v3")
->>>>>>> bedf092c
+	case rinkeby != nil && cfg.DataDir == paths.DefaultDataDir():
+		cfg.DataDir = filepath.Join(paths.DefaultDataDir(), "rinkeby")
+	case goerli != nil && cfg.DataDir == paths.DefaultDataDir():
+		cfg.DataDir = filepath.Join(paths.DefaultDataDir(), "goerli")
+	case yolov3 != nil && cfg.DataDir == paths.DefaultDataDir():
+		cfg.DataDir = filepath.Join(paths.DefaultDataDir(), "yolo-v3")
 	}
 }
 
@@ -1420,15 +1395,6 @@
 	}
 }
 
-<<<<<<< HEAD
-func setClique(ctx *cli.Context, cfg *params.SnapshotConfig) {
-	cfg.CheckpointInterval = ctx.GlobalUint64(CliqueSnapshotCheckpointIntervalFlag.Name)
-	cfg.InmemorySnapshots = ctx.GlobalInt(CliqueSnapshotInmemorySnapshotsFlag.Name)
-	cfg.InmemorySignatures = ctx.GlobalInt(CliqueSnapshotInmemorySignaturesFlag.Name)
-}
-
-func setMiner(ctx *cli.Context, cfg *miner.Config) {
-=======
 func SetupMinerCobra(cmd *cobra.Command, am *accounts.Manager, cfg *params.MiningConfig) {
 	flags := cmd.Flags()
 	var err error
@@ -1494,11 +1460,16 @@
 	cfg.Etherbase = common.HexToAddress(etherbase)
 }
 
+func setClique(ctx *cli.Context, cfg *params.SnapshotConfig) {
+	cfg.CheckpointInterval = ctx.GlobalUint64(CliqueSnapshotCheckpointIntervalFlag.Name)
+	cfg.InmemorySnapshots = ctx.GlobalInt(CliqueSnapshotInmemorySnapshotsFlag.Name)
+	cfg.InmemorySignatures = ctx.GlobalInt(CliqueSnapshotInmemorySignaturesFlag.Name)
+}
+
 func setMiner(ctx *cli.Context, cfg *params.MiningConfig) {
 	if ctx.GlobalIsSet(MiningEnabledFlag.Name) {
 		cfg.Enabled = true
 	}
->>>>>>> bedf092c
 	if ctx.GlobalIsSet(MinerNotifyFlag.Name) {
 		cfg.Notify = strings.Split(ctx.GlobalString(MinerNotifyFlag.Name), ",")
 	}
