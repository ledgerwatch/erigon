--- conflicted
+++ resolved
@@ -720,15 +720,7 @@
 	}
 )
 
-<<<<<<< HEAD
-<<<<<<< HEAD
 var MetricFlags = []cli.Flag{&MetricsEnabledFlag, &MetricsHTTPFlag, &MetricsPortFlag}
-=======
-var MetricFlags = []cli.Flag{&MetricsEnabledFlag, &MetricsEnabledExpensiveFlag, &MetricsHTTPFlag, &MetricsPortFlag}
->>>>>>> 878967894 (Upgrade urfave/cli to v2 (#6047))
-=======
-var MetricFlags = []cli.Flag{&MetricsEnabledFlag, &MetricsHTTPFlag, &MetricsPortFlag}
->>>>>>> 487ea4e5
 
 // setNodeKey loads a node key from command line flags if provided,
 // otherwise it tries to load it from datadir,
@@ -926,15 +918,7 @@
 		cfg.ListenAddr = fmt.Sprintf(":%d", ctx.Int(ListenPortFlag.Name))
 	}
 	if ctx.IsSet(P2pProtocolVersionFlag.Name) {
-<<<<<<< HEAD
-<<<<<<< HEAD
 		cfg.ProtocolVersion = ctx.UintSlice(P2pProtocolVersionFlag.Name)
-=======
-		cfg.ProtocolVersion = uint(ctx.Int(P2pProtocolVersionFlag.Name))
->>>>>>> 878967894 (Upgrade urfave/cli to v2 (#6047))
-=======
-		cfg.ProtocolVersion = ctx.UintSlice(P2pProtocolVersionFlag.Name)
->>>>>>> 487ea4e5
 	}
 	if ctx.IsSet(SentryAddrFlag.Name) {
 		cfg.SentryAddr = SplitAndTrim(ctx.String(SentryAddrFlag.Name))
@@ -1461,30 +1445,13 @@
 		if err := uploadRate.UnmarshalText([]byte(uploadRateStr)); err != nil {
 			panic(err)
 		}
-<<<<<<< HEAD
-<<<<<<< HEAD
 		lvl, _, err := downloadercfg2.Int2LogLevel(ctx.Int(TorrentVerbosityFlag.Name))
-=======
-		lvl, dbg, err := downloadercfg.Int2LogLevel(ctx.Int(TorrentVerbosityFlag.Name))
->>>>>>> 878967894 (Upgrade urfave/cli to v2 (#6047))
-=======
-		lvl, _, err := downloadercfg2.Int2LogLevel(ctx.Int(TorrentVerbosityFlag.Name))
->>>>>>> 487ea4e5
 		if err != nil {
 			panic(err)
 		}
 		log.Info("torrent verbosity", "level", lvl.LogString())
-<<<<<<< HEAD
-<<<<<<< HEAD
 		version := "erigon: " + params.VersionWithCommit(params.GitCommit, "")
 		cfg.Downloader, err = downloadercfg2.New(cfg.Dirs.Snap, version, lvl, downloadRate, uploadRate, ctx.Int(TorrentPortFlag.Name), ctx.Int(TorrentConnsPerFileFlag.Name), ctx.Int(TorrentDownloadSlotsFlag.Name))
-=======
-		cfg.Downloader, err = downloadercfg.New(cfg.Dirs.Snap, lvl, dbg, nodeConfig.P2P.NAT, downloadRate, uploadRate, ctx.Int(TorrentPortFlag.Name), ctx.Int(TorrentConnsPerFileFlag.Name), ctx.Int(TorrentDownloadSlotsFlag.Name))
->>>>>>> 878967894 (Upgrade urfave/cli to v2 (#6047))
-=======
-		version := "erigon: " + params.VersionWithCommit(params.GitCommit, "")
-		cfg.Downloader, err = downloadercfg2.New(cfg.Dirs.Snap, version, lvl, downloadRate, uploadRate, ctx.Int(TorrentPortFlag.Name), ctx.Int(TorrentConnsPerFileFlag.Name), ctx.Int(TorrentDownloadSlotsFlag.Name))
->>>>>>> 487ea4e5
 		if err != nil {
 			panic(err)
 		}
