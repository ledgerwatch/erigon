--- conflicted
+++ resolved
@@ -799,16 +799,15 @@
 		Value: true,
 	}
 
-<<<<<<< HEAD
 	WithHeimdallWaypoints = cli.BoolFlag{
 		Name:  "bor.waypoints",
 		Usage: "Enabling bor waypont recording",
 		Value: false,
-=======
+	}
+
 	PolygonSyncFlag = cli.BoolFlag{
 		Name:  "polygon.sync",
 		Usage: "Enabling syncing using the new polygon sync component",
->>>>>>> 0d2cf665
 	}
 
 	ConfigFlag = cli.StringFlag{
@@ -1522,11 +1521,8 @@
 	cfg.HeimdallURL = ctx.String(HeimdallURLFlag.Name)
 	cfg.WithoutHeimdall = ctx.Bool(WithoutHeimdallFlag.Name)
 	cfg.WithHeimdallMilestones = ctx.Bool(WithHeimdallMilestones.Name)
-<<<<<<< HEAD
 	cfg.WithHeimdallWaypointRecording = ctx.Bool(WithHeimdallWaypoints.Name)
-=======
 	cfg.PolygonSync = ctx.Bool(PolygonSyncFlag.Name)
->>>>>>> 0d2cf665
 }
 
 func setMiner(ctx *cli.Context, cfg *params.MiningConfig) {
