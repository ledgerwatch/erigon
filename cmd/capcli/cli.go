--- conflicted
+++ resolved
@@ -4,25 +4,17 @@
 	"context"
 	"fmt"
 	"math"
-<<<<<<< HEAD
 	"net/url"
-	"strings"
-	"time"
-
-	"github.com/ledgerwatch/erigon/common"
-=======
 	"os"
 	"strings"
 	"time"
 
-	"github.com/ledgerwatch/erigon/eth/ethconfig/estimate"
->>>>>>> 8c822256
+	"github.com/ledgerwatch/erigon/common"
 	"github.com/ledgerwatch/erigon/turbo/debug"
 
 	libcommon "github.com/ledgerwatch/erigon-lib/common"
 
 	lg "github.com/anacrolix/log"
-	libcommon "github.com/ledgerwatch/erigon-lib/common"
 	"github.com/ledgerwatch/erigon-lib/direct"
 	downloader3 "github.com/ledgerwatch/erigon-lib/downloader"
 	"github.com/ledgerwatch/erigon-lib/metrics"
@@ -40,6 +32,7 @@
 	persistence2 "github.com/ledgerwatch/erigon/cl/persistence"
 	"github.com/ledgerwatch/erigon/cmd/caplin/caplin1"
 	"github.com/ledgerwatch/erigon/eth/ethconfig"
+	"github.com/ledgerwatch/erigon/eth/ethconfig/estimate"
 	"github.com/ledgerwatch/erigon/params"
 	"github.com/ledgerwatch/erigon/turbo/snapshotsync"
 	"github.com/ledgerwatch/erigon/turbo/snapshotsync/freezeblocks"
@@ -80,21 +73,13 @@
 	Blocks Blocks `cmd:"" help:"download blocks from reqresp network"`
 	Epochs Epochs `cmd:"" help:"download epochs from reqresp network"`
 
-<<<<<<< HEAD
-	Chain             Chain             `cmd:"" help:"download the entire chain from reqresp network"`
-	DumpSnapshots     DumpSnapshots     `cmd:"" help:"generate caplin snapshots"`
-	CheckSnapshots    CheckSnapshots    `cmd:"" help:"check snapshot folder against content of chain data"`
-	DownloadSnapshots DownloadSnapshots `cmd:"" help:"download snapshots from webseed"`
-	LoopSnapshots     LoopSnapshots     `cmd:"" help:"loop over snapshots"`
-	ChainEndpoint     ChainEndpoint     `cmd:"" help:"chain endpoint"`
-=======
 	Chain                   Chain                   `cmd:"" help:"download the entire chain from reqresp network"`
 	DumpSnapshots           DumpSnapshots           `cmd:"" help:"generate caplin snapshots"`
 	CheckSnapshots          CheckSnapshots          `cmd:"" help:"check snapshot folder against content of chain data"`
 	DownloadSnapshots       DownloadSnapshots       `cmd:"" help:"download snapshots from webseed"`
 	LoopSnapshots           LoopSnapshots           `cmd:"" help:"loop over snapshots"`
 	RetrieveHistoricalState RetrieveHistoricalState `cmd:"" help:"retrieve historical state from db"`
->>>>>>> 8c822256
+	ChainEndpoint           ChainEndpoint           `cmd:"" help:"chain endpoint"`
 }
 
 type chainCfg struct {
@@ -452,12 +437,7 @@
 	}
 
 	downloader := network.NewBackwardBeaconDownloader(ctx, beacon, db)
-<<<<<<< HEAD
-	downloader.SetNeverSkip(false)
-	cfg := stages.StageHistoryReconstruction(downloader, antiquary.NewAntiquary(ctx, nil, dirs, nil, nil, nil, nil, nil, nil), csn, beaconDB, db, nil, genesisConfig, beaconConfig, true, true, bRoot, bs.Slot(), "/tmp", log.Root())
-=======
 	cfg := stages.StageHistoryReconstruction(downloader, antiquary.NewAntiquary(ctx, nil, nil, nil, dirs, nil, nil, nil, nil, nil, nil, false, nil), csn, beaconDB, db, nil, genesisConfig, beaconConfig, true, true, bRoot, bs.Slot(), "/tmp", log.Root())
->>>>>>> 8c822256
 	return stages.SpawnStageHistoryDownload(cfg, ctx, log.Root())
 }
 
@@ -475,7 +455,7 @@
 	log.Root().SetHandler(log.LvlFilterHandler(log.LvlInfo, log.StderrHandler))
 
 	dirs := datadir.New(c.Datadir)
-	rawDB := persistence.AferoRawBeaconBlockChainFromOsPath(beaconConfig, dirs.CaplinHistory)
+	rawDB, _ := persistence.AferoRawBeaconBlockChainFromOsPath(beaconConfig, dirs.CaplinHistory)
 	beaconDB, db, err := caplin1.OpenCaplinDatabase(ctx, db_config.DatabaseConfiguration{PruneDepth: math.MaxUint64}, beaconConfig, rawDB, dirs.CaplinIndexing, nil, false)
 	if err != nil {
 		return err
