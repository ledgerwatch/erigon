package commands

import (
	"bytes"
	"context"
	"errors"
	"fmt"
	"path/filepath"
	"strings"
	"sync"
	"time"

	"github.com/c2h5oh/datasize"
	"github.com/erigontech/mdbx-go/mdbx"
	lru "github.com/hashicorp/golang-lru/arc/v2"
	"github.com/ledgerwatch/erigon/consensus/bor"
	"github.com/ledgerwatch/erigon/consensus/bor/heimdall"
	"github.com/ledgerwatch/erigon/consensus/bor/heimdallgrpc"
	"github.com/ledgerwatch/erigon/core/rawdb/blockio"
	"github.com/ledgerwatch/erigon/node/nodecfg"
	"github.com/ledgerwatch/erigon/p2p/sentry/sentry_multi_client"
	"github.com/ledgerwatch/erigon/turbo/builder"
	"github.com/ledgerwatch/erigon/turbo/snapshotsync/freezeblocks"
	"github.com/ledgerwatch/log/v3"
	"github.com/ledgerwatch/secp256k1"
	"github.com/spf13/cobra"
	"golang.org/x/exp/slices"

	chain2 "github.com/ledgerwatch/erigon-lib/chain"
	"github.com/ledgerwatch/erigon-lib/commitment"
	common2 "github.com/ledgerwatch/erigon-lib/common"
	libcommon "github.com/ledgerwatch/erigon-lib/common"
	"github.com/ledgerwatch/erigon-lib/common/cmp"
	"github.com/ledgerwatch/erigon-lib/common/datadir"
	"github.com/ledgerwatch/erigon-lib/common/dir"
	"github.com/ledgerwatch/erigon-lib/kv"
	"github.com/ledgerwatch/erigon-lib/kv/kvcfg"
	"github.com/ledgerwatch/erigon-lib/kv/rawdbv3"
	libstate "github.com/ledgerwatch/erigon-lib/state"
	"github.com/ledgerwatch/erigon/cmd/hack/tool/fromdb"
	"github.com/ledgerwatch/erigon/consensus"
	"github.com/ledgerwatch/erigon/core"
	"github.com/ledgerwatch/erigon/core/rawdb"
	reset2 "github.com/ledgerwatch/erigon/core/rawdb/rawdbreset"
	"github.com/ledgerwatch/erigon/core/types"
	"github.com/ledgerwatch/erigon/core/vm"
	"github.com/ledgerwatch/erigon/eth/ethconfig"
	"github.com/ledgerwatch/erigon/eth/ethconsensusconfig"
	"github.com/ledgerwatch/erigon/eth/integrity"
	"github.com/ledgerwatch/erigon/eth/stagedsync"
	"github.com/ledgerwatch/erigon/eth/stagedsync/stages"
	"github.com/ledgerwatch/erigon/ethdb/prune"
	"github.com/ledgerwatch/erigon/migrations"
	"github.com/ledgerwatch/erigon/p2p"
	"github.com/ledgerwatch/erigon/params"
	"github.com/ledgerwatch/erigon/turbo/debug"
	"github.com/ledgerwatch/erigon/turbo/services"
	"github.com/ledgerwatch/erigon/turbo/shards"
	"github.com/ledgerwatch/erigon/turbo/snapshotsync/snap"
	stages2 "github.com/ledgerwatch/erigon/turbo/stages"
)

var cmdStageSnapshots = &cobra.Command{
	Use:   "stage_snapshots",
	Short: "",
	Run: func(cmd *cobra.Command, args []string) {
		logger := debug.SetupCobra(cmd, "integration")
		db, err := openDB(dbCfg(kv.ChainDB, chaindata), true, snapshotVersion, logger)
		if err != nil {
			logger.Error("Opening DB", "error", err)
			return
		}
		defer db.Close()

		if err := stageSnapshots(db, cmd.Context(), logger); err != nil {
			if !errors.Is(err, context.Canceled) {
				logger.Error(err.Error())
			}
			return
		}
	},
}

var cmdStageHeaders = &cobra.Command{
	Use:   "stage_headers",
	Short: "",
	Run: func(cmd *cobra.Command, args []string) {
		logger := debug.SetupCobra(cmd, "integration")
		db, err := openDB(dbCfg(kv.ChainDB, chaindata), true, snapshotVersion, logger)
		if err != nil {
			logger.Error("Opening DB", "error", err)
			return
		}
		defer db.Close()

		if err := stageHeaders(db, cmd.Context(), logger); err != nil {
			if !errors.Is(err, context.Canceled) {
				logger.Error(err.Error())
			}
			return
		}
	},
}

var cmdStageBorHeimdall = &cobra.Command{
	Use:   "stage_bor_heimdall",
	Short: "",
	Run: func(cmd *cobra.Command, args []string) {
		logger := debug.SetupCobra(cmd, "integration")
		db, err := openDB(dbCfg(kv.ChainDB, chaindata), true, snapshotVersion, logger)
		if err != nil {
			logger.Error("Opening DB", "error", err)
			return
		}
		defer db.Close()

		if err := stageBorHeimdall(db, cmd.Context(), logger); err != nil {
			if !errors.Is(err, context.Canceled) {
				logger.Error(err.Error())
			}
			return
		}
	},
}

var cmdStageBodies = &cobra.Command{
	Use:   "stage_bodies",
	Short: "",
	Run: func(cmd *cobra.Command, args []string) {
		logger := debug.SetupCobra(cmd, "integration")
		db, err := openDB(dbCfg(kv.ChainDB, chaindata), true, snapshotVersion, logger)
		if err != nil {
			logger.Error("Opening DB", "error", err)
			return
		}
		defer db.Close()

		if err := stageBodies(db, cmd.Context(), logger); err != nil {
			if !errors.Is(err, context.Canceled) {
				logger.Error(err.Error())
			}
			return
		}
	},
}

var cmdStageSenders = &cobra.Command{
	Use:   "stage_senders",
	Short: "",
	Run: func(cmd *cobra.Command, args []string) {
		logger := debug.SetupCobra(cmd, "integration")
		db, err := openDB(dbCfg(kv.ChainDB, chaindata), true, snapshotVersion, logger)
		if err != nil {
			logger.Error("Opening DB", "error", err)
			return
		}
		defer db.Close()

		if err := stageSenders(db, cmd.Context(), logger); err != nil {
			if !errors.Is(err, context.Canceled) {
				logger.Error(err.Error())
			}
			return
		}
	},
}

var cmdStageExec = &cobra.Command{
	Use:   "stage_exec",
	Short: "",
	Run: func(cmd *cobra.Command, args []string) {
		logger := debug.SetupCobra(cmd, "integration")
		db, err := openDB(dbCfg(kv.ChainDB, chaindata), true, snapshotVersion, logger)
		if err != nil {
			logger.Error("Opening DB", "error", err)
			return
		}
		defer db.Close()

		defer func(t time.Time) { logger.Info("total", "took", time.Since(t)) }(time.Now())

		if err := stageExec(db, cmd.Context(), logger); err != nil {
			if !errors.Is(err, context.Canceled) {
				logger.Error(err.Error())
			}
			return
		}
	},
}

var cmdStageTrie = &cobra.Command{
	Use:   "stage_trie",
	Short: "",
	Run: func(cmd *cobra.Command, args []string) {
		logger := debug.SetupCobra(cmd, "integration")
		db, err := openDB(dbCfg(kv.ChainDB, chaindata), true, snapshotVersion, logger)
		if err != nil {
			logger.Error("Opening DB", "error", err)
			return
		}
		defer db.Close()

		if err := stageTrie(db, cmd.Context(), logger); err != nil {
			if !errors.Is(err, context.Canceled) {
				logger.Error(err.Error())
			}
			return
		}
	},
}

var cmdStageHashState = &cobra.Command{
	Use:   "stage_hash_state",
	Short: "",
	Run: func(cmd *cobra.Command, args []string) {
		logger := debug.SetupCobra(cmd, "integration")
		db, err := openDB(dbCfg(kv.ChainDB, chaindata), true, snapshotVersion, logger)
		if err != nil {
			logger.Error("Opening DB", "error", err)
			return
		}
		defer db.Close()

		if err := stageHashState(db, cmd.Context(), logger); err != nil {
			if !errors.Is(err, context.Canceled) {
				logger.Error(err.Error())
			}
			return
		}
	},
}

var cmdStageHistory = &cobra.Command{
	Use:   "stage_history",
	Short: "",
	Run: func(cmd *cobra.Command, args []string) {
		logger := debug.SetupCobra(cmd, "integration")
		db, err := openDB(dbCfg(kv.ChainDB, chaindata), true, snapshotVersion, logger)
		if err != nil {
			logger.Error("Opening DB", "error", err)
			return
		}
		defer db.Close()

		if err := stageHistory(db, cmd.Context(), logger); err != nil {
			if !errors.Is(err, context.Canceled) {
				logger.Error(err.Error())
			}
			return
		}
	},
}

var cmdLogIndex = &cobra.Command{
	Use:   "stage_log_index",
	Short: "",
	Run: func(cmd *cobra.Command, args []string) {
		logger := debug.SetupCobra(cmd, "integration")
		db, err := openDB(dbCfg(kv.ChainDB, chaindata), true, snapshotVersion, logger)
		if err != nil {
			logger.Error("Opening DB", "error", err)
			return
		}
		defer db.Close()

		if err := stageLogIndex(db, cmd.Context(), logger); err != nil {
			if !errors.Is(err, context.Canceled) {
				logger.Error(err.Error())
			}
			return
		}
	},
}

var cmdCallTraces = &cobra.Command{
	Use:   "stage_call_traces",
	Short: "",
	Run: func(cmd *cobra.Command, args []string) {
		logger := debug.SetupCobra(cmd, "integration")
		db, err := openDB(dbCfg(kv.ChainDB, chaindata), true, snapshotVersion, logger)
		if err != nil {
			logger.Error("Opening DB", "error", err)
			return
		}
		defer db.Close()

		if err := stageCallTraces(db, cmd.Context(), logger); err != nil {
			if !errors.Is(err, context.Canceled) {
				logger.Error(err.Error())
			}
			return
		}
	},
}

var cmdStageTxLookup = &cobra.Command{
	Use:   "stage_tx_lookup",
	Short: "",
	Run: func(cmd *cobra.Command, args []string) {
		logger := debug.SetupCobra(cmd, "integration")
		db, err := openDB(dbCfg(kv.ChainDB, chaindata), true, snapshotVersion, logger)
		if err != nil {
			logger.Error("Opening DB", "error", err)
			return
		}
		defer db.Close()

		if err := stageTxLookup(db, cmd.Context(), logger); err != nil {
			if !errors.Is(err, context.Canceled) {
				logger.Error(err.Error())
			}
			return
		}
	},
}
var cmdPrintStages = &cobra.Command{
	Use:   "print_stages",
	Short: "",
	Run: func(cmd *cobra.Command, args []string) {
		logger := debug.SetupCobra(cmd, "integration")
		db, err := openDB(dbCfg(kv.ChainDB, chaindata), false, snapshotVersion, logger)
		if err != nil {
			logger.Error("Opening DB", "error", err)
			return
		}
		defer db.Close()

		if err := printAllStages(db, cmd.Context(), logger); err != nil {
			if !errors.Is(err, context.Canceled) {
				logger.Error(err.Error())
			}
			return
		}
	},
}

var cmdPrintMigrations = &cobra.Command{
	Use:   "print_migrations",
	Short: "",
	Run: func(cmd *cobra.Command, args []string) {
		logger := debug.SetupCobra(cmd, "integration")
		db, err := openDB(dbCfg(kv.ChainDB, chaindata), false, snapshotVersion, logger)
		if err != nil {
			logger.Error("Opening DB", "error", err)
			return
		}
		defer db.Close()
		if err := printAppliedMigrations(db, cmd.Context(), logger); err != nil {
			if !errors.Is(err, context.Canceled) {
				logger.Error(err.Error())
			}
			return
		}
	},
}

var cmdRemoveMigration = &cobra.Command{
	Use:   "remove_migration",
	Short: "",
	Run: func(cmd *cobra.Command, args []string) {
		logger := debug.SetupCobra(cmd, "integration")
		db, err := openDB(dbCfg(kv.ChainDB, chaindata), false, snapshotVersion, logger)
		if err != nil {
			logger.Error("Opening DB", "error", err)
			return
		}
		defer db.Close()
		if err := removeMigration(db, cmd.Context()); err != nil {
			if !errors.Is(err, context.Canceled) {
				logger.Error(err.Error())
			}
			return
		}
	},
}

var cmdRunMigrations = &cobra.Command{
	Use:   "run_migrations",
	Short: "",
	Run: func(cmd *cobra.Command, args []string) {
		logger := debug.SetupCobra(cmd, "integration")
<<<<<<< HEAD
		db, err := openDB(dbCfg(kv.ChainDB, chaindata), true, snapshotVersion, logger)
=======
		//non-accede and exclusive mode - to apply create new tables if need.
		cfg := dbCfg(kv.ChainDB, chaindata).Flags(func(u uint) uint { return u &^ mdbx.Accede }).Exclusive()
		db, err := openDB(cfg, true, logger)
>>>>>>> 42111837
		if err != nil {
			logger.Error("Opening DB", "error", err)
			return
		}
		defer db.Close()
		// Nothing to do, migrations will be applied automatically
	},
}

var cmdSetPrune = &cobra.Command{
	Use:   "force_set_prune",
	Short: "Override existing --prune flag value (if you know what you are doing)",
	Run: func(cmd *cobra.Command, args []string) {
		logger := debug.SetupCobra(cmd, "integration")
		db, err := openDB(dbCfg(kv.ChainDB, chaindata), true, snapshotVersion, logger)
		if err != nil {
			logger.Error("Opening DB", "error", err)
			return
		}
		defer db.Close()
		if err := overrideStorageMode(db, logger); err != nil {
			if !errors.Is(err, context.Canceled) {
				logger.Error(err.Error())
			}
			return
		}
	},
}

var cmdSetSnap = &cobra.Command{
	Use:   "force_set_snap",
	Short: "Override existing --snapshots flag value (if you know what you are doing)",
	Run: func(cmd *cobra.Command, args []string) {
		logger := debug.SetupCobra(cmd, "integration")
		db, err := openDB(dbCfg(kv.ChainDB, chaindata), true, snapshotVersion, logger)
		if err != nil {
			logger.Error("Opening DB", "error", err)
			return
		}
		defer db.Close()
		sn, borSn, agg := allSnapshots(cmd.Context(), db, snapshotVersion, logger)
		defer sn.Close()
		defer borSn.Close()
		defer agg.Close()

		cfg := sn.Cfg()
		flags := cmd.Flags()
		if flags.Lookup("snapshots") != nil {
			cfg.Enabled, err = flags.GetBool("snapshots")
			if err != nil {
				panic(err)
			}
		}

		if err := db.Update(context.Background(), func(tx kv.RwTx) error {
			return snap.ForceSetFlags(tx, cfg)
		}); err != nil {
			if !errors.Is(err, context.Canceled) {
				logger.Error(err.Error())
			}
			return
		}
	},
}

var cmdForceSetHistoryV3 = &cobra.Command{
	Use:   "force_set_history_v3",
	Short: "Override existing --history.v3 flag value (if you know what you are doing)",
	Run: func(cmd *cobra.Command, args []string) {
		logger := debug.SetupCobra(cmd, "integration")
		db, err := openDB(dbCfg(kv.ChainDB, chaindata), true, snapshotVersion, logger)
		if err != nil {
			logger.Error("Opening DB", "error", err)
			return
		}
		defer db.Close()
		if err := db.Update(context.Background(), func(tx kv.RwTx) error {
			return kvcfg.HistoryV3.ForceWrite(tx, _forceSetHistoryV3)
		}); err != nil {
			if !errors.Is(err, context.Canceled) {
				logger.Error(err.Error())
			}
			return
		}
	},
}

func init() {
	withConfig(cmdPrintStages)
	withDataDir(cmdPrintStages)
	withChain(cmdPrintStages)
	withHeimdall(cmdPrintStages)
	withSnapshotVersion(cmdPrintStages)
	rootCmd.AddCommand(cmdPrintStages)

	withConfig(cmdStageSenders)
	withIntegrityChecks(cmdStageSenders)
	withReset(cmdStageSenders)
	withBlock(cmdStageSenders)
	withUnwind(cmdStageSenders)
	withDataDir(cmdStageSenders)
	withChain(cmdStageSenders)
	withHeimdall(cmdStageSenders)
	withSnapshotVersion(cmdStageSenders)
	rootCmd.AddCommand(cmdStageSenders)

	withConfig(cmdStageSnapshots)
	withDataDir(cmdStageSnapshots)
	withReset(cmdStageSnapshots)
	withSnapshotVersion(cmdStageSnapshots)
	rootCmd.AddCommand(cmdStageSnapshots)

	withConfig(cmdStageHeaders)
	withIntegrityChecks(cmdStageHeaders)
	withDataDir(cmdStageHeaders)
	withUnwind(cmdStageHeaders)
	withReset(cmdStageHeaders)
	withChain(cmdStageHeaders)
	withHeimdall(cmdStageHeaders)
	withSnapshotVersion(cmdStageHeaders)
	rootCmd.AddCommand(cmdStageHeaders)

	withConfig(cmdStageBorHeimdall)
	withDataDir(cmdStageBorHeimdall)
	withReset(cmdStageBorHeimdall)
	withChain(cmdStageBorHeimdall)
	withHeimdall(cmdStageBorHeimdall)
	withSnapshotVersion(cmdStageBorHeimdall)
	rootCmd.AddCommand(cmdStageBorHeimdall)

	withConfig(cmdStageBodies)
	withDataDir(cmdStageBodies)
	withUnwind(cmdStageBodies)
	withChain(cmdStageBodies)
	withHeimdall(cmdStageBodies)
	withSnapshotVersion(cmdStageBodies)
	rootCmd.AddCommand(cmdStageBodies)

	withConfig(cmdStageExec)
	withDataDir(cmdStageExec)
	withReset(cmdStageExec)
	withBlock(cmdStageExec)
	withUnwind(cmdStageExec)
	withNoCommit(cmdStageExec)
	withPruneTo(cmdStageExec)
	withBatchSize(cmdStageExec)
	withTxTrace(cmdStageExec)
	withChain(cmdStageExec)
	withHeimdall(cmdStageExec)
	withWorkers(cmdStageExec)
	withSnapshotVersion(cmdStageExec)
	rootCmd.AddCommand(cmdStageExec)

	withConfig(cmdStageHashState)
	withDataDir(cmdStageHashState)
	withReset(cmdStageHashState)
	withBlock(cmdStageHashState)
	withUnwind(cmdStageHashState)
	withPruneTo(cmdStageHashState)
	withBatchSize(cmdStageHashState)
	withChain(cmdStageHashState)
	withHeimdall(cmdStageHashState)
	withSnapshotVersion(cmdStageHashState)
	rootCmd.AddCommand(cmdStageHashState)

	withConfig(cmdStageTrie)
	withDataDir(cmdStageTrie)
	withReset(cmdStageTrie)
	withBlock(cmdStageTrie)
	withUnwind(cmdStageTrie)
	withPruneTo(cmdStageTrie)
	withIntegrityChecks(cmdStageTrie)
	withChain(cmdStageTrie)
	withHeimdall(cmdStageTrie)
	withSnapshotVersion(cmdStageTrie)
	rootCmd.AddCommand(cmdStageTrie)

	withConfig(cmdStageHistory)
	withDataDir(cmdStageHistory)
	withReset(cmdStageHistory)
	withBlock(cmdStageHistory)
	withUnwind(cmdStageHistory)
	withPruneTo(cmdStageHistory)
	withChain(cmdStageHistory)
	withHeimdall(cmdStageHistory)
	withSnapshotVersion(cmdStageHistory)
	rootCmd.AddCommand(cmdStageHistory)

	withConfig(cmdLogIndex)
	withDataDir(cmdLogIndex)
	withReset(cmdLogIndex)
	withBlock(cmdLogIndex)
	withUnwind(cmdLogIndex)
	withPruneTo(cmdLogIndex)
	withChain(cmdLogIndex)
	withHeimdall(cmdLogIndex)
	withSnapshotVersion(cmdLogIndex)
	rootCmd.AddCommand(cmdLogIndex)

	withConfig(cmdCallTraces)
	withDataDir(cmdCallTraces)
	withReset(cmdCallTraces)
	withBlock(cmdCallTraces)
	withUnwind(cmdCallTraces)
	withPruneTo(cmdCallTraces)
	withChain(cmdCallTraces)
	withHeimdall(cmdCallTraces)
	withSnapshotVersion(cmdCallTraces)
	rootCmd.AddCommand(cmdCallTraces)

	withConfig(cmdStageTxLookup)
	withReset(cmdStageTxLookup)
	withBlock(cmdStageTxLookup)
	withUnwind(cmdStageTxLookup)
	withDataDir(cmdStageTxLookup)
	withPruneTo(cmdStageTxLookup)
	withChain(cmdStageTxLookup)
	withHeimdall(cmdStageTxLookup)
	withSnapshotVersion(cmdStageTxLookup)
	rootCmd.AddCommand(cmdStageTxLookup)

	withConfig(cmdPrintMigrations)
	withDataDir(cmdPrintMigrations)
	withSnapshotVersion(cmdPrintMigrations)
	rootCmd.AddCommand(cmdPrintMigrations)

	withConfig(cmdRemoveMigration)
	withDataDir(cmdRemoveMigration)
	withMigration(cmdRemoveMigration)
	withChain(cmdRemoveMigration)
	withHeimdall(cmdRemoveMigration)
	withSnapshotVersion(cmdRemoveMigration)
	rootCmd.AddCommand(cmdRemoveMigration)

	withConfig(cmdRunMigrations)
	withDataDir(cmdRunMigrations)
	withChain(cmdRunMigrations)
	withHeimdall(cmdRunMigrations)
	withSnapshotVersion(cmdRunMigrations)
	rootCmd.AddCommand(cmdRunMigrations)

	withConfig(cmdSetSnap)
	withDataDir2(cmdSetSnap)
	withChain(cmdSetSnap)
<<<<<<< HEAD
	withSnapshotVersion(cmdSetSnap)
=======
	cmdSetSnap.Flags().Bool("snapshots", false, "")
	must(cmdSetSnap.MarkFlagRequired("snapshots"))
>>>>>>> 42111837
	rootCmd.AddCommand(cmdSetSnap)

	withConfig(cmdForceSetHistoryV3)
	withDataDir2(cmdForceSetHistoryV3)
	withSnapshotVersion(cmdForceSetHistoryV3)
	cmdForceSetHistoryV3.Flags().BoolVar(&_forceSetHistoryV3, "history.v3", false, "")
	must(cmdForceSetHistoryV3.MarkFlagRequired("history.v3"))
	rootCmd.AddCommand(cmdForceSetHistoryV3)

	withConfig(cmdSetPrune)
	withDataDir(cmdSetPrune)
	withChain(cmdSetPrune)
	withSnapshotVersion(cmdSetPrune)
	cmdSetPrune.Flags().StringVar(&pruneFlag, "prune", "hrtc", "")
	cmdSetPrune.Flags().Uint64Var(&pruneH, "prune.h.older", 0, "")
	cmdSetPrune.Flags().Uint64Var(&pruneR, "prune.r.older", 0, "")
	cmdSetPrune.Flags().Uint64Var(&pruneT, "prune.t.older", 0, "")
	cmdSetPrune.Flags().Uint64Var(&pruneC, "prune.c.older", 0, "")
	cmdSetPrune.Flags().Uint64Var(&pruneHBefore, "prune.h.before", 0, "")
	cmdSetPrune.Flags().Uint64Var(&pruneRBefore, "prune.r.before", 0, "")
	cmdSetPrune.Flags().Uint64Var(&pruneTBefore, "prune.t.before", 0, "")
	cmdSetPrune.Flags().Uint64Var(&pruneCBefore, "prune.c.before", 0, "")
	cmdSetPrune.Flags().StringSliceVar(&experiments, "experiments", nil, "Storage mode to override database")
	rootCmd.AddCommand(cmdSetPrune)
}

func stageSnapshots(db kv.RwDB, ctx context.Context, logger log.Logger) error {
	return db.Update(ctx, func(tx kv.RwTx) error {
		if reset {
			if err := stages.SaveStageProgress(tx, stages.Snapshots, 0); err != nil {
				return fmt.Errorf("saving Snapshots progress failed: %w", err)
			}
		}
		progress, err := stages.GetStageProgress(tx, stages.Snapshots)
		if err != nil {
			return fmt.Errorf("re-read Snapshots progress: %w", err)
		}
		logger.Info("Progress", "snapshots", progress)
		return nil
	})
}

func stageHeaders(db kv.RwDB, ctx context.Context, logger log.Logger) error {
	dirs := datadir.New(datadirCli)
	if err := datadir.ApplyMigrations(dirs); err != nil {
		return err
	}

	sn, borSn, agg := allSnapshots(ctx, db, snapshotVersion, logger)
	defer sn.Close()
	defer borSn.Close()
	defer agg.Close()
	br, bw := blocksIO(db, logger)
	engine, _, _, _, _ := newSync(ctx, db, nil /* miningConfig */, logger)
	chainConfig, _, _ := fromdb.ChainConfig(db), kvcfg.HistoryV3.FromDB(db), fromdb.PruneMode(db)

	if integritySlow {
		if err := db.View(ctx, func(tx kv.Tx) error {
			log.Info("[integrity] no gaps in canonical headers")
			integrity.NoGapsInCanonicalHeaders(tx, ctx, br)
			return nil
		}); err != nil {
			return err
		}
		return nil
	}

	if !(unwind > 0 || reset) {
		logger.Error("This command only works with --unwind or --reset options")
		return nil
	}

	return db.Update(ctx, func(tx kv.RwTx) error {
		if reset {
			dirs := datadir.New(datadirCli)
			if err := reset2.ResetBlocks(tx, db, agg, br, bw, dirs, *chainConfig, engine, logger); err != nil {
				return err
			}
			return nil
		}

		progress, err := stages.GetStageProgress(tx, stages.Headers)
		if err != nil {
			return fmt.Errorf("read Bodies progress: %w", err)
		}
		var unwindTo uint64
		if unwind > progress {
			unwindTo = 1 // keep genesis
		} else {
			unwindTo = uint64(cmp.Max(1, int(progress)-int(unwind)))
		}

		if err = stages.SaveStageProgress(tx, stages.Headers, unwindTo); err != nil {
			return fmt.Errorf("saving Headers progress failed: %w", err)
		}
		progress, err = stages.GetStageProgress(tx, stages.Headers)
		if err != nil {
			return fmt.Errorf("re-read Headers progress: %w", err)
		}
		{ // hard-unwind stage_body also
			if err := rawdb.TruncateBlocks(ctx, tx, progress+1); err != nil {
				return err
			}
			progressBodies, err := stages.GetStageProgress(tx, stages.Bodies)
			if err != nil {
				return fmt.Errorf("read Bodies progress: %w", err)
			}
			if progress < progressBodies {
				if err = stages.SaveStageProgress(tx, stages.Bodies, progress); err != nil {
					return fmt.Errorf("saving Bodies progress failed: %w", err)
				}
			}
		}
		// remove all canonical markers from this point
		if err = rawdb.TruncateCanonicalHash(tx, progress+1, false); err != nil {
			return err
		}
		if err = rawdb.TruncateTd(tx, progress+1); err != nil {
			return err
		}
		hash, err := br.CanonicalHash(ctx, tx, progress-1)
		if err != nil {
			return err
		}
		if err = rawdb.WriteHeadHeaderHash(tx, hash); err != nil {
			return err
		}

		logger.Info("Progress", "headers", progress)
		return nil
	})
}

func stageBorHeimdall(db kv.RwDB, ctx context.Context, logger log.Logger) error {
	return db.Update(ctx, func(tx kv.RwTx) error {
		if reset {
			if err := reset2.ResetBorHeimdall(ctx, tx); err != nil {
				return err
			}
			return nil
		}
		return nil
	})
}

func stageBodies(db kv.RwDB, ctx context.Context, logger log.Logger) error {
	sn, borSn, agg := allSnapshots(ctx, db, snapshotVersion, logger)
	defer sn.Close()
	defer borSn.Close()
	defer agg.Close()
	chainConfig, historyV3 := fromdb.ChainConfig(db), kvcfg.HistoryV3.FromDB(db)
	_, _, sync, _, _ := newSync(ctx, db, nil /* miningConfig */, logger)
	br, bw := blocksIO(db, logger)

	if err := db.Update(ctx, func(tx kv.RwTx) error {
		s := stage(sync, tx, nil, stages.Bodies)

		if unwind > 0 {
			if unwind > s.BlockNumber {
				return fmt.Errorf("cannot unwind past 0")
			}

			u := sync.NewUnwindState(stages.Bodies, s.BlockNumber-unwind, s.BlockNumber)
			cfg := stagedsync.StageBodiesCfg(db, nil, nil, nil, nil, 0, *chainConfig, br, historyV3, bw, nil)
			if err := stagedsync.UnwindBodiesStage(u, tx, cfg, ctx); err != nil {
				return err
			}

			progress, err := stages.GetStageProgress(tx, stages.Bodies)
			if err != nil {
				return fmt.Errorf("re-read Bodies progress: %w", err)
			}
			logger.Info("Progress", "bodies", progress)
			return nil
		}
		logger.Info("This command only works with --unwind option")
		return nil
	}); err != nil {
		return err
	}
	return nil
}

func stageSenders(db kv.RwDB, ctx context.Context, logger log.Logger) error {
	tmpdir := datadir.New(datadirCli).Tmp
	chainConfig := fromdb.ChainConfig(db)
	sn, borSn, agg := allSnapshots(ctx, db, snapshotVersion, logger)
	defer sn.Close()
	defer borSn.Close()
	defer agg.Close()
	_, _, sync, _, _ := newSync(ctx, db, nil /* miningConfig */, logger)

	must(sync.SetCurrentStage(stages.Senders))

	br, _ := blocksIO(db, logger)
	if reset {
		return db.Update(ctx, func(tx kv.RwTx) error { return reset2.ResetSenders(ctx, db, tx) })
	}

	tx, err := db.BeginRw(ctx)
	if err != nil {
		return err
	}
	defer tx.Rollback()

	if integritySlow {
		secp256k1.ContextForThread(1)
		for i := block; ; i++ {
			if err := common2.Stopped(ctx.Done()); err != nil {
				return err
			}
			h, _ := br.HeaderByNumber(ctx, tx, i)
			if h == nil {
				break
			}
			withoutSenders, senders, err := br.BlockWithSenders(ctx, tx, h.Hash(), h.Number.Uint64())
			if err != nil {
				return err
			}
			withoutSenders.Body().SendersFromTxs() //remove senders info from txs
			txs := withoutSenders.Transactions()
			if txs.Len() != len(senders) {
				logger.Error("not equal amount of senders", "block", i, "db", len(senders), "expect", txs.Len())
				return nil
			}
			if txs.Len() == 0 {
				continue
			}
			signer := types.MakeSigner(chainConfig, i, h.Time)
			for j := 0; j < txs.Len(); j++ {
				from, err := signer.Sender(txs[j])
				if err != nil {
					return err
				}
				if !bytes.Equal(from[:], senders[j][:]) {
					logger.Error("wrong sender", "block", i, "tx", j, "db", fmt.Sprintf("%x", senders[j]), "expect", fmt.Sprintf("%x", from))
				}
			}
			if i%10 == 0 {
				logger.Info("checked", "block", i)
			}
		}
		return nil
	}

	s := stage(sync, tx, nil, stages.Senders)
	logger.Info("Stage", "name", s.ID, "progress", s.BlockNumber)

	pm, err := prune.Get(tx)
	if err != nil {
		return err
	}

	cfg := stagedsync.StageSendersCfg(db, chainConfig, false, tmpdir, pm, br, nil, nil)
	if unwind > 0 {
		u := sync.NewUnwindState(stages.Senders, s.BlockNumber-unwind, s.BlockNumber)
		if err = stagedsync.UnwindSendersStage(u, tx, cfg, ctx); err != nil {
			return err
		}
	} else if pruneTo > 0 {
		p, err := sync.PruneStageState(stages.Senders, s.BlockNumber, tx, db)
		if err != nil {
			return err
		}
		if err = stagedsync.PruneSendersStage(p, tx, cfg, ctx); err != nil {
			return err
		}
		return nil
	} else {
		if err = stagedsync.SpawnRecoverSendersStage(cfg, s, sync, tx, block, ctx, logger); err != nil {
			return err
		}
	}
	return tx.Commit()
}

func stageExec(db kv.RwDB, ctx context.Context, logger log.Logger) error {
	dirs := datadir.New(datadirCli)
	if err := datadir.ApplyMigrations(dirs); err != nil {
		return err
	}

	engine, vmConfig, sync, _, _ := newSync(ctx, db, nil /* miningConfig */, logger)
	must(sync.SetCurrentStage(stages.Execution))
	sn, borSn, agg := allSnapshots(ctx, db, snapshotVersion, logger)
	defer sn.Close()
	defer borSn.Close()
	defer agg.Close()

	if warmup {
		return reset2.WarmupExec(ctx, db)
	}
	if reset {
		return reset2.ResetExec(ctx, db, chain, "")
	}

	if txtrace {
		// Activate tracing and writing into json files for each transaction
		vmConfig.Tracer = nil
		vmConfig.Debug = true
	}

	var batchSize datasize.ByteSize
	must(batchSize.UnmarshalText([]byte(batchSizeStr)))

	s := stage(sync, nil, db, stages.Execution)

	logger.Info("Stage", "name", s.ID, "progress", s.BlockNumber)
	chainConfig, historyV3, pm := fromdb.ChainConfig(db), kvcfg.HistoryV3.FromDB(db), fromdb.PruneMode(db)
	if pruneTo > 0 {
		pm.History = prune.Distance(s.BlockNumber - pruneTo)
		pm.Receipts = prune.Distance(s.BlockNumber - pruneTo)
		pm.CallTraces = prune.Distance(s.BlockNumber - pruneTo)
		pm.TxIndex = prune.Distance(s.BlockNumber - pruneTo)
	}

	syncCfg := ethconfig.Defaults.Sync
	syncCfg.ExecWorkerCount = int(workers)
	syncCfg.ReconWorkerCount = int(reconWorkers)

	genesis := core.GenesisBlockByChainName(chain)
	br, _ := blocksIO(db, logger)
	cfg := stagedsync.StageExecuteBlocksCfg(db, pm, batchSize, nil, chainConfig, engine, vmConfig, nil,
		/*stateStream=*/ false,
		/*badBlockHalt=*/ false, historyV3, dirs, br, nil, genesis, syncCfg, agg, nil)

	var tx kv.RwTx //nil - means lower-level code (each stage) will manage transactions
	if noCommit {
		var err error
		tx, err = db.BeginRw(ctx)
		if err != nil {
			return err
		}
		defer tx.Rollback()
	}

	if unwind > 0 {
		u := sync.NewUnwindState(stages.Execution, s.BlockNumber-unwind, s.BlockNumber)
		err := stagedsync.UnwindExecutionStage(u, s, tx, ctx, cfg, true, logger)
		if err != nil {
			return err
		}
		return nil
	}

	if pruneTo > 0 {
		p, err := sync.PruneStageState(stages.Execution, s.BlockNumber, tx, db)
		if err != nil {
			return err
		}
		err = stagedsync.PruneExecutionStage(p, tx, cfg, ctx, true)
		if err != nil {
			return err
		}
		return nil
	}

	err := stagedsync.SpawnExecuteBlocksStage(s, sync, tx, block, ctx, cfg, true /* initialCycle */, logger)
	if err != nil {
		return err
	}
	return nil
}

func stageTrie(db kv.RwDB, ctx context.Context, logger log.Logger) error {
	dirs, pm, historyV3 := datadir.New(datadirCli), fromdb.PruneMode(db), kvcfg.HistoryV3.FromDB(db)
	sn, borSn, agg := allSnapshots(ctx, db, snapshotVersion, logger)
	defer sn.Close()
	defer borSn.Close()
	defer agg.Close()
	_, _, sync, _, _ := newSync(ctx, db, nil /* miningConfig */, logger)
	must(sync.SetCurrentStage(stages.IntermediateHashes))

	if warmup {
		return reset2.Warmup(ctx, db, log.LvlInfo, stages.IntermediateHashes)
	}
	if reset {
		return reset2.Reset(ctx, db, stages.IntermediateHashes)
	}
	tx, err := db.BeginRw(ctx)
	if err != nil {
		return err
	}
	defer tx.Rollback()

	execStage := stage(sync, tx, nil, stages.Execution)
	s := stage(sync, tx, nil, stages.IntermediateHashes)

	if pruneTo > 0 {
		pm.History = prune.Distance(s.BlockNumber - pruneTo)
		pm.Receipts = prune.Distance(s.BlockNumber - pruneTo)
		pm.CallTraces = prune.Distance(s.BlockNumber - pruneTo)
		pm.TxIndex = prune.Distance(s.BlockNumber - pruneTo)
	}

	logger.Info("StageExec", "progress", execStage.BlockNumber)
	logger.Info("StageTrie", "progress", s.BlockNumber)
	br, _ := blocksIO(db, logger)
	cfg := stagedsync.StageTrieCfg(db, true /* checkRoot */, true /* saveHashesToDb */, false /* badBlockHalt */, dirs.Tmp, br, nil /* hd */, historyV3, agg)
	if unwind > 0 {
		u := sync.NewUnwindState(stages.IntermediateHashes, s.BlockNumber-unwind, s.BlockNumber)
		if err := stagedsync.UnwindIntermediateHashesStage(u, s, tx, cfg, ctx, logger); err != nil {
			return err
		}
	} else if pruneTo > 0 {
		p, err := sync.PruneStageState(stages.IntermediateHashes, s.BlockNumber, tx, db)
		if err != nil {
			return err
		}
		err = stagedsync.PruneIntermediateHashesStage(p, tx, cfg, ctx)
		if err != nil {
			return err
		}
	} else {
		if _, err := stagedsync.SpawnIntermediateHashesStage(s, sync /* Unwinder */, tx, cfg, ctx, logger); err != nil {
			return err
		}
	}
	integrity.Trie(db, tx, integritySlow, ctx)
	return tx.Commit()
}

func stageHashState(db kv.RwDB, ctx context.Context, logger log.Logger) error {
	dirs, pm, historyV3 := datadir.New(datadirCli), fromdb.PruneMode(db), kvcfg.HistoryV3.FromDB(db)
	sn, borSn, agg := allSnapshots(ctx, db, snapshotVersion, logger)
	defer sn.Close()
	defer borSn.Close()
	defer agg.Close()
	_, _, sync, _, _ := newSync(ctx, db, nil /* miningConfig */, logger)
	must(sync.SetCurrentStage(stages.HashState))

	if warmup {
		return reset2.Warmup(ctx, db, log.LvlInfo, stages.HashState)
	}
	if reset {
		return reset2.Reset(ctx, db, stages.HashState)
	}

	tx, err := db.BeginRw(ctx)
	if err != nil {
		return err
	}
	defer tx.Rollback()

	s := stage(sync, tx, nil, stages.HashState)
	if pruneTo > 0 {
		pm.History = prune.Distance(s.BlockNumber - pruneTo)
		pm.Receipts = prune.Distance(s.BlockNumber - pruneTo)
		pm.CallTraces = prune.Distance(s.BlockNumber - pruneTo)
		pm.TxIndex = prune.Distance(s.BlockNumber - pruneTo)
	}

	logger.Info("Stage", "name", s.ID, "progress", s.BlockNumber)

	cfg := stagedsync.StageHashStateCfg(db, dirs, historyV3)
	if unwind > 0 {
		u := sync.NewUnwindState(stages.HashState, s.BlockNumber-unwind, s.BlockNumber)
		err = stagedsync.UnwindHashStateStage(u, s, tx, cfg, ctx, logger)
		if err != nil {
			return err
		}
	} else if pruneTo > 0 {
		p, err := sync.PruneStageState(stages.HashState, s.BlockNumber, tx, nil)
		if err != nil {
			return err
		}
		err = stagedsync.PruneHashStateStage(p, tx, cfg, ctx)
		if err != nil {
			return err
		}
	} else {
		err = stagedsync.SpawnHashStateStage(s, tx, cfg, ctx, logger)
		if err != nil {
			return err
		}
	}
	return tx.Commit()
}

func stageLogIndex(db kv.RwDB, ctx context.Context, logger log.Logger) error {
	dirs, pm, historyV3 := datadir.New(datadirCli), fromdb.PruneMode(db), kvcfg.HistoryV3.FromDB(db)
	if historyV3 {
		return fmt.Errorf("this stage is disable in --history.v3=true")
	}
	_, _, sync, _, _ := newSync(ctx, db, nil /* miningConfig */, logger)
	must(sync.SetCurrentStage(stages.LogIndex))
	if warmup {
		return reset2.Warmup(ctx, db, log.LvlInfo, stages.LogIndex)
	}
	if reset {
		return reset2.Reset(ctx, db, stages.LogIndex)
	}
	tx, err := db.BeginRw(ctx)
	if err != nil {
		return err
	}
	defer tx.Rollback()

	execAt := progress(tx, stages.Execution)
	s := stage(sync, tx, nil, stages.LogIndex)
	if pruneTo > 0 {
		pm.History = prune.Distance(s.BlockNumber - pruneTo)
		pm.Receipts = prune.Distance(s.BlockNumber - pruneTo)
		pm.CallTraces = prune.Distance(s.BlockNumber - pruneTo)
		pm.TxIndex = prune.Distance(s.BlockNumber - pruneTo)
	}

	logger.Info("Stage exec", "progress", execAt)
	logger.Info("Stage", "name", s.ID, "progress", s.BlockNumber)

	cfg := stagedsync.StageLogIndexCfg(db, pm, dirs.Tmp)
	if unwind > 0 {
		u := sync.NewUnwindState(stages.LogIndex, s.BlockNumber-unwind, s.BlockNumber)
		err = stagedsync.UnwindLogIndex(u, s, tx, cfg, ctx)
		if err != nil {
			return err
		}
	} else if pruneTo > 0 {
		p, err := sync.PruneStageState(stages.LogIndex, s.BlockNumber, nil, db)
		if err != nil {
			return err
		}
		err = stagedsync.PruneLogIndex(p, tx, cfg, ctx, logger)
		if err != nil {
			return err
		}
	} else {
		if err := stagedsync.SpawnLogIndex(s, tx, cfg, ctx, block, logger); err != nil {
			return err
		}
	}
	return tx.Commit()
}

func stageCallTraces(db kv.RwDB, ctx context.Context, logger log.Logger) error {
	dirs, pm, historyV3 := datadir.New(datadirCli), fromdb.PruneMode(db), kvcfg.HistoryV3.FromDB(db)
	if historyV3 {
		return fmt.Errorf("this stage is disable in --history.v3=true")
	}
	_, _, sync, _, _ := newSync(ctx, db, nil /* miningConfig */, logger)
	must(sync.SetCurrentStage(stages.CallTraces))

	if warmup {
		return reset2.Warmup(ctx, db, log.LvlInfo, stages.CallTraces)
	}
	if reset {
		return reset2.Reset(ctx, db, stages.CallTraces)
	}

	tx, err := db.BeginRw(ctx)
	if err != nil {
		return err
	}
	defer tx.Rollback()
	var batchSize datasize.ByteSize
	must(batchSize.UnmarshalText([]byte(batchSizeStr)))

	execStage := progress(tx, stages.Execution)
	s := stage(sync, tx, nil, stages.CallTraces)
	if pruneTo > 0 {
		pm.History = prune.Distance(s.BlockNumber - pruneTo)
		pm.Receipts = prune.Distance(s.BlockNumber - pruneTo)
		pm.CallTraces = prune.Distance(s.BlockNumber - pruneTo)
		pm.TxIndex = prune.Distance(s.BlockNumber - pruneTo)
	}
	logger.Info("ID exec", "progress", execStage)
	if block != 0 {
		s.BlockNumber = block
		logger.Info("Overriding initial state", "block", block)
	}
	logger.Info("ID call traces", "progress", s.BlockNumber)

	cfg := stagedsync.StageCallTracesCfg(db, pm, block, dirs.Tmp)

	if unwind > 0 {
		u := sync.NewUnwindState(stages.CallTraces, s.BlockNumber-unwind, s.BlockNumber)
		err = stagedsync.UnwindCallTraces(u, s, tx, cfg, ctx, logger)
		if err != nil {
			return err
		}
	} else if pruneTo > 0 {
		p, err := sync.PruneStageState(stages.CallTraces, s.BlockNumber, tx, nil)
		if err != nil {
			return err
		}
		err = stagedsync.PruneCallTraces(p, tx, cfg, ctx, logger)
		if err != nil {
			return err
		}
	} else {
		if err := stagedsync.SpawnCallTraces(s, tx, cfg, ctx, logger); err != nil {
			return err
		}
	}
	return tx.Commit()
}

func stageHistory(db kv.RwDB, ctx context.Context, logger log.Logger) error {
	dirs, pm, historyV3 := datadir.New(datadirCli), fromdb.PruneMode(db), kvcfg.HistoryV3.FromDB(db)
	if historyV3 {
		return fmt.Errorf("this stage is disable in --history.v3=true")
	}
	sn, borSn, agg := allSnapshots(ctx, db, snapshotVersion, logger)
	defer sn.Close()
	defer borSn.Close()
	defer agg.Close()
	_, _, sync, _, _ := newSync(ctx, db, nil /* miningConfig */, logger)
	must(sync.SetCurrentStage(stages.AccountHistoryIndex))

	if warmup {
		return reset2.Warmup(ctx, db, log.LvlInfo, stages.AccountHistoryIndex, stages.StorageHistoryIndex)
	}
	if reset {
		return reset2.Reset(ctx, db, stages.AccountHistoryIndex, stages.StorageHistoryIndex)
	}
	tx, err := db.BeginRw(ctx)
	if err != nil {
		return err
	}
	defer tx.Rollback()

	execStage := progress(tx, stages.Execution)
	stageStorage := stage(sync, tx, nil, stages.StorageHistoryIndex)
	stageAcc := stage(sync, tx, nil, stages.AccountHistoryIndex)
	if pruneTo > 0 {
		pm.History = prune.Distance(stageAcc.BlockNumber - pruneTo)
		pm.Receipts = prune.Distance(stageAcc.BlockNumber - pruneTo)
		pm.CallTraces = prune.Distance(stageAcc.BlockNumber - pruneTo)
		pm.TxIndex = prune.Distance(stageAcc.BlockNumber - pruneTo)
	}
	logger.Info("ID exec", "progress", execStage)
	logger.Info("ID acc history", "progress", stageAcc.BlockNumber)
	logger.Info("ID storage history", "progress", stageStorage.BlockNumber)

	cfg := stagedsync.StageHistoryCfg(db, pm, dirs.Tmp)
	if unwind > 0 { //nolint:staticcheck
		u := sync.NewUnwindState(stages.StorageHistoryIndex, stageStorage.BlockNumber-unwind, stageStorage.BlockNumber)
		if err := stagedsync.UnwindStorageHistoryIndex(u, stageStorage, tx, cfg, ctx); err != nil {
			return err
		}
		u = sync.NewUnwindState(stages.AccountHistoryIndex, stageAcc.BlockNumber-unwind, stageAcc.BlockNumber)
		if err := stagedsync.UnwindAccountHistoryIndex(u, stageAcc, tx, cfg, ctx); err != nil {
			return err
		}
	} else if pruneTo > 0 {
		pa, err := sync.PruneStageState(stages.AccountHistoryIndex, stageAcc.BlockNumber, tx, db)
		if err != nil {
			return err
		}
		err = stagedsync.PruneAccountHistoryIndex(pa, tx, cfg, ctx, logger)
		if err != nil {
			return err
		}
		ps, err := sync.PruneStageState(stages.StorageHistoryIndex, stageStorage.BlockNumber, tx, db)
		if err != nil {
			return err
		}
		err = stagedsync.PruneStorageHistoryIndex(ps, tx, cfg, ctx, logger)
		if err != nil {
			return err
		}
		_ = printStages(tx, sn, agg)
	} else {
		if err := stagedsync.SpawnAccountHistoryIndex(stageAcc, tx, cfg, ctx, logger); err != nil {
			return err
		}
		if err := stagedsync.SpawnStorageHistoryIndex(stageStorage, tx, cfg, ctx, logger); err != nil {
			return err
		}
	}
	return tx.Commit()
}

func stageTxLookup(db kv.RwDB, ctx context.Context, logger log.Logger) error {
	dirs, pm := datadir.New(datadirCli), fromdb.PruneMode(db)
	_, _, sync, _, _ := newSync(ctx, db, nil /* miningConfig */, logger)
	chainConfig := fromdb.ChainConfig(db)
	must(sync.SetCurrentStage(stages.TxLookup))
	sn, borSn, agg := allSnapshots(ctx, db, snapshotVersion, logger)
	defer sn.Close()
	defer borSn.Close()
	defer agg.Close()

	if reset {
		return db.Update(ctx, func(tx kv.RwTx) error { return reset2.ResetTxLookup(tx) })
	}
	tx, err := db.BeginRw(ctx)
	if err != nil {
		return err
	}
	defer tx.Rollback()

	s := stage(sync, tx, nil, stages.TxLookup)
	if pruneTo > 0 {
		pm.History = prune.Distance(s.BlockNumber - pruneTo)
		pm.Receipts = prune.Distance(s.BlockNumber - pruneTo)
		pm.CallTraces = prune.Distance(s.BlockNumber - pruneTo)
		pm.TxIndex = prune.Distance(s.BlockNumber - pruneTo)
	}
	logger.Info("Stage", "name", s.ID, "progress", s.BlockNumber)

	br, _ := blocksIO(db, logger)
	cfg := stagedsync.StageTxLookupCfg(db, pm, dirs.Tmp, chainConfig.Bor, br)
	if unwind > 0 {
		u := sync.NewUnwindState(stages.TxLookup, s.BlockNumber-unwind, s.BlockNumber)
		err = stagedsync.UnwindTxLookup(u, s, tx, cfg, ctx, logger)
		if err != nil {
			return err
		}
	} else if pruneTo > 0 {
		p, err := sync.PruneStageState(stages.TxLookup, s.BlockNumber, tx, nil)
		if err != nil {
			return err
		}
		err = stagedsync.PruneTxLookup(p, tx, cfg, ctx, true, logger)
		if err != nil {
			return err
		}
	} else {
		err = stagedsync.SpawnTxLookup(s, tx, block, cfg, ctx, logger)
		if err != nil {
			return err
		}
	}
	return tx.Commit()
}

func printAllStages(db kv.RoDB, ctx context.Context, logger log.Logger) error {
	sn, borSn, agg := allSnapshots(ctx, db, snapshotVersion, logger)
	defer sn.Close()
	defer borSn.Close()
	defer agg.Close()
	return db.View(ctx, func(tx kv.Tx) error { return printStages(tx, sn, agg) })
}

func printAppliedMigrations(db kv.RwDB, ctx context.Context, logger log.Logger) error {
	return db.View(ctx, func(tx kv.Tx) error {
		applied, err := migrations.AppliedMigrations(tx, false /* withPayload */)
		if err != nil {
			return err
		}
		var appliedStrs = make([]string, len(applied))
		i := 0
		for k := range applied {
			appliedStrs[i] = k
			i++
		}
		slices.Sort(appliedStrs)
		logger.Info("Applied", "migrations", strings.Join(appliedStrs, " "))
		return nil
	})
}

func removeMigration(db kv.RwDB, ctx context.Context) error {
	return db.Update(ctx, func(tx kv.RwTx) error {
		return tx.Delete(kv.Migrations, []byte(migration))
	})
}

var openSnapshotOnce sync.Once
var _allSnapshotsSingleton *freezeblocks.RoSnapshots
var _allBorSnapshotsSingleton *freezeblocks.BorRoSnapshots
var _aggSingleton *libstate.AggregatorV3

func allSnapshots(ctx context.Context, db kv.RoDB, version uint8, logger log.Logger) (*freezeblocks.RoSnapshots, *freezeblocks.BorRoSnapshots, *libstate.AggregatorV3) {
	openSnapshotOnce.Do(func() {
		var useSnapshots bool
		_ = db.View(context.Background(), func(tx kv.Tx) error {
			useSnapshots, _ = snap.Enabled(tx)
			return nil
		})
		dirs := datadir.New(datadirCli)
		dir.MustExist(dirs.SnapHistory)

		snapCfg := ethconfig.NewSnapCfg(useSnapshots, true, true)
		_allSnapshotsSingleton = freezeblocks.NewRoSnapshots(snapCfg, dirs.Snap, version, logger)
		_allBorSnapshotsSingleton = freezeblocks.NewBorRoSnapshots(snapCfg, dirs.Snap, snapshotVersion, logger)

		var err error
		_aggSingleton, err = libstate.NewAggregatorV3(ctx, dirs.SnapHistory, dirs.Tmp, ethconfig.HistoryV3AggregationStep, db, logger)
		if err != nil {
			panic(err)
		}
		err = _aggSingleton.OpenFolder()
		if err != nil {
			panic(err)
		}

		if useSnapshots {
			if err := _allSnapshotsSingleton.ReopenFolder(); err != nil {
				panic(err)
			}
			_allSnapshotsSingleton.LogStat("all")
			if err := _allBorSnapshotsSingleton.ReopenFolder(); err != nil {
				panic(err)
			}
			_allBorSnapshotsSingleton.LogStat()
			db.View(context.Background(), func(tx kv.Tx) error {
				_aggSingleton.LogStats(tx, func(endTxNumMinimax uint64) uint64 {
					_, histBlockNumProgress, _ := rawdbv3.TxNums.FindBlockNum(tx, endTxNumMinimax)
					return histBlockNumProgress
				})
				return nil
			})
		}
	})
	return _allSnapshotsSingleton, _allBorSnapshotsSingleton, _aggSingleton
}

var openBlockReaderOnce sync.Once
var _blockReaderSingleton services.FullBlockReader
var _blockWriterSingleton *blockio.BlockWriter

func blocksIO(db kv.RoDB, logger log.Logger) (services.FullBlockReader, *blockio.BlockWriter) {
	openBlockReaderOnce.Do(func() {
		sn, borSn, _ := allSnapshots(context.Background(), db, snapshotVersion, logger)
		histV3 := kvcfg.HistoryV3.FromDB(db)
		_blockReaderSingleton = freezeblocks.NewBlockReader(sn, borSn)
		_blockWriterSingleton = blockio.NewBlockWriter(histV3)
	})
	return _blockReaderSingleton, _blockWriterSingleton
}

var openDomainsOnce sync.Once
var _aggDomainSingleton *libstate.Aggregator

func allDomains(ctx context.Context, db kv.RoDB, stepSize uint64, mode libstate.CommitmentMode, trie commitment.TrieVariant, logger log.Logger) (*freezeblocks.RoSnapshots, *libstate.Aggregator) {
	openDomainsOnce.Do(func() {
		var useSnapshots bool
		_ = db.View(context.Background(), func(tx kv.Tx) error {
			useSnapshots, _ = snap.Enabled(tx)
			return nil
		})
		dirs := datadir.New(datadirCli)
		dir.MustExist(dirs.SnapHistory)

		snapCfg := ethconfig.NewSnapCfg(useSnapshots, true, true)
		_allSnapshotsSingleton = freezeblocks.NewRoSnapshots(snapCfg, dirs.Snap, snapshotVersion, logger)

		var err error
		_aggDomainSingleton, err = libstate.NewAggregator(filepath.Join(dirs.DataDir, "state"), dirs.Tmp, stepSize, mode, trie, logger)
		if err != nil {
			panic(err)
		}
		if err = _aggDomainSingleton.ReopenFolder(); err != nil {
			panic(err)
		}

		if useSnapshots {
			if err := _allSnapshotsSingleton.ReopenFolder(); err != nil {
				panic(err)
			}
			_allSnapshotsSingleton.LogStat("all:singleton")
			//db.View(context.Background(), func(tx kv.Tx) error {
			//	_aggSingleton.LogStats(tx, func(endTxNumMinimax uint64) uint64 {
			//		_, histBlockNumProgress, _ := rawdbv3.TxNums.FindBlockNum(tx, endTxNumMinimax)
			//		return histBlockNumProgress
			//	})
			//	return nil
			//})
		}
	})
	return _allSnapshotsSingleton, _aggDomainSingleton
}

func newDomains(ctx context.Context, db kv.RwDB, stepSize uint64, mode libstate.CommitmentMode, trie commitment.TrieVariant, logger log.Logger) (consensus.Engine, ethconfig.Config, *freezeblocks.RoSnapshots, *libstate.Aggregator) {
	historyV3, pm := kvcfg.HistoryV3.FromDB(db), fromdb.PruneMode(db)
	//events := shards.NewEvents()
	genesis := core.GenesisBlockByChainName(chain)

	chainConfig, genesisBlock, genesisErr := core.CommitGenesisBlock(db, genesis, "", logger)
	_ = genesisBlock // TODO apply if needed here

	if _, ok := genesisErr.(*chain2.ConfigCompatError); genesisErr != nil && !ok {
		panic(genesisErr)
	}
	//logger.Info("Initialised chain configuration", "config", chainConfig)

	var batchSize datasize.ByteSize
	must(batchSize.UnmarshalText([]byte(batchSizeStr)))

	cfg := ethconfig.Defaults
	cfg.HistoryV3 = historyV3
	cfg.Prune = pm
	cfg.BatchSize = batchSize
	cfg.DeprecatedTxPool.Disable = true
	cfg.Genesis = core.GenesisBlockByChainName(chain)
	//if miningConfig != nil {
	//	cfg.Miner = *miningConfig
	//}
	cfg.Dirs = datadir.New(datadirCli)

	allSn, agg := allDomains(ctx, db, stepSize, mode, trie, logger)
	cfg.Snapshot = allSn.Cfg()

	blockReader, _ := blocksIO(db, logger)
	engine, _ := initConsensusEngine(ctx, chainConfig, cfg.Dirs.DataDir, db, blockReader, logger)
	return engine, cfg, allSn, agg
}

const blockBufferSize = 128

func newSync(ctx context.Context, db kv.RwDB, miningConfig *params.MiningConfig, logger log.Logger) (consensus.Engine, *vm.Config, *stagedsync.Sync, *stagedsync.Sync, stagedsync.MiningState) {
	dirs, historyV3, pm := datadir.New(datadirCli), kvcfg.HistoryV3.FromDB(db), fromdb.PruneMode(db)

	vmConfig := &vm.Config{}

	events := shards.NewEvents()

	genesis := core.GenesisBlockByChainName(chain)
	chainConfig, genesisBlock, genesisErr := core.CommitGenesisBlock(db, genesis, "", logger)
	if _, ok := genesisErr.(*chain2.ConfigCompatError); genesisErr != nil && !ok {
		panic(genesisErr)
	}
	//logger.Info("Initialised chain configuration", "config", chainConfig)

	var batchSize datasize.ByteSize
	must(batchSize.UnmarshalText([]byte(batchSizeStr)))

	cfg := ethconfig.Defaults
	cfg.HistoryV3 = historyV3
	cfg.Prune = pm
	cfg.BatchSize = batchSize
	cfg.DeprecatedTxPool.Disable = true
	cfg.Genesis = core.GenesisBlockByChainName(chain)
	if miningConfig != nil {
		cfg.Miner = *miningConfig
	}
	cfg.Dirs = datadir.New(datadirCli)
	allSn, _, agg := allSnapshots(ctx, db, snapshotVersion, logger)
	cfg.Snapshot = allSn.Cfg()

	blockReader, blockWriter := blocksIO(db, logger)
	engine, heimdallClient := initConsensusEngine(ctx, chainConfig, cfg.Dirs.DataDir, db, blockReader, logger)

	maxBlockBroadcastPeers := func(header *types.Header) uint { return 0 }

	sentryControlServer, err := sentry_multi_client.NewMultiClient(
		db,
		"",
		chainConfig,
		genesisBlock.Hash(),
		genesisBlock.Time(),
		engine,
		1,
		nil,
		ethconfig.Defaults.Sync,
		blockReader,
		blockBufferSize,
		false,
		nil,
		maxBlockBroadcastPeers,
		logger,
	)
	if err != nil {
		panic(err)
	}

	notifications := &shards.Notifications{}
	blockRetire := freezeblocks.NewBlockRetire(1, dirs, blockReader, blockWriter, db, notifications.Events, logger)

	var (
		snapDb     kv.RwDB
		recents    *lru.ARCCache[libcommon.Hash, *bor.Snapshot]
		signatures *lru.ARCCache[libcommon.Hash, libcommon.Address]
	)
	if bor, ok := engine.(*bor.Bor); ok {
		snapDb = bor.DB
		recents = bor.Recents
		signatures = bor.Signatures
	}
	stages := stages2.NewDefaultStages(context.Background(), db, snapDb, p2p.Config{}, &cfg, sentryControlServer, notifications, nil, blockReader, blockRetire, agg, nil, nil,
		heimdallClient, recents, signatures, logger)
	sync := stagedsync.New(stages, stagedsync.DefaultUnwindOrder, stagedsync.DefaultPruneOrder, logger)

	miner := stagedsync.NewMiningState(&cfg.Miner)
	miningCancel := make(chan struct{})
	go func() {
		<-ctx.Done()
		close(miningCancel)
	}()

	miningSync := stagedsync.New(
		stagedsync.MiningStages(ctx,
			stagedsync.StageMiningCreateBlockCfg(db, miner, *chainConfig, engine, nil, nil, dirs.Tmp, blockReader),
			stagedsync.StageBorHeimdallCfg(db, snapDb, miner, *chainConfig, heimdallClient, blockReader, nil, nil, nil, recents, signatures),
			stagedsync.StageMiningExecCfg(db, miner, events, *chainConfig, engine, &vm.Config{}, dirs.Tmp, nil, 0, nil, nil, blockReader),
			stagedsync.StageHashStateCfg(db, dirs, historyV3),
			stagedsync.StageTrieCfg(db, false, true, false, dirs.Tmp, blockReader, nil, historyV3, agg),
			stagedsync.StageMiningFinishCfg(db, *chainConfig, engine, miner, miningCancel, blockReader, builder.NewLatestBlockBuiltStore()),
		),
		stagedsync.MiningUnwindOrder,
		stagedsync.MiningPruneOrder,
		logger,
	)

	return engine, vmConfig, sync, miningSync, miner
}

func progress(tx kv.Getter, stage stages.SyncStage) uint64 {
	res, err := stages.GetStageProgress(tx, stage)
	if err != nil {
		panic(err)
	}
	return res
}

func stage(st *stagedsync.Sync, tx kv.Tx, db kv.RoDB, stage stages.SyncStage) *stagedsync.StageState {
	res, err := st.StageState(stage, tx, db)
	if err != nil {
		panic(err)
	}
	return res
}

func overrideStorageMode(db kv.RwDB, logger log.Logger) error {
	chainConfig := fromdb.ChainConfig(db)
	pm, err := prune.FromCli(chainConfig.ChainID.Uint64(), pruneFlag, pruneH, pruneR, pruneT, pruneC,
		pruneHBefore, pruneRBefore, pruneTBefore, pruneCBefore, experiments)
	if err != nil {
		return err
	}
	return db.Update(context.Background(), func(tx kv.RwTx) error {
		if err = prune.Override(tx, pm); err != nil {
			return err
		}
		pm, err = prune.Get(tx)
		if err != nil {
			return err
		}
		logger.Info("Storage mode in DB", "mode", pm.String())
		return nil
	})
}

func initConsensusEngine(ctx context.Context, cc *chain2.Config, dir string, db kv.RwDB, blockReader services.FullBlockReader, logger log.Logger) (engine consensus.Engine, heimdallClient heimdall.IHeimdallClient) {
	config := ethconfig.Defaults

	var consensusConfig interface{}
	if cc.Clique != nil {
		consensusConfig = params.CliqueSnapshot
	} else if cc.Aura != nil {
		consensusConfig = &config.Aura
	} else if cc.Bor != nil {
		consensusConfig = &config.Bor
		config.HeimdallURL = HeimdallURL
		if !config.WithoutHeimdall {
			if config.HeimdallgRPCAddress != "" {
				heimdallClient = heimdallgrpc.NewHeimdallGRPCClient(config.HeimdallgRPCAddress, logger)
			} else {
				heimdallClient = heimdall.NewHeimdallClient(config.HeimdallURL, logger)
			}
		}
	} else {
		consensusConfig = &config.Ethash
	}
	return ethconsensusconfig.CreateConsensusEngine(ctx, &nodecfg.Config{Dirs: datadir.New(dir)}, cc, consensusConfig, config.Miner.Notify, config.Miner.Noverify,
		heimdallClient, config.WithoutHeimdall, blockReader, db.ReadOnly(), logger), heimdallClient
}<|MERGE_RESOLUTION|>--- conflicted
+++ resolved
@@ -379,13 +379,9 @@
 	Short: "",
 	Run: func(cmd *cobra.Command, args []string) {
 		logger := debug.SetupCobra(cmd, "integration")
-<<<<<<< HEAD
-		db, err := openDB(dbCfg(kv.ChainDB, chaindata), true, snapshotVersion, logger)
-=======
 		//non-accede and exclusive mode - to apply create new tables if need.
 		cfg := dbCfg(kv.ChainDB, chaindata).Flags(func(u uint) uint { return u &^ mdbx.Accede }).Exclusive()
-		db, err := openDB(cfg, true, logger)
->>>>>>> 42111837
+		db, err := openDB(cfg, true, snapshotVersion, logger)
 		if err != nil {
 			logger.Error("Opening DB", "error", err)
 			return
@@ -630,12 +626,9 @@
 	withConfig(cmdSetSnap)
 	withDataDir2(cmdSetSnap)
 	withChain(cmdSetSnap)
-<<<<<<< HEAD
 	withSnapshotVersion(cmdSetSnap)
-=======
 	cmdSetSnap.Flags().Bool("snapshots", false, "")
 	must(cmdSetSnap.MarkFlagRequired("snapshots"))
->>>>>>> 42111837
 	rootCmd.AddCommand(cmdSetSnap)
 
 	withConfig(cmdForceSetHistoryV3)
