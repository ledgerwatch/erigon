package commands

import (
	"bytes"
	"context"
	"fmt"
<<<<<<< HEAD
	"log"
	"runtime"
=======
>>>>>>> 8c2713b0
	"strings"
	"sync"

	"github.com/c2h5oh/datasize"
	chain2 "github.com/ledgerwatch/erigon-lib/chain"
	common2 "github.com/ledgerwatch/erigon-lib/common"
	"github.com/ledgerwatch/erigon-lib/common/cmp"
	"github.com/ledgerwatch/erigon-lib/common/datadir"
	"github.com/ledgerwatch/erigon-lib/common/dir"
	"github.com/ledgerwatch/erigon-lib/kv"
	"github.com/ledgerwatch/erigon-lib/kv/kvcfg"
	"github.com/ledgerwatch/erigon-lib/kv/rawdbv3"
	libstate "github.com/ledgerwatch/erigon-lib/state"
	"github.com/ledgerwatch/erigon/cmd/hack/tool/fromdb"
	"github.com/ledgerwatch/erigon/cmd/sentry/sentry"
	"github.com/ledgerwatch/erigon/consensus"
	"github.com/ledgerwatch/erigon/core"
	"github.com/ledgerwatch/erigon/core/rawdb"
	reset2 "github.com/ledgerwatch/erigon/core/rawdb/rawdbreset"
	"github.com/ledgerwatch/erigon/core/types"
	"github.com/ledgerwatch/erigon/core/vm"
	"github.com/ledgerwatch/erigon/eth/ethconfig"
	"github.com/ledgerwatch/erigon/eth/ethconfig/estimate"
	"github.com/ledgerwatch/erigon/eth/ethconsensusconfig"
	"github.com/ledgerwatch/erigon/eth/integrity"
	"github.com/ledgerwatch/erigon/eth/stagedsync"
	"github.com/ledgerwatch/erigon/eth/stagedsync/stages"
	"github.com/ledgerwatch/erigon/ethdb/prune"
	"github.com/ledgerwatch/erigon/migrations"
	"github.com/ledgerwatch/erigon/p2p"
	"github.com/ledgerwatch/erigon/params"
	"github.com/ledgerwatch/erigon/turbo/services"
	"github.com/ledgerwatch/erigon/turbo/shards"
	"github.com/ledgerwatch/erigon/turbo/snapshotsync"
	"github.com/ledgerwatch/erigon/turbo/snapshotsync/snap"
	stages2 "github.com/ledgerwatch/erigon/turbo/stages"
	"github.com/ledgerwatch/log/v3"
	"github.com/ledgerwatch/secp256k1"
	"github.com/spf13/cobra"
	"golang.org/x/exp/slices"
)

var cmdStageSnapshots = &cobra.Command{
	Use:   "stage_snapshots",
	Short: "",
	Run: func(cmd *cobra.Command, args []string) {
		ctx := cmd.Context()
		db := openDB(dbCfg(kv.ChainDB, chaindata), true)
		defer db.Close()

		if err := stageSnapshots(db, ctx); err != nil {
			log.Error("Error", "err", err)
			return
		}
	},
}

var cmdStageHeaders = &cobra.Command{
	Use:   "stage_headers",
	Short: "",
	Run: func(cmd *cobra.Command, args []string) {
		ctx := cmd.Context()
		db := openDB(dbCfg(kv.ChainDB, chaindata), true)
		defer db.Close()

		if err := stageHeaders(db, ctx); err != nil {
			log.Error("Error", "err", err)
			return
		}
	},
}

var cmdStageBodies = &cobra.Command{
	Use:   "stage_bodies",
	Short: "",
	Run: func(cmd *cobra.Command, args []string) {
		ctx := cmd.Context()
		db := openDB(dbCfg(kv.ChainDB, chaindata), true)
		defer db.Close()

		if err := stageBodies(db, ctx); err != nil {
			log.Error("Error", "err", err)
			return
		}
	},
}

var cmdStageSenders = &cobra.Command{
	Use:   "stage_senders",
	Short: "",
	Run: func(cmd *cobra.Command, args []string) {
		ctx := cmd.Context()
		db := openDB(dbCfg(kv.ChainDB, chaindata), true)
		defer db.Close()

		if err := stageSenders(db, ctx); err != nil {
			log.Error("Error", "err", err)
			return
		}
	},
}

var cmdStageExec = &cobra.Command{
	Use:   "stage_exec",
	Short: "",
	Run: func(cmd *cobra.Command, args []string) {
		db := openDB(dbCfg(kv.ChainDB, chaindata), true)
		defer db.Close()

		if err := stageExec(db, cmd.Context()); err != nil {
			log.Error("Error", "err", err)
			return
		}
	},
}

var cmdStageTrie = &cobra.Command{
	Use:   "stage_trie",
	Short: "",
	Run: func(cmd *cobra.Command, args []string) {
		ctx := cmd.Context()
		db := openDB(dbCfg(kv.ChainDB, chaindata), true)
		defer db.Close()

		if err := stageTrie(db, ctx); err != nil {
			log.Error("Error", "err", err)
			return
		}
	},
}

var cmdStageHashState = &cobra.Command{
	Use:   "stage_hash_state",
	Short: "",
	Run: func(cmd *cobra.Command, args []string) {
		ctx := cmd.Context()
		db := openDB(dbCfg(kv.ChainDB, chaindata), true)
		defer db.Close()

		if err := stageHashState(db, ctx); err != nil {
			log.Error("Error", "err", err)
			return
		}
	},
}

var cmdStageHistory = &cobra.Command{
	Use:   "stage_history",
	Short: "",
	Run: func(cmd *cobra.Command, args []string) {
		ctx := cmd.Context()
		db := openDB(dbCfg(kv.ChainDB, chaindata), true)
		defer db.Close()

		if err := stageHistory(db, ctx); err != nil {
			log.Error("Error", "err", err)
			return
		}
	},
}

var cmdLogIndex = &cobra.Command{
	Use:   "stage_log_index",
	Short: "",
	Run: func(cmd *cobra.Command, args []string) {
		ctx := cmd.Context()
		db := openDB(dbCfg(kv.ChainDB, chaindata), true)
		defer db.Close()

		if err := stageLogIndex(db, ctx); err != nil {
			log.Error("Error", "err", err)
			return
		}
	},
}

var cmdCallTraces = &cobra.Command{
	Use:   "stage_call_traces",
	Short: "",
	Run: func(cmd *cobra.Command, args []string) {
		ctx := cmd.Context()
		db := openDB(dbCfg(kv.ChainDB, chaindata), true)
		defer db.Close()

		if err := stageCallTraces(db, ctx); err != nil {
			log.Error("Error", "err", err)
			return
		}
	},
}

var cmdStageTxLookup = &cobra.Command{
	Use:   "stage_tx_lookup",
	Short: "",
	Run: func(cmd *cobra.Command, args []string) {
		ctx := cmd.Context()
		db := openDB(dbCfg(kv.ChainDB, chaindata), true)
		defer db.Close()

		if err := stageTxLookup(db, ctx); err != nil {
			log.Error("Error", "err", err)
			return
		}
	},
}
var cmdPrintStages = &cobra.Command{
	Use:   "print_stages",
	Short: "",
	Run: func(cmd *cobra.Command, args []string) {
		ctx := cmd.Context()
		db := openDB(dbCfg(kv.ChainDB, chaindata).Readonly(), false)
		defer db.Close()

		if err := printAllStages(db, ctx); err != nil {
			log.Error("Error", "err", err)
			return
		}
	},
}

var cmdPrintMigrations = &cobra.Command{
	Use:   "print_migrations",
	Short: "",
	Run: func(cmd *cobra.Command, args []string) {
		ctx := cmd.Context()
		db := openDB(dbCfg(kv.ChainDB, chaindata), false)
		defer db.Close()
		if err := printAppliedMigrations(db, ctx); err != nil {
			log.Error("Error", "err", err)
			return
		}
	},
}

var cmdRemoveMigration = &cobra.Command{
	Use:   "remove_migration",
	Short: "",
	Run: func(cmd *cobra.Command, args []string) {
		ctx := cmd.Context()
		db := openDB(dbCfg(kv.ChainDB, chaindata), false)
		defer db.Close()
		if err := removeMigration(db, ctx); err != nil {
			log.Error("Error", "err", err)
			return
		}
	},
}

var cmdRunMigrations = &cobra.Command{
	Use:   "run_migrations",
	Short: "",
	Run: func(cmd *cobra.Command, args []string) {
		db := openDB(dbCfg(kv.ChainDB, chaindata), true)
		defer db.Close()
		// Nothing to do, migrations will be applied automatically
	},
}

var cmdSetPrune = &cobra.Command{
	Use:   "force_set_prune",
	Short: "Override existing --prune flag value (if you know what you are doing)",
	Run: func(cmd *cobra.Command, args []string) {
		db := openDB(dbCfg(kv.ChainDB, chaindata), true)
		defer db.Close()
		if err := overrideStorageMode(db); err != nil {
			log.Error("Error", "err", err)
		}
	},
}

var cmdSetSnap = &cobra.Command{
	Use:   "force_set_snapshot",
	Short: "Override existing --snapshots flag value (if you know what you are doing)",
	Run: func(cmd *cobra.Command, args []string) {
		db := openDB(dbCfg(kv.ChainDB, chaindata), true)
		defer db.Close()
		sn, agg := allSnapshots(cmd.Context(), db)
		defer sn.Close()
		defer agg.Close()

		if err := db.Update(context.Background(), func(tx kv.RwTx) error {
			return snap.ForceSetFlags(tx, sn.Cfg())
		}); err != nil {
			log.Error("Error", "err", err)
			return
		}
	},
}

var cmdForceSetHistoryV3 = &cobra.Command{
	Use:   "force_set_history_v3",
	Short: "Override existing --history.v3 flag value (if you know what you are doing)",
	Run: func(cmd *cobra.Command, args []string) {
		db := openDB(dbCfg(kv.ChainDB, chaindata), true)
		defer db.Close()
		if err := db.Update(context.Background(), func(tx kv.RwTx) error {
			return kvcfg.HistoryV3.ForceWrite(tx, _forceSetHistoryV3)
		}); err != nil {
			log.Error("Error", "err", err)
			return
		}
	},
}

func init() {
	withDataDir(cmdPrintStages)
	withChain(cmdPrintStages)
	withHeimdall(cmdPrintStages)
	rootCmd.AddCommand(cmdPrintStages)

	withIntegrityChecks(cmdStageSenders)
	withReset(cmdStageSenders)
	withBlock(cmdStageSenders)
	withUnwind(cmdStageSenders)
	withDataDir(cmdStageSenders)
	withChain(cmdStageSenders)
	withHeimdall(cmdStageSenders)

	rootCmd.AddCommand(cmdStageSenders)

	withDataDir(cmdStageSnapshots)
	withReset(cmdStageSnapshots)

	rootCmd.AddCommand(cmdStageSnapshots)

	withDataDir(cmdStageHeaders)
	withUnwind(cmdStageHeaders)
	withReset(cmdStageHeaders)
	withChain(cmdStageHeaders)
	withHeimdall(cmdStageHeaders)

	rootCmd.AddCommand(cmdStageHeaders)

	withDataDir(cmdStageBodies)
	withUnwind(cmdStageBodies)
	withChain(cmdStageBodies)
	withHeimdall(cmdStageBodies)

	rootCmd.AddCommand(cmdStageBodies)

	withDataDir(cmdStageExec)
	withReset(cmdStageExec)
	withBlock(cmdStageExec)
	withUnwind(cmdStageExec)
	withPruneTo(cmdStageExec)
	withBatchSize(cmdStageExec)
	withTxTrace(cmdStageExec)
	withChain(cmdStageExec)
	withHeimdall(cmdStageExec)
	withWorkers(cmdStageExec)

	rootCmd.AddCommand(cmdStageExec)

	withDataDir(cmdStageHashState)
	withReset(cmdStageHashState)
	withBlock(cmdStageHashState)
	withUnwind(cmdStageHashState)
	withPruneTo(cmdStageHashState)
	withBatchSize(cmdStageHashState)
	withChain(cmdStageHashState)
	withHeimdall(cmdStageHashState)

	rootCmd.AddCommand(cmdStageHashState)

	withDataDir(cmdStageTrie)
	withReset(cmdStageTrie)
	withBlock(cmdStageTrie)
	withUnwind(cmdStageTrie)
	withPruneTo(cmdStageTrie)
	withIntegrityChecks(cmdStageTrie)
	withChain(cmdStageTrie)
	withHeimdall(cmdStageTrie)

	rootCmd.AddCommand(cmdStageTrie)

	withDataDir(cmdStageHistory)
	withReset(cmdStageHistory)
	withBlock(cmdStageHistory)
	withUnwind(cmdStageHistory)
	withPruneTo(cmdStageHistory)
	withChain(cmdStageHistory)
	withHeimdall(cmdStageHistory)

	rootCmd.AddCommand(cmdStageHistory)

	withDataDir(cmdLogIndex)
	withReset(cmdLogIndex)
	withBlock(cmdLogIndex)
	withUnwind(cmdLogIndex)
	withPruneTo(cmdLogIndex)
	withChain(cmdLogIndex)
	withHeimdall(cmdLogIndex)

	rootCmd.AddCommand(cmdLogIndex)

	withDataDir(cmdCallTraces)
	withReset(cmdCallTraces)
	withBlock(cmdCallTraces)
	withUnwind(cmdCallTraces)
	withPruneTo(cmdCallTraces)
	withChain(cmdCallTraces)
	withHeimdall(cmdCallTraces)

	rootCmd.AddCommand(cmdCallTraces)

	withReset(cmdStageTxLookup)
	withBlock(cmdStageTxLookup)
	withUnwind(cmdStageTxLookup)
	withDataDir(cmdStageTxLookup)
	withPruneTo(cmdStageTxLookup)
	withChain(cmdStageTxLookup)
	withHeimdall(cmdStageTxLookup)

	rootCmd.AddCommand(cmdStageTxLookup)

	withDataDir(cmdPrintMigrations)
	rootCmd.AddCommand(cmdPrintMigrations)

	withDataDir(cmdRemoveMigration)
	withMigration(cmdRemoveMigration)
	withChain(cmdRemoveMigration)
	withHeimdall(cmdRemoveMigration)
	rootCmd.AddCommand(cmdRemoveMigration)

	withDataDir(cmdRunMigrations)
	withChain(cmdRunMigrations)
	withHeimdall(cmdRunMigrations)
	rootCmd.AddCommand(cmdRunMigrations)

	withDataDir2(cmdSetSnap)
	withChain(cmdSetSnap)
	rootCmd.AddCommand(cmdSetSnap)

	withDataDir2(cmdForceSetHistoryV3)
	cmdForceSetHistoryV3.Flags().BoolVar(&_forceSetHistoryV3, "history.v3", false, "")
	rootCmd.AddCommand(cmdForceSetHistoryV3)

	withDataDir(cmdSetPrune)
	withChain(cmdSetPrune)
	cmdSetPrune.Flags().StringVar(&pruneFlag, "prune", "hrtc", "")
	cmdSetPrune.Flags().Uint64Var(&pruneH, "prune.h.older", 0, "")
	cmdSetPrune.Flags().Uint64Var(&pruneR, "prune.r.older", 0, "")
	cmdSetPrune.Flags().Uint64Var(&pruneT, "prune.t.older", 0, "")
	cmdSetPrune.Flags().Uint64Var(&pruneC, "prune.c.older", 0, "")
	cmdSetPrune.Flags().Uint64Var(&pruneHBefore, "prune.h.before", 0, "")
	cmdSetPrune.Flags().Uint64Var(&pruneRBefore, "prune.r.before", 0, "")
	cmdSetPrune.Flags().Uint64Var(&pruneTBefore, "prune.t.before", 0, "")
	cmdSetPrune.Flags().Uint64Var(&pruneCBefore, "prune.c.before", 0, "")
	cmdSetPrune.Flags().StringSliceVar(&experiments, "experiments", nil, "Storage mode to override database")
	rootCmd.AddCommand(cmdSetPrune)
}

func stageSnapshots(db kv.RwDB, ctx context.Context) error {
	return db.Update(ctx, func(tx kv.RwTx) error {
		if reset {
			if err := stages.SaveStageProgress(tx, stages.Snapshots, 0); err != nil {
				return fmt.Errorf("saving Snapshots progress failed: %w", err)
			}
		}
		progress, err := stages.GetStageProgress(tx, stages.Snapshots)
		if err != nil {
			return fmt.Errorf("re-read Snapshots progress: %w", err)
		}
		log.Info("Progress", "snapshots", progress)
		return nil
	})
}

func stageHeaders(db kv.RwDB, ctx context.Context) error {
	sn, agg := allSnapshots(ctx, db)
	defer sn.Close()
	defer agg.Close()
	br := getBlockReader(db)
	engine, _, _, _, _ := newSync(ctx, db, nil)
	chainConfig, _, _ := fromdb.ChainConfig(db), kvcfg.HistoryV3.FromDB(db), fromdb.PruneMode(db)

	return db.Update(ctx, func(tx kv.RwTx) error {
		if !(unwind > 0 || reset) {
			log.Info("This command only works with --unwind or --reset options")
		}

		if reset {
			dirs := datadir.New(datadirCli)
			if err := reset2.ResetBlocks(tx, db, sn, agg, br, dirs, *chainConfig, engine); err != nil {
				return err
			}
			return nil
		}

		progress, err := stages.GetStageProgress(tx, stages.Headers)
		if err != nil {
			return fmt.Errorf("read Bodies progress: %w", err)
		}
		var unwindTo uint64
		if unwind > progress {
			unwindTo = 1 // keep genesis
		} else {
			unwindTo = uint64(cmp.Max(1, int(progress)-int(unwind)))
		}

		if err = stages.SaveStageProgress(tx, stages.Headers, unwindTo); err != nil {
			return fmt.Errorf("saving Headers progress failed: %w", err)
		}
		progress, err = stages.GetStageProgress(tx, stages.Headers)
		if err != nil {
			return fmt.Errorf("re-read Headers progress: %w", err)
		}
		{ // hard-unwind stage_body also
			if err := rawdb.TruncateBlocks(ctx, tx, progress+1); err != nil {
				return err
			}
			progressBodies, err := stages.GetStageProgress(tx, stages.Bodies)
			if err != nil {
				return fmt.Errorf("read Bodies progress: %w", err)
			}
			if progress < progressBodies {
				if err = stages.SaveStageProgress(tx, stages.Bodies, progress); err != nil {
					return fmt.Errorf("saving Bodies progress failed: %w", err)
				}
			}
		}
		// remove all canonical markers from this point
		if err = rawdb.TruncateCanonicalHash(tx, progress+1, false); err != nil {
			return err
		}
		if err = rawdb.TruncateTd(tx, progress+1); err != nil {
			return err
		}
		hash, err := rawdb.ReadCanonicalHash(tx, progress-1)
		if err != nil {
			return err
		}
		if err = rawdb.WriteHeadHeaderHash(tx, hash); err != nil {
			return err
		}

		log.Info("Progress", "headers", progress)
		return nil
	})
}

func stageBodies(db kv.RwDB, ctx context.Context) error {
	sn, agg := allSnapshots(ctx, db)
	defer sn.Close()
	defer agg.Close()
	chainConfig, historyV3, transactionsV3 := fromdb.ChainConfig(db), kvcfg.HistoryV3.FromDB(db), kvcfg.TransactionsV3.FromDB(db)
	_, _, sync, _, _ := newSync(ctx, db, nil)

	if err := db.Update(ctx, func(tx kv.RwTx) error {
		s := stage(sync, tx, nil, stages.Bodies)

		if unwind > 0 {
			if unwind > s.BlockNumber {
				return fmt.Errorf("cannot unwind past 0")
			}

			u := sync.NewUnwindState(stages.Bodies, s.BlockNumber-unwind, s.BlockNumber)
			if err := stagedsync.UnwindBodiesStage(u, tx, stagedsync.StageBodiesCfg(db, nil, nil, nil, nil, 0, *chainConfig, sn, getBlockReader(db), historyV3, transactionsV3), ctx); err != nil {
				return err
			}

			progress, err := stages.GetStageProgress(tx, stages.Bodies)
			if err != nil {
				return fmt.Errorf("re-read Bodies progress: %w", err)
			}
			log.Info("Progress", "bodies", progress)
			return nil
		}
		log.Info("This command only works with --unwind option")
		return nil
	}); err != nil {
		return err
	}
	return nil
}

func stageSenders(db kv.RwDB, ctx context.Context) error {
	tmpdir := datadir.New(datadirCli).Tmp
	chainConfig := fromdb.ChainConfig(db)
	sn, agg := allSnapshots(ctx, db)
	defer sn.Close()
	defer agg.Close()
	_, _, sync, _, _ := newSync(ctx, db, nil)

	must(sync.SetCurrentStage(stages.Senders))

	tx, err := db.BeginRw(ctx)
	if err != nil {
		return err
	}
	defer tx.Rollback()

	if integritySlow {
		secp256k1.ContextForThread(1)
		for i := block; ; i++ {
			if err := common2.Stopped(ctx.Done()); err != nil {
				return err
			}
			withoutSenders, _ := rawdb.ReadBlockByNumber(tx, i)
			if withoutSenders == nil {
				break
			}
			txs := withoutSenders.Transactions()
			_, senders, _ := rawdb.CanonicalBlockByNumberWithSenders(tx, i)
			if txs.Len() != len(senders) {
				log.Error("not equal amount of senders", "block", i, "db", len(senders), "expect", txs.Len())
				return nil
			}
			if txs.Len() == 0 {
				continue
			}
			signer := types.MakeSigner(chainConfig, i)
			for j := 0; j < txs.Len(); j++ {
				from, err := signer.Sender(txs[j])
				if err != nil {
					return err
				}
				if !bytes.Equal(from[:], senders[j][:]) {
					log.Error("wrong sender", "block", i, "tx", j, "db", fmt.Sprintf("%x", senders[j]), "expect", fmt.Sprintf("%x", from))
				}
			}
			if i%10 == 0 {
				log.Info("checked", "block", i)
			}
		}
		return nil
	}

	if reset {
		return db.Update(ctx, func(tx kv.RwTx) error { return reset2.ResetSenders(ctx, db, tx) })
	}

	s := stage(sync, tx, nil, stages.Senders)
	log.Info("Stage", "name", s.ID, "progress", s.BlockNumber)

	var br *snapshotsync.BlockRetire
	if sn.Cfg().Enabled {
		br = snapshotsync.NewBlockRetire(estimate.CompressSnapshot.Workers(), tmpdir, sn, db, nil, nil)
	}

	pm, err := prune.Get(tx)
	if err != nil {
		return err
	}

	cfg := stagedsync.StageSendersCfg(db, chainConfig, false, tmpdir, pm, br, nil)
	if unwind > 0 {
		u := sync.NewUnwindState(stages.Senders, s.BlockNumber-unwind, s.BlockNumber)
		if err = stagedsync.UnwindSendersStage(u, tx, cfg, ctx); err != nil {
			return err
		}
	} else if pruneTo > 0 {
		p, err := sync.PruneStageState(stages.Senders, s.BlockNumber, tx, db)
		if err != nil {
			return err
		}
		if err = stagedsync.PruneSendersStage(p, tx, cfg, ctx); err != nil {
			return err
		}
		return nil
	} else {
		if err = stagedsync.SpawnRecoverSendersStage(cfg, s, sync, tx, block, ctx, false /* quiet */); err != nil {
			return err
		}
	}
	return tx.Commit()
}

func stageExec(db kv.RwDB, ctx context.Context) error {
	chainConfig, historyV3, pm := fromdb.ChainConfig(db), kvcfg.HistoryV3.FromDB(db), fromdb.PruneMode(db)
	dirs := datadir.New(datadirCli)
	engine, vmConfig, sync, _, _ := newSync(ctx, db, nil)
	must(sync.SetCurrentStage(stages.Execution))
	sn, agg := allSnapshots(ctx, db)
	defer sn.Close()
	defer agg.Close()

	if warmup {
		return reset2.WarmupExec(ctx, db)
	}
	if reset {
		return reset2.ResetExec(ctx, db, chain)
	}

	if txtrace {
		// Activate tracing and writing into json files for each transaction
		vmConfig.Tracer = nil
		vmConfig.Debug = true
	}

	var batchSize datasize.ByteSize
	must(batchSize.UnmarshalText([]byte(batchSizeStr)))

	s := stage(sync, nil, db, stages.Execution)

	log.Info("Stage", "name", s.ID, "progress", s.BlockNumber)
	if pruneTo > 0 {
		pm.History = prune.Distance(s.BlockNumber - pruneTo)
		pm.Receipts = prune.Distance(s.BlockNumber - pruneTo)
		pm.CallTraces = prune.Distance(s.BlockNumber - pruneTo)
		pm.TxIndex = prune.Distance(s.BlockNumber - pruneTo)
	}

	syncCfg := ethconfig.Defaults.Sync
	syncCfg.ExecWorkerCount = int(workers)
	syncCfg.ReconWorkerCount = int(reconWorkers)

	genesis := core.DefaultGenesisBlockByChainName(chain)
	cfg := stagedsync.StageExecuteBlocksCfg(db, pm, batchSize, nil, chainConfig, engine, vmConfig, nil,
		/*stateStream=*/ false,
		/*badBlockHalt=*/ false, historyV3, dirs, getBlockReader(db), nil, genesis, syncCfg, agg)
	if unwind > 0 {
		u := sync.NewUnwindState(stages.Execution, s.BlockNumber-unwind, s.BlockNumber)
		err := stagedsync.UnwindExecutionStage(u, s, nil, ctx, cfg, true)
		if err != nil {
			return err
		}
		return nil
	}

	if pruneTo > 0 {
		p, err := sync.PruneStageState(stages.Execution, s.BlockNumber, nil, db)
		if err != nil {
			return err
		}
		err = stagedsync.PruneExecutionStage(p, nil, cfg, ctx, true)
		if err != nil {
			return err
		}
		return nil
	}

	err := stagedsync.SpawnExecuteBlocksStage(s, sync, nil, block, ctx, cfg, true /* initialCycle */, false /* quiet */)
	if err != nil {
		return err
	}
	return nil
}

func stageTrie(db kv.RwDB, ctx context.Context) error {
	dirs, pm, historyV3 := datadir.New(datadirCli), fromdb.PruneMode(db), kvcfg.HistoryV3.FromDB(db)
	sn, agg := allSnapshots(ctx, db)
	defer sn.Close()
	defer agg.Close()
	_, _, sync, _, _ := newSync(ctx, db, nil)
	must(sync.SetCurrentStage(stages.IntermediateHashes))

	if warmup {
		return reset2.Warmup(ctx, db, log.LvlInfo, stages.IntermediateHashes)
	}
	if reset {
		return reset2.Reset(ctx, db, stages.IntermediateHashes)
	}
	tx, err := db.BeginRw(ctx)
	if err != nil {
		return err
	}
	defer tx.Rollback()

	execStage := stage(sync, tx, nil, stages.Execution)
	s := stage(sync, tx, nil, stages.IntermediateHashes)

	if pruneTo > 0 {
		pm.History = prune.Distance(s.BlockNumber - pruneTo)
		pm.Receipts = prune.Distance(s.BlockNumber - pruneTo)
		pm.CallTraces = prune.Distance(s.BlockNumber - pruneTo)
		pm.TxIndex = prune.Distance(s.BlockNumber - pruneTo)
	}

	log.Info("StageExec", "progress", execStage.BlockNumber)
	log.Info("StageTrie", "progress", s.BlockNumber)
	cfg := stagedsync.StageTrieCfg(db, true, true, false, dirs.Tmp, getBlockReader(db), nil, historyV3, agg)
	if unwind > 0 {
		u := sync.NewUnwindState(stages.IntermediateHashes, s.BlockNumber-unwind, s.BlockNumber)
		if err := stagedsync.UnwindIntermediateHashesStage(u, s, tx, cfg, ctx); err != nil {
			return err
		}
	} else if pruneTo > 0 {
		p, err := sync.PruneStageState(stages.IntermediateHashes, s.BlockNumber, tx, db)
		if err != nil {
			return err
		}
		err = stagedsync.PruneIntermediateHashesStage(p, tx, cfg, ctx)
		if err != nil {
			return err
		}
	} else {
		if _, err := stagedsync.SpawnIntermediateHashesStage(s, sync /* Unwinder */, tx, cfg, ctx, false /* quiet */); err != nil {
			return err
		}
	}
	integrity.Trie(db, tx, integritySlow, ctx)
	return tx.Commit()
}

func stageHashState(db kv.RwDB, ctx context.Context) error {
	dirs, pm, historyV3 := datadir.New(datadirCli), fromdb.PruneMode(db), kvcfg.HistoryV3.FromDB(db)
	sn, agg := allSnapshots(ctx, db)
	defer sn.Close()
	defer agg.Close()
	_, _, sync, _, _ := newSync(ctx, db, nil)
	must(sync.SetCurrentStage(stages.HashState))

	if warmup {
		return reset2.Warmup(ctx, db, log.LvlInfo, stages.HashState)
	}
	if reset {
		return reset2.Reset(ctx, db, stages.HashState)
	}

	tx, err := db.BeginRw(ctx)
	if err != nil {
		return err
	}
	defer tx.Rollback()

	s := stage(sync, tx, nil, stages.HashState)
	if pruneTo > 0 {
		pm.History = prune.Distance(s.BlockNumber - pruneTo)
		pm.Receipts = prune.Distance(s.BlockNumber - pruneTo)
		pm.CallTraces = prune.Distance(s.BlockNumber - pruneTo)
		pm.TxIndex = prune.Distance(s.BlockNumber - pruneTo)
	}

	log.Info("Stage", "name", s.ID, "progress", s.BlockNumber)

	cfg := stagedsync.StageHashStateCfg(db, dirs, historyV3, agg)
	if unwind > 0 {
		u := sync.NewUnwindState(stages.HashState, s.BlockNumber-unwind, s.BlockNumber)
		err = stagedsync.UnwindHashStateStage(u, s, tx, cfg, ctx)
		if err != nil {
			return err
		}
	} else if pruneTo > 0 {
		p, err := sync.PruneStageState(stages.HashState, s.BlockNumber, tx, nil)
		if err != nil {
			return err
		}
		err = stagedsync.PruneHashStateStage(p, tx, cfg, ctx)
		if err != nil {
			return err
		}
	} else {
		err = stagedsync.SpawnHashStateStage(s, tx, cfg, ctx, false /* quiet */)
		if err != nil {
			return err
		}
	}
	return tx.Commit()
}

func stageLogIndex(db kv.RwDB, ctx context.Context) error {
	dirs, pm, historyV3 := datadir.New(datadirCli), fromdb.PruneMode(db), kvcfg.HistoryV3.FromDB(db)
	if historyV3 {
		return fmt.Errorf("this stage is disable in --history.v3=true")
	}
	_, _, sync, _, _ := newSync(ctx, db, nil)
	must(sync.SetCurrentStage(stages.LogIndex))
	if warmup {
		return reset2.Warmup(ctx, db, log.LvlInfo, stages.LogIndex)
	}
	if reset {
		return reset2.Reset(ctx, db, stages.LogIndex)
	}
	tx, err := db.BeginRw(ctx)
	if err != nil {
		return err
	}
	defer tx.Rollback()

	execAt := progress(tx, stages.Execution)
	s := stage(sync, tx, nil, stages.LogIndex)
	if pruneTo > 0 {
		pm.History = prune.Distance(s.BlockNumber - pruneTo)
		pm.Receipts = prune.Distance(s.BlockNumber - pruneTo)
		pm.CallTraces = prune.Distance(s.BlockNumber - pruneTo)
		pm.TxIndex = prune.Distance(s.BlockNumber - pruneTo)
	}

	log.Info("Stage exec", "progress", execAt)
	log.Info("Stage", "name", s.ID, "progress", s.BlockNumber)

	cfg := stagedsync.StageLogIndexCfg(db, pm, dirs.Tmp)
	if unwind > 0 {
		u := sync.NewUnwindState(stages.LogIndex, s.BlockNumber-unwind, s.BlockNumber)
		err = stagedsync.UnwindLogIndex(u, s, tx, cfg, ctx)
		if err != nil {
			return err
		}
	} else if pruneTo > 0 {
		p, err := sync.PruneStageState(stages.LogIndex, s.BlockNumber, nil, db)
		if err != nil {
			return err
		}
		err = stagedsync.PruneLogIndex(p, tx, cfg, ctx)
		if err != nil {
			return err
		}
	} else {
		if err := stagedsync.SpawnLogIndex(s, tx, cfg, ctx, block); err != nil {
			return err
		}
	}
	return tx.Commit()
}

func stageCallTraces(db kv.RwDB, ctx context.Context) error {
	dirs, pm, historyV3 := datadir.New(datadirCli), fromdb.PruneMode(db), kvcfg.HistoryV3.FromDB(db)
	if historyV3 {
		return fmt.Errorf("this stage is disable in --history.v3=true")
	}
	_, _, sync, _, _ := newSync(ctx, db, nil)
	must(sync.SetCurrentStage(stages.CallTraces))

	if warmup {
		return reset2.Warmup(ctx, db, log.LvlInfo, stages.CallTraces)
	}
	if reset {
		return reset2.Reset(ctx, db, stages.CallTraces)
	}

	tx, err := db.BeginRw(ctx)
	if err != nil {
		return err
	}
	defer tx.Rollback()
	var batchSize datasize.ByteSize
	must(batchSize.UnmarshalText([]byte(batchSizeStr)))

	execStage := progress(tx, stages.Execution)
	s := stage(sync, tx, nil, stages.CallTraces)
	if pruneTo > 0 {
		pm.History = prune.Distance(s.BlockNumber - pruneTo)
		pm.Receipts = prune.Distance(s.BlockNumber - pruneTo)
		pm.CallTraces = prune.Distance(s.BlockNumber - pruneTo)
		pm.TxIndex = prune.Distance(s.BlockNumber - pruneTo)
	}
	log.Info("ID exec", "progress", execStage)
	if block != 0 {
		s.BlockNumber = block
		log.Info("Overriding initial state", "block", block)
	}
	log.Info("ID call traces", "progress", s.BlockNumber)

	cfg := stagedsync.StageCallTracesCfg(db, pm, block, dirs.Tmp)

	if unwind > 0 {
		u := sync.NewUnwindState(stages.CallTraces, s.BlockNumber-unwind, s.BlockNumber)
		err = stagedsync.UnwindCallTraces(u, s, tx, cfg, ctx)
		if err != nil {
			return err
		}
	} else if pruneTo > 0 {
		p, err := sync.PruneStageState(stages.CallTraces, s.BlockNumber, tx, nil)
		if err != nil {
			return err
		}
		err = stagedsync.PruneCallTraces(p, tx, cfg, ctx)
		if err != nil {
			return err
		}
	} else {
		if err := stagedsync.SpawnCallTraces(s, tx, cfg, ctx); err != nil {
			return err
		}
	}
	return tx.Commit()
}

func stageHistory(db kv.RwDB, ctx context.Context) error {
	dirs, pm, historyV3 := datadir.New(datadirCli), fromdb.PruneMode(db), kvcfg.HistoryV3.FromDB(db)
	if historyV3 {
		return fmt.Errorf("this stage is disable in --history.v3=true")
	}
	sn, agg := allSnapshots(ctx, db)
	defer sn.Close()
	defer agg.Close()
	_, _, sync, _, _ := newSync(ctx, db, nil)
	must(sync.SetCurrentStage(stages.AccountHistoryIndex))

	if warmup {
		return reset2.Warmup(ctx, db, log.LvlInfo, stages.AccountHistoryIndex, stages.StorageHistoryIndex)
	}
	if reset {
		return reset2.Reset(ctx, db, stages.AccountHistoryIndex, stages.StorageHistoryIndex)
	}
	tx, err := db.BeginRw(ctx)
	if err != nil {
		return err
	}
	defer tx.Rollback()

	execStage := progress(tx, stages.Execution)
	stageStorage := stage(sync, tx, nil, stages.StorageHistoryIndex)
	stageAcc := stage(sync, tx, nil, stages.AccountHistoryIndex)
	if pruneTo > 0 {
		pm.History = prune.Distance(stageAcc.BlockNumber - pruneTo)
		pm.Receipts = prune.Distance(stageAcc.BlockNumber - pruneTo)
		pm.CallTraces = prune.Distance(stageAcc.BlockNumber - pruneTo)
		pm.TxIndex = prune.Distance(stageAcc.BlockNumber - pruneTo)
	}
	log.Info("ID exec", "progress", execStage)
	log.Info("ID acc history", "progress", stageAcc.BlockNumber)
	log.Info("ID storage history", "progress", stageStorage.BlockNumber)

	cfg := stagedsync.StageHistoryCfg(db, pm, dirs.Tmp)
	if unwind > 0 { //nolint:staticcheck
		u := sync.NewUnwindState(stages.StorageHistoryIndex, stageStorage.BlockNumber-unwind, stageStorage.BlockNumber)
		if err := stagedsync.UnwindStorageHistoryIndex(u, stageStorage, tx, cfg, ctx); err != nil {
			return err
		}
		u = sync.NewUnwindState(stages.AccountHistoryIndex, stageAcc.BlockNumber-unwind, stageAcc.BlockNumber)
		if err := stagedsync.UnwindAccountHistoryIndex(u, stageAcc, tx, cfg, ctx); err != nil {
			return err
		}
	} else if pruneTo > 0 {
		pa, err := sync.PruneStageState(stages.AccountHistoryIndex, stageAcc.BlockNumber, tx, db)
		if err != nil {
			return err
		}
		err = stagedsync.PruneAccountHistoryIndex(pa, tx, cfg, ctx)
		if err != nil {
			return err
		}
		ps, err := sync.PruneStageState(stages.StorageHistoryIndex, stageStorage.BlockNumber, tx, db)
		if err != nil {
			return err
		}
		err = stagedsync.PruneStorageHistoryIndex(ps, tx, cfg, ctx)
		if err != nil {
			return err
		}
		_ = printStages(tx, sn, agg)
	} else {
		if err := stagedsync.SpawnAccountHistoryIndex(stageAcc, tx, cfg, ctx); err != nil {
			return err
		}
		if err := stagedsync.SpawnStorageHistoryIndex(stageStorage, tx, cfg, ctx); err != nil {
			return err
		}
	}
	return tx.Commit()
}

func stageTxLookup(db kv.RwDB, ctx context.Context) error {
	dirs, pm := datadir.New(datadirCli), fromdb.PruneMode(db)
	_, _, sync, _, _ := newSync(ctx, db, nil)
	chainConfig := fromdb.ChainConfig(db)
	must(sync.SetCurrentStage(stages.TxLookup))
	sn, agg := allSnapshots(ctx, db)
	defer sn.Close()
	defer agg.Close()

	if reset {
		return db.Update(ctx, func(tx kv.RwTx) error { return reset2.ResetTxLookup(tx) })
	}
	tx, err := db.BeginRw(ctx)
	if err != nil {
		return err
	}
	defer tx.Rollback()

	s := stage(sync, tx, nil, stages.TxLookup)
	if pruneTo > 0 {
		pm.History = prune.Distance(s.BlockNumber - pruneTo)
		pm.Receipts = prune.Distance(s.BlockNumber - pruneTo)
		pm.CallTraces = prune.Distance(s.BlockNumber - pruneTo)
		pm.TxIndex = prune.Distance(s.BlockNumber - pruneTo)
	}
	log.Info("Stage", "name", s.ID, "progress", s.BlockNumber)

	cfg := stagedsync.StageTxLookupCfg(db, pm, dirs.Tmp, sn, chainConfig.Bor)
	if unwind > 0 {
		u := sync.NewUnwindState(stages.TxLookup, s.BlockNumber-unwind, s.BlockNumber)
		err = stagedsync.UnwindTxLookup(u, s, tx, cfg, ctx)
		if err != nil {
			return err
		}
	} else if pruneTo > 0 {
		p, err := sync.PruneStageState(stages.TxLookup, s.BlockNumber, tx, nil)
		if err != nil {
			return err
		}
		err = stagedsync.PruneTxLookup(p, tx, cfg, ctx, true)
		if err != nil {
			return err
		}
	} else {
		err = stagedsync.SpawnTxLookup(s, tx, block, cfg, ctx)
		if err != nil {
			return err
		}
	}
	return tx.Commit()
}

func printAllStages(db kv.RoDB, ctx context.Context) error {
	sn, agg := allSnapshots(ctx, db)
	defer sn.Close()
	defer agg.Close()
	return db.View(ctx, func(tx kv.Tx) error { return printStages(tx, sn, agg) })
}

func printAppliedMigrations(db kv.RwDB, ctx context.Context) error {
	return db.View(ctx, func(tx kv.Tx) error {
		applied, err := migrations.AppliedMigrations(tx, false /* withPayload */)
		if err != nil {
			return err
		}
		var appliedStrs = make([]string, len(applied))
		i := 0
		for k := range applied {
			appliedStrs[i] = k
			i++
		}
		slices.Sort(appliedStrs)
		log.Info("Applied", "migrations", strings.Join(appliedStrs, " "))
		return nil
	})
}

func removeMigration(db kv.RwDB, ctx context.Context) error {
	return db.Update(ctx, func(tx kv.RwTx) error {
		return tx.Delete(kv.Migrations, []byte(migration))
	})
}

var openSnapshotOnce sync.Once
var _allSnapshotsSingleton *snapshotsync.RoSnapshots
var _aggSingleton *libstate.AggregatorV3

func allSnapshots(ctx context.Context, db kv.RoDB) (*snapshotsync.RoSnapshots, *libstate.AggregatorV3) {
	openSnapshotOnce.Do(func() {
		var useSnapshots bool
		_ = db.View(context.Background(), func(tx kv.Tx) error {
			useSnapshots, _ = snap.Enabled(tx)
			return nil
		})
		dirs := datadir.New(datadirCli)
		dir.MustExist(dirs.SnapHistory)

		snapCfg := ethconfig.NewSnapCfg(useSnapshots, true, true)
		_allSnapshotsSingleton = snapshotsync.NewRoSnapshots(snapCfg, dirs.Snap)

		var err error
		_aggSingleton, err = libstate.NewAggregatorV3(ctx, dirs.SnapHistory, dirs.Tmp, ethconfig.HistoryV3AggregationStep, db)
		if err != nil {
			panic(err)
		}
		err = _aggSingleton.ReopenFiles()
		if err != nil {
			panic(err)
		}

		if useSnapshots {
			if err := _allSnapshotsSingleton.ReopenFolder(); err != nil {
				panic(err)
			}
			_allSnapshotsSingleton.LogStat()
			db.View(context.Background(), func(tx kv.Tx) error {
				_aggSingleton.LogStats(tx, func(endTxNumMinimax uint64) uint64 {
					_, histBlockNumProgress, _ := rawdbv3.TxNums.FindBlockNum(tx, endTxNumMinimax)
					return histBlockNumProgress
				})
				return nil
			})
		}
	})
	return _allSnapshotsSingleton, _aggSingleton
}

var openBlockReaderOnce sync.Once
var _blockReaderSingleton services.FullBlockReader

func getBlockReader(db kv.RoDB) (blockReader services.FullBlockReader) {
	openBlockReaderOnce.Do(func() {
		_blockReaderSingleton = snapshotsync.NewBlockReader(false)
		if sn, _ := allSnapshots(context.Background(), db); sn.Cfg().Enabled {
			x := snapshotsync.NewBlockReaderWithSnapshots(sn)
			_blockReaderSingleton = x
		}
	})
	return _blockReaderSingleton
}

func newSync(ctx context.Context, db kv.RwDB, miningConfig *params.MiningConfig) (consensus.Engine, *vm.Config, *stagedsync.Sync, *stagedsync.Sync, stagedsync.MiningState) {
	dirs, historyV3, pm := datadir.New(datadirCli), kvcfg.HistoryV3.FromDB(db), fromdb.PruneMode(db)

	vmConfig := &vm.Config{}

	events := shards.NewEvents()

	genesis := core.DefaultGenesisBlockByChainName(chain)
	chainConfig, genesisBlock, genesisErr := core.CommitGenesisBlock(db, genesis)
	if _, ok := genesisErr.(*chain2.ConfigCompatError); genesisErr != nil && !ok {
		panic(genesisErr)
	}
	//log.Info("Initialised chain configuration", "config", chainConfig)

	// Apply special hacks for BSC params
	if chainConfig.Parlia != nil {
		params.ApplyBinanceSmartChainParams()
	}

	var batchSize datasize.ByteSize
	must(batchSize.UnmarshalText([]byte(batchSizeStr)))

	cfg := ethconfig.Defaults
	cfg.HistoryV3 = historyV3
	cfg.Prune = pm
	cfg.BatchSize = batchSize
	cfg.DeprecatedTxPool.Disable = true
	if miningConfig != nil {
		cfg.Miner = *miningConfig
	}
	cfg.Dirs = datadir.New(datadirCli)
	allSn, agg := allSnapshots(ctx, db)
	cfg.Snapshot = allSn.Cfg()

	engine := initConsensusEngine(chainConfig, cfg.Dirs.DataDir, db)

	br := getBlockReader(db)
	sentryControlServer, err := sentry.NewMultiClient(
		db,
		"",
		chainConfig,
		genesisBlock.Hash(),
		engine,
		1,
		nil,
		ethconfig.Defaults.Sync,
		br,
		false,
		nil,
	)
	if err != nil {
		panic(err)
	}

	stages := stages2.NewDefaultStages(context.Background(), db, p2p.Config{}, &cfg, sentryControlServer, &shards.Notifications{}, nil, allSn, agg, nil, engine)
	sync := stagedsync.New(stages, stagedsync.DefaultUnwindOrder, stagedsync.DefaultPruneOrder)

	miner := stagedsync.NewMiningState(&cfg.Miner)
	miningCancel := make(chan struct{})
	go func() {
		<-ctx.Done()
		close(miningCancel)
	}()
	miningSync := stagedsync.New(
		stagedsync.MiningStages(ctx,
			stagedsync.StageMiningCreateBlockCfg(db, miner, *chainConfig, engine, nil, nil, nil, dirs.Tmp),
			stagedsync.StageMiningExecCfg(db, miner, events, *chainConfig, engine, &vm.Config{}, dirs.Tmp, nil, 0, nil, nil, false),
			stagedsync.StageHashStateCfg(db, dirs, historyV3, agg),
			stagedsync.StageTrieCfg(db, false, true, false, dirs.Tmp, br, nil, historyV3, agg),
			stagedsync.StageMiningFinishCfg(db, *chainConfig, engine, miner, miningCancel),
		),
		stagedsync.MiningUnwindOrder,
		stagedsync.MiningPruneOrder,
	)

	return engine, vmConfig, sync, miningSync, miner
}

func progress(tx kv.Getter, stage stages.SyncStage) uint64 {
	res, err := stages.GetStageProgress(tx, stage)
	if err != nil {
		panic(err)
	}
	return res
}

func stage(st *stagedsync.Sync, tx kv.Tx, db kv.RoDB, stage stages.SyncStage) *stagedsync.StageState {
	res, err := st.StageState(stage, tx, db)
	if err != nil {
		panic(err)
	}
	return res
}

func overrideStorageMode(db kv.RwDB) error {
	chainConfig := fromdb.ChainConfig(db)
	pm, err := prune.FromCli(chainConfig.ChainID.Uint64(), pruneFlag, pruneH, pruneR, pruneT, pruneC,
		pruneHBefore, pruneRBefore, pruneTBefore, pruneCBefore, experiments)
	if err != nil {
		return err
	}
	return db.Update(context.Background(), func(tx kv.RwTx) error {
		if err = prune.Override(tx, pm); err != nil {
			return err
		}
		pm, err = prune.Get(tx)
		if err != nil {
			return err
		}
		log.Info("Storage mode in DB", "mode", pm.String())
		return nil
	})
}

func initConsensusEngine(cc *chain2.Config, datadir string, db kv.RwDB) (engine consensus.Engine) {
	l := log.New()
	snapshots, _ := allSnapshots(context.Background(), db)
	config := ethconfig.Defaults

	var consensusConfig interface{}

	if cc.Clique != nil {
		consensusConfig = params.CliqueSnapshot
	} else if cc.Aura != nil {
		config.Aura.Etherbase = config.Miner.Etherbase
		consensusConfig = &config.Aura
	} else if cc.Parlia != nil {
		consensusConfig = &config.Parlia
	} else if cc.Bor != nil {
		consensusConfig = &config.Bor
	} else {
		consensusConfig = &config.Ethash
	}
	return ethconsensusconfig.CreateConsensusEngine(cc, l, consensusConfig, config.Miner.Notify, config.Miner.Noverify, config.HeimdallURL, config.WithoutHeimdall, datadir, snapshots, db.ReadOnly(), db)
}<|MERGE_RESOLUTION|>--- conflicted
+++ resolved
@@ -4,11 +4,6 @@
 	"bytes"
 	"context"
 	"fmt"
-<<<<<<< HEAD
-	"log"
-	"runtime"
-=======
->>>>>>> 8c2713b0
 	"strings"
 	"sync"
 
