--- conflicted
+++ resolved
@@ -761,13 +761,8 @@
 
 func stageHashState(db kv.RwDB, ctx context.Context) error {
 	dirs := datadir.New(datadirCli)
-<<<<<<< HEAD
 	pm := tool.PruneModeFromDB(db)
 	_, _, sync, _, _, _ := newSync(ctx, db, nil)
-=======
-
-	pm, _, _, sync, _, _ := newSync(ctx, db, nil)
->>>>>>> 46ef7e53
 	must(sync.SetCurrentStage(stages.HashState))
 
 	tx, err := db.BeginRw(ctx)
@@ -1125,7 +1120,6 @@
 	return _blockReaderSingleton
 }
 
-<<<<<<< HEAD
 func newSync(ctx context.Context, db kv.RwDB, miningConfig *params.MiningConfig) (consensus.Engine, *vm.Config, *stagedsync.Sync, *stagedsync.Sync, stagedsync.MiningState, *libstate.Aggregator22) {
 	logger := log.New()
 	dirs := datadir.New(datadirCli)
@@ -1138,35 +1132,7 @@
 	}
 	defer agg.Close()
 
-	var pm prune.Mode
-=======
-func newSync(ctx context.Context, db kv.RwDB, miningConfig *params.MiningConfig) (prune.Mode, consensus.Engine, *vm.Config, *stagedsync.Sync, *stagedsync.Sync, stagedsync.MiningState) {
-	logger := log.New()
-	dirs := datadir.New(datadirCli)
-
-	var pm prune.Mode
-	var err error
-	var historyV2 bool
->>>>>>> 46ef7e53
-	if err = db.View(context.Background(), func(tx kv.Tx) error {
-		pm, err = prune.Get(tx)
-		if err != nil {
-			return err
-		}
-<<<<<<< HEAD
-=======
-		historyV2, err = rawdb.HistoryV2.Enabled(tx)
-		if err != nil {
-			return err
-		}
->>>>>>> 46ef7e53
-		if err = stagedsync.UpdateMetrics(tx); err != nil {
-			return err
-		}
-		return nil
-	}); err != nil {
-		panic(err)
-	}
+	pm := tool.PruneModeFromDB(db)
 	vmConfig := &vm.Config{}
 
 	events := privateapi.NewEvents()
@@ -1217,11 +1183,7 @@
 		panic(err)
 	}
 
-<<<<<<< HEAD
 	sync, err := stages2.NewStagedSync(context.Background(), logger, db, p2p.Config{}, &cfg, sentryControlServer, &stagedsync.Notifications{}, nil, allSn, nil, historyV2, agg, nil)
-=======
-	sync, err := stages2.NewStagedSync(context.Background(), logger, db, p2p.Config{}, &cfg, sentryControlServer, &stagedsync.Notifications{}, nil, allSn, nil, historyV2, nil)
->>>>>>> 46ef7e53
 	if err != nil {
 		panic(err)
 	}
