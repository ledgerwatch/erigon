package commands

import (
	"bytes"
	"context"
	"errors"
	"fmt"
	"path/filepath"
	"strings"
	"sync"
	"time"

	"github.com/c2h5oh/datasize"
	"github.com/erigontech/mdbx-go/mdbx"
	lru "github.com/hashicorp/golang-lru/arc/v2"
	"github.com/ledgerwatch/log/v3"
	"github.com/ledgerwatch/secp256k1"
	"github.com/spf13/cobra"
	"golang.org/x/exp/slices"

	chain2 "github.com/ledgerwatch/erigon-lib/chain"
	"github.com/ledgerwatch/erigon-lib/commitment"
	common2 "github.com/ledgerwatch/erigon-lib/common"
	libcommon "github.com/ledgerwatch/erigon-lib/common"
	"github.com/ledgerwatch/erigon-lib/common/cmp"
	"github.com/ledgerwatch/erigon-lib/common/datadir"
	"github.com/ledgerwatch/erigon-lib/common/dir"
	"github.com/ledgerwatch/erigon-lib/kv"
	"github.com/ledgerwatch/erigon-lib/kv/kvcfg"
	"github.com/ledgerwatch/erigon-lib/kv/rawdbv3"
	libstate "github.com/ledgerwatch/erigon-lib/state"
	"github.com/ledgerwatch/erigon-lib/wrap"
	"github.com/ledgerwatch/erigon/cmd/hack/tool/fromdb"
	"github.com/ledgerwatch/erigon/consensus"
	"github.com/ledgerwatch/erigon/core"
	"github.com/ledgerwatch/erigon/core/rawdb"
	"github.com/ledgerwatch/erigon/core/rawdb/blockio"
	reset2 "github.com/ledgerwatch/erigon/core/rawdb/rawdbreset"
	"github.com/ledgerwatch/erigon/core/types"
	"github.com/ledgerwatch/erigon/core/vm"
	"github.com/ledgerwatch/erigon/eth/ethconfig"
	"github.com/ledgerwatch/erigon/eth/ethconsensusconfig"
	"github.com/ledgerwatch/erigon/eth/integrity"
	"github.com/ledgerwatch/erigon/eth/stagedsync"
	"github.com/ledgerwatch/erigon/eth/stagedsync/stages"
	"github.com/ledgerwatch/erigon/ethdb/prune"
	"github.com/ledgerwatch/erigon/migrations"
	"github.com/ledgerwatch/erigon/node/nodecfg"
	"github.com/ledgerwatch/erigon/p2p"
	"github.com/ledgerwatch/erigon/p2p/sentry/sentry_multi_client"
	"github.com/ledgerwatch/erigon/params"
	"github.com/ledgerwatch/erigon/polygon/bor"
	"github.com/ledgerwatch/erigon/polygon/heimdall"
	"github.com/ledgerwatch/erigon/turbo/builder"
	"github.com/ledgerwatch/erigon/turbo/debug"
	"github.com/ledgerwatch/erigon/turbo/services"
	"github.com/ledgerwatch/erigon/turbo/shards"
	"github.com/ledgerwatch/erigon/turbo/snapshotsync/freezeblocks"
	"github.com/ledgerwatch/erigon/turbo/snapshotsync/snap"
	stages2 "github.com/ledgerwatch/erigon/turbo/stages"
)

var cmdStageSnapshots = &cobra.Command{
	Use:   "stage_snapshots",
	Short: "",
	Run: func(cmd *cobra.Command, args []string) {
		logger := debug.SetupCobra(cmd, "integration")
		db, err := openDB(dbCfg(kv.ChainDB, chaindata), true, logger)
		if err != nil {
			logger.Error("Opening DB", "error", err)
			return
		}
		defer db.Close()

		if err := stageSnapshots(db, cmd.Context(), logger); err != nil {
			if !errors.Is(err, context.Canceled) {
				logger.Error(err.Error())
			}
			return
		}
	},
}

var cmdStageHeaders = &cobra.Command{
	Use:   "stage_headers",
	Short: "",
	Run: func(cmd *cobra.Command, args []string) {
		logger := debug.SetupCobra(cmd, "integration")
		db, err := openDB(dbCfg(kv.ChainDB, chaindata), true, logger)
		if err != nil {
			logger.Error("Opening DB", "error", err)
			return
		}
		defer db.Close()

		if err := stageHeaders(db, cmd.Context(), logger); err != nil {
			if !errors.Is(err, context.Canceled) {
				logger.Error(err.Error())
			}
			return
		}
	},
}

var cmdStageBorHeimdall = &cobra.Command{
	Use:   "stage_bor_heimdall",
	Short: "",
	Run: func(cmd *cobra.Command, args []string) {
		logger := debug.SetupCobra(cmd, "integration")
		db, err := openDB(dbCfg(kv.ChainDB, chaindata), true, logger)
		if err != nil {
			logger.Error("Opening DB", "error", err)
			return
		}
		defer db.Close()

		if err := stageBorHeimdall(db, cmd.Context(), logger); err != nil {
			if !errors.Is(err, context.Canceled) {
				logger.Error(err.Error())
			}
			return
		}
	},
}

var cmdStageBodies = &cobra.Command{
	Use:   "stage_bodies",
	Short: "",
	Run: func(cmd *cobra.Command, args []string) {
		logger := debug.SetupCobra(cmd, "integration")
		db, err := openDB(dbCfg(kv.ChainDB, chaindata), true, logger)
		if err != nil {
			logger.Error("Opening DB", "error", err)
			return
		}
		defer db.Close()

		if err := stageBodies(db, cmd.Context(), logger); err != nil {
			if !errors.Is(err, context.Canceled) {
				logger.Error(err.Error())
			}
			return
		}
	},
}

var cmdStageSenders = &cobra.Command{
	Use:   "stage_senders",
	Short: "",
	Run: func(cmd *cobra.Command, args []string) {
		logger := debug.SetupCobra(cmd, "integration")
		db, err := openDB(dbCfg(kv.ChainDB, chaindata), true, logger)
		if err != nil {
			logger.Error("Opening DB", "error", err)
			return
		}
		defer db.Close()

		if err := stageSenders(db, cmd.Context(), logger); err != nil {
			if !errors.Is(err, context.Canceled) {
				logger.Error(err.Error())
			}
			return
		}
	},
}

var cmdStageExec = &cobra.Command{
	Use:   "stage_exec",
	Short: "",
	Run: func(cmd *cobra.Command, args []string) {
		logger := debug.SetupCobra(cmd, "integration")
		db, err := openDB(dbCfg(kv.ChainDB, chaindata), true, logger)
		if err != nil {
			logger.Error("Opening DB", "error", err)
			return
		}
		defer db.Close()

		defer func(t time.Time) { logger.Info("total", "took", time.Since(t)) }(time.Now())

		if err := stageExec(db, cmd.Context(), logger); err != nil {
			if !errors.Is(err, context.Canceled) {
				logger.Error(err.Error())
			}
			return
		}
	},
}

var cmdStageTrie = &cobra.Command{
	Use:   "stage_trie",
	Short: "",
	Run: func(cmd *cobra.Command, args []string) {
		logger := debug.SetupCobra(cmd, "integration")
		db, err := openDB(dbCfg(kv.ChainDB, chaindata), true, logger)
		if err != nil {
			logger.Error("Opening DB", "error", err)
			return
		}
		defer db.Close()

		if err := stageTrie(db, cmd.Context(), logger); err != nil {
			if !errors.Is(err, context.Canceled) {
				logger.Error(err.Error())
			}
			return
		}
	},
}

var cmdStageHashState = &cobra.Command{
	Use:   "stage_hash_state",
	Short: "",
	Run: func(cmd *cobra.Command, args []string) {
		logger := debug.SetupCobra(cmd, "integration")
		db, err := openDB(dbCfg(kv.ChainDB, chaindata), true, logger)
		if err != nil {
			logger.Error("Opening DB", "error", err)
			return
		}
		defer db.Close()

		if err := stageHashState(db, cmd.Context(), logger); err != nil {
			if !errors.Is(err, context.Canceled) {
				logger.Error(err.Error())
			}
			return
		}
	},
}

var cmdStageHistory = &cobra.Command{
	Use:   "stage_history",
	Short: "",
	Run: func(cmd *cobra.Command, args []string) {
		logger := debug.SetupCobra(cmd, "integration")
		db, err := openDB(dbCfg(kv.ChainDB, chaindata), true, logger)
		if err != nil {
			logger.Error("Opening DB", "error", err)
			return
		}
		defer db.Close()

		if err := stageHistory(db, cmd.Context(), logger); err != nil {
			if !errors.Is(err, context.Canceled) {
				logger.Error(err.Error())
			}
			return
		}
	},
}

var cmdLogIndex = &cobra.Command{
	Use:   "stage_log_index",
	Short: "",
	Run: func(cmd *cobra.Command, args []string) {
		logger := debug.SetupCobra(cmd, "integration")
		db, err := openDB(dbCfg(kv.ChainDB, chaindata), true, logger)
		if err != nil {
			logger.Error("Opening DB", "error", err)
			return
		}
		defer db.Close()

		if err := stageLogIndex(db, cmd.Context(), logger); err != nil {
			if !errors.Is(err, context.Canceled) {
				logger.Error(err.Error())
			}
			return
		}
	},
}

var cmdCallTraces = &cobra.Command{
	Use:   "stage_call_traces",
	Short: "",
	Run: func(cmd *cobra.Command, args []string) {
		logger := debug.SetupCobra(cmd, "integration")
		db, err := openDB(dbCfg(kv.ChainDB, chaindata), true, logger)
		if err != nil {
			logger.Error("Opening DB", "error", err)
			return
		}
		defer db.Close()

		if err := stageCallTraces(db, cmd.Context(), logger); err != nil {
			if !errors.Is(err, context.Canceled) {
				logger.Error(err.Error())
			}
			return
		}
	},
}

var cmdStageTxLookup = &cobra.Command{
	Use:   "stage_tx_lookup",
	Short: "",
	Run: func(cmd *cobra.Command, args []string) {
		logger := debug.SetupCobra(cmd, "integration")
		db, err := openDB(dbCfg(kv.ChainDB, chaindata), true, logger)
		if err != nil {
			logger.Error("Opening DB", "error", err)
			return
		}
		defer db.Close()

		if err := stageTxLookup(db, cmd.Context(), logger); err != nil {
			if !errors.Is(err, context.Canceled) {
				logger.Error(err.Error())
			}
			return
		}
	},
}
var cmdPrintStages = &cobra.Command{
	Use:   "print_stages",
	Short: "",
	Run: func(cmd *cobra.Command, args []string) {
		logger := debug.SetupCobra(cmd, "integration")
		db, err := openDB(dbCfg(kv.ChainDB, chaindata), false, logger)
		if err != nil {
			logger.Error("Opening DB", "error", err)
			return
		}
		defer db.Close()

		if err := printAllStages(db, cmd.Context(), logger); err != nil {
			if !errors.Is(err, context.Canceled) {
				logger.Error(err.Error())
			}
			return
		}
	},
}

var cmdPrintMigrations = &cobra.Command{
	Use:   "print_migrations",
	Short: "",
	Run: func(cmd *cobra.Command, args []string) {
		logger := debug.SetupCobra(cmd, "integration")
		db, err := openDB(dbCfg(kv.ChainDB, chaindata), false, logger)
		if err != nil {
			logger.Error("Opening DB", "error", err)
			return
		}
		defer db.Close()
		if err := printAppliedMigrations(db, cmd.Context(), logger); err != nil {
			if !errors.Is(err, context.Canceled) {
				logger.Error(err.Error())
			}
			return
		}
	},
}

var cmdRemoveMigration = &cobra.Command{
	Use:   "remove_migration",
	Short: "",
	Run: func(cmd *cobra.Command, args []string) {
		logger := debug.SetupCobra(cmd, "integration")
		db, err := openDB(dbCfg(kv.ChainDB, chaindata), false, logger)
		if err != nil {
			logger.Error("Opening DB", "error", err)
			return
		}
		defer db.Close()
		if err := removeMigration(db, cmd.Context()); err != nil {
			if !errors.Is(err, context.Canceled) {
				logger.Error(err.Error())
			}
			return
		}
	},
}

var cmdRunMigrations = &cobra.Command{
	Use:   "run_migrations",
	Short: "",
	Run: func(cmd *cobra.Command, args []string) {
		logger := debug.SetupCobra(cmd, "integration")
		//non-accede and exclusive mode - to apply create new tables if need.
		cfg := dbCfg(kv.ChainDB, chaindata).Flags(func(u uint) uint { return u &^ mdbx.Accede }).Exclusive()
		db, err := openDB(cfg, true, logger)
		if err != nil {
			logger.Error("Opening DB", "error", err)
			return
		}
		defer db.Close()
		// Nothing to do, migrations will be applied automatically
	},
}

var cmdSetPrune = &cobra.Command{
	Use:   "force_set_prune",
	Short: "Override existing --prune flag value (if you know what you are doing)",
	Run: func(cmd *cobra.Command, args []string) {
		logger := debug.SetupCobra(cmd, "integration")
		db, err := openDB(dbCfg(kv.ChainDB, chaindata), true, logger)
		if err != nil {
			logger.Error("Opening DB", "error", err)
			return
		}
		defer db.Close()
		if err := overrideStorageMode(db, logger); err != nil {
			if !errors.Is(err, context.Canceled) {
				logger.Error(err.Error())
			}
			return
		}
	},
}

var cmdSetSnap = &cobra.Command{
	Use:   "force_set_snap",
	Short: "Override existing --snapshots flag value (if you know what you are doing)",
	Run: func(cmd *cobra.Command, args []string) {
		logger := debug.SetupCobra(cmd, "integration")
		db, err := openDB(dbCfg(kv.ChainDB, chaindata), true, logger)
		if err != nil {
			logger.Error("Opening DB", "error", err)
			return
		}
		defer db.Close()
		sn, borSn, agg := allSnapshots(cmd.Context(), db, logger)
		defer sn.Close()
		defer borSn.Close()
		defer agg.Close()

		cfg := sn.Cfg()
		flags := cmd.Flags()
		if flags.Lookup("snapshots") != nil {
			cfg.Enabled, err = flags.GetBool("snapshots")
			if err != nil {
				panic(err)
			}
		}

		if err := db.Update(context.Background(), func(tx kv.RwTx) error {
			return snap.ForceSetFlags(tx, cfg)
		}); err != nil {
			if !errors.Is(err, context.Canceled) {
				logger.Error(err.Error())
			}
			return
		}
	},
}

var cmdForceSetHistoryV3 = &cobra.Command{
	Use:   "force_set_history_v3",
	Short: "Override existing --history.v3 flag value (if you know what you are doing)",
	Run: func(cmd *cobra.Command, args []string) {
		logger := debug.SetupCobra(cmd, "integration")
		db, err := openDB(dbCfg(kv.ChainDB, chaindata), true, logger)
		if err != nil {
			logger.Error("Opening DB", "error", err)
			return
		}
		defer db.Close()
		if err := db.Update(context.Background(), func(tx kv.RwTx) error {
			return kvcfg.HistoryV3.ForceWrite(tx, _forceSetHistoryV3)
		}); err != nil {
			if !errors.Is(err, context.Canceled) {
				logger.Error(err.Error())
			}
			return
		}
	},
}

func init() {
	withConfig(cmdPrintStages)
	withDataDir(cmdPrintStages)
	withChain(cmdPrintStages)
	withHeimdall(cmdPrintStages)
	rootCmd.AddCommand(cmdPrintStages)

	withConfig(cmdStageSenders)
	withIntegrityChecks(cmdStageSenders)
	withReset(cmdStageSenders)
	withBlock(cmdStageSenders)
	withUnwind(cmdStageSenders)
	withDataDir(cmdStageSenders)
	withChain(cmdStageSenders)
	withHeimdall(cmdStageSenders)
	rootCmd.AddCommand(cmdStageSenders)

	withConfig(cmdStageSnapshots)
	withDataDir(cmdStageSnapshots)
	withReset(cmdStageSnapshots)
	rootCmd.AddCommand(cmdStageSnapshots)

	withConfig(cmdStageHeaders)
	withIntegrityChecks(cmdStageHeaders)
	withDataDir(cmdStageHeaders)
	withUnwind(cmdStageHeaders)
	withReset(cmdStageHeaders)
	withChain(cmdStageHeaders)
	withHeimdall(cmdStageHeaders)
	rootCmd.AddCommand(cmdStageHeaders)

	withConfig(cmdStageBorHeimdall)
	withDataDir(cmdStageBorHeimdall)
	withReset(cmdStageBorHeimdall)
	withUnwind(cmdStageBorHeimdall)
	withChain(cmdStageBorHeimdall)
	withHeimdall(cmdStageBorHeimdall)
	rootCmd.AddCommand(cmdStageBorHeimdall)

	withConfig(cmdStageBodies)
	withDataDir(cmdStageBodies)
	withUnwind(cmdStageBodies)
	withChain(cmdStageBodies)
	withHeimdall(cmdStageBodies)
	rootCmd.AddCommand(cmdStageBodies)

	withConfig(cmdStageExec)
	withDataDir(cmdStageExec)
	withReset(cmdStageExec)
	withBlock(cmdStageExec)
	withUnwind(cmdStageExec)
	withNoCommit(cmdStageExec)
	withPruneTo(cmdStageExec)
	withBatchSize(cmdStageExec)
	withTxTrace(cmdStageExec)
	withChain(cmdStageExec)
	withHeimdall(cmdStageExec)
	withWorkers(cmdStageExec)
	rootCmd.AddCommand(cmdStageExec)

	withConfig(cmdStageHashState)
	withDataDir(cmdStageHashState)
	withReset(cmdStageHashState)
	withBlock(cmdStageHashState)
	withUnwind(cmdStageHashState)
	withPruneTo(cmdStageHashState)
	withBatchSize(cmdStageHashState)
	withChain(cmdStageHashState)
	withHeimdall(cmdStageHashState)
	rootCmd.AddCommand(cmdStageHashState)

	withConfig(cmdStageTrie)
	withDataDir(cmdStageTrie)
	withReset(cmdStageTrie)
	withBlock(cmdStageTrie)
	withUnwind(cmdStageTrie)
	withPruneTo(cmdStageTrie)
	withIntegrityChecks(cmdStageTrie)
	withChain(cmdStageTrie)
	withHeimdall(cmdStageTrie)
	rootCmd.AddCommand(cmdStageTrie)

	withConfig(cmdStageHistory)
	withDataDir(cmdStageHistory)
	withReset(cmdStageHistory)
	withBlock(cmdStageHistory)
	withUnwind(cmdStageHistory)
	withPruneTo(cmdStageHistory)
	withChain(cmdStageHistory)
	withHeimdall(cmdStageHistory)
	rootCmd.AddCommand(cmdStageHistory)

	withConfig(cmdLogIndex)
	withDataDir(cmdLogIndex)
	withReset(cmdLogIndex)
	withBlock(cmdLogIndex)
	withUnwind(cmdLogIndex)
	withPruneTo(cmdLogIndex)
	withChain(cmdLogIndex)
	withHeimdall(cmdLogIndex)
	rootCmd.AddCommand(cmdLogIndex)

	withConfig(cmdCallTraces)
	withDataDir(cmdCallTraces)
	withReset(cmdCallTraces)
	withBlock(cmdCallTraces)
	withUnwind(cmdCallTraces)
	withPruneTo(cmdCallTraces)
	withChain(cmdCallTraces)
	withHeimdall(cmdCallTraces)
	rootCmd.AddCommand(cmdCallTraces)

	withConfig(cmdStageTxLookup)
	withReset(cmdStageTxLookup)
	withBlock(cmdStageTxLookup)
	withUnwind(cmdStageTxLookup)
	withDataDir(cmdStageTxLookup)
	withPruneTo(cmdStageTxLookup)
	withChain(cmdStageTxLookup)
	withHeimdall(cmdStageTxLookup)
	rootCmd.AddCommand(cmdStageTxLookup)

	withConfig(cmdPrintMigrations)
	withDataDir(cmdPrintMigrations)
	rootCmd.AddCommand(cmdPrintMigrations)

	withConfig(cmdRemoveMigration)
	withDataDir(cmdRemoveMigration)
	withMigration(cmdRemoveMigration)
	withChain(cmdRemoveMigration)
	withHeimdall(cmdRemoveMigration)
	rootCmd.AddCommand(cmdRemoveMigration)

	withConfig(cmdRunMigrations)
	withDataDir(cmdRunMigrations)
	withChain(cmdRunMigrations)
	withHeimdall(cmdRunMigrations)
	rootCmd.AddCommand(cmdRunMigrations)

	withConfig(cmdSetSnap)
	withDataDir2(cmdSetSnap)
	withChain(cmdSetSnap)
	cmdSetSnap.Flags().Bool("snapshots", false, "")
	must(cmdSetSnap.MarkFlagRequired("snapshots"))
	rootCmd.AddCommand(cmdSetSnap)

	withConfig(cmdForceSetHistoryV3)
	withDataDir2(cmdForceSetHistoryV3)
	cmdForceSetHistoryV3.Flags().BoolVar(&_forceSetHistoryV3, "history.v3", false, "")
	must(cmdForceSetHistoryV3.MarkFlagRequired("history.v3"))
	rootCmd.AddCommand(cmdForceSetHistoryV3)

	withConfig(cmdSetPrune)
	withDataDir(cmdSetPrune)
	withChain(cmdSetPrune)
	cmdSetPrune.Flags().StringVar(&pruneFlag, "prune", "hrtc", "")
	cmdSetPrune.Flags().Uint64Var(&pruneH, "prune.h.older", 0, "")
	cmdSetPrune.Flags().Uint64Var(&pruneR, "prune.r.older", 0, "")
	cmdSetPrune.Flags().Uint64Var(&pruneT, "prune.t.older", 0, "")
	cmdSetPrune.Flags().Uint64Var(&pruneC, "prune.c.older", 0, "")
	cmdSetPrune.Flags().Uint64Var(&pruneHBefore, "prune.h.before", 0, "")
	cmdSetPrune.Flags().Uint64Var(&pruneRBefore, "prune.r.before", 0, "")
	cmdSetPrune.Flags().Uint64Var(&pruneTBefore, "prune.t.before", 0, "")
	cmdSetPrune.Flags().Uint64Var(&pruneCBefore, "prune.c.before", 0, "")
	cmdSetPrune.Flags().StringSliceVar(&experiments, "experiments", nil, "Storage mode to override database")
	rootCmd.AddCommand(cmdSetPrune)
}

func stageSnapshots(db kv.RwDB, ctx context.Context, logger log.Logger) error {
	return db.Update(ctx, func(tx kv.RwTx) error {
		if reset {
			if err := stages.SaveStageProgress(tx, stages.Snapshots, 0); err != nil {
				return fmt.Errorf("saving Snapshots progress failed: %w", err)
			}
		}
		progress, err := stages.GetStageProgress(tx, stages.Snapshots)
		if err != nil {
			return fmt.Errorf("re-read Snapshots progress: %w", err)
		}
		logger.Info("Progress", "snapshots", progress)
		return nil
	})
}

func stageHeaders(db kv.RwDB, ctx context.Context, logger log.Logger) error {
	dirs := datadir.New(datadirCli)
	if err := datadir.ApplyMigrations(dirs); err != nil {
		return err
	}

	sn, borSn, agg := allSnapshots(ctx, db, logger)
	defer sn.Close()
	defer borSn.Close()
	defer agg.Close()
	br, bw := blocksIO(db, logger)
	engine, _, _, _, _ := newSync(ctx, db, nil /* miningConfig */, logger)
	chainConfig, _, _ := fromdb.ChainConfig(db), kvcfg.HistoryV3.FromDB(db), fromdb.PruneMode(db)

	if integritySlow {
		if err := db.View(ctx, func(tx kv.Tx) error {
			log.Info("[integrity] no gaps in canonical headers")
			integrity.NoGapsInCanonicalHeaders(tx, ctx, br)
			return nil
		}); err != nil {
			return err
		}
		return nil
	}

	if !(unwind > 0 || reset) {
		logger.Error("This command only works with --unwind or --reset options")
		return nil
	}

	return db.Update(ctx, func(tx kv.RwTx) error {
		if reset {
			dirs := datadir.New(datadirCli)
			if err := reset2.ResetBlocks(tx, db, agg, br, bw, dirs, *chainConfig, engine, logger); err != nil {
				return err
			}
			return nil
		}

		progress, err := stages.GetStageProgress(tx, stages.Headers)
		if err != nil {
			return fmt.Errorf("read Bodies progress: %w", err)
		}
		var unwindTo uint64
		if unwind > progress {
			unwindTo = 1 // keep genesis
		} else {
			unwindTo = uint64(cmp.Max(1, int(progress)-int(unwind)))
		}

		if err = stages.SaveStageProgress(tx, stages.Headers, unwindTo); err != nil {
			return fmt.Errorf("saving Headers progress failed: %w", err)
		}
		progress, err = stages.GetStageProgress(tx, stages.Headers)
		if err != nil {
			return fmt.Errorf("re-read Headers progress: %w", err)
		}
		{ // hard-unwind stage_body also
			if err := rawdb.TruncateBlocks(ctx, tx, progress+1); err != nil {
				return err
			}
			progressBodies, err := stages.GetStageProgress(tx, stages.Bodies)
			if err != nil {
				return fmt.Errorf("read Bodies progress: %w", err)
			}
			if progress < progressBodies {
				if err = stages.SaveStageProgress(tx, stages.Bodies, progress); err != nil {
					return fmt.Errorf("saving Bodies progress failed: %w", err)
				}
			}
		}
		// remove all canonical markers from this point
		if err = rawdb.TruncateCanonicalHash(tx, progress+1, false); err != nil {
			return err
		}
		if err = rawdb.TruncateTd(tx, progress+1); err != nil {
			return err
		}
		hash, err := br.CanonicalHash(ctx, tx, progress-1)
		if err != nil {
			return err
		}
		if err = rawdb.WriteHeadHeaderHash(tx, hash); err != nil {
			return err
		}

		logger.Info("Progress", "headers", progress)
		return nil
	})
}

func stageBorHeimdall(db kv.RwDB, ctx context.Context, logger log.Logger) error {
	engine, _, sync, _, miningState := newSync(ctx, db, nil /* miningConfig */, logger)
	chainConfig := fromdb.ChainConfig(db)

	heimdallClient := engine.(*bor.Bor).HeimdallClient

	return db.Update(ctx, func(tx kv.RwTx) error {
		if reset {
			if err := reset2.ResetBorHeimdall(ctx, tx); err != nil {
				return err
			}
			return nil
		}
		if unwind > 0 {
			sn, borSn, agg := allSnapshots(ctx, db, logger)
			defer sn.Close()
			defer borSn.Close()
			defer agg.Close()

			stageState := stage(sync, tx, nil, stages.BorHeimdall)

			snapshotsMaxBlock := borSn.BlocksAvailable()
			if unwind <= snapshotsMaxBlock {
				return fmt.Errorf("cannot unwind past snapshots max block: %d", snapshotsMaxBlock)
			}

			if unwind > stageState.BlockNumber {
				return fmt.Errorf("cannot unwind to a point beyond stage: %d", stageState.BlockNumber)
			}

			unwindState := sync.NewUnwindState(stages.BorHeimdall, stageState.BlockNumber-unwind, stageState.BlockNumber)
			cfg := stagedsync.StageBorHeimdallCfg(db, nil, miningState, *chainConfig, nil, nil, nil, nil, nil, nil, nil)
			if err := stagedsync.BorHeimdallUnwind(unwindState, ctx, stageState, tx, cfg); err != nil {
				return err
			}

			stageProgress, err := stages.GetStageProgress(tx, stages.BorHeimdall)
			if err != nil {
				return fmt.Errorf("re-read bor heimdall progress: %w", err)
			}

			logger.Info("progress", "bor heimdall", stageProgress)
			return nil
		}

		sn, borSn, agg := allSnapshots(ctx, db, logger)
		defer sn.Close()
		defer borSn.Close()
		defer agg.Close()
		blockReader, _ := blocksIO(db, logger)
		var (
			snapDb     kv.RwDB
			recents    *lru.ARCCache[libcommon.Hash, *bor.Snapshot]
			signatures *lru.ARCCache[libcommon.Hash, libcommon.Address]
		)
		if bor, ok := engine.(*bor.Bor); ok {
			snapDb = bor.DB
			recents = bor.Recents
			signatures = bor.Signatures
		}
		cfg := stagedsync.StageBorHeimdallCfg(db, snapDb, miningState, *chainConfig, heimdallClient, blockReader, nil, nil, nil, recents, signatures)

		stageState := stage(sync, tx, nil, stages.BorHeimdall)
		if err := stagedsync.BorHeimdallForward(stageState, sync, ctx, tx, cfg, logger); err != nil {
			return err
		}

		stageProgress, err := stages.GetStageProgress(tx, stages.BorHeimdall)
		if err != nil {
			return fmt.Errorf("re-read bor heimdall progress: %w", err)
		}

		logger.Info("progress", "bor heimdall", stageProgress)
		return nil
	})
}

func stageBodies(db kv.RwDB, ctx context.Context, logger log.Logger) error {
	sn, borSn, agg := allSnapshots(ctx, db, logger)
	defer sn.Close()
	defer borSn.Close()
	defer agg.Close()
	chainConfig, historyV3 := fromdb.ChainConfig(db), kvcfg.HistoryV3.FromDB(db)
	_, _, sync, _, _ := newSync(ctx, db, nil /* miningConfig */, logger)
	br, bw := blocksIO(db, logger)

	if err := db.Update(ctx, func(tx kv.RwTx) error {
		s := stage(sync, tx, nil, stages.Bodies)

		if unwind > 0 {
			if unwind > s.BlockNumber {
				return fmt.Errorf("cannot unwind past 0")
			}

			u := sync.NewUnwindState(stages.Bodies, s.BlockNumber-unwind, s.BlockNumber)
			cfg := stagedsync.StageBodiesCfg(db, nil, nil, nil, nil, 0, *chainConfig, br, historyV3, bw, nil)
			if err := stagedsync.UnwindBodiesStage(u, tx, cfg, ctx); err != nil {
				return err
			}

			progress, err := stages.GetStageProgress(tx, stages.Bodies)
			if err != nil {
				return fmt.Errorf("re-read Bodies progress: %w", err)
			}
			logger.Info("Progress", "bodies", progress)
			return nil
		}
		logger.Info("This command only works with --unwind option")
		return nil
	}); err != nil {
		return err
	}
	return nil
}

func stageSenders(db kv.RwDB, ctx context.Context, logger log.Logger) error {
	tmpdir := datadir.New(datadirCli).Tmp
	chainConfig := fromdb.ChainConfig(db)
	sn, borSn, agg := allSnapshots(ctx, db, logger)
	defer sn.Close()
	defer borSn.Close()
	defer agg.Close()
	_, _, sync, _, _ := newSync(ctx, db, nil /* miningConfig */, logger)

	must(sync.SetCurrentStage(stages.Senders))

	br, _ := blocksIO(db, logger)
	if reset {
		return db.Update(ctx, func(tx kv.RwTx) error { return reset2.ResetSenders(ctx, db, tx) })
	}

	tx, err := db.BeginRw(ctx)
	if err != nil {
		return err
	}
	defer tx.Rollback()

	if integritySlow {
		secp256k1.ContextForThread(1)
		for i := block; ; i++ {
			if err := common2.Stopped(ctx.Done()); err != nil {
				return err
			}
			h, _ := br.HeaderByNumber(ctx, tx, i)
			if h == nil {
				break
			}
			withoutSenders, senders, err := br.BlockWithSenders(ctx, tx, h.Hash(), h.Number.Uint64())
			if err != nil {
				return err
			}
			withoutSenders.Body().SendersFromTxs() //remove senders info from txs
			txs := withoutSenders.Transactions()
			if txs.Len() != len(senders) {
				logger.Error("not equal amount of senders", "block", i, "db", len(senders), "expect", txs.Len())
				return nil
			}
			if txs.Len() == 0 {
				continue
			}
			signer := types.MakeSigner(chainConfig, i, h.Time)
			for j := 0; j < txs.Len(); j++ {
				from, err := signer.Sender(txs[j])
				if err != nil {
					return err
				}
				if !bytes.Equal(from[:], senders[j][:]) {
					logger.Error("wrong sender", "block", i, "tx", j, "db", fmt.Sprintf("%x", senders[j]), "expect", fmt.Sprintf("%x", from))
				}
			}
			if i%10 == 0 {
				logger.Info("checked", "block", i)
			}
		}
		return nil
	}

	s := stage(sync, tx, nil, stages.Senders)
	logger.Info("Stage", "name", s.ID, "progress", s.BlockNumber)

	pm, err := prune.Get(tx)
	if err != nil {
		return err
	}

	cfg := stagedsync.StageSendersCfg(db, chainConfig, false, tmpdir, pm, br, nil, nil)
	if unwind > 0 {
		u := sync.NewUnwindState(stages.Senders, s.BlockNumber-unwind, s.BlockNumber)
		if err = stagedsync.UnwindSendersStage(u, tx, cfg, ctx); err != nil {
			return err
		}
	} else if pruneTo > 0 {
		p, err := sync.PruneStageState(stages.Senders, s.BlockNumber, tx, db)
		if err != nil {
			return err
		}
		if err = stagedsync.PruneSendersStage(p, tx, cfg, ctx); err != nil {
			return err
		}
		return nil
	} else {
		if err = stagedsync.SpawnRecoverSendersStage(cfg, s, sync, tx, block, ctx, logger); err != nil {
			return err
		}
	}
	return tx.Commit()
}

func stageExec(db kv.RwDB, ctx context.Context, logger log.Logger) error {
	dirs := datadir.New(datadirCli)
	if err := datadir.ApplyMigrations(dirs); err != nil {
		return err
	}

	engine, vmConfig, sync, _, _ := newSync(ctx, db, nil /* miningConfig */, logger)
	must(sync.SetCurrentStage(stages.Execution))
	sn, borSn, agg := allSnapshots(ctx, db, logger)
	defer sn.Close()
	defer borSn.Close()
	defer agg.Close()

	if warmup {
		return reset2.WarmupExec(ctx, db)
	}
	if reset {
		return reset2.ResetExec(ctx, db, chain, "", logger)
	}

	if txtrace {
		// Activate tracing and writing into json files for each transaction
		vmConfig.Tracer = nil
		vmConfig.Debug = true
	}

	var batchSize datasize.ByteSize
	must(batchSize.UnmarshalText([]byte(batchSizeStr)))

	s := stage(sync, nil, db, stages.Execution)

	logger.Info("Stage", "name", s.ID, "progress", s.BlockNumber)
	chainConfig, historyV3, pm := fromdb.ChainConfig(db), kvcfg.HistoryV3.FromDB(db), fromdb.PruneMode(db)
	if pruneTo > 0 {
		pm.History = prune.Distance(s.BlockNumber - pruneTo)
		pm.Receipts = prune.Distance(s.BlockNumber - pruneTo)
		pm.CallTraces = prune.Distance(s.BlockNumber - pruneTo)
		pm.TxIndex = prune.Distance(s.BlockNumber - pruneTo)
	}

	syncCfg := ethconfig.Defaults.Sync
	syncCfg.ExecWorkerCount = int(workers)
	syncCfg.ReconWorkerCount = int(reconWorkers)

	genesis := core.GenesisBlockByChainName(chain)
	br, _ := blocksIO(db, logger)
	cfg := stagedsync.StageExecuteBlocksCfg(db, pm, batchSize, nil, chainConfig, engine, vmConfig, nil,
		/*stateStream=*/ false,
		/*badBlockHalt=*/ false, historyV3, dirs, br, nil, genesis, syncCfg, agg, nil)

	var tx kv.RwTx //nil - means lower-level code (each stage) will manage transactions
	if noCommit {
		var err error
		tx, err = db.BeginRw(ctx)
		if err != nil {
			return err
		}
		defer tx.Rollback()
	}
	txc := wrap.TxContainer{Tx: tx}

	if unwind > 0 {
		u := sync.NewUnwindState(stages.Execution, s.BlockNumber-unwind, s.BlockNumber)
		err := stagedsync.UnwindExecutionStage(u, s, txc, ctx, cfg, true, logger)
		if err != nil {
			return err
		}
		return nil
	}

	if pruneTo > 0 {
		p, err := sync.PruneStageState(stages.Execution, s.BlockNumber, tx, db)
		if err != nil {
			return err
		}
		err = stagedsync.PruneExecutionStage(p, tx, cfg, ctx, true)
		if err != nil {
			return err
		}
		return nil
	}

	err := stagedsync.SpawnExecuteBlocksStage(s, sync, txc, block, ctx, cfg, true /* initialCycle */, logger)
	if err != nil {
		return err
	}
	return nil
}

func stageTrie(db kv.RwDB, ctx context.Context, logger log.Logger) error {
	dirs, pm, historyV3 := datadir.New(datadirCli), fromdb.PruneMode(db), kvcfg.HistoryV3.FromDB(db)
	sn, borSn, agg := allSnapshots(ctx, db, logger)
	defer sn.Close()
	defer borSn.Close()
	defer agg.Close()
	_, _, sync, _, _ := newSync(ctx, db, nil /* miningConfig */, logger)
	must(sync.SetCurrentStage(stages.IntermediateHashes))

	if warmup {
		return reset2.Warmup(ctx, db, log.LvlInfo, stages.IntermediateHashes)
	}
	if reset {
		return reset2.Reset(ctx, db, stages.IntermediateHashes)
	}
	tx, err := db.BeginRw(ctx)
	if err != nil {
		return err
	}
	defer tx.Rollback()

	execStage := stage(sync, tx, nil, stages.Execution)
	s := stage(sync, tx, nil, stages.IntermediateHashes)

	if pruneTo > 0 {
		pm.History = prune.Distance(s.BlockNumber - pruneTo)
		pm.Receipts = prune.Distance(s.BlockNumber - pruneTo)
		pm.CallTraces = prune.Distance(s.BlockNumber - pruneTo)
		pm.TxIndex = prune.Distance(s.BlockNumber - pruneTo)
	}

	logger.Info("StageExec", "progress", execStage.BlockNumber)
	logger.Info("StageTrie", "progress", s.BlockNumber)
	br, _ := blocksIO(db, logger)
	cfg := stagedsync.StageTrieCfg(db, true /* checkRoot */, true /* saveHashesToDb */, false /* badBlockHalt */, dirs.Tmp, br, nil /* hd */, historyV3, agg)
	if unwind > 0 {
		u := sync.NewUnwindState(stages.IntermediateHashes, s.BlockNumber-unwind, s.BlockNumber)
		if err := stagedsync.UnwindIntermediateHashesStage(u, s, tx, cfg, ctx, logger); err != nil {
			return err
		}
	} else if pruneTo > 0 {
		p, err := sync.PruneStageState(stages.IntermediateHashes, s.BlockNumber, tx, db)
		if err != nil {
			return err
		}
		err = stagedsync.PruneIntermediateHashesStage(p, tx, cfg, ctx)
		if err != nil {
			return err
		}
	} else {
		if _, err := stagedsync.SpawnIntermediateHashesStage(s, sync /* Unwinder */, tx, cfg, ctx, logger); err != nil {
			return err
		}
	}
	integrity.Trie(db, tx, integritySlow, ctx)
	return tx.Commit()
}

func stageHashState(db kv.RwDB, ctx context.Context, logger log.Logger) error {
	dirs, pm, historyV3 := datadir.New(datadirCli), fromdb.PruneMode(db), kvcfg.HistoryV3.FromDB(db)
	sn, borSn, agg := allSnapshots(ctx, db, logger)
	defer sn.Close()
	defer borSn.Close()
	defer agg.Close()
	_, _, sync, _, _ := newSync(ctx, db, nil /* miningConfig */, logger)
	must(sync.SetCurrentStage(stages.HashState))

	if warmup {
		return reset2.Warmup(ctx, db, log.LvlInfo, stages.HashState)
	}
	if reset {
		return reset2.Reset(ctx, db, stages.HashState)
	}

	tx, err := db.BeginRw(ctx)
	if err != nil {
		return err
	}
	defer tx.Rollback()

	s := stage(sync, tx, nil, stages.HashState)
	if pruneTo > 0 {
		pm.History = prune.Distance(s.BlockNumber - pruneTo)
		pm.Receipts = prune.Distance(s.BlockNumber - pruneTo)
		pm.CallTraces = prune.Distance(s.BlockNumber - pruneTo)
		pm.TxIndex = prune.Distance(s.BlockNumber - pruneTo)
	}

	logger.Info("Stage", "name", s.ID, "progress", s.BlockNumber)

	cfg := stagedsync.StageHashStateCfg(db, dirs, historyV3)
	if unwind > 0 {
		u := sync.NewUnwindState(stages.HashState, s.BlockNumber-unwind, s.BlockNumber)
		err = stagedsync.UnwindHashStateStage(u, s, tx, cfg, ctx, logger)
		if err != nil {
			return err
		}
	} else if pruneTo > 0 {
		p, err := sync.PruneStageState(stages.HashState, s.BlockNumber, tx, nil)
		if err != nil {
			return err
		}
		err = stagedsync.PruneHashStateStage(p, tx, cfg, ctx)
		if err != nil {
			return err
		}
	} else {
		err = stagedsync.SpawnHashStateStage(s, tx, cfg, ctx, logger)
		if err != nil {
			return err
		}
	}
	return tx.Commit()
}

func stageLogIndex(db kv.RwDB, ctx context.Context, logger log.Logger) error {
	dirs, pm, historyV3 := datadir.New(datadirCli), fromdb.PruneMode(db), kvcfg.HistoryV3.FromDB(db)
	if historyV3 {
		return fmt.Errorf("this stage is disable in --history.v3=true")
	}
	_, _, sync, _, _ := newSync(ctx, db, nil /* miningConfig */, logger)
	must(sync.SetCurrentStage(stages.LogIndex))
	if warmup {
		return reset2.Warmup(ctx, db, log.LvlInfo, stages.LogIndex)
	}
	if reset {
		return reset2.Reset(ctx, db, stages.LogIndex)
	}
	tx, err := db.BeginRw(ctx)
	if err != nil {
		return err
	}
	defer tx.Rollback()

	execAt := progress(tx, stages.Execution)
	s := stage(sync, tx, nil, stages.LogIndex)
	if pruneTo > 0 {
		pm.History = prune.Distance(s.BlockNumber - pruneTo)
		pm.Receipts = prune.Distance(s.BlockNumber - pruneTo)
		pm.CallTraces = prune.Distance(s.BlockNumber - pruneTo)
		pm.TxIndex = prune.Distance(s.BlockNumber - pruneTo)
	}

	logger.Info("Stage exec", "progress", execAt)
	logger.Info("Stage", "name", s.ID, "progress", s.BlockNumber)

	cfg := stagedsync.StageLogIndexCfg(db, pm, dirs.Tmp)
	if unwind > 0 {
		u := sync.NewUnwindState(stages.LogIndex, s.BlockNumber-unwind, s.BlockNumber)
		err = stagedsync.UnwindLogIndex(u, s, tx, cfg, ctx)
		if err != nil {
			return err
		}
	} else if pruneTo > 0 {
		p, err := sync.PruneStageState(stages.LogIndex, s.BlockNumber, nil, db)
		if err != nil {
			return err
		}
		err = stagedsync.PruneLogIndex(p, tx, cfg, ctx, logger)
		if err != nil {
			return err
		}
	} else {
		if err := stagedsync.SpawnLogIndex(s, tx, cfg, ctx, block, logger); err != nil {
			return err
		}
	}
	return tx.Commit()
}

func stageCallTraces(db kv.RwDB, ctx context.Context, logger log.Logger) error {
	dirs, pm, historyV3 := datadir.New(datadirCli), fromdb.PruneMode(db), kvcfg.HistoryV3.FromDB(db)
	if historyV3 {
		return fmt.Errorf("this stage is disable in --history.v3=true")
	}
	_, _, sync, _, _ := newSync(ctx, db, nil /* miningConfig */, logger)
	must(sync.SetCurrentStage(stages.CallTraces))

	if warmup {
		return reset2.Warmup(ctx, db, log.LvlInfo, stages.CallTraces)
	}
	if reset {
		return reset2.Reset(ctx, db, stages.CallTraces)
	}

	tx, err := db.BeginRw(ctx)
	if err != nil {
		return err
	}
	defer tx.Rollback()
	var batchSize datasize.ByteSize
	must(batchSize.UnmarshalText([]byte(batchSizeStr)))

	execStage := progress(tx, stages.Execution)
	s := stage(sync, tx, nil, stages.CallTraces)
	if pruneTo > 0 {
		pm.History = prune.Distance(s.BlockNumber - pruneTo)
		pm.Receipts = prune.Distance(s.BlockNumber - pruneTo)
		pm.CallTraces = prune.Distance(s.BlockNumber - pruneTo)
		pm.TxIndex = prune.Distance(s.BlockNumber - pruneTo)
	}
	logger.Info("ID exec", "progress", execStage)
	if block != 0 {
		s.BlockNumber = block
		logger.Info("Overriding initial state", "block", block)
	}
	logger.Info("ID call traces", "progress", s.BlockNumber)

	cfg := stagedsync.StageCallTracesCfg(db, pm, block, dirs.Tmp)

	if unwind > 0 {
		u := sync.NewUnwindState(stages.CallTraces, s.BlockNumber-unwind, s.BlockNumber)
		err = stagedsync.UnwindCallTraces(u, s, tx, cfg, ctx, logger)
		if err != nil {
			return err
		}
	} else if pruneTo > 0 {
		p, err := sync.PruneStageState(stages.CallTraces, s.BlockNumber, tx, nil)
		if err != nil {
			return err
		}
		err = stagedsync.PruneCallTraces(p, tx, cfg, ctx, logger)
		if err != nil {
			return err
		}
	} else {
		if err := stagedsync.SpawnCallTraces(s, tx, cfg, ctx, logger); err != nil {
			return err
		}
	}
	return tx.Commit()
}

func stageHistory(db kv.RwDB, ctx context.Context, logger log.Logger) error {
	dirs, pm, historyV3 := datadir.New(datadirCli), fromdb.PruneMode(db), kvcfg.HistoryV3.FromDB(db)
	if historyV3 {
		return fmt.Errorf("this stage is disable in --history.v3=true")
	}
	sn, borSn, agg := allSnapshots(ctx, db, logger)
	defer sn.Close()
	defer borSn.Close()
	defer agg.Close()
	_, _, sync, _, _ := newSync(ctx, db, nil /* miningConfig */, logger)
	must(sync.SetCurrentStage(stages.AccountHistoryIndex))

	if warmup {
		return reset2.Warmup(ctx, db, log.LvlInfo, stages.AccountHistoryIndex, stages.StorageHistoryIndex)
	}
	if reset {
		return reset2.Reset(ctx, db, stages.AccountHistoryIndex, stages.StorageHistoryIndex)
	}
	tx, err := db.BeginRw(ctx)
	if err != nil {
		return err
	}
	defer tx.Rollback()

	execStage := progress(tx, stages.Execution)
	stageStorage := stage(sync, tx, nil, stages.StorageHistoryIndex)
	stageAcc := stage(sync, tx, nil, stages.AccountHistoryIndex)
	if pruneTo > 0 {
		pm.History = prune.Distance(stageAcc.BlockNumber - pruneTo)
		pm.Receipts = prune.Distance(stageAcc.BlockNumber - pruneTo)
		pm.CallTraces = prune.Distance(stageAcc.BlockNumber - pruneTo)
		pm.TxIndex = prune.Distance(stageAcc.BlockNumber - pruneTo)
	}
	logger.Info("ID exec", "progress", execStage)
	logger.Info("ID acc history", "progress", stageAcc.BlockNumber)
	logger.Info("ID storage history", "progress", stageStorage.BlockNumber)

	cfg := stagedsync.StageHistoryCfg(db, pm, dirs.Tmp)
	if unwind > 0 { //nolint:staticcheck
		u := sync.NewUnwindState(stages.StorageHistoryIndex, stageStorage.BlockNumber-unwind, stageStorage.BlockNumber)
		if err := stagedsync.UnwindStorageHistoryIndex(u, stageStorage, tx, cfg, ctx); err != nil {
			return err
		}
		u = sync.NewUnwindState(stages.AccountHistoryIndex, stageAcc.BlockNumber-unwind, stageAcc.BlockNumber)
		if err := stagedsync.UnwindAccountHistoryIndex(u, stageAcc, tx, cfg, ctx); err != nil {
			return err
		}
	} else if pruneTo > 0 {
		pa, err := sync.PruneStageState(stages.AccountHistoryIndex, stageAcc.BlockNumber, tx, db)
		if err != nil {
			return err
		}
		err = stagedsync.PruneAccountHistoryIndex(pa, tx, cfg, ctx, logger)
		if err != nil {
			return err
		}
		ps, err := sync.PruneStageState(stages.StorageHistoryIndex, stageStorage.BlockNumber, tx, db)
		if err != nil {
			return err
		}
		err = stagedsync.PruneStorageHistoryIndex(ps, tx, cfg, ctx, logger)
		if err != nil {
			return err
		}
		_ = printStages(tx, sn, borSn, agg)
	} else {
		if err := stagedsync.SpawnAccountHistoryIndex(stageAcc, tx, cfg, ctx, logger); err != nil {
			return err
		}
		if err := stagedsync.SpawnStorageHistoryIndex(stageStorage, tx, cfg, ctx, logger); err != nil {
			return err
		}
	}
	return tx.Commit()
}

func stageTxLookup(db kv.RwDB, ctx context.Context, logger log.Logger) error {
	dirs, pm := datadir.New(datadirCli), fromdb.PruneMode(db)
	_, _, sync, _, _ := newSync(ctx, db, nil /* miningConfig */, logger)
	chainConfig := fromdb.ChainConfig(db)
	must(sync.SetCurrentStage(stages.TxLookup))
	sn, borSn, agg := allSnapshots(ctx, db, logger)
	defer sn.Close()
	defer borSn.Close()
	defer agg.Close()

	if reset {
		return db.Update(ctx, func(tx kv.RwTx) error { return reset2.ResetTxLookup(tx) })
	}
	tx, err := db.BeginRw(ctx)
	if err != nil {
		return err
	}
	defer tx.Rollback()

	s := stage(sync, tx, nil, stages.TxLookup)
	if pruneTo > 0 {
		pm.History = prune.Distance(s.BlockNumber - pruneTo)
		pm.Receipts = prune.Distance(s.BlockNumber - pruneTo)
		pm.CallTraces = prune.Distance(s.BlockNumber - pruneTo)
		pm.TxIndex = prune.Distance(s.BlockNumber - pruneTo)
	}
	logger.Info("Stage", "name", s.ID, "progress", s.BlockNumber)

	br, _ := blocksIO(db, logger)
	cfg := stagedsync.StageTxLookupCfg(db, pm, dirs.Tmp, chainConfig.Bor, br)
	if unwind > 0 {
		u := sync.NewUnwindState(stages.TxLookup, s.BlockNumber-unwind, s.BlockNumber)
		err = stagedsync.UnwindTxLookup(u, s, tx, cfg, ctx, logger)
		if err != nil {
			return err
		}
	} else if pruneTo > 0 {
		p, err := sync.PruneStageState(stages.TxLookup, s.BlockNumber, tx, nil)
		if err != nil {
			return err
		}
		err = stagedsync.PruneTxLookup(p, tx, cfg, ctx, true, logger)
		if err != nil {
			return err
		}
	} else {
		err = stagedsync.SpawnTxLookup(s, tx, block, cfg, ctx, logger)
		if err != nil {
			return err
		}
	}
	return tx.Commit()
}

func printAllStages(db kv.RoDB, ctx context.Context, logger log.Logger) error {
	sn, borSn, agg := allSnapshots(ctx, db, logger)
	defer sn.Close()
	defer borSn.Close()
	defer agg.Close()
	return db.View(ctx, func(tx kv.Tx) error { return printStages(tx, sn, borSn, agg) })
}

func printAppliedMigrations(db kv.RwDB, ctx context.Context, logger log.Logger) error {
	return db.View(ctx, func(tx kv.Tx) error {
		applied, err := migrations.AppliedMigrations(tx, false /* withPayload */)
		if err != nil {
			return err
		}
		var appliedStrs = make([]string, len(applied))
		i := 0
		for k := range applied {
			appliedStrs[i] = k
			i++
		}
		slices.Sort(appliedStrs)
		logger.Info("Applied", "migrations", strings.Join(appliedStrs, " "))
		return nil
	})
}

func removeMigration(db kv.RwDB, ctx context.Context) error {
	return db.Update(ctx, func(tx kv.RwTx) error {
		return tx.Delete(kv.Migrations, []byte(migration))
	})
}

var openSnapshotOnce sync.Once
var _allSnapshotsSingleton *freezeblocks.RoSnapshots
var _allBorSnapshotsSingleton *freezeblocks.BorRoSnapshots
var _aggSingleton *libstate.AggregatorV3

func allSnapshots(ctx context.Context, db kv.RoDB, logger log.Logger) (*freezeblocks.RoSnapshots, *freezeblocks.BorRoSnapshots, *libstate.AggregatorV3) {
	openSnapshotOnce.Do(func() {
		var useSnapshots bool
		_ = db.View(context.Background(), func(tx kv.Tx) error {
			useSnapshots, _ = snap.Enabled(tx)
			return nil
		})
		dirs := datadir.New(datadirCli)
		dir.MustExist(dirs.SnapHistory)

		snapCfg := ethconfig.NewSnapCfg(useSnapshots, true, true)
		_allSnapshotsSingleton = freezeblocks.NewRoSnapshots(snapCfg, dirs.Snap, 0, logger)
		_allBorSnapshotsSingleton = freezeblocks.NewBorRoSnapshots(snapCfg, dirs.Snap, 0, logger)

		var err error
		_aggSingleton, err = libstate.NewAggregatorV3(ctx, dirs.SnapHistory, dirs.Tmp, ethconfig.HistoryV3AggregationStep, db, logger)
		if err != nil {
			panic(err)
		}
		err = _aggSingleton.OpenFolder()
		if err != nil {
			panic(err)
		}

		if useSnapshots {
			if err := _allSnapshotsSingleton.ReopenFolder(); err != nil {
				panic(err)
			}
			_allSnapshotsSingleton.LogStat("all")
			if err := _allBorSnapshotsSingleton.ReopenFolder(); err != nil {
				panic(err)
			}
			_allBorSnapshotsSingleton.LogStat("all")
			db.View(context.Background(), func(tx kv.Tx) error {
				_aggSingleton.LogStats(tx, func(endTxNumMinimax uint64) uint64 {
					_, histBlockNumProgress, _ := rawdbv3.TxNums.FindBlockNum(tx, endTxNumMinimax)
					return histBlockNumProgress
				})
				return nil
			})
		}
	})
	return _allSnapshotsSingleton, _allBorSnapshotsSingleton, _aggSingleton
}

var openBlockReaderOnce sync.Once
var _blockReaderSingleton services.FullBlockReader
var _blockWriterSingleton *blockio.BlockWriter

func blocksIO(db kv.RoDB, logger log.Logger) (services.FullBlockReader, *blockio.BlockWriter) {
	openBlockReaderOnce.Do(func() {
		sn, borSn, _ := allSnapshots(context.Background(), db, logger)
		histV3 := kvcfg.HistoryV3.FromDB(db)
		_blockReaderSingleton = freezeblocks.NewBlockReader(sn, borSn)
		_blockWriterSingleton = blockio.NewBlockWriter(histV3)
	})
	return _blockReaderSingleton, _blockWriterSingleton
}

var openDomainsOnce sync.Once
var _aggDomainSingleton *libstate.Aggregator

func allDomains(ctx context.Context, db kv.RoDB, stepSize uint64, mode libstate.CommitmentMode, trie commitment.TrieVariant, logger log.Logger) (*freezeblocks.RoSnapshots, *libstate.Aggregator) {
	openDomainsOnce.Do(func() {
		var useSnapshots bool
		_ = db.View(context.Background(), func(tx kv.Tx) error {
			useSnapshots, _ = snap.Enabled(tx)
			return nil
		})
		dirs := datadir.New(datadirCli)
		dir.MustExist(dirs.SnapHistory)

		snapCfg := ethconfig.NewSnapCfg(useSnapshots, true, true)
		_allSnapshotsSingleton = freezeblocks.NewRoSnapshots(snapCfg, dirs.Snap, 0, logger)

		var err error
		_aggDomainSingleton, err = libstate.NewAggregator(filepath.Join(dirs.DataDir, "state"), dirs.Tmp, stepSize, mode, trie, logger)
		if err != nil {
			panic(err)
		}
		if err = _aggDomainSingleton.ReopenFolder(); err != nil {
			panic(err)
		}

		if useSnapshots {
			if err := _allSnapshotsSingleton.ReopenFolder(); err != nil {
				panic(err)
			}
			_allSnapshotsSingleton.LogStat("all:singleton")
			//db.View(context.Background(), func(tx kv.Tx) error {
			//	_aggSingleton.LogStats(tx, func(endTxNumMinimax uint64) uint64 {
			//		_, histBlockNumProgress, _ := rawdbv3.TxNums.FindBlockNum(tx, endTxNumMinimax)
			//		return histBlockNumProgress
			//	})
			//	return nil
			//})
		}
	})
	return _allSnapshotsSingleton, _aggDomainSingleton
}

func newDomains(ctx context.Context, db kv.RwDB, stepSize uint64, mode libstate.CommitmentMode, trie commitment.TrieVariant, logger log.Logger) (consensus.Engine, ethconfig.Config, *freezeblocks.RoSnapshots, *libstate.Aggregator) {
	historyV3, pm := kvcfg.HistoryV3.FromDB(db), fromdb.PruneMode(db)
	//events := shards.NewEvents()
	genesis := core.GenesisBlockByChainName(chain)

	chainConfig, genesisBlock, genesisErr := core.CommitGenesisBlock(db, genesis, "", logger, nil)
	_ = genesisBlock // TODO apply if needed here

	if _, ok := genesisErr.(*chain2.ConfigCompatError); genesisErr != nil && !ok {
		panic(genesisErr)
	}
	//logger.Info("Initialised chain configuration", "config", chainConfig)

	var batchSize datasize.ByteSize
	must(batchSize.UnmarshalText([]byte(batchSizeStr)))

	cfg := ethconfig.Defaults
	cfg.HistoryV3 = historyV3
	cfg.Prune = pm
	cfg.BatchSize = batchSize
	cfg.DeprecatedTxPool.Disable = true
	cfg.Genesis = core.GenesisBlockByChainName(chain)
	//if miningConfig != nil {
	//	cfg.Miner = *miningConfig
	//}
	cfg.Dirs = datadir.New(datadirCli)

	allSn, agg := allDomains(ctx, db, stepSize, mode, trie, logger)
	cfg.Snapshot = allSn.Cfg()

	blockReader, _ := blocksIO(db, logger)
	engine, _ := initConsensusEngine(ctx, chainConfig, cfg.Dirs.DataDir, db, blockReader, logger)
	return engine, cfg, allSn, agg
}

const blockBufferSize = 128

func newSync(ctx context.Context, db kv.RwDB, miningConfig *params.MiningConfig, logger log.Logger) (consensus.Engine, *vm.Config, *stagedsync.Sync, *stagedsync.Sync, stagedsync.MiningState) {
	dirs, historyV3, pm := datadir.New(datadirCli), kvcfg.HistoryV3.FromDB(db), fromdb.PruneMode(db)

	vmConfig := &vm.Config{}

	events := shards.NewEvents()

	genesis := core.GenesisBlockByChainName(chain)
	chainConfig, genesisBlock, genesisErr := core.CommitGenesisBlock(db, genesis, "", logger, nil)
	if _, ok := genesisErr.(*chain2.ConfigCompatError); genesisErr != nil && !ok {
		panic(genesisErr)
	}
	//logger.Info("Initialised chain configuration", "config", chainConfig)

	var batchSize datasize.ByteSize
	must(batchSize.UnmarshalText([]byte(batchSizeStr)))

	cfg := ethconfig.Defaults
	cfg.HistoryV3 = historyV3
	cfg.Prune = pm
	cfg.BatchSize = batchSize
	cfg.DeprecatedTxPool.Disable = true
	cfg.Genesis = core.GenesisBlockByChainName(chain)
	if miningConfig != nil {
		cfg.Miner = *miningConfig
	}
	cfg.Dirs = datadir.New(datadirCli)
	allSn, _, agg := allSnapshots(ctx, db, logger)
	cfg.Snapshot = allSn.Cfg()

	blockReader, blockWriter := blocksIO(db, logger)
	engine, heimdallClient := initConsensusEngine(ctx, chainConfig, cfg.Dirs.DataDir, db, blockReader, logger)

	maxBlockBroadcastPeers := func(header *types.Header) uint { return 0 }

	sentryControlServer, err := sentry_multi_client.NewMultiClient(
		db,
		"",
		chainConfig,
		genesisBlock.Hash(),
		genesisBlock.Time(),
		engine,
		1,
		nil,
		ethconfig.Defaults.Sync,
		blockReader,
		blockBufferSize,
		false,
		nil,
		maxBlockBroadcastPeers,
		logger,
	)
	if err != nil {
		panic(err)
	}

	notifications := &shards.Notifications{}
	blockRetire := freezeblocks.NewBlockRetire(1, dirs, blockReader, blockWriter, db, chainConfig, notifications.Events, logger)

<<<<<<< HEAD
	stages := stages2.NewDefaultStages(context.Background(), db, p2p.Config{}, &cfg, sentryControlServer, notifications, nil, blockReader, blockRetire, agg, nil, nil, heimdallClient, logger, nil)
	sync := stagedsync.New(stages, stagedsync.DefaultUnwindOrder, stagedsync.DefaultPruneOrder, logger)
=======
	var (
		snapDb     kv.RwDB
		recents    *lru.ARCCache[libcommon.Hash, *bor.Snapshot]
		signatures *lru.ARCCache[libcommon.Hash, libcommon.Address]
	)
	if bor, ok := engine.(*bor.Bor); ok {
		snapDb = bor.DB
		recents = bor.Recents
		signatures = bor.Signatures
	}
	stages := stages2.NewDefaultStages(context.Background(), db, snapDb, p2p.Config{}, &cfg, sentryControlServer, notifications, nil, blockReader, blockRetire, agg, nil, nil,
		heimdallClient, recents, signatures, logger)
	sync := stagedsync.New(cfg.Sync, stages, stagedsync.DefaultUnwindOrder, stagedsync.DefaultPruneOrder, logger)
>>>>>>> 3b5cfa36

	miner := stagedsync.NewMiningState(&cfg.Miner)
	miningCancel := make(chan struct{})
	go func() {
		<-ctx.Done()
		close(miningCancel)
	}()

	miningSync := stagedsync.New(
		cfg.Sync,
		stagedsync.MiningStages(ctx,
			stagedsync.StageMiningCreateBlockCfg(db, miner, *chainConfig, engine, nil, nil, dirs.Tmp, blockReader),
			stagedsync.StageBorHeimdallCfg(db, snapDb, miner, *chainConfig, heimdallClient, blockReader, nil, nil, nil, recents, signatures),
			stagedsync.StageMiningExecCfg(db, miner, events, *chainConfig, engine, &vm.Config{}, dirs.Tmp, nil, 0, nil, nil, blockReader),
			stagedsync.StageHashStateCfg(db, dirs, historyV3),
			stagedsync.StageTrieCfg(db, false, true, false, dirs.Tmp, blockReader, nil, historyV3, agg),
			stagedsync.StageMiningFinishCfg(db, *chainConfig, engine, miner, miningCancel, blockReader, builder.NewLatestBlockBuiltStore()),
		),
		stagedsync.MiningUnwindOrder,
		stagedsync.MiningPruneOrder,
		logger,
	)

	return engine, vmConfig, sync, miningSync, miner
}

func progress(tx kv.Getter, stage stages.SyncStage) uint64 {
	res, err := stages.GetStageProgress(tx, stage)
	if err != nil {
		panic(err)
	}
	return res
}

func stage(st *stagedsync.Sync, tx kv.Tx, db kv.RoDB, stage stages.SyncStage) *stagedsync.StageState {
	res, err := st.StageState(stage, tx, db)
	if err != nil {
		panic(err)
	}
	return res
}

func overrideStorageMode(db kv.RwDB, logger log.Logger) error {
	chainConfig := fromdb.ChainConfig(db)
	pm, err := prune.FromCli(chainConfig.ChainID.Uint64(), pruneFlag, pruneH, pruneR, pruneT, pruneC,
		pruneHBefore, pruneRBefore, pruneTBefore, pruneCBefore, experiments)
	if err != nil {
		return err
	}
	return db.Update(context.Background(), func(tx kv.RwTx) error {
		if err = prune.Override(tx, pm); err != nil {
			return err
		}
		pm, err = prune.Get(tx)
		if err != nil {
			return err
		}
		logger.Info("Storage mode in DB", "mode", pm.String())
		return nil
	})
}

func initConsensusEngine(ctx context.Context, cc *chain2.Config, dir string, db kv.RwDB, blockReader services.FullBlockReader, logger log.Logger) (engine consensus.Engine, heimdallClient heimdall.HeimdallClient) {
	config := ethconfig.Defaults

	var consensusConfig interface{}
	if cc.Clique != nil {
		consensusConfig = params.CliqueSnapshot
	} else if cc.Aura != nil {
		consensusConfig = &config.Aura
	} else if cc.Bor != nil {
		consensusConfig = cc.Bor
		config.HeimdallURL = HeimdallURL
		if !config.WithoutHeimdall {
			heimdallClient = heimdall.NewHeimdallClient(config.HeimdallURL, logger)
		}
	} else {
		consensusConfig = &config.Ethash
	}
	return ethconsensusconfig.CreateConsensusEngine(ctx, &nodecfg.Config{Dirs: datadir.New(dir)}, cc, consensusConfig, config.Miner.Notify, config.Miner.Noverify,
		heimdallClient, config.WithoutHeimdall, blockReader, db.ReadOnly(), logger), heimdallClient
}<|MERGE_RESOLUTION|>--- conflicted
+++ resolved
@@ -1638,10 +1638,6 @@
 	notifications := &shards.Notifications{}
 	blockRetire := freezeblocks.NewBlockRetire(1, dirs, blockReader, blockWriter, db, chainConfig, notifications.Events, logger)
 
-<<<<<<< HEAD
-	stages := stages2.NewDefaultStages(context.Background(), db, p2p.Config{}, &cfg, sentryControlServer, notifications, nil, blockReader, blockRetire, agg, nil, nil, heimdallClient, logger, nil)
-	sync := stagedsync.New(stages, stagedsync.DefaultUnwindOrder, stagedsync.DefaultPruneOrder, logger)
-=======
 	var (
 		snapDb     kv.RwDB
 		recents    *lru.ARCCache[libcommon.Hash, *bor.Snapshot]
@@ -1653,9 +1649,8 @@
 		signatures = bor.Signatures
 	}
 	stages := stages2.NewDefaultStages(context.Background(), db, snapDb, p2p.Config{}, &cfg, sentryControlServer, notifications, nil, blockReader, blockRetire, agg, nil, nil,
-		heimdallClient, recents, signatures, logger)
+		heimdallClient, recents, signatures, logger, nil)
 	sync := stagedsync.New(cfg.Sync, stages, stagedsync.DefaultUnwindOrder, stagedsync.DefaultPruneOrder, logger)
->>>>>>> 3b5cfa36
 
 	miner := stagedsync.NewMiningState(&cfg.Miner)
 	miningCancel := make(chan struct{})
