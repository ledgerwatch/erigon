package commands

import (
	"bytes"
	"context"
	"errors"
	"fmt"
	"os"
	"slices"
	"strings"
	"sync"
	"time"

	"github.com/c2h5oh/datasize"
	"github.com/erigontech/mdbx-go/mdbx"
	lru "github.com/hashicorp/golang-lru/arc/v2"
	"github.com/ledgerwatch/log/v3"
	"github.com/ledgerwatch/secp256k1"
	"github.com/spf13/cobra"
	"golang.org/x/sync/semaphore"

	chain2 "github.com/ledgerwatch/erigon-lib/chain"
	common2 "github.com/ledgerwatch/erigon-lib/common"
	libcommon "github.com/ledgerwatch/erigon-lib/common"
	"github.com/ledgerwatch/erigon-lib/common/cmp"
	"github.com/ledgerwatch/erigon-lib/common/datadir"
	"github.com/ledgerwatch/erigon-lib/common/dbg"
	"github.com/ledgerwatch/erigon-lib/config3"
	"github.com/ledgerwatch/erigon-lib/kv"
	"github.com/ledgerwatch/erigon-lib/kv/kvcfg"
	"github.com/ledgerwatch/erigon-lib/kv/rawdbv3"
	libstate "github.com/ledgerwatch/erigon-lib/state"
	"github.com/ledgerwatch/erigon-lib/wrap"
	"github.com/ledgerwatch/erigon/cmd/hack/tool/fromdb"
	"github.com/ledgerwatch/erigon/consensus"
	"github.com/ledgerwatch/erigon/core"
	"github.com/ledgerwatch/erigon/core/rawdb"
	"github.com/ledgerwatch/erigon/core/rawdb/blockio"
	reset2 "github.com/ledgerwatch/erigon/core/rawdb/rawdbreset"
	"github.com/ledgerwatch/erigon/core/types"
	"github.com/ledgerwatch/erigon/core/vm"
	"github.com/ledgerwatch/erigon/eth/ethconfig"
	"github.com/ledgerwatch/erigon/eth/ethconsensusconfig"
	"github.com/ledgerwatch/erigon/eth/integrity"
	"github.com/ledgerwatch/erigon/eth/stagedsync"
	"github.com/ledgerwatch/erigon/eth/stagedsync/stages"
	"github.com/ledgerwatch/erigon/ethdb/prune"
	"github.com/ledgerwatch/erigon/migrations"
	"github.com/ledgerwatch/erigon/node/nodecfg"
	"github.com/ledgerwatch/erigon/p2p"
	"github.com/ledgerwatch/erigon/p2p/sentry"
	"github.com/ledgerwatch/erigon/p2p/sentry/sentry_multi_client"
	"github.com/ledgerwatch/erigon/params"
	"github.com/ledgerwatch/erigon/polygon/bor"
	"github.com/ledgerwatch/erigon/polygon/heimdall"
	"github.com/ledgerwatch/erigon/turbo/builder"
	"github.com/ledgerwatch/erigon/turbo/debug"
	"github.com/ledgerwatch/erigon/turbo/services"
	"github.com/ledgerwatch/erigon/turbo/shards"
	"github.com/ledgerwatch/erigon/turbo/snapshotsync/freezeblocks"
	"github.com/ledgerwatch/erigon/turbo/snapshotsync/snap"
	stages2 "github.com/ledgerwatch/erigon/turbo/stages"
	"golang.org/x/sync/errgroup"
)

var cmdStageSnapshots = &cobra.Command{
	Use:   "stage_snapshots",
	Short: "",
	Run: func(cmd *cobra.Command, args []string) {
		logger := debug.SetupCobra(cmd, "integration")
		db, err := openDB(dbCfg(kv.ChainDB, chaindata), true, logger)
		if err != nil {
			logger.Error("Opening DB", "error", err)
			return
		}
		defer db.Close()

		if err := stageSnapshots(db, cmd.Context(), logger); err != nil {
			if !errors.Is(err, context.Canceled) {
				logger.Error(err.Error())
			}
			return
		}
	},
}

var cmdStageHeaders = &cobra.Command{
	Use:   "stage_headers",
	Short: "",
	Run: func(cmd *cobra.Command, args []string) {
		logger := debug.SetupCobra(cmd, "integration")
		db, err := openDB(dbCfg(kv.ChainDB, chaindata), true, logger)
		if err != nil {
			logger.Error("Opening DB", "error", err)
			return
		}
		defer db.Close()

		if err := stageHeaders(db, cmd.Context(), logger); err != nil {
			if !errors.Is(err, context.Canceled) {
				logger.Error(err.Error())
			}
			return
		}
	},
}

var cmdStageBorHeimdall = &cobra.Command{
	Use:   "stage_bor_heimdall",
	Short: "",
	Run: func(cmd *cobra.Command, args []string) {
		logger := debug.SetupCobra(cmd, "integration")
		db, err := openDB(dbCfg(kv.ChainDB, chaindata), true, logger)
		if err != nil {
			logger.Error("Opening DB", "error", err)
			return
		}
		defer db.Close()

		if err := stageBorHeimdall(db, cmd.Context(), unwindTypes, logger); err != nil {
			if !errors.Is(err, context.Canceled) {
				logger.Error(err.Error())
			}
			return
		}
	},
}

var cmdStageBodies = &cobra.Command{
	Use:   "stage_bodies",
	Short: "",
	Run: func(cmd *cobra.Command, args []string) {
		logger := debug.SetupCobra(cmd, "integration")
		db, err := openDB(dbCfg(kv.ChainDB, chaindata), true, logger)
		if err != nil {
			logger.Error("Opening DB", "error", err)
			return
		}
		defer db.Close()

		if err := stageBodies(db, cmd.Context(), logger); err != nil {
			if !errors.Is(err, context.Canceled) {
				logger.Error(err.Error())
			}
			return
		}
	},
}

var cmdStageSenders = &cobra.Command{
	Use:   "stage_senders",
	Short: "",
	Run: func(cmd *cobra.Command, args []string) {
		logger := debug.SetupCobra(cmd, "integration")
		db, err := openDB(dbCfg(kv.ChainDB, chaindata), true, logger)
		if err != nil {
			logger.Error("Opening DB", "error", err)
			return
		}
		defer db.Close()

		if err := stageSenders(db, cmd.Context(), logger); err != nil {
			if !errors.Is(err, context.Canceled) {
				logger.Error(err.Error())
			}
			return
		}
	},
}

var cmdStageExec = &cobra.Command{
	Use:   "stage_exec",
	Short: "",
	Run: func(cmd *cobra.Command, args []string) {
		logger := debug.SetupCobra(cmd, "integration")
		db, err := openDB(dbCfg(kv.ChainDB, chaindata), true, logger)
		if err != nil {
			logger.Error("Opening DB", "error", err)
			return
		}
		defer db.Close()

		defer func(t time.Time) { logger.Info("total", "took", time.Since(t)) }(time.Now())

		if err := stageExec(db, cmd.Context(), logger); err != nil {
			if !errors.Is(err, context.Canceled) {
				logger.Error(err.Error())
			}
			return
		}
	},
}

var cmdStageCustomTrace = &cobra.Command{
	Use:   "stage_custom_trace",
	Short: "",
	Run: func(cmd *cobra.Command, args []string) {
		logger := debug.SetupCobra(cmd, "integration")
		db, err := openDB(dbCfg(kv.ChainDB, chaindata), true, logger)
		if err != nil {
			logger.Error("Opening DB", "error", err)
			return
		}
		defer db.Close()

		defer func(t time.Time) { logger.Info("total", "took", time.Since(t)) }(time.Now())

		if err := stageCustomTrace(db, cmd.Context(), logger); err != nil {
			if !errors.Is(err, context.Canceled) {
				logger.Error(err.Error())
			}
			return
		}
	},
}

var cmdStageTrie = &cobra.Command{
	Use:   "stage_trie",
	Short: "",
	Run: func(cmd *cobra.Command, args []string) {
		logger := debug.SetupCobra(cmd, "integration")
		db, err := openDB(dbCfg(kv.ChainDB, chaindata), true, logger)
		if err != nil {
			logger.Error("Opening DB", "error", err)
			return
		}
		defer db.Close()

		if err := stageTrie(db, cmd.Context(), logger); err != nil {
			if !errors.Is(err, context.Canceled) {
				logger.Error(err.Error())
			}
			return
		}
	},
}

var cmdStagePatriciaTrie = &cobra.Command{
	Use:   "rebuild_trie3_files",
	Short: "",
	Run: func(cmd *cobra.Command, args []string) {
		logger := debug.SetupCobra(cmd, "integration")
		db, err := openDB(dbCfg(kv.ChainDB, chaindata), true, logger)
		if err != nil {
			logger.Error("Opening DB", "error", err)
			return
		}
		defer db.Close()

		if err := stagePatriciaTrie(db, cmd.Context(), logger); err != nil {
			if !errors.Is(err, context.Canceled) {
				logger.Error(err.Error())
			}
			return
		}
	},
}

var cmdStageHashState = &cobra.Command{
	Use:   "stage_hash_state",
	Short: "",
	Run: func(cmd *cobra.Command, args []string) {
		logger := debug.SetupCobra(cmd, "integration")
		db, err := openDB(dbCfg(kv.ChainDB, chaindata), true, logger)
		if err != nil {
			logger.Error("Opening DB", "error", err)
			return
		}
		defer db.Close()

		if err := stageHashState(db, cmd.Context(), logger); err != nil {
			if !errors.Is(err, context.Canceled) {
				logger.Error(err.Error())
			}
			return
		}
	},
}

var cmdStageHistory = &cobra.Command{
	Use:   "stage_history",
	Short: "",
	Run: func(cmd *cobra.Command, args []string) {
		logger := debug.SetupCobra(cmd, "integration")
		db, err := openDB(dbCfg(kv.ChainDB, chaindata), true, logger)
		if err != nil {
			logger.Error("Opening DB", "error", err)
			return
		}
		defer db.Close()

		if err := stageHistory(db, cmd.Context(), logger); err != nil {
			if !errors.Is(err, context.Canceled) {
				logger.Error(err.Error())
			}
			return
		}
	},
}

var cmdLogIndex = &cobra.Command{
	Use:   "stage_log_index",
	Short: "",
	Run: func(cmd *cobra.Command, args []string) {
		logger := debug.SetupCobra(cmd, "integration")
		db, err := openDB(dbCfg(kv.ChainDB, chaindata), true, logger)
		if err != nil {
			logger.Error("Opening DB", "error", err)
			return
		}
		defer db.Close()

		if err := stageLogIndex(db, cmd.Context(), logger); err != nil {
			if !errors.Is(err, context.Canceled) {
				logger.Error(err.Error())
			}
			return
		}
	},
}

var cmdCallTraces = &cobra.Command{
	Use:   "stage_call_traces",
	Short: "",
	Run: func(cmd *cobra.Command, args []string) {
		logger := debug.SetupCobra(cmd, "integration")
		db, err := openDB(dbCfg(kv.ChainDB, chaindata), true, logger)
		if err != nil {
			logger.Error("Opening DB", "error", err)
			return
		}
		defer db.Close()

		if err := stageCallTraces(db, cmd.Context(), logger); err != nil {
			if !errors.Is(err, context.Canceled) {
				logger.Error(err.Error())
			}
			return
		}
	},
}

var cmdStageTxLookup = &cobra.Command{
	Use:   "stage_tx_lookup",
	Short: "",
	Run: func(cmd *cobra.Command, args []string) {
		logger := debug.SetupCobra(cmd, "integration")
		db, err := openDB(dbCfg(kv.ChainDB, chaindata), true, logger)
		if err != nil {
			logger.Error("Opening DB", "error", err)
			return
		}
		defer db.Close()

		if err := stageTxLookup(db, cmd.Context(), logger); err != nil {
			if !errors.Is(err, context.Canceled) {
				logger.Error(err.Error())
			}
			return
		}
	},
}

var cmdPrintStages = &cobra.Command{
	Use:   "print_stages",
	Short: "",
	Run: func(cmd *cobra.Command, args []string) {
		logger := debug.SetupCobra(cmd, "integration")
		db, err := openDB(dbCfg(kv.ChainDB, chaindata), false, logger)
		if err != nil {
			logger.Error("Opening DB", "error", err)
			return
		}
		defer db.Close()

		if err := printAllStages(db, cmd.Context(), logger); err != nil {
			if !errors.Is(err, context.Canceled) {
				logger.Error(err.Error())
			}
			return
		}
	},
}

var cmdPrintTableSizes = &cobra.Command{
	Use:   "print_table_sizes",
	Short: "",
	Run: func(cmd *cobra.Command, args []string) {
		logger := debug.SetupCobra(cmd, "integration")
		db, err := openDB(dbCfg(kv.ChainDB, chaindata), false, logger)
		if err != nil {
			logger.Error("Opening DB", "error", err)
			return
		}
		defer db.Close()

		allTablesCfg := db.AllTables()
		allTables := make([]string, 0, len(allTablesCfg))
		for table, cfg := range allTablesCfg {
			if cfg.IsDeprecated {
				continue
			}

			allTables = append(allTables, table)
		}

		var tableSizes []interface{}
		err = db.View(cmd.Context(), func(tx kv.Tx) error {
			tableSizes = stagedsync.CollectTableSizes(db, tx, allTables)
			return nil
		})
		if err != nil {
			logger.Error("error while collecting table sizes", "err", err)
			return
		}

		if len(tableSizes)%2 != 0 {
			logger.Error("table sizes len not even", "len", len(tableSizes))
			return
		}

		var sb strings.Builder
		sb.WriteString("Table")
		sb.WriteRune(',')
		sb.WriteString("Size")
		sb.WriteRune('\n')
		for i := 0; i < len(tableSizes)/2; i++ {
			sb.WriteString(tableSizes[i*2].(string))
			sb.WriteRune(',')
			sb.WriteString(tableSizes[i*2+1].(string))
			sb.WriteRune('\n')
		}

		if outputCsvFile == "" {
			logger.Info("table sizes", "csv", sb.String())
			return
		}

		f, err := os.Create(outputCsvFile)
		if err != nil {
			logger.Error("issue creating file", "file", outputCsvFile, "err", err)
			return
		}

		_, err = f.WriteString(sb.String())
		if err != nil {
			logger.Error("issue writing output to file", "file", outputCsvFile, "err", err)
			return
		}

		logger.Info("wrote table sizes to csv output file", "file", outputCsvFile)
	},
}

var cmdPrintMigrations = &cobra.Command{
	Use:   "print_migrations",
	Short: "",
	Run: func(cmd *cobra.Command, args []string) {
		logger := debug.SetupCobra(cmd, "integration")
		db, err := openDB(dbCfg(kv.ChainDB, chaindata), false, logger)
		if err != nil {
			logger.Error("Opening DB", "error", err)
			return
		}
		defer db.Close()
		if err := printAppliedMigrations(db, cmd.Context(), logger); err != nil {
			if !errors.Is(err, context.Canceled) {
				logger.Error(err.Error())
			}
			return
		}
	},
}

var cmdRemoveMigration = &cobra.Command{
	Use:   "remove_migration",
	Short: "",
	Run: func(cmd *cobra.Command, args []string) {
		logger := debug.SetupCobra(cmd, "integration")
		db, err := openDB(dbCfg(kv.ChainDB, chaindata), false, logger)
		if err != nil {
			logger.Error("Opening DB", "error", err)
			return
		}
		defer db.Close()
		if err := removeMigration(db, cmd.Context()); err != nil {
			if !errors.Is(err, context.Canceled) {
				logger.Error(err.Error())
			}
			return
		}
	},
}

var cmdRunMigrations = &cobra.Command{
	Use:   "run_migrations",
	Short: "",
	Run: func(cmd *cobra.Command, args []string) {
		logger := debug.SetupCobra(cmd, "integration")
		migrations.EnableSqueezeCommitmentFiles = squeezeCommitmentFiles
		//non-accede and exclusive mode - to apply create new tables if need.
		cfg := dbCfg(kv.ChainDB, chaindata).Flags(func(u uint) uint { return u &^ mdbx.Accede }).Exclusive()
		db, err := openDB(cfg, true, logger)
		if err != nil {
			logger.Error("Opening DB", "error", err)
			return
		}
		defer db.Close()
		// Nothing to do, migrations will be applied automatically
	},
}

var cmdSetPrune = &cobra.Command{
	Use:   "force_set_prune",
	Short: "Override existing --prune flag value (if you know what you are doing)",
	Run: func(cmd *cobra.Command, args []string) {
		logger := debug.SetupCobra(cmd, "integration")
		db, err := openDB(dbCfg(kv.ChainDB, chaindata), true, logger)
		if err != nil {
			logger.Error("Opening DB", "error", err)
			return
		}
		defer db.Close()
		if err := overrideStorageMode(db, logger); err != nil {
			if !errors.Is(err, context.Canceled) {
				logger.Error(err.Error())
			}
			return
		}
	},
}

var cmdSetSnap = &cobra.Command{
	Use:   "force_set_snap",
	Short: "Override existing --snapshots flag value (if you know what you are doing)",
	Run: func(cmd *cobra.Command, args []string) {
		logger := debug.SetupCobra(cmd, "integration")
		db, err := openDB(dbCfg(kv.ChainDB, chaindata), true, logger)
		if err != nil {
			logger.Error("Opening DB", "error", err)
			return
		}
		defer db.Close()
		sn, borSn, agg := allSnapshots(cmd.Context(), db, logger)
		defer sn.Close()
		defer borSn.Close()
		defer agg.Close()

		cfg := sn.Cfg()
		flags := cmd.Flags()
		if flags.Lookup("snapshots") != nil {
			cfg.Enabled, err = flags.GetBool("snapshots")
			if err != nil {
				panic(err)
			}
		}

		if err := db.Update(context.Background(), func(tx kv.RwTx) error {
			return snap.ForceSetFlags(tx, cfg)
		}); err != nil {
			if !errors.Is(err, context.Canceled) {
				logger.Error(err.Error())
			}
			return
		}
	},
}

var cmdForceSetHistoryV3 = &cobra.Command{
	Use:   "force_set_history_v3",
	Short: "Override existing --history.v3 flag value (if you know what you are doing)",
	Run: func(cmd *cobra.Command, args []string) {
		logger := debug.SetupCobra(cmd, "integration")
		db, err := openDB(dbCfg(kv.ChainDB, chaindata), true, logger)
		if err != nil {
			logger.Error("Opening DB", "error", err)
			return
		}
		defer db.Close()
		if err := db.Update(context.Background(), func(tx kv.RwTx) error {
			return kvcfg.HistoryV3.ForceWrite(tx, _forceSetHistoryV3)
		}); err != nil {
			if !errors.Is(err, context.Canceled) {
				logger.Error(err.Error())
			}
			return
		}
	},
}

func init() {
	withConfig(cmdPrintStages)
	withDataDir(cmdPrintStages)
	withChain(cmdPrintStages)
	withHeimdall(cmdPrintStages)
	rootCmd.AddCommand(cmdPrintStages)

	withDataDir(cmdPrintTableSizes)
	withOutputCsvFile(cmdPrintTableSizes)
	rootCmd.AddCommand(cmdPrintTableSizes)

	withConfig(cmdStageSenders)
	withIntegrityChecks(cmdStageSenders)
	withReset(cmdStageSenders)
	withBlock(cmdStageSenders)
	withUnwind(cmdStageSenders)
	withDataDir(cmdStageSenders)
	withChain(cmdStageSenders)
	withHeimdall(cmdStageSenders)
	rootCmd.AddCommand(cmdStageSenders)

	withConfig(cmdStageSnapshots)
	withDataDir(cmdStageSnapshots)
	withChain(cmdStageSnapshots)
	withReset(cmdStageSnapshots)
	rootCmd.AddCommand(cmdStageSnapshots)

	withConfig(cmdStageHeaders)
	withIntegrityChecks(cmdStageHeaders)
	withDataDir(cmdStageHeaders)
	withUnwind(cmdStageHeaders)
	withReset(cmdStageHeaders)
	withChain(cmdStageHeaders)
	withHeimdall(cmdStageHeaders)
	rootCmd.AddCommand(cmdStageHeaders)

	withConfig(cmdStageBorHeimdall)
	withDataDir(cmdStageBorHeimdall)
	withReset(cmdStageBorHeimdall)
	withUnwind(cmdStageBorHeimdall)
	withChain(cmdStageBorHeimdall)
	withHeimdall(cmdStageBorHeimdall)
	rootCmd.AddCommand(cmdStageBorHeimdall)

	withConfig(cmdStageBodies)
	withDataDir(cmdStageBodies)
	withUnwind(cmdStageBodies)
	withChain(cmdStageBodies)
	withHeimdall(cmdStageBodies)
	rootCmd.AddCommand(cmdStageBodies)

	withConfig(cmdStageExec)
	withDataDir(cmdStageExec)
	withReset(cmdStageExec)
	withBlock(cmdStageExec)
	withUnwind(cmdStageExec)
	withNoCommit(cmdStageExec)
	withPruneTo(cmdStageExec)
	withBatchSize(cmdStageExec)
	withTxTrace(cmdStageExec)
	withChain(cmdStageExec)
	withHeimdall(cmdStageExec)
	withWorkers(cmdStageExec)
	rootCmd.AddCommand(cmdStageExec)

	withConfig(cmdStageCustomTrace)
	withDataDir(cmdStageCustomTrace)
	withReset(cmdStageCustomTrace)
	withBlock(cmdStageCustomTrace)
	withUnwind(cmdStageCustomTrace)
	withNoCommit(cmdStageCustomTrace)
	withPruneTo(cmdStageCustomTrace)
	withBatchSize(cmdStageCustomTrace)
	withTxTrace(cmdStageCustomTrace)
	withChain(cmdStageCustomTrace)
	withHeimdall(cmdStageCustomTrace)
	withWorkers(cmdStageCustomTrace)
	rootCmd.AddCommand(cmdStageCustomTrace)

	withConfig(cmdStageHashState)
	withDataDir(cmdStageHashState)
	withReset(cmdStageHashState)
	withBlock(cmdStageHashState)
	withUnwind(cmdStageHashState)
	withPruneTo(cmdStageHashState)
	withBatchSize(cmdStageHashState)
	withChain(cmdStageHashState)
	withHeimdall(cmdStageHashState)
	rootCmd.AddCommand(cmdStageHashState)

	withConfig(cmdStageTrie)
	withDataDir(cmdStageTrie)
	withReset(cmdStageTrie)
	withBlock(cmdStageTrie)
	withUnwind(cmdStageTrie)
	withPruneTo(cmdStageTrie)
	withIntegrityChecks(cmdStageTrie)
	withChain(cmdStageTrie)
	withHeimdall(cmdStageTrie)
	rootCmd.AddCommand(cmdStageTrie)

	withConfig(cmdStagePatriciaTrie)
	withDataDir(cmdStagePatriciaTrie)
	withReset(cmdStagePatriciaTrie)
	withBlock(cmdStagePatriciaTrie)
	withUnwind(cmdStagePatriciaTrie)
	withPruneTo(cmdStagePatriciaTrie)
	withIntegrityChecks(cmdStagePatriciaTrie)
	withChain(cmdStagePatriciaTrie)
	withHeimdall(cmdStagePatriciaTrie)
	rootCmd.AddCommand(cmdStagePatriciaTrie)

	withConfig(cmdStageHistory)
	withDataDir(cmdStageHistory)
	withReset(cmdStageHistory)
	withBlock(cmdStageHistory)
	withUnwind(cmdStageHistory)
	withPruneTo(cmdStageHistory)
	withChain(cmdStageHistory)
	withHeimdall(cmdStageHistory)
	rootCmd.AddCommand(cmdStageHistory)

	withConfig(cmdLogIndex)
	withDataDir(cmdLogIndex)
	withReset(cmdLogIndex)
	withResetPruneAt(cmdLogIndex)
	withBlock(cmdLogIndex)
	withUnwind(cmdLogIndex)
	withPruneTo(cmdLogIndex)
	withChain(cmdLogIndex)
	withHeimdall(cmdLogIndex)
	rootCmd.AddCommand(cmdLogIndex)

	withConfig(cmdCallTraces)
	withDataDir(cmdCallTraces)
	withReset(cmdCallTraces)
	withBlock(cmdCallTraces)
	withUnwind(cmdCallTraces)
	withPruneTo(cmdCallTraces)
	withChain(cmdCallTraces)
	withHeimdall(cmdCallTraces)
	rootCmd.AddCommand(cmdCallTraces)

	withConfig(cmdStageTxLookup)
	withReset(cmdStageTxLookup)
	withBlock(cmdStageTxLookup)
	withUnwind(cmdStageTxLookup)
	withDataDir(cmdStageTxLookup)
	withPruneTo(cmdStageTxLookup)
	withChain(cmdStageTxLookup)
	withHeimdall(cmdStageTxLookup)
	rootCmd.AddCommand(cmdStageTxLookup)

	withConfig(cmdPrintMigrations)
	withDataDir(cmdPrintMigrations)
	rootCmd.AddCommand(cmdPrintMigrations)

	withConfig(cmdRemoveMigration)
	withDataDir(cmdRemoveMigration)
	withMigration(cmdRemoveMigration)
	withChain(cmdRemoveMigration)
	withHeimdall(cmdRemoveMigration)
	rootCmd.AddCommand(cmdRemoveMigration)

	withConfig(cmdRunMigrations)
	withDataDir(cmdRunMigrations)
	withSqueezeCommitmentFiles(cmdRunMigrations)
	withChain(cmdRunMigrations)
	withHeimdall(cmdRunMigrations)
	rootCmd.AddCommand(cmdRunMigrations)

	withConfig(cmdSetSnap)
	withDataDir2(cmdSetSnap)
	withChain(cmdSetSnap)
	cmdSetSnap.Flags().Bool("snapshots", false, "")
	must(cmdSetSnap.MarkFlagRequired("snapshots"))
	rootCmd.AddCommand(cmdSetSnap)

	withConfig(cmdForceSetHistoryV3)
	withDataDir2(cmdForceSetHistoryV3)
	cmdForceSetHistoryV3.Flags().BoolVar(&_forceSetHistoryV3, "history.v3", false, "")
	must(cmdForceSetHistoryV3.MarkFlagRequired("history.v3"))
	rootCmd.AddCommand(cmdForceSetHistoryV3)

	withConfig(cmdSetPrune)
	withDataDir(cmdSetPrune)
	withChain(cmdSetPrune)
	cmdSetPrune.Flags().StringVar(&pruneFlag, "prune", "hrtc", "")
	cmdSetPrune.Flags().Uint64Var(&pruneH, "prune.h.older", 0, "")
	cmdSetPrune.Flags().Uint64Var(&pruneR, "prune.r.older", 0, "")
	cmdSetPrune.Flags().Uint64Var(&pruneT, "prune.t.older", 0, "")
	cmdSetPrune.Flags().Uint64Var(&pruneC, "prune.c.older", 0, "")
	cmdSetPrune.Flags().Uint64Var(&pruneHBefore, "prune.h.before", 0, "")
	cmdSetPrune.Flags().Uint64Var(&pruneRBefore, "prune.r.before", 0, "")
	cmdSetPrune.Flags().Uint64Var(&pruneTBefore, "prune.t.before", 0, "")
	cmdSetPrune.Flags().Uint64Var(&pruneCBefore, "prune.c.before", 0, "")
	cmdSetPrune.Flags().StringSliceVar(&experiments, "experiments", nil, "Storage mode to override database")
	cmdSetPrune.Flags().StringSliceVar(&unwindTypes, "unwind.types", nil, "Types to unwind for bor heimdall")
	rootCmd.AddCommand(cmdSetPrune)
}

func stageSnapshots(db kv.RwDB, ctx context.Context, logger log.Logger) error {
	sn, borSn, agg := allSnapshots(ctx, db, logger)
	defer sn.Close()
	defer borSn.Close()
	defer agg.Close()

	br, bw := blocksIO(db, logger)
	_, _, _, _, _ = newSync(ctx, db, nil /* miningConfig */, logger)
	chainConfig, _, _ := fromdb.ChainConfig(db), kvcfg.HistoryV3.FromDB(db), fromdb.PruneMode(db)

	return db.Update(ctx, func(tx kv.RwTx) error {
		if reset {
			if err := stages.SaveStageProgress(tx, stages.Snapshots, 0); err != nil {
				return fmt.Errorf("saving Snapshots progress failed: %w", err)
			}
		}
		dirs := datadir.New(datadirCli)
		if err := reset2.ResetBlocks(tx, db, agg, br, bw, dirs, *chainConfig, logger); err != nil {
			return fmt.Errorf("resetting blocks: %w", err)
		}
		ac := agg.BeginFilesRo()
		defer ac.Close()

		domains, err := libstate.NewSharedDomains(tx, logger)
		if err != nil {
			return err
		}
		defer domains.Close()
		//txnUm := domains.TxNum()
		blockNum := domains.BlockNum()

		// stagedsync.SpawnStageSnapshots(s, ctx, rwTx, logger)
		progress, err := stages.GetStageProgress(tx, stages.Snapshots)
		if err != nil {
			return fmt.Errorf("re-read Snapshots progress: %w", err)
		}

		if blockNum > progress {
			if err := stages.SaveStageProgress(tx, stages.Execution, blockNum); err != nil {
				return fmt.Errorf("saving Snapshots progress failed: %w", err)
			}
			progress, err = stages.GetStageProgress(tx, stages.Snapshots)
			if err != nil {
				return fmt.Errorf("re-read Snapshots progress: %w", err)
			}
		}
		logger.Info("Progress", "snapshots", progress)
		return nil
	})
}

func stageHeaders(db kv.RwDB, ctx context.Context, logger log.Logger) error {
	dirs := datadir.New(datadirCli)
	if err := datadir.ApplyMigrations(dirs); err != nil {
		return err
	}

	sn, borSn, agg := allSnapshots(ctx, db, logger)
	defer sn.Close()
	defer borSn.Close()
	defer agg.Close()
	br, bw := blocksIO(db, logger)
	_, _, _, _, _ = newSync(ctx, db, nil /* miningConfig */, logger)
	chainConfig, _, _ := fromdb.ChainConfig(db), kvcfg.HistoryV3.FromDB(db), fromdb.PruneMode(db)

	if integritySlow {
		if err := db.View(ctx, func(tx kv.Tx) error {
			log.Info("[integrity] no gaps in canonical headers")
			integrity.NoGapsInCanonicalHeaders(tx, ctx, br)
			return nil
		}); err != nil {
			return err
		}
		return nil
	}

	if !(unwind > 0 || reset) {
		logger.Error("This command only works with --unwind or --reset options")
		return nil
	}

	return db.Update(ctx, func(tx kv.RwTx) error {
		if reset {
			if casted, ok := tx.(kv.CanWarmupDB); ok {
				if err := casted.WarmupDB(false); err != nil {
					return err
				}
			}

			if err := reset2.ResetBlocks(tx, db, agg, br, bw, dirs, *chainConfig, logger); err != nil {
				return err
			}
			return nil
		}

		progress, err := stages.GetStageProgress(tx, stages.Headers)
		if err != nil {
			return fmt.Errorf("read Bodies progress: %w", err)
		}
		var unwindTo uint64
		if unwind > progress {
			unwindTo = 1 // keep genesis
		} else {
			unwindTo = uint64(cmp.Max(1, int(progress)-int(unwind)))
		}

		if err = stages.SaveStageProgress(tx, stages.Headers, unwindTo); err != nil {
			return fmt.Errorf("saving Headers progress failed: %w", err)
		}
		progress, err = stages.GetStageProgress(tx, stages.Headers)
		if err != nil {
			return fmt.Errorf("re-read Headers progress: %w", err)
		}
		{ // hard-unwind stage_body also
			if err := rawdb.TruncateBlocks(ctx, tx, progress+1); err != nil {
				return err
			}
			progressBodies, err := stages.GetStageProgress(tx, stages.Bodies)
			if err != nil {
				return fmt.Errorf("read Bodies progress: %w", err)
			}
			if progress < progressBodies {
				if err = stages.SaveStageProgress(tx, stages.Bodies, progress); err != nil {
					return fmt.Errorf("saving Bodies progress failed: %w", err)
				}
			}
		}
		// remove all canonical markers from this point
		if err = rawdb.TruncateCanonicalHash(tx, progress+1, false); err != nil {
			return err
		}
		if err = rawdb.TruncateTd(tx, progress+1); err != nil {
			return err
		}
		hash, err := br.CanonicalHash(ctx, tx, progress-1)
		if err != nil {
			return err
		}
		if err = rawdb.WriteHeadHeaderHash(tx, hash); err != nil {
			return err
		}

		logger.Info("Progress", "headers", progress)
		return nil
	})
}

func stageBorHeimdall(db kv.RwDB, ctx context.Context, unwindTypes []string, logger log.Logger) error {
	engine, _, sync, _, miningState := newSync(ctx, db, nil /* miningConfig */, logger)
	chainConfig := fromdb.ChainConfig(db)

	heimdallClient := engine.(*bor.Bor).HeimdallClient

	return db.Update(ctx, func(tx kv.RwTx) error {
		if reset {
			if err := reset2.ResetBorHeimdall(ctx, tx); err != nil {
				return err
			}
			return nil
		}
		if unwind > 0 {
			sn, borSn, agg := allSnapshots(ctx, db, logger)
			defer sn.Close()
			defer borSn.Close()
			defer agg.Close()

			stageState := stage(sync, tx, nil, stages.BorHeimdall)

			snapshotsMaxBlock := borSn.BlocksAvailable()
			if unwind <= snapshotsMaxBlock {
				return fmt.Errorf("cannot unwind past snapshots max block: %d", snapshotsMaxBlock)
			}

			if unwind > stageState.BlockNumber {
				return fmt.Errorf("cannot unwind to a point beyond stage: %d", stageState.BlockNumber)
			}

			unwindState := sync.NewUnwindState(stages.BorHeimdall, stageState.BlockNumber-unwind, stageState.BlockNumber)
			cfg := stagedsync.StageBorHeimdallCfg(db, nil, miningState, *chainConfig, nil, nil, nil, nil, nil, nil, nil, false, unwindTypes)
			if err := stagedsync.BorHeimdallUnwind(unwindState, ctx, stageState, tx, cfg); err != nil {
				return err
			}

			stageProgress, err := stages.GetStageProgress(tx, stages.BorHeimdall)
			if err != nil {
				return fmt.Errorf("re-read bor heimdall progress: %w", err)
			}

			logger.Info("progress", "bor heimdall", stageProgress)
			return nil
		}

		sn, borSn, agg := allSnapshots(ctx, db, logger)
		defer sn.Close()
		defer borSn.Close()
		defer agg.Close()
		blockReader, _ := blocksIO(db, logger)
		var (
			snapDb     kv.RwDB
			recents    *lru.ARCCache[libcommon.Hash, *bor.Snapshot]
			signatures *lru.ARCCache[libcommon.Hash, libcommon.Address]
		)
		if bor, ok := engine.(*bor.Bor); ok {
			snapDb = bor.DB
			recents = bor.Recents
			signatures = bor.Signatures
		}
		cfg := stagedsync.StageBorHeimdallCfg(db, snapDb, miningState, *chainConfig, heimdallClient, blockReader, nil, nil, nil, recents, signatures, false, unwindTypes)

		stageState := stage(sync, tx, nil, stages.BorHeimdall)
		if err := stagedsync.BorHeimdallForward(stageState, sync, ctx, tx, cfg, logger); err != nil {
			return err
		}

		stageProgress, err := stages.GetStageProgress(tx, stages.BorHeimdall)
		if err != nil {
			return fmt.Errorf("re-read bor heimdall progress: %w", err)
		}

		logger.Info("progress", "bor heimdall", stageProgress)
		return nil
	})
}

func stageBodies(db kv.RwDB, ctx context.Context, logger log.Logger) error {
	sn, borSn, agg := allSnapshots(ctx, db, logger)
	defer sn.Close()
	defer borSn.Close()
	defer agg.Close()
	chainConfig, historyV3 := fromdb.ChainConfig(db), kvcfg.HistoryV3.FromDB(db)
	_, _, sync, _, _ := newSync(ctx, db, nil /* miningConfig */, logger)
	br, bw := blocksIO(db, logger)

	if err := db.Update(ctx, func(tx kv.RwTx) error {
		s := stage(sync, tx, nil, stages.Bodies)

		if unwind > 0 {
			if unwind > s.BlockNumber {
				return fmt.Errorf("cannot unwind past 0")
			}

			u := sync.NewUnwindState(stages.Bodies, s.BlockNumber-unwind, s.BlockNumber)
			cfg := stagedsync.StageBodiesCfg(db, nil, nil, nil, nil, 0, *chainConfig, br, historyV3, bw, nil)
			if err := stagedsync.UnwindBodiesStage(u, tx, cfg, ctx); err != nil {
				return err
			}

			progress, err := stages.GetStageProgress(tx, stages.Bodies)
			if err != nil {
				return fmt.Errorf("re-read Bodies progress: %w", err)
			}
			logger.Info("Progress", "bodies", progress)
			return nil
		}
		logger.Info("This command only works with --unwind option")
		return nil
	}); err != nil {
		return err
	}
	return nil
}

func stageSenders(db kv.RwDB, ctx context.Context, logger log.Logger) error {
	tmpdir := datadir.New(datadirCli).Tmp
	chainConfig := fromdb.ChainConfig(db)
	sn, borSn, agg := allSnapshots(ctx, db, logger)
	defer sn.Close()
	defer borSn.Close()
	defer agg.Close()
	_, _, sync, _, _ := newSync(ctx, db, nil /* miningConfig */, logger)

	must(sync.SetCurrentStage(stages.Senders))

	br, _ := blocksIO(db, logger)
	if reset {
		return db.Update(ctx, func(tx kv.RwTx) error { return reset2.ResetSenders(ctx, db, tx) })
	}

	tx, err := db.BeginRw(ctx)
	if err != nil {
		return err
	}
	defer tx.Rollback()

	if integritySlow {
		secp256k1.ContextForThread(1)
		for i := block; ; i++ {
			if err := common2.Stopped(ctx.Done()); err != nil {
				return err
			}
			h, _ := br.HeaderByNumber(ctx, tx, i)
			if h == nil {
				break
			}
			withoutSenders, senders, err := br.BlockWithSenders(ctx, tx, h.Hash(), h.Number.Uint64())
			if err != nil {
				return err
			}
			withoutSenders.Body().SendersFromTxs() //remove senders info from txs
			txs := withoutSenders.Transactions()
			if txs.Len() != len(senders) {
				logger.Error("not equal amount of senders", "block", i, "db", len(senders), "expect", txs.Len())
				return nil
			}
			if txs.Len() == 0 {
				continue
			}
			signer := types.MakeSigner(chainConfig, i, h.Time)
			for j := 0; j < txs.Len(); j++ {
				from, err := signer.Sender(txs[j])
				if err != nil {
					return err
				}
				if !bytes.Equal(from[:], senders[j][:]) {
					logger.Error("wrong sender", "block", i, "tx", j, "db", fmt.Sprintf("%x", senders[j]), "expect", fmt.Sprintf("%x", from))
				}
			}
			if i%10 == 0 {
				logger.Info("checked", "block", i)
			}
		}
		return nil
	}

	s := stage(sync, tx, nil, stages.Senders)
	logger.Info("Stage", "name", s.ID, "progress", s.BlockNumber)

	pm, err := prune.Get(tx)
	if err != nil {
		return err
	}

	cfg := stagedsync.StageSendersCfg(db, chainConfig, sync.Cfg(), false, tmpdir, pm, br, nil, nil)
	if unwind > 0 {
		u := sync.NewUnwindState(stages.Senders, s.BlockNumber-unwind, s.BlockNumber)
		if err = stagedsync.UnwindSendersStage(u, tx, cfg, ctx); err != nil {
			return err
		}
	} else if pruneTo > 0 {
		p, err := sync.PruneStageState(stages.Senders, s.BlockNumber, tx, db)
		if err != nil {
			return err
		}
		if err = stagedsync.PruneSendersStage(p, tx, cfg, ctx); err != nil {
			return err
		}
		return nil
	} else {
		if err = stagedsync.SpawnRecoverSendersStage(cfg, s, sync, tx, block, ctx, logger); err != nil {
			return err
		}
	}
	return tx.Commit()
}

func stageExec(db kv.RwDB, ctx context.Context, logger log.Logger) error {
	dirs := datadir.New(datadirCli)
	if err := datadir.ApplyMigrations(dirs); err != nil {
		return err
	}

	engine, vmConfig, sync, _, _ := newSync(ctx, db, nil /* miningConfig */, logger)
	must(sync.SetCurrentStage(stages.Execution))
	sn, borSn, agg := allSnapshots(ctx, db, logger)
	defer sn.Close()
	defer borSn.Close()
	defer agg.Close()
	if warmup {
		return reset2.WarmupExec(ctx, db)
	}
	if reset {
		if err := reset2.ResetExec(ctx, db, chain, "", logger); err != nil {
			return err
		}
		return nil
	}

	if txtrace {
		// Activate tracing and writing into json files for each transaction
		vmConfig.Tracer = nil
		vmConfig.Debug = true
	}

	var batchSize datasize.ByteSize
	must(batchSize.UnmarshalText([]byte(batchSizeStr)))

	s := stage(sync, nil, db, stages.Execution)

	logger.Info("Stage", "name", s.ID, "progress", s.BlockNumber)
	chainConfig, historyV3, pm := fromdb.ChainConfig(db), kvcfg.HistoryV3.FromDB(db), fromdb.PruneMode(db)
	if pruneTo > 0 {
		pm.History = prune.Distance(s.BlockNumber - pruneTo)
		pm.Receipts = prune.Distance(s.BlockNumber - pruneTo)
		pm.CallTraces = prune.Distance(s.BlockNumber - pruneTo)
		pm.TxIndex = prune.Distance(s.BlockNumber - pruneTo)
	}

	syncCfg := ethconfig.Defaults.Sync
	syncCfg.ExecWorkerCount = int(workers)
	syncCfg.ReconWorkerCount = int(reconWorkers)

	genesis := core.GenesisBlockByChainName(chain)
	br, _ := blocksIO(db, logger)
	cfg := stagedsync.StageExecuteBlocksCfg(db, pm, batchSize, nil, chainConfig, engine, vmConfig, nil,
		/*stateStream=*/ false,
		/*badBlockHalt=*/ true, historyV3, dirs, br, nil, genesis, syncCfg, agg, nil)

	if unwind > 0 && historyV3 {
		if err := db.View(ctx, func(tx kv.Tx) error {
			blockNumWithCommitment, ok, err := tx.(libstate.HasAggCtx).AggCtx().(*libstate.AggregatorRoTx).CanUnwindBeforeBlockNum(s.BlockNumber-unwind, tx)
			if err != nil {
				return err
			}
			if !ok {
				return fmt.Errorf("too deep unwind requested: %d, minimum alowed: %d\n", s.BlockNumber-unwind, blockNumWithCommitment)
			}
			unwind = s.BlockNumber - blockNumWithCommitment
			return nil
		}); err != nil {
			return err
		}
	}

	var tx kv.RwTx //nil - means lower-level code (each stage) will manage transactions
	if noCommit {
		var err error
		tx, err = db.BeginRw(ctx)
		if err != nil {
			return err
		}
		defer tx.Rollback()
	}
	txc := wrap.TxContainer{Tx: tx}

	if unwind > 0 {
		u := sync.NewUnwindState(stages.Execution, s.BlockNumber-unwind, s.BlockNumber)
		err := stagedsync.UnwindExecutionStage(u, s, txc, ctx, cfg, true, logger)
		if err != nil {
			return err
		}
		return nil
	}

	if pruneTo > 0 {
		p, err := sync.PruneStageState(stages.Execution, s.BlockNumber, tx, db)
		if err != nil {
			return err
		}
		err = stagedsync.PruneExecutionStage(p, tx, cfg, ctx, true)
		if err != nil {
			return err
		}
		return nil
	}

	err := stagedsync.SpawnExecuteBlocksStage(s, sync, txc, block, ctx, cfg, true /* initialCycle */, logger)
	if err != nil {
		return err
	}

	return nil
}

func stageCustomTrace(db kv.RwDB, ctx context.Context, logger log.Logger) error {
	dirs := datadir.New(datadirCli)
	if err := datadir.ApplyMigrations(dirs); err != nil {
		return err
	}

	engine, vmConfig, sync, _, _ := newSync(ctx, db, nil /* miningConfig */, logger)
	must(sync.SetCurrentStage(stages.Execution))
	sn, borSn, agg := allSnapshots(ctx, db, logger)
	defer sn.Close()
	defer borSn.Close()
	defer agg.Close()
	if warmup {
		panic("not implemented")
		//return reset2.WarmupExec(ctx, db)
	}
	if reset {
		if err := reset2.Reset(ctx, db, stages.CustomTrace); err != nil {
			return err
		}
		return nil
	}

	if txtrace {
		// Activate tracing and writing into json files for each transaction
		vmConfig.Tracer = nil
		vmConfig.Debug = true
	}

	var batchSize datasize.ByteSize
	must(batchSize.UnmarshalText([]byte(batchSizeStr)))

	s := stage(sync, nil, db, stages.CustomTrace)

	logger.Info("Stage", "name", s.ID, "progress", s.BlockNumber)
	chainConfig, historyV3, pm := fromdb.ChainConfig(db), kvcfg.HistoryV3.FromDB(db), fromdb.PruneMode(db)
	if pruneTo > 0 {
		pm.History = prune.Distance(s.BlockNumber - pruneTo)
		pm.Receipts = prune.Distance(s.BlockNumber - pruneTo)
		pm.CallTraces = prune.Distance(s.BlockNumber - pruneTo)
		pm.TxIndex = prune.Distance(s.BlockNumber - pruneTo)
	}

	syncCfg := ethconfig.Defaults.Sync
	syncCfg.ExecWorkerCount = int(workers)
	syncCfg.ReconWorkerCount = int(reconWorkers)

	genesis := core.GenesisBlockByChainName(chain)
	br, _ := blocksIO(db, logger)
	cfg := stagedsync.StageCustomTraceCfg(db, pm, dirs, br, chainConfig, engine, genesis, &syncCfg)

	if unwind > 0 && historyV3 {
		if err := db.View(ctx, func(tx kv.Tx) error {
			blockNumWithCommitment, ok, err := tx.(libstate.HasAggCtx).AggCtx().(*libstate.AggregatorRoTx).CanUnwindBeforeBlockNum(s.BlockNumber-unwind, tx)
			if err != nil {
				return err
			}
			if !ok {
				return fmt.Errorf("too deep unwind requested: %d, minimum alowed: %d\n", s.BlockNumber-unwind, blockNumWithCommitment)
			}
			unwind = s.BlockNumber - blockNumWithCommitment
			return nil
		}); err != nil {
			return err
		}
	}

	var tx kv.RwTx //nil - means lower-level code (each stage) will manage transactions
	if noCommit {
		var err error
		tx, err = db.BeginRw(ctx)
		if err != nil {
			return err
		}
		defer tx.Rollback()
	}
	txc := wrap.TxContainer{Tx: tx}

	if unwind > 0 {
		u := sync.NewUnwindState(stages.CustomTrace, s.BlockNumber-unwind, s.BlockNumber)
		err := stagedsync.UnwindCustomTrace(u, s, txc, cfg, ctx, logger)
		if err != nil {
			return err
		}
		return nil
	}

	if pruneTo > 0 {
		p, err := sync.PruneStageState(stages.CustomTrace, s.BlockNumber, tx, db)
		if err != nil {
			return err
		}
		err = stagedsync.PruneCustomTrace(p, tx, cfg, ctx, true, logger)
		if err != nil {
			return err
		}
		return nil
	}

	err := stagedsync.SpawnCustomTrace(s, txc, cfg, ctx, true /* initialCycle */, 0, logger)
	if err != nil {
		return err
	}

	return nil
}

func stageTrie(db kv.RwDB, ctx context.Context, logger log.Logger) error {
	dirs, pm, historyV3 := datadir.New(datadirCli), fromdb.PruneMode(db), kvcfg.HistoryV3.FromDB(db)
	sn, borSn, agg := allSnapshots(ctx, db, logger)
	defer sn.Close()
	defer borSn.Close()
	defer agg.Close()
	_, _, sync, _, _ := newSync(ctx, db, nil /* miningConfig */, logger)
	must(sync.SetCurrentStage(stages.IntermediateHashes))

	if warmup {
		return reset2.Warmup(ctx, db, log.LvlInfo, stages.IntermediateHashes)
	}
	if reset {
		return reset2.Reset(ctx, db, stages.IntermediateHashes)
	}
	tx, err := db.BeginRw(ctx)
	if err != nil {
		return err
	}
	defer tx.Rollback()

	execStage := stage(sync, tx, nil, stages.Execution)
	s := stage(sync, tx, nil, stages.IntermediateHashes)

	if pruneTo > 0 {
		pm.History = prune.Distance(s.BlockNumber - pruneTo)
		pm.Receipts = prune.Distance(s.BlockNumber - pruneTo)
		pm.CallTraces = prune.Distance(s.BlockNumber - pruneTo)
		pm.TxIndex = prune.Distance(s.BlockNumber - pruneTo)
	}

	logger.Info("StageExec", "progress", execStage.BlockNumber)
	logger.Info("StageTrie", "progress", s.BlockNumber)
	br, _ := blocksIO(db, logger)
	cfg := stagedsync.StageTrieCfg(db, true /* checkRoot */, true /* saveHashesToDb */, false /* badBlockHalt */, dirs.Tmp, br, nil /* hd */, historyV3, agg)
	if unwind > 0 {
		u := sync.NewUnwindState(stages.IntermediateHashes, s.BlockNumber-unwind, s.BlockNumber)
		if err := stagedsync.UnwindIntermediateHashesStage(u, s, tx, cfg, ctx, logger); err != nil {
			return err
		}
	} else if pruneTo > 0 {
		p, err := sync.PruneStageState(stages.IntermediateHashes, s.BlockNumber, tx, db)
		if err != nil {
			return err
		}
		err = stagedsync.PruneIntermediateHashesStage(p, tx, cfg, ctx)
		if err != nil {
			return err
		}
	} else {
		if _, err := stagedsync.SpawnIntermediateHashesStage(s, sync /* Unwinder */, tx, cfg, ctx, logger); err != nil {
			return err
		}
	}
	integrity.Trie(db, tx, integritySlow, ctx)
	return tx.Commit()
}

func stagePatriciaTrie(db kv.RwDB, ctx context.Context, logger log.Logger) error {
	dirs, pm, historyV3 := datadir.New(datadirCli), fromdb.PruneMode(db), kvcfg.HistoryV3.FromDB(db)
	_ = pm
	sn, _, agg := allSnapshots(ctx, db, logger)
	defer sn.Close()
	defer agg.Close()
	_, _, _, _, _ = newSync(ctx, db, nil /* miningConfig */, logger)

	if warmup {
		return reset2.Warmup(ctx, db, log.LvlInfo, stages.Execution)
	}
	if reset {
		return reset2.Reset(ctx, db, stages.Execution)
	}
	tx, err := db.BeginRw(ctx)
	if err != nil {
		return err
	}
	defer tx.Rollback()

	if enabled, _ := kvcfg.HistoryV3.Enabled(tx); !enabled {
		panic("this method for v3 only")
	}

	br, _ := blocksIO(db, logger)
	cfg := stagedsync.StageTrieCfg(db, true /* checkRoot */, true /* saveHashesToDb */, false /* badBlockHalt */, dirs.Tmp, br, nil /* hd */, historyV3, agg)

	if _, err := stagedsync.RebuildPatriciaTrieBasedOnFiles(tx, cfg, ctx, logger); err != nil {
		return err
	}
	return tx.Commit()
}

func stageHashState(db kv.RwDB, ctx context.Context, logger log.Logger) error {
	dirs, pm, historyV3 := datadir.New(datadirCli), fromdb.PruneMode(db), kvcfg.HistoryV3.FromDB(db)
	sn, borSn, agg := allSnapshots(ctx, db, logger)
	defer sn.Close()
	defer borSn.Close()
	defer agg.Close()
	_, _, sync, _, _ := newSync(ctx, db, nil /* miningConfig */, logger)
	must(sync.SetCurrentStage(stages.HashState))

	if warmup {
		return reset2.Warmup(ctx, db, log.LvlInfo, stages.HashState)
	}
	if reset {
		return reset2.Reset(ctx, db, stages.HashState)
	}

	tx, err := db.BeginRw(ctx)
	if err != nil {
		return err
	}
	defer tx.Rollback()

	s := stage(sync, tx, nil, stages.HashState)
	if pruneTo > 0 {
		pm.History = prune.Distance(s.BlockNumber - pruneTo)
		pm.Receipts = prune.Distance(s.BlockNumber - pruneTo)
		pm.CallTraces = prune.Distance(s.BlockNumber - pruneTo)
		pm.TxIndex = prune.Distance(s.BlockNumber - pruneTo)
	}

	logger.Info("Stage", "name", s.ID, "progress", s.BlockNumber)

	cfg := stagedsync.StageHashStateCfg(db, dirs, historyV3)
	if unwind > 0 {
		u := sync.NewUnwindState(stages.HashState, s.BlockNumber-unwind, s.BlockNumber)
		err = stagedsync.UnwindHashStateStage(u, s, tx, cfg, ctx, logger)
		if err != nil {
			return err
		}
	} else if pruneTo > 0 {
		p, err := sync.PruneStageState(stages.HashState, s.BlockNumber, tx, nil)
		if err != nil {
			return err
		}
		err = stagedsync.PruneHashStateStage(p, tx, cfg, ctx)
		if err != nil {
			return err
		}
	} else {
		err = stagedsync.SpawnHashStateStage(s, tx, cfg, ctx, logger)
		if err != nil {
			return err
		}
	}
	return tx.Commit()
}

func stageLogIndex(db kv.RwDB, ctx context.Context, logger log.Logger) error {
	dirs, pm, historyV3, chainConfig := datadir.New(datadirCli), fromdb.PruneMode(db), kvcfg.HistoryV3.FromDB(db), fromdb.ChainConfig(db)
	if historyV3 {
		return fmt.Errorf("this stage is disable in --history.v3=true")
	}
	_, _, sync, _, _ := newSync(ctx, db, nil /* miningConfig */, logger)
	must(sync.SetCurrentStage(stages.LogIndex))
	if warmup {
		return reset2.Warmup(ctx, db, log.LvlInfo, stages.LogIndex)
	}
	if reset {
		return reset2.Reset(ctx, db, stages.LogIndex)
	}
	if resetPruneAt {
		return reset2.ResetPruneAt(ctx, db, stages.LogIndex)
	}
	tx, err := db.BeginRw(ctx)
	if err != nil {
		return err
	}
	defer tx.Rollback()

	execAt := progress(tx, stages.Execution)
	s := stage(sync, tx, nil, stages.LogIndex)
	if pruneTo > 0 {
		pm.History = prune.Distance(s.BlockNumber - pruneTo)
		pm.Receipts = prune.Distance(s.BlockNumber - pruneTo)
		pm.CallTraces = prune.Distance(s.BlockNumber - pruneTo)
		pm.TxIndex = prune.Distance(s.BlockNumber - pruneTo)
	}

	logger.Info("Stage exec", "progress", execAt)
	logger.Info("Stage", "name", s.ID, "progress", s.BlockNumber)

	cfg := stagedsync.StageLogIndexCfg(db, pm, dirs.Tmp, chainConfig.NoPruneContracts)
	if unwind > 0 {
		u := sync.NewUnwindState(stages.LogIndex, s.BlockNumber-unwind, s.BlockNumber)
		err = stagedsync.UnwindLogIndex(u, s, tx, cfg, ctx)
		if err != nil {
			return err
		}
	} else if pruneTo > 0 {
		p, err := sync.PruneStageState(stages.LogIndex, s.BlockNumber, nil, db)
		if err != nil {
			return err
		}
		err = stagedsync.PruneLogIndex(p, tx, cfg, ctx, logger)
		if err != nil {
			return err
		}
	} else {
		if err := stagedsync.SpawnLogIndex(s, tx, cfg, ctx, block, logger); err != nil {
			return err
		}
	}
	return tx.Commit()
}

func stageCallTraces(db kv.RwDB, ctx context.Context, logger log.Logger) error {
	dirs, pm, historyV3 := datadir.New(datadirCli), fromdb.PruneMode(db), kvcfg.HistoryV3.FromDB(db)
	if historyV3 {
		return fmt.Errorf("this stage is disable in --history.v3=true")
	}
	_, _, sync, _, _ := newSync(ctx, db, nil /* miningConfig */, logger)
	must(sync.SetCurrentStage(stages.CallTraces))

	if warmup {
		return reset2.Warmup(ctx, db, log.LvlInfo, stages.CallTraces)
	}
	if reset {
		return reset2.Reset(ctx, db, stages.CallTraces)
	}

	tx, err := db.BeginRw(ctx)
	if err != nil {
		return err
	}
	defer tx.Rollback()
	var batchSize datasize.ByteSize
	must(batchSize.UnmarshalText([]byte(batchSizeStr)))

	execStage := progress(tx, stages.Execution)
	s := stage(sync, tx, nil, stages.CallTraces)
	if pruneTo > 0 {
		pm.History = prune.Distance(s.BlockNumber - pruneTo)
		pm.Receipts = prune.Distance(s.BlockNumber - pruneTo)
		pm.CallTraces = prune.Distance(s.BlockNumber - pruneTo)
		pm.TxIndex = prune.Distance(s.BlockNumber - pruneTo)
	}
	logger.Info("ID exec", "progress", execStage)
	if block != 0 {
		s.BlockNumber = block
		logger.Info("Overriding initial state", "block", block)
	}
	logger.Info("ID call traces", "progress", s.BlockNumber)

	cfg := stagedsync.StageCallTracesCfg(db, pm, block, dirs.Tmp)

	if unwind > 0 {
		u := sync.NewUnwindState(stages.CallTraces, s.BlockNumber-unwind, s.BlockNumber)
		err = stagedsync.UnwindCallTraces(u, s, tx, cfg, ctx, logger)
		if err != nil {
			return err
		}
	} else if pruneTo > 0 {
		p, err := sync.PruneStageState(stages.CallTraces, s.BlockNumber, tx, nil)
		if err != nil {
			return err
		}
		err = stagedsync.PruneCallTraces(p, tx, cfg, ctx, logger)
		if err != nil {
			return err
		}
	} else {
		if err := stagedsync.SpawnCallTraces(s, tx, cfg, ctx, logger); err != nil {
			return err
		}
	}
	return tx.Commit()
}

func stageHistory(db kv.RwDB, ctx context.Context, logger log.Logger) error {
	dirs, pm, historyV3 := datadir.New(datadirCli), fromdb.PruneMode(db), kvcfg.HistoryV3.FromDB(db)
	if historyV3 {
		return fmt.Errorf("this stage is disable in --history.v3=true")
	}
	sn, borSn, agg := allSnapshots(ctx, db, logger)
	defer sn.Close()
	defer borSn.Close()
	defer agg.Close()
	_, _, sync, _, _ := newSync(ctx, db, nil /* miningConfig */, logger)
	must(sync.SetCurrentStage(stages.AccountHistoryIndex))

	if warmup {
		return reset2.Warmup(ctx, db, log.LvlInfo, stages.AccountHistoryIndex, stages.StorageHistoryIndex)
	}
	if reset {
		return reset2.Reset(ctx, db, stages.AccountHistoryIndex, stages.StorageHistoryIndex)
	}
	tx, err := db.BeginRw(ctx)
	if err != nil {
		return err
	}
	defer tx.Rollback()

	execStage := progress(tx, stages.Execution)
	stageStorage := stage(sync, tx, nil, stages.StorageHistoryIndex)
	stageAcc := stage(sync, tx, nil, stages.AccountHistoryIndex)
	if pruneTo > 0 {
		pm.History = prune.Distance(stageAcc.BlockNumber - pruneTo)
		pm.Receipts = prune.Distance(stageAcc.BlockNumber - pruneTo)
		pm.CallTraces = prune.Distance(stageAcc.BlockNumber - pruneTo)
		pm.TxIndex = prune.Distance(stageAcc.BlockNumber - pruneTo)
	}
	logger.Info("ID exec", "progress", execStage)
	logger.Info("ID acc history", "progress", stageAcc.BlockNumber)
	logger.Info("ID storage history", "progress", stageStorage.BlockNumber)

	cfg := stagedsync.StageHistoryCfg(db, pm, dirs.Tmp)
	if unwind > 0 { //nolint:staticcheck
		u := sync.NewUnwindState(stages.StorageHistoryIndex, stageStorage.BlockNumber-unwind, stageStorage.BlockNumber)
		if err := stagedsync.UnwindStorageHistoryIndex(u, stageStorage, tx, cfg, ctx); err != nil {
			return err
		}
		u = sync.NewUnwindState(stages.AccountHistoryIndex, stageAcc.BlockNumber-unwind, stageAcc.BlockNumber)
		if err := stagedsync.UnwindAccountHistoryIndex(u, stageAcc, tx, cfg, ctx); err != nil {
			return err
		}
	} else if pruneTo > 0 {
		pa, err := sync.PruneStageState(stages.AccountHistoryIndex, stageAcc.BlockNumber, tx, db)
		if err != nil {
			return err
		}
		err = stagedsync.PruneAccountHistoryIndex(pa, tx, cfg, ctx, logger)
		if err != nil {
			return err
		}
		ps, err := sync.PruneStageState(stages.StorageHistoryIndex, stageStorage.BlockNumber, tx, db)
		if err != nil {
			return err
		}
		err = stagedsync.PruneStorageHistoryIndex(ps, tx, cfg, ctx, logger)
		if err != nil {
			return err
		}
		_ = printStages(tx, sn, borSn, agg)
	} else {
		if err := stagedsync.SpawnAccountHistoryIndex(stageAcc, tx, cfg, ctx, logger); err != nil {
			return err
		}
		if err := stagedsync.SpawnStorageHistoryIndex(stageStorage, tx, cfg, ctx, logger); err != nil {
			return err
		}
	}
	return tx.Commit()
}

func stageTxLookup(db kv.RwDB, ctx context.Context, logger log.Logger) error {
	dirs, pm := datadir.New(datadirCli), fromdb.PruneMode(db)
	_, _, sync, _, _ := newSync(ctx, db, nil /* miningConfig */, logger)
	chainConfig := fromdb.ChainConfig(db)
	must(sync.SetCurrentStage(stages.TxLookup))
	sn, borSn, agg := allSnapshots(ctx, db, logger)
	defer sn.Close()
	defer borSn.Close()
	defer agg.Close()

	if reset {
		return db.Update(ctx, func(tx kv.RwTx) error { return reset2.ResetTxLookup(tx) })
	}
	tx, err := db.BeginRw(ctx)
	if err != nil {
		return err
	}
	defer tx.Rollback()

	s := stage(sync, tx, nil, stages.TxLookup)
	if pruneTo > 0 {
		pm.History = prune.Distance(s.BlockNumber - pruneTo)
		pm.Receipts = prune.Distance(s.BlockNumber - pruneTo)
		pm.CallTraces = prune.Distance(s.BlockNumber - pruneTo)
		pm.TxIndex = prune.Distance(s.BlockNumber - pruneTo)
	}
	logger.Info("Stage", "name", s.ID, "progress", s.BlockNumber)

	br, _ := blocksIO(db, logger)
	cfg := stagedsync.StageTxLookupCfg(db, pm, dirs.Tmp, chainConfig.Bor, br)
	if unwind > 0 {
		u := sync.NewUnwindState(stages.TxLookup, s.BlockNumber-unwind, s.BlockNumber)
		err = stagedsync.UnwindTxLookup(u, s, tx, cfg, ctx, logger)
		if err != nil {
			return err
		}
	} else if pruneTo > 0 {
		p, err := sync.PruneStageState(stages.TxLookup, s.BlockNumber, tx, nil)
		if err != nil {
			return err
		}
		err = stagedsync.PruneTxLookup(p, tx, cfg, ctx, true, logger)
		if err != nil {
			return err
		}
	} else {
		err = stagedsync.SpawnTxLookup(s, tx, block, cfg, ctx, logger)
		if err != nil {
			return err
		}
	}
	return tx.Commit()
}

func printAllStages(db kv.RoDB, ctx context.Context, logger log.Logger) error {
	sn, borSn, agg := allSnapshots(ctx, db, logger)
	defer sn.Close()
	defer borSn.Close()
	defer agg.Close()
	return db.View(ctx, func(tx kv.Tx) error { return printStages(tx, sn, borSn, agg) })
}

func printAppliedMigrations(db kv.RwDB, ctx context.Context, logger log.Logger) error {
	return db.View(ctx, func(tx kv.Tx) error {
		applied, err := migrations.AppliedMigrations(tx, false /* withPayload */)
		if err != nil {
			return err
		}
		var appliedStrs = make([]string, len(applied))
		i := 0
		for k := range applied {
			appliedStrs[i] = k
			i++
		}
		slices.Sort(appliedStrs)
		logger.Info("Applied", "migrations", strings.Join(appliedStrs, " "))
		return nil
	})
}

func removeMigration(db kv.RwDB, ctx context.Context) error {
	return db.Update(ctx, func(tx kv.RwTx) error {
		return tx.Delete(kv.Migrations, []byte(migration))
	})
}

var openSnapshotOnce sync.Once
var _allSnapshotsSingleton *freezeblocks.RoSnapshots
var _allBorSnapshotsSingleton *freezeblocks.BorRoSnapshots
var _aggSingleton *libstate.Aggregator

func allSnapshots(ctx context.Context, db kv.RoDB, logger log.Logger) (*freezeblocks.RoSnapshots, *freezeblocks.BorRoSnapshots, *libstate.Aggregator) {
	openSnapshotOnce.Do(func() {
		var useSnapshots bool
		_ = db.View(context.Background(), func(tx kv.Tx) error {
			useSnapshots, _ = snap.Enabled(tx)
			return nil
		})
		dirs := datadir.New(datadirCli)

		//useSnapshots = true
		snapCfg := ethconfig.NewSnapCfg(useSnapshots, true, true)

		_allSnapshotsSingleton = freezeblocks.NewRoSnapshots(snapCfg, dirs.Snap, 0, logger)
		_allBorSnapshotsSingleton = freezeblocks.NewBorRoSnapshots(snapCfg, dirs.Snap, 0, logger)
		var err error
		_aggSingleton, err = libstate.NewAggregator(ctx, dirs, config3.HistoryV3AggregationStep, db, logger)
		if err != nil {
			panic(err)
		}

		if useSnapshots {
			g := &errgroup.Group{}
			g.Go(func() error { return _allSnapshotsSingleton.ReopenFolder() })
			g.Go(func() error { return _allBorSnapshotsSingleton.ReopenFolder() })
			g.Go(func() error { return _aggSingleton.OpenFolder(true) }) //TODO: open in read-only if erigon running?
			err := g.Wait()
			if err != nil {
				panic(err)
			}

			_allSnapshotsSingleton.LogStat("blocks")
			_allBorSnapshotsSingleton.LogStat("bor")
			_ = db.View(context.Background(), func(tx kv.Tx) error {
				ac := _aggSingleton.BeginFilesRo()
				defer ac.Close()
				ac.LogStats(tx, func(endTxNumMinimax uint64) uint64 {
					_, histBlockNumProgress, _ := rawdbv3.TxNums.FindBlockNum(tx, endTxNumMinimax)
					return histBlockNumProgress
				})
				return nil
			})
		}
	})
	return _allSnapshotsSingleton, _allBorSnapshotsSingleton, _aggSingleton
}

var openBlockReaderOnce sync.Once
var _blockReaderSingleton services.FullBlockReader
var _blockWriterSingleton *blockio.BlockWriter

func blocksIO(db kv.RoDB, logger log.Logger) (services.FullBlockReader, *blockio.BlockWriter) {
	openBlockReaderOnce.Do(func() {
		sn, borSn, _ := allSnapshots(context.Background(), db, logger)
		histV3 := kvcfg.HistoryV3.FromDB(db)
		_blockReaderSingleton = freezeblocks.NewBlockReader(sn, borSn)
		_blockWriterSingleton = blockio.NewBlockWriter(histV3)
	})
	return _blockReaderSingleton, _blockWriterSingleton
}

const blockBufferSize = 128

func newSync(ctx context.Context, db kv.RwDB, miningConfig *params.MiningConfig, logger log.Logger) (consensus.Engine, *vm.Config, *stagedsync.Sync, *stagedsync.Sync, stagedsync.MiningState) {
	dirs, historyV3, pm := datadir.New(datadirCli), kvcfg.HistoryV3.FromDB(db), fromdb.PruneMode(db)

	vmConfig := &vm.Config{}

	events := shards.NewEvents()

	genesis := core.GenesisBlockByChainName(chain)
	chainConfig, genesisBlock, genesisErr := core.CommitGenesisBlock(db, genesis, "", logger)
	if _, ok := genesisErr.(*chain2.ConfigCompatError); genesisErr != nil && !ok {
		panic(genesisErr)
	}
	//logger.Info("Initialised chain configuration", "config", chainConfig)

	var batchSize datasize.ByteSize
	must(batchSize.UnmarshalText([]byte(batchSizeStr)))

	cfg := ethconfig.Defaults
	cfg.HistoryV3 = historyV3
	cfg.Prune = pm
	cfg.BatchSize = batchSize
	cfg.DeprecatedTxPool.Disable = true
	cfg.Genesis = genesis
	if miningConfig != nil {
		cfg.Miner = *miningConfig
	}
	cfg.Dirs = datadir.New(datadirCli)
	allSn, _, agg := allSnapshots(ctx, db, logger)
	cfg.Snapshot = allSn.Cfg()

	blockReader, blockWriter := blocksIO(db, logger)
	engine, heimdallClient := initConsensusEngine(ctx, chainConfig, cfg.Dirs.DataDir, db, blockReader, logger)

	statusDataProvider := sentry.NewStatusDataProvider(
		db,
		chainConfig,
		genesisBlock,
		chainConfig.ChainID.Uint64(),
	)

	maxBlockBroadcastPeers := func(header *types.Header) uint { return 0 }

	sentryControlServer, err := sentry_multi_client.NewMultiClient(
		db,
		chainConfig,
		engine,
		nil,
		ethconfig.Defaults.Sync,
		blockReader,
		blockBufferSize,
		statusDataProvider,
		false,
		maxBlockBroadcastPeers,
		false, /* disableBlockDownload */
		logger,
	)
	if err != nil {
		panic(err)
	}

	blockSnapBuildSema := semaphore.NewWeighted(int64(dbg.BuildSnapshotAllowance))
	agg.SetSnapshotBuildSema(blockSnapBuildSema)

	notifications := &shards.Notifications{}
	blockRetire := freezeblocks.NewBlockRetire(1, dirs, blockReader, blockWriter, db, chainConfig, notifications.Events, blockSnapBuildSema, logger)

	var (
		snapDb     kv.RwDB
		recents    *lru.ARCCache[libcommon.Hash, *bor.Snapshot]
		signatures *lru.ARCCache[libcommon.Hash, libcommon.Address]
	)
	if bor, ok := engine.(*bor.Bor); ok {
		snapDb = bor.DB
		recents = bor.Recents
		signatures = bor.Signatures
	}
	stages := stages2.NewDefaultStages(context.Background(), db, snapDb, p2p.Config{}, &cfg, sentryControlServer, notifications, nil, blockReader, blockRetire, agg, nil, nil,
		heimdallClient, recents, signatures, logger)
	sync := stagedsync.New(cfg.Sync, stages, stagedsync.DefaultUnwindOrder, stagedsync.DefaultPruneOrder, logger)

	miner := stagedsync.NewMiningState(&cfg.Miner)
	miningCancel := make(chan struct{})
	go func() {
		<-ctx.Done()
		close(miningCancel)
	}()

	miningSync := stagedsync.New(
		cfg.Sync,
		stagedsync.MiningStages(ctx,
			stagedsync.StageMiningCreateBlockCfg(db, miner, *chainConfig, engine, nil, nil, dirs.Tmp, blockReader),
<<<<<<< HEAD
			stagedsync.StageBorHeimdallCfg(db, snapDb, miner, *chainConfig, heimdallClient, blockReader, nil, nil, nil, recents, signatures),
			stagedsync.StageExecuteBlocksCfg(
				db,
				cfg.Prune,
				cfg.BatchSize,
				nil,
				sentryControlServer.ChainConfig,
				sentryControlServer.Engine,
				&vm.Config{},
				notifications.Accumulator,
				cfg.StateStream,
				/*stateStream=*/ false,
				cfg.HistoryV3,
				dirs,
				blockReader,
				sentryControlServer.Hd,
				cfg.Genesis,
				cfg.Sync,
				agg,
				nil,
			),
			stagedsync.StageSendersCfg(db, sentryControlServer.ChainConfig, cfg.Sync, false, dirs.Tmp, cfg.Prune, blockReader, sentryControlServer.Hd, nil),
=======
			stagedsync.StageBorHeimdallCfg(db, snapDb, miner, *chainConfig, heimdallClient, blockReader, nil, nil, nil, recents, signatures, false, unwindTypes),
>>>>>>> ff2f8516
			stagedsync.StageMiningExecCfg(db, miner, events, *chainConfig, engine, &vm.Config{}, dirs.Tmp, nil, 0, nil, nil, blockReader),
			stagedsync.StageMiningFinishCfg(db, *chainConfig, engine, miner, miningCancel, blockReader, builder.NewLatestBlockBuiltStore()),
		),
		stagedsync.MiningUnwindOrder,
		stagedsync.MiningPruneOrder,
		logger,
	)

	return engine, vmConfig, sync, miningSync, miner
}

func progress(tx kv.Getter, stage stages.SyncStage) uint64 {
	res, err := stages.GetStageProgress(tx, stage)
	if err != nil {
		panic(err)
	}
	return res
}

func stage(st *stagedsync.Sync, tx kv.Tx, db kv.RoDB, stage stages.SyncStage) *stagedsync.StageState {
	res, err := st.StageState(stage, tx, db)
	if err != nil {
		panic(err)
	}
	return res
}

func overrideStorageMode(db kv.RwDB, logger log.Logger) error {
	chainConfig := fromdb.ChainConfig(db)
	pm, err := prune.FromCli(chainConfig.ChainID.Uint64(), pruneFlag, pruneH, pruneR, pruneT, pruneC,
		pruneHBefore, pruneRBefore, pruneTBefore, pruneCBefore, experiments)
	if err != nil {
		return err
	}
	return db.Update(context.Background(), func(tx kv.RwTx) error {
		if err = prune.Override(tx, pm); err != nil {
			return err
		}
		pm, err = prune.Get(tx)
		if err != nil {
			return err
		}
		logger.Info("Storage mode in DB", "mode", pm.String())
		return nil
	})
}

func initConsensusEngine(ctx context.Context, cc *chain2.Config, dir string, db kv.RwDB, blockReader services.FullBlockReader, logger log.Logger) (engine consensus.Engine, heimdallClient heimdall.HeimdallClient) {
	config := ethconfig.Defaults

	var consensusConfig interface{}
	if cc.Clique != nil {
		consensusConfig = params.CliqueSnapshot
	} else if cc.Aura != nil {
		consensusConfig = &config.Aura
	} else if cc.Bor != nil {
		consensusConfig = cc.Bor
		config.HeimdallURL = HeimdallURL
		if !config.WithoutHeimdall {
			heimdallClient = heimdall.NewHeimdallClient(config.HeimdallURL, logger)
		}
	} else {
		consensusConfig = &config.Ethash
	}
	return ethconsensusconfig.CreateConsensusEngine(ctx, &nodecfg.Config{Dirs: datadir.New(dir)}, cc, consensusConfig, config.Miner.Notify, config.Miner.Noverify,
		heimdallClient, config.WithoutHeimdall, blockReader, db.ReadOnly(), logger), heimdallClient
}<|MERGE_RESOLUTION|>--- conflicted
+++ resolved
@@ -1948,9 +1948,8 @@
 		cfg.Sync,
 		stagedsync.MiningStages(ctx,
 			stagedsync.StageMiningCreateBlockCfg(db, miner, *chainConfig, engine, nil, nil, dirs.Tmp, blockReader),
-<<<<<<< HEAD
-			stagedsync.StageBorHeimdallCfg(db, snapDb, miner, *chainConfig, heimdallClient, blockReader, nil, nil, nil, recents, signatures),
-			stagedsync.StageExecuteBlocksCfg(
+stagedsync.StageBorHeimdallCfg(db, snapDb, miner, *chainConfig, heimdallClient, blockReader, nil, nil, nil, recents, signatures, false, unwindTypes),
+stagedsync.StageExecuteBlocksCfg(
 				db,
 				cfg.Prune,
 				cfg.BatchSize,
@@ -1971,9 +1970,6 @@
 				nil,
 			),
 			stagedsync.StageSendersCfg(db, sentryControlServer.ChainConfig, cfg.Sync, false, dirs.Tmp, cfg.Prune, blockReader, sentryControlServer.Hd, nil),
-=======
-			stagedsync.StageBorHeimdallCfg(db, snapDb, miner, *chainConfig, heimdallClient, blockReader, nil, nil, nil, recents, signatures, false, unwindTypes),
->>>>>>> ff2f8516
 			stagedsync.StageMiningExecCfg(db, miner, events, *chainConfig, engine, &vm.Config{}, dirs.Tmp, nil, 0, nil, nil, blockReader),
 			stagedsync.StageMiningFinishCfg(db, *chainConfig, engine, miner, miningCancel, blockReader, builder.NewLatestBlockBuiltStore()),
 		),
