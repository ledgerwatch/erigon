--- conflicted
+++ resolved
@@ -1460,11 +1460,7 @@
 		_allBorSnapshotsSingleton = freezeblocks.NewBorRoSnapshots(snapCfg, dirs.Snap, 0, logger)
 
 		var err error
-<<<<<<< HEAD
-		_aggSingleton, err = libstate.NewAggregatorV3(ctx, dirs.SnapHistory, dirs.Tmp, config3.HistoryV3AggregationStep, db, logger)
-=======
-		_aggSingleton, err = libstate.NewAggregator(ctx, dirs.SnapHistory, dirs.Tmp, ethconfig.HistoryV3AggregationStep, db, logger)
->>>>>>> 3af5c350
+		_aggSingleton, err = libstate.NewAggregator(ctx, dirs.SnapHistory, dirs.Tmp, config3.HistoryV3AggregationStep, db, logger)
 		if err != nil {
 			panic(err)
 		}
