--- conflicted
+++ resolved
@@ -207,11 +207,7 @@
 	defer tx.Rollback()
 
 	tmpdir := path.Join(datadir, etl.TmpDirName)
-<<<<<<< HEAD
-	sync, err := st.Prepare(nil, chainConfig, engine, vmConfig, db, tx, "integration_test", sm, tmpdir, 0, ctx.Done(), nil, nil, false, nil, nil)
-=======
-	sync, err := st.Prepare(nil, chainConfig, engine, vmConfig, ethdb.NewObjectDatabase(db), tx, "integration_test", sm, tmpdir, 0, ctx.Done(), nil, nil, false, nil)
->>>>>>> 450c79e3
+	sync, err := st.Prepare(nil, chainConfig, engine, vmConfig, ethdb.NewObjectDatabase(db), tx, "integration_test", sm, tmpdir, 0, ctx.Done(), nil, nil, false, nil, nil)
 	if err != nil {
 		return nil
 	}
@@ -269,11 +265,7 @@
 		log.Info("Stage4", "progress", stage4.BlockNumber)
 
 		err = stagedsync.SpawnExecuteBlocksStage(stage4, tx, blockNumber, ch,
-<<<<<<< HEAD
-			stagedsync.StageExecuteBlocksCfg(kv, false, false, 0, batchSize, nil, nil, nil, nil, chainConfig, engine, vmConfig, tmpDir), nil,
-=======
-			stagedsync.StageExecuteBlocksCfg(db, false, false, 0, batchSize, nil, nil, nil, nil, chainConfig, engine, vmConfig, tmpDir),
->>>>>>> 450c79e3
+			stagedsync.StageExecuteBlocksCfg(db, false, false, 0, batchSize, nil, nil, nil, nil, chainConfig, engine, vmConfig, tmpDir), nil,
 		)
 		if err != nil {
 			return fmt.Errorf("execution err %w", err)
