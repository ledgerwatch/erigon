--- conflicted
+++ resolved
@@ -168,11 +168,4 @@
 	cmd.Flags().StringVar(&commitmentMode, "commitment.mode", "direct", "defines the way to calculate commitments: 'direct' mode reads from state directly, 'update' accumulate updates before commitment, 'off' actually disables commitment calculation")
 	cmd.Flags().StringVar(&commitmentTrie, "commitment.trie", "hex", "hex - use Hex Patricia Hashed Trie for commitments, bin - use of binary patricia trie")
 	cmd.Flags().IntVar(&commitmentFreq, "commitment.freq", 1000000, "how many blocks to skip between calculating commitment")
-<<<<<<< HEAD
-}
-
-func withSnapshotVersion(cmd *cobra.Command) {
-	cmd.Flags().Uint8Var(&snapshotVersion, "snapshots.version", 1, "specifies the snapshot file version")
-=======
->>>>>>> 3190d319
 }