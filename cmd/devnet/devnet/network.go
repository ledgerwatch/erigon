package devnet

import (
	"context"
	"fmt"
	"github.com/ledgerwatch/erigon/cmd/utils"
	"math/big"
<<<<<<< HEAD
	"net"
=======
>>>>>>> 8288dcb5
	"os"
	"reflect"
	"strings"
	"sync"
	"time"

	"github.com/ledgerwatch/erigon/cmd/utils"

	"github.com/ledgerwatch/erigon-lib/common/dbg"
	"github.com/ledgerwatch/erigon/cmd/devnet/args"
	"github.com/ledgerwatch/erigon/cmd/devnet/requests"
	"github.com/ledgerwatch/erigon/core/types"
	"github.com/ledgerwatch/erigon/params"
	erigonapp "github.com/ledgerwatch/erigon/turbo/app"
	erigoncli "github.com/ledgerwatch/erigon/turbo/cli"
	"github.com/ledgerwatch/log/v3"
	"github.com/urfave/cli/v2"
)

type Network struct {
	DataDir            string
	Chain              string
	Logger             log.Logger
	BasePort           int
	BasePrivateApiAddr string
	BaseRPCHost        string
	BaseRPCPort        int
	Snapshots          bool
	Nodes              []Node
	Services           []Service
	Alloc              types.GenesisAlloc
	BorStateSyncDelay  time.Duration
	BorPeriod          time.Duration
	BorMinBlockSize    int
	BorWithMilestones  *bool
	wg                 sync.WaitGroup
	peers              []string
	namedNodes         map[string]Node
}

func (nw *Network) ChainID() *big.Int {
	if len(nw.Nodes) > 0 {
		return nw.Nodes[0].ChainID()
	}

	return &big.Int{}
}

// Start starts the process for multiple erigon nodes running on the dev chain
func (nw *Network) Start(ctx context.Context) error {
	for _, service := range nw.Services {
		if err := service.Start(ctx); err != nil {
			nw.Stop()
			return err
		}
	}

	baseNode := args.NodeArgs{
		DataDir:        nw.DataDir,
		Chain:          nw.Chain,
		Port:           nw.BasePort,
		HttpPort:       nw.BaseRPCPort,
		PrivateApiAddr: nw.BasePrivateApiAddr,
		Snapshots:      nw.Snapshots,
	}

	if nw.BorWithMilestones != nil {
		baseNode.WithHeimdallMilestones = *nw.BorWithMilestones
	} else {
		baseNode.WithHeimdallMilestones = utils.WithHeimdallMilestones.Value
	}

	cliCtx := CliContext(ctx)

	metricsEnabled := cliCtx.Bool("metrics")
	metricsNode := cliCtx.Int("metrics.node")
	nw.namedNodes = map[string]Node{}

<<<<<<< HEAD
	for i, nodeConfig := range nw.Nodes {
=======
	for i, nodeArgs := range nw.Nodes {
>>>>>>> 8288dcb5
		{
			base := baseNode
			if metricsEnabled && metricsNode == i {
				base.Metrics = true
				base.MetricsPort = cliCtx.Int("metrics.port")
			}
			base.StaticPeers = strings.Join(nw.peers, ",")

<<<<<<< HEAD
			argsObj, err := nodeConfig.Configure(base, i)
=======
			err := nodeArgs.Configure(base, i)
>>>>>>> 8288dcb5
			if err != nil {
				nw.Stop()
				return err
			}

<<<<<<< HEAD
			nodePort := nodeConfig.GetHttpPort()
			nodeAddr := fmt.Sprintf("%s:%d", nw.BaseRPCHost, nodePort)

			node, err := nw.createNode(nodeAddr, argsObj)
=======
			node, err := nw.createNode(nodeArgs)
>>>>>>> 8288dcb5
			if err != nil {
				nw.Stop()
				return err
			}

			nw.Nodes[i] = node
<<<<<<< HEAD
			nw.namedNodes[node.Name()] = node
			nw.peers = append(nw.peers, nodeConfig.GetEnodeURL())
=======
			nw.namedNodes[node.GetName()] = node
			nw.peers = append(nw.peers, nodeArgs.GetEnodeURL())
>>>>>>> 8288dcb5

			for _, service := range nw.Services {
				service.NodeCreated(ctx, node)
			}
		}
	}

	for _, node := range nw.Nodes {
		err := nw.startNode(node)
		if err != nil {
			nw.Stop()
			return err
		}

		for _, service := range nw.Services {
			service.NodeStarted(ctx, node)
		}
	}

	return nil
}

var blockProducerFunds = (&big.Int{}).Mul(big.NewInt(1000), big.NewInt(params.Ether))

func (nw *Network) createNode(nodeArgs Node) (Node, error) {
	nodeAddr := fmt.Sprintf("%s:%d", nw.BaseRPCHost, nodeArgs.GetHttpPort())

	n := &devnetNode{
		sync.Mutex{},
		requests.NewRequestGenerator(nodeAddr, nw.Logger),
		nodeArgs,
		&nw.wg,
		nw,
		make(chan error),
		nil,
		nil,
		nil,
	}

	if n.IsBlockProducer() {
		if nw.Alloc == nil {
			nw.Alloc = types.GenesisAlloc{
				n.Account().Address: types.GenesisAccount{Balance: blockProducerFunds},
			}
		} else {
			nw.Alloc[n.Account().Address] = types.GenesisAccount{Balance: blockProducerFunds}
		}
	}

	return n, nil
}

func copyFlags(flags []cli.Flag) []cli.Flag {
	copies := make([]cli.Flag, len(flags))

	for i, flag := range flags {
		flagValue := reflect.ValueOf(flag).Elem()
		copyValue := reflect.New(flagValue.Type()).Elem()

		for f := 0; f < flagValue.NumField(); f++ {
			if flagValue.Type().Field(f).PkgPath == "" {
				copyValue.Field(f).Set(flagValue.Field(f))
			}
		}

		copies[i] = copyValue.Addr().Interface().(cli.Flag)
	}

	return copies
}

// startNode starts an erigon node on the dev chain
func (nw *Network) startNode(n Node) error {
	nw.wg.Add(1)

<<<<<<< HEAD
	node := n.(*node)

	args, err := args.AsArgs(node.args)
=======
	node := n.(*devnetNode)

	args, err := args.AsArgs(node.nodeArgs)
>>>>>>> 8288dcb5
	if err != nil {
		return err
	}

	go func() {
		nw.Logger.Info("Running node", "name", node.GetName(), "args", args)

		// catch any errors and avoid panics if an error occurs
		defer func() {
			panicResult := recover()
			if panicResult == nil {
				return
			}

			nw.Logger.Error("catch panic", "node", node.GetName(), "err", panicResult, "stack", dbg.Stack())
			nw.Stop()
			os.Exit(1)
		}()

		// cli flags are not thread safe and assume only one copy of a flag
		// variable is needed per process - which does not work here
		app := erigonapp.MakeApp(node.GetName(), node.run, copyFlags(erigoncli.DefaultFlags))

		if err := app.Run(args); err != nil {
			nw.Logger.Warn("App run returned error", "node", node.GetName(), "err", err)
		}
	}()

	if err = <-node.startErr; err != nil {
		return err
	}

	return nil
}

<<<<<<< HEAD
func isConnectionError(err error) bool {
	var opErr *net.OpError
	if errors.As(err, &opErr) {
		return opErr.Op == "dial"
	}
	return false
}

// getEnode returns the enode of the netowrk node
func getEnode(n Node) (string, error) {
	reqCount := 0

	for {
		nodeInfo, err := n.AdminNodeInfo()

		if err != nil {
			if r, ok := n.(*node); ok {
				if !r.running() {
					return "", err
				}
			}

			if isConnectionError(err) && (reqCount < 10) {
				reqCount++
				time.Sleep(time.Duration(devnetutils.RandomInt(5)) * time.Second)
				continue
			}

			return "", err
		}

		enode, err := devnetutils.UniqueIDFromEnode(nodeInfo.Enode)

		if err != nil {
			return "", err
		}

		return enode, nil
	}
}

=======
>>>>>>> 8288dcb5
func (nw *Network) Stop() {
	type stoppable interface {
		Stop()
		running() bool
	}

	for i, n := range nw.Nodes {
		if stoppable, ok := n.(stoppable); ok && stoppable.running() {
			nw.Logger.Info("Stopping", "node", i)
			go stoppable.Stop()
		}
	}

	nw.Logger.Info("Waiting for nodes to stop")
	nw.Wait()

	nw.Logger.Info("Stopping services")
	for _, service := range nw.Services {
		service.Stop()
	}

	// TODO should we wait for services
}

func (nw *Network) Wait() {
	nw.wg.Wait()
}

func (nw *Network) FirstNode() Node {
	return nw.Nodes[0]
}

func (nw *Network) SelectNode(ctx context.Context, selector interface{}) Node {
	switch selector := selector.(type) {
	case int:
		if selector < len(nw.Nodes) {
			return nw.Nodes[selector]
		}
	case NodeSelector:
		for _, node := range nw.Nodes {
			if selector.Test(ctx, node) {
				return node
			}
		}
	}

	return nil
}

func (nw *Network) BlockProducers() []Node {
	var blockProducers []Node

	for _, node := range nw.Nodes {
		if node.IsBlockProducer() {
			blockProducers = append(blockProducers, node)
		}
	}

	return blockProducers
}

func (nw *Network) NonBlockProducers() []Node {
	var nonBlockProducers []Node

	for _, node := range nw.Nodes {
		if !node.IsBlockProducer() {
			nonBlockProducers = append(nonBlockProducers, node)
		}
	}

	return nonBlockProducers
}<|MERGE_RESOLUTION|>--- conflicted
+++ resolved
@@ -3,12 +3,7 @@
 import (
 	"context"
 	"fmt"
-	"github.com/ledgerwatch/erigon/cmd/utils"
 	"math/big"
-<<<<<<< HEAD
-	"net"
-=======
->>>>>>> 8288dcb5
 	"os"
 	"reflect"
 	"strings"
@@ -87,11 +82,7 @@
 	metricsNode := cliCtx.Int("metrics.node")
 	nw.namedNodes = map[string]Node{}
 
-<<<<<<< HEAD
-	for i, nodeConfig := range nw.Nodes {
-=======
 	for i, nodeArgs := range nw.Nodes {
->>>>>>> 8288dcb5
 		{
 			base := baseNode
 			if metricsEnabled && metricsNode == i {
@@ -100,37 +91,21 @@
 			}
 			base.StaticPeers = strings.Join(nw.peers, ",")
 
-<<<<<<< HEAD
-			argsObj, err := nodeConfig.Configure(base, i)
-=======
 			err := nodeArgs.Configure(base, i)
->>>>>>> 8288dcb5
 			if err != nil {
 				nw.Stop()
 				return err
 			}
 
-<<<<<<< HEAD
-			nodePort := nodeConfig.GetHttpPort()
-			nodeAddr := fmt.Sprintf("%s:%d", nw.BaseRPCHost, nodePort)
-
-			node, err := nw.createNode(nodeAddr, argsObj)
-=======
 			node, err := nw.createNode(nodeArgs)
->>>>>>> 8288dcb5
 			if err != nil {
 				nw.Stop()
 				return err
 			}
 
 			nw.Nodes[i] = node
-<<<<<<< HEAD
-			nw.namedNodes[node.Name()] = node
-			nw.peers = append(nw.peers, nodeConfig.GetEnodeURL())
-=======
 			nw.namedNodes[node.GetName()] = node
 			nw.peers = append(nw.peers, nodeArgs.GetEnodeURL())
->>>>>>> 8288dcb5
 
 			for _, service := range nw.Services {
 				service.NodeCreated(ctx, node)
@@ -206,15 +181,9 @@
 func (nw *Network) startNode(n Node) error {
 	nw.wg.Add(1)
 
-<<<<<<< HEAD
-	node := n.(*node)
-
-	args, err := args.AsArgs(node.args)
-=======
 	node := n.(*devnetNode)
 
 	args, err := args.AsArgs(node.nodeArgs)
->>>>>>> 8288dcb5
 	if err != nil {
 		return err
 	}
@@ -250,50 +219,6 @@
 	return nil
 }
 
-<<<<<<< HEAD
-func isConnectionError(err error) bool {
-	var opErr *net.OpError
-	if errors.As(err, &opErr) {
-		return opErr.Op == "dial"
-	}
-	return false
-}
-
-// getEnode returns the enode of the netowrk node
-func getEnode(n Node) (string, error) {
-	reqCount := 0
-
-	for {
-		nodeInfo, err := n.AdminNodeInfo()
-
-		if err != nil {
-			if r, ok := n.(*node); ok {
-				if !r.running() {
-					return "", err
-				}
-			}
-
-			if isConnectionError(err) && (reqCount < 10) {
-				reqCount++
-				time.Sleep(time.Duration(devnetutils.RandomInt(5)) * time.Second)
-				continue
-			}
-
-			return "", err
-		}
-
-		enode, err := devnetutils.UniqueIDFromEnode(nodeInfo.Enode)
-
-		if err != nil {
-			return "", err
-		}
-
-		return enode, nil
-	}
-}
-
-=======
->>>>>>> 8288dcb5
 func (nw *Network) Stop() {
 	type stoppable interface {
 		Stop()
