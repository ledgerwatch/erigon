GO ?= go # if using docker, should not need to be installed/linked
GOBINREL = build/bin
GOBIN = $(CURDIR)/$(GOBINREL)
UNAME = $(shell uname) # Supported: Darwin, Linux
DOCKER := $(shell command -v docker 2> /dev/null)

GIT_COMMIT ?= $(shell git rev-list -1 HEAD)
GIT_BRANCH ?= $(shell git rev-parse --abbrev-ref HEAD)
GIT_TAG    ?= $(shell git describe --tags '--match=v*' --dirty)
ERIGON_USER ?= erigon
# if using volume-mounting data dir, then must exist on host OS
DOCKER_UID ?= $(shell id -u)
DOCKER_GID ?= $(shell id -g)
DOCKER_TAG ?= thorax/erigon:latest

# Variables below for building on host OS, and are ignored for docker
#
# Pipe error below to /dev/null since Makefile structure kind of expects
# Go to be available, but with docker it's not strictly necessary
CGO_CFLAGS := $(shell $(GO) env CGO_CFLAGS 2>/dev/null) # don't lose default
CGO_CFLAGS += -DMDBX_FORCE_ASSERTIONS=0 # Enable MDBX's asserts by default in 'main' branch and disable in releases
CGO_CFLAGS += -DMDBX_DISABLE_VALIDATION=0 # Can disable it on CI by separated PR which will measure perf impact.
#CGO_CFLAGS += -DMDBX_ENABLE_PROFGC=0 # Disabled by default, but may be useful for performance debugging
#CGO_CFLAGS += -DMDBX_ENABLE_PGOP_STAT=0 # Disabled by default, but may be useful for performance debugging
<<<<<<< HEAD
CGO_CFLAGS += -DMDBX_ENV_CHECKPID=0 # Erigon doesn't do fork() syscall
CGO_CFLAGS += -O
=======
#CGO_CFLAGS += -DMDBX_ENV_CHECKPID=0 # Erigon doesn't do fork() syscall
>>>>>>> 0d1609fa
CGO_CFLAGS += -D__BLST_PORTABLE__
CGO_CFLAGS += -Wno-unknown-warning-option -Wno-enum-int-mismatch -Wno-strict-prototypes -Wno-unused-but-set-variable

CGO_LDFLAGS := $(shell $(GO) env CGO_LDFLAGS 2> /dev/null)
ifeq ($(shell uname -s), Darwin)
	ifeq ($(filter-out 13.%,$(shell sw_vers --productVersion)),)
		CGO_LDFLAGS += -mmacosx-version-min=13.3
	endif
endif

# about netgo see: https://github.com/golang/go/issues/30310#issuecomment-471669125 and https://github.com/golang/go/issues/57757
BUILD_TAGS = nosqlite,noboltdb

ifneq ($(shell "$(CURDIR)/turbo/silkworm/silkworm_compat_check.sh"),)
	BUILD_TAGS := $(BUILD_TAGS),nosilkworm
endif

GOPRIVATE = github.com/erigontech/silkworm-go

PACKAGE = github.com/ledgerwatch/erigon

GO_FLAGS += -trimpath -tags $(BUILD_TAGS) -buildvcs=false
GO_FLAGS += -ldflags "-X ${PACKAGE}/params.GitCommit=${GIT_COMMIT} -X ${PACKAGE}/params.GitBranch=${GIT_BRANCH} -X ${PACKAGE}/params.GitTag=${GIT_TAG}"

GOBUILD = CGO_CFLAGS="$(CGO_CFLAGS)" CGO_LDFLAGS="$(CGO_LDFLAGS)" GOPRIVATE="$(GOPRIVATE)" $(GO) build $(GO_FLAGS)
GO_DBG_BUILD = CGO_CFLAGS="$(CGO_CFLAGS) -DMDBX_DEBUG=1" CGO_LDFLAGS="$(CGO_LDFLAGS)" GOPRIVATE="$(GOPRIVATE)" $(GO) build -tags $(BUILD_TAGS),debug -gcflags=all="-N -l"  # see delve docs
GOTEST = CGO_CFLAGS="$(CGO_CFLAGS)" CGO_LDFLAGS="$(CGO_LDFLAGS)" GOPRIVATE="$(GOPRIVATE)" GODEBUG=cgocheck=0 GOTRACEBACK=1 $(GO) test $(GO_FLAGS) ./... -p 2

default: all

## go-version:                        print and verify go version
go-version:
	@if [ $(shell $(GO) version | cut -c 16-17) -lt 20 ]; then \
		echo "minimum required Golang version is 1.20"; \
		exit 1 ;\
	fi

## validate_docker_build_args:        ensure docker build args are valid
validate_docker_build_args:
	@echo "Docker build args:"
	@echo "    DOCKER_UID: $(DOCKER_UID)"
	@echo "    DOCKER_GID: $(DOCKER_GID)\n"
	@echo "Ensuring host OS user exists with specified UID/GID..."
	@if [ "$(UNAME)" = "Darwin" ]; then \
		dscl . list /Users UniqueID | grep "$(DOCKER_UID)"; \
	elif [ "$(UNAME)" = "Linux" ]; then \
		cat /etc/passwd | grep "$(DOCKER_UID):$(DOCKER_GID)"; \
	fi
	@echo "✔️ host OS user exists: $(shell id -nu $(DOCKER_UID))"

## docker:                            validate, update submodules and build with docker
docker: validate_docker_build_args git-submodules
	DOCKER_BUILDKIT=1 $(DOCKER) build -t ${DOCKER_TAG} \
		--build-arg "BUILD_DATE=$(shell date +"%Y-%m-%dT%H:%M:%S:%z")" \
		--build-arg VCS_REF=${GIT_COMMIT} \
		--build-arg VERSION=${GIT_TAG} \
		--build-arg UID=${DOCKER_UID} \
		--build-arg GID=${DOCKER_GID} \
		${DOCKER_FLAGS} \
		.

xdg_data_home :=  ~/.local/share
ifdef XDG_DATA_HOME
	xdg_data_home = $(XDG_DATA_HOME)
endif
xdg_data_home_subdirs = $(xdg_data_home)/erigon $(xdg_data_home)/erigon-grafana $(xdg_data_home)/erigon-prometheus

## setup_xdg_data_home:               TODO
setup_xdg_data_home:
	mkdir -p $(xdg_data_home_subdirs)
	ls -aln $(xdg_data_home) | grep -E "472.*0.*erigon-grafana" || chown -R 472:0 $(xdg_data_home)/erigon-grafana
	@echo "✔️ xdg_data_home setup"
	@ls -al $(xdg_data_home)

## docker-compose:                    validate build args, setup xdg data home, and run docker-compose up
docker-compose: validate_docker_build_args setup_xdg_data_home
	docker compose up

## dbg                                debug build allows see C stack traces, run it with GOTRACEBACK=crash. You don't need debug build for C pit for profiling. To profile C code use SETCGOTRCKEBACK=1
dbg:
	$(GO_DBG_BUILD) -o $(GOBIN)/ ./cmd/...

%.cmd:
	@# Note: $* is replaced by the command name
	@echo "Building $*"
	@cd ./cmd/$* && $(GOBUILD) -o $(GOBIN)/$*
	@echo "Run \"$(GOBIN)/$*\" to launch $*."

## geth:                              run erigon (TODO: remove?)
geth: erigon

## erigon:                            build erigon
erigon: go-version erigon.cmd
	@rm -f $(GOBIN)/tg # Remove old binary to prevent confusion where users still use it because of the scripts

COMMANDS += devnet
COMMANDS += capcli
COMMANDS += downloader
COMMANDS += hack
COMMANDS += integration
COMMANDS += observer
COMMANDS += pics
COMMANDS += rpcdaemon
COMMANDS += rpctest
COMMANDS += sentry
COMMANDS += state
COMMANDS += txpool
COMMANDS += verkle
COMMANDS += evm
COMMANDS += sentinel
COMMANDS += caplin
COMMANDS += snapshots
COMMANDS += diag

# build each command using %.cmd rule
$(COMMANDS): %: %.cmd

## all:                               run erigon with all commands
all: erigon $(COMMANDS)

## db-tools:                          build db tools
db-tools:
	@echo "Building db-tools"

	go mod vendor
	cd vendor/github.com/erigontech/mdbx-go && MDBX_BUILD_TIMESTAMP=unknown make tools
	mkdir -p $(GOBIN)
	cd vendor/github.com/erigontech/mdbx-go/mdbxdist && cp mdbx_chk $(GOBIN) && cp mdbx_copy $(GOBIN) && cp mdbx_dump $(GOBIN) && cp mdbx_drop $(GOBIN) && cp mdbx_load $(GOBIN) && cp mdbx_stat $(GOBIN)
	rm -rf vendor
	@echo "Run \"$(GOBIN)/mdbx_stat -h\" to get info about mdbx db file."

test-erigon-lib:
	@cd erigon-lib && $(MAKE) test

test-erigon-ext:
	@cd tests/erigon-ext-test && ./test.sh $(GIT_COMMIT)

## test:                              run unit tests with a 100s timeout
test: test-erigon-lib
	$(GOTEST) --timeout 10m -coverprofile=coverage.out

## test-integration:                  run integration tests with a 30m timeout
test-integration: test-erigon-lib
	$(GOTEST) --timeout 240m -tags $(BUILD_TAGS),integration

## lint-deps:                         install lint dependencies
lint-deps:
	@cd erigon-lib && $(MAKE) lint-deps

## lintci:                            run golangci-lint linters
lintci:
	@cd erigon-lib && $(MAKE) lintci
	@./erigon-lib/tools/golangci_lint.sh

## lint:                              run all linters
lint:
	@cd erigon-lib && $(MAKE) lint
	@./erigon-lib/tools/golangci_lint.sh
	@./erigon-lib/tools/mod_tidy_check.sh

## clean:                             cleans the go cache, build dir, libmdbx db dir
clean:
	go clean -cache
	rm -fr build/*

# The devtools target installs tools required for 'go generate'.
# You need to put $GOBIN (or $GOPATH/bin) in your PATH to use 'go generate'.

## devtools:                          installs dev tools (and checks for npm installation etc.)
devtools:
	# Notice! If you adding new binary - add it also to tools.go file
	$(GOBUILD) -o $(GOBIN)/gencodec github.com/fjl/gencodec
	$(GOBUILD) -o $(GOBIN)/mockgen go.uber.org/mock/mockgen
	$(GOBUILD) -o $(GOBIN)/abigen ./cmd/abigen
	@type "npm" 2> /dev/null || echo 'Please install node.js and npm'
	@type "solc" 2> /dev/null || echo 'Please install solc'
	@type "protoc" 2> /dev/null || echo 'Please install protoc'

## mocks:                             generate test mocks
mocks: mocks-clean
	@cd erigon-lib && $(MAKE) mocks
	$(GOBUILD) -o $(GOBIN)/mockgen go.uber.org/mock/mockgen
	PATH="$(GOBIN):$(PATH)" go generate -run "mockgen" ./...

## mocks-clean:                       cleans all generated test mocks
mocks-clean:
	grep -r -l --exclude-dir="erigon-lib" --exclude-dir="tests" --exclude-dir="*$(GOBINREL)*" "^// Code generated by MockGen. DO NOT EDIT.$$" . | xargs rm -r

## solc:                              generate all solidity contracts
solc:
	PATH="$(GOBIN):$(PATH)" go generate -run "solc" ./...

## abigen:                            generate abis using abigen
abigen:
	$(GOBUILD) -o $(GOBIN)/abigen ./cmd/abigen
	PATH="$(GOBIN):$(PATH)" go generate -run "abigen" ./...

## gencodec:                          generate marshalling code using gencodec
gencodec:
	$(GOBUILD) -o $(GOBIN)/gencodec github.com/fjl/gencodec
	PATH="$(GOBIN):$(PATH)" go generate -run "gencodec" ./...

## graphql:                           generate graphql code
graphql:
	PATH=$(GOBIN):$(PATH) cd ./cmd/rpcdaemon/graphql && go run github.com/99designs/gqlgen .

## gen:                               generate all auto-generated code in the codebase
gen: mocks solc abigen gencodec graphql
	@cd erigon-lib && $(MAKE) gen

## bindings:                          generate test contracts and core contracts
bindings:
	PATH=$(GOBIN):$(PATH) go generate ./tests/contracts/
	PATH=$(GOBIN):$(PATH) go generate ./core/state/contracts/

## prometheus:                        run prometheus and grafana with docker-compose
prometheus:
	docker compose up prometheus grafana

## escape:                            run escape path={path} to check for memory leaks e.g. run escape path=cmd/erigon
escape:
	cd $(path) && go test -gcflags "-m -m" -run none -bench=BenchmarkJumpdest* -benchmem -memprofile mem.out

## git-submodules:                    update git submodules
git-submodules:
	@[ -d ".git" ] || (echo "Not a git repository" && exit 1)
	@echo "Updating git submodules"
	@# Dockerhub using ./hooks/post-checkout to set submodules, so this line will fail on Dockerhub
	@# these lines will also fail if ran as root in a non-root user's checked out repository
	@git submodule sync --quiet --recursive || true
	@git submodule update --quiet --init --recursive --force || true

## install:                            copies binaries and libraries to DIST
DIST ?= $(CURDIR)/build/dist
.PHONY: install
install:
	mkdir -p "$(DIST)"
	cp -f "$$($(CURDIR)/turbo/silkworm/silkworm_lib_path.sh)" "$(DIST)"
	cp -f "$(GOBIN)/"* "$(DIST)"
	@echo "Copied files to $(DIST):"
	@ls -al "$(DIST)"

PACKAGE_NAME          := github.com/ledgerwatch/erigon
GOLANG_CROSS_VERSION  ?= v1.22.4

.PHONY: release-dry-run
release-dry-run: git-submodules
	@docker run \
		--rm \
		--privileged \
		-e CGO_ENABLED=1 \
		-e GITHUB_TOKEN \
		-e DOCKER_USERNAME \
		-e DOCKER_PASSWORD \
		-v /var/run/docker.sock:/var/run/docker.sock \
		-v `pwd`:/go/src/$(PACKAGE_NAME) \
		-w /go/src/$(PACKAGE_NAME) \
		ghcr.io/goreleaser/goreleaser-cross:${GOLANG_CROSS_VERSION} \
		--clean --skip-validate --skip-publish

.PHONY: release
release: git-submodules
	@docker run \
		--rm \
		--privileged \
		-e CGO_ENABLED=1 \
		-e GITHUB_TOKEN \
		-e DOCKER_USERNAME \
		-e DOCKER_PASSWORD \
		-v /var/run/docker.sock:/var/run/docker.sock \
		-v `pwd`:/go/src/$(PACKAGE_NAME) \
		-w /go/src/$(PACKAGE_NAME) \
		ghcr.io/goreleaser/goreleaser-cross:${GOLANG_CROSS_VERSION} \
		--clean --skip-validate

	@docker image push --all-tags thorax/erigon
	@docker image push --all-tags ghcr.io/ledgerwatch/erigon

# since DOCKER_UID, DOCKER_GID are default initialized to the current user uid/gid,
# we need separate envvars to facilitate creation of the erigon user on the host OS.
ERIGON_USER_UID ?= 3473
ERIGON_USER_GID ?= 3473

## user_linux:                        create "erigon" user (Linux)
user_linux:
ifdef DOCKER
	sudo groupadd -f docker
endif
	sudo addgroup --gid $(ERIGON_USER_GID) $(ERIGON_USER) 2> /dev/null || true
	sudo adduser --disabled-password --gecos '' --uid $(ERIGON_USER_UID) --gid $(ERIGON_USER_GID) $(ERIGON_USER) 2> /dev/null || true
	sudo mkhomedir_helper $(ERIGON_USER)
	echo 'export PATH=$$PATH:/usr/local/go/bin' | sudo -u $(ERIGON_USER) tee /home/$(ERIGON_USER)/.bash_aliases >/dev/null
ifdef DOCKER
	sudo usermod -aG docker $(ERIGON_USER)
endif
	sudo -u $(ERIGON_USER) mkdir -p /home/$(ERIGON_USER)/.local/share

## user_macos:                        create "erigon" user (MacOS)
user_macos:
	sudo dscl . -create /Users/$(ERIGON_USER)
	sudo dscl . -create /Users/$(ERIGON_USER) UserShell /bin/bash
	sudo dscl . -list /Users UniqueID | grep $(ERIGON_USER) | grep $(ERIGON_USER_UID) || sudo dscl . -create /Users/$(ERIGON_USER) UniqueID $(ERIGON_USER_UID)
	sudo dscl . -create /Users/$(ERIGON_USER) PrimaryGroupID $(ERIGON_USER_GID)
	sudo dscl . -create /Users/$(ERIGON_USER) NFSHomeDirectory /Users/$(ERIGON_USER)
	sudo dscl . -append /Groups/admin GroupMembership $(ERIGON_USER)
	sudo -u $(ERIGON_USER) mkdir -p /Users/$(ERIGON_USER)/.local/share

## hive:                              run hive test suite locally using docker e.g. OUTPUT_DIR=~/results/hive SIM=ethereum/engine make hive
.PHONY: hive
hive:
	DOCKER_TAG=thorax/erigon:ci-local make docker
	docker pull thorax/hive:latest
	docker run --rm -v /var/run/docker.sock:/var/run/docker.sock -v $(OUTPUT_DIR):/work thorax/hive:latest --sim $(SIM) --results-root=/work/results --client erigon_ci-local # run erigon

## automated-tests                    run automated tests (BUILD_ERIGON=0 to prevent erigon build with local image tag)
.PHONY: automated-tests
automated-tests:
	./tests/automated-testing/run.sh

## help:                              print commands help
help	:	Makefile
	@sed -n 's/^##//p' $<<|MERGE_RESOLUTION|>--- conflicted
+++ resolved
@@ -22,12 +22,7 @@
 CGO_CFLAGS += -DMDBX_DISABLE_VALIDATION=0 # Can disable it on CI by separated PR which will measure perf impact.
 #CGO_CFLAGS += -DMDBX_ENABLE_PROFGC=0 # Disabled by default, but may be useful for performance debugging
 #CGO_CFLAGS += -DMDBX_ENABLE_PGOP_STAT=0 # Disabled by default, but may be useful for performance debugging
-<<<<<<< HEAD
 CGO_CFLAGS += -DMDBX_ENV_CHECKPID=0 # Erigon doesn't do fork() syscall
-CGO_CFLAGS += -O
-=======
-#CGO_CFLAGS += -DMDBX_ENV_CHECKPID=0 # Erigon doesn't do fork() syscall
->>>>>>> 0d1609fa
 CGO_CFLAGS += -D__BLST_PORTABLE__
 CGO_CFLAGS += -Wno-unknown-warning-option -Wno-enum-int-mismatch -Wno-strict-prototypes -Wno-unused-but-set-variable
 
