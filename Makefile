--- conflicted
+++ resolved
@@ -89,7 +89,11 @@
 	@echo "Done building."
 	@echo "Run \"$(GOBIN)/cons\" to run consensus engine PoC."
 
-<<<<<<< HEAD
+evm:
+	$(GOBUILD) -o $(GOBIN)/evm ./cmd/evm
+	@echo "Done building."
+	@echo "Run \"$(GOBIN)/evm\" to run EVM"
+
 seeder:
 	$(GOBUILD) -o $(GOBIN)/seeder ./cmd/snapshots/seeder
 	@echo "Done building."
@@ -104,12 +108,6 @@
 	$(GOBUILD) -o $(GOBIN)/tracker ./cmd/snapshots/tracker
 	@echo "Done building."
 	@echo "Run \"$(GOBIN)/tracker\" to run snapshots tracker."
-=======
-evm:
-	$(GOBUILD) -o $(GOBIN)/evm ./cmd/evm
-	@echo "Done building."
-	@echo "Run \"$(GOBIN)/evm\" to run EVM"
->>>>>>> 49225f73
 
 db-tools: mdbx
 	@echo "Building bb-tools"
@@ -215,4 +213,4 @@
 
 
 escape:
-	cd $(path) && go test -gcflags "-m -m" -run none -bench=BenchmarkJumpdest* -benchmem -memprofile mem.out
+	cd $(path) && go test -gcflags "-m -m" -run none -bench=BenchmarkJumpdest* -benchmem -memprofile mem.out