--- conflicted
+++ resolved
@@ -38,7 +38,6 @@
 	Producers(ctx context.Context, blockNum uint64) (*valset.ValidatorSet, error)
 	RegisterMilestoneObserver(callback func(*Milestone), opts ...ObserverOption) polygoncommon.UnregisterFunc
 	Run(ctx context.Context) error
-<<<<<<< HEAD
 	SynchronizeCheckpoints(ctx context.Context) error
 	SynchronizeMilestones(ctx context.Context) error
 	SynchronizeSpans(ctx context.Context, blockNum uint64) error
@@ -46,12 +45,6 @@
 
 type service struct {
 	logger                    log.Logger
-=======
-	Synchronize(ctx context.Context)
-}
-
-type service struct {
->>>>>>> 75599684
 	store                     ServiceStore
 	checkpointScraper         *scraper[*Checkpoint]
 	milestoneScraper          *scraper[*Milestone]
@@ -92,10 +85,7 @@
 	)
 
 	return &service{
-<<<<<<< HEAD
 		logger:                    logger,
-=======
->>>>>>> 75599684
 		store:                     store,
 		checkpointScraper:         checkpointScraper,
 		milestoneScraper:          milestoneScraper,
@@ -156,52 +146,6 @@
 	)
 }
 
-<<<<<<< HEAD
-func (s *service) LatestSpan(ctx context.Context) (*Span, bool, error) {
-	return s.store.Spans().LastEntity(ctx)
-}
-
-func (s *service) LatestSpans(ctx context.Context, count uint) ([]*Span, error) {
-	if count == 0 {
-		return nil, errors.New("can't fetch 0 latest spans")
-	}
-
-	span, ok, err := s.LatestSpan(ctx)
-	if err != nil {
-		return nil, err
-	}
-	if !ok {
-		return nil, errors.New("can't fetch latest span")
-	}
-
-	latestSpans := make([]*Span, 0, count)
-	latestSpans = append(latestSpans, span)
-	count--
-
-	for count > 0 {
-		prevSpanRawId := span.RawId()
-		if prevSpanRawId == 0 {
-			break
-		}
-
-		span, ok, err = s.store.Spans().Entity(ctx, prevSpanRawId-1)
-		if err != nil {
-			return nil, err
-		}
-		if !ok {
-			return nil, errors.New(fmt.Sprintf("can't fetch span %v", prevSpanRawId-1))
-		}
-
-		latestSpans = append(latestSpans, span)
-		count--
-	}
-
-	slices.Reverse(latestSpans)
-	return latestSpans, nil
-}
-
-=======
->>>>>>> 75599684
 func (s *service) Span(ctx context.Context, id uint64) (*Span, bool, error) {
 	return s.store.Spans().Entity(ctx, id)
 }
@@ -210,7 +154,6 @@
 	return entity
 }
 
-<<<<<<< HEAD
 func (s *service) SynchronizeCheckpoints(ctx context.Context) error {
 	s.logger.Debug(heimdallLogPrefix("synchronizing checkpoints..."))
 	return s.checkpointScraper.Synchronize(ctx)
@@ -260,35 +203,16 @@
 }
 
 func (s *service) CheckpointsFromBlock(ctx context.Context, startBlock uint64) (Waypoints, error) {
-=======
-func (s *service) Synchronize(ctx context.Context) {
-	s.checkpointScraper.Synchronize(ctx)
-	s.milestoneScraper.Synchronize(ctx)
-	s.spanScraper.Synchronize(ctx)
-	s.spanBlockProducersTracker.Synchronize(ctx)
-}
-
-func (s *service) CheckpointsFromBlock(ctx context.Context, startBlock uint64) (Waypoints, error) {
-	s.Synchronize(ctx)
->>>>>>> 75599684
 	entities, err := s.store.Checkpoints().RangeFromBlockNum(ctx, startBlock)
 	return libcommon.SliceMap(entities, castEntityToWaypoint[*Checkpoint]), err
 }
 
 func (s *service) MilestonesFromBlock(ctx context.Context, startBlock uint64) (Waypoints, error) {
-<<<<<<< HEAD
-=======
-	s.Synchronize(ctx)
->>>>>>> 75599684
 	entities, err := s.store.Milestones().RangeFromBlockNum(ctx, startBlock)
 	return libcommon.SliceMap(entities, castEntityToWaypoint[*Milestone]), err
 }
 
 func (s *service) Producers(ctx context.Context, blockNum uint64) (*valset.ValidatorSet, error) {
-<<<<<<< HEAD
-=======
-	s.Synchronize(ctx)
->>>>>>> 75599684
 	return s.spanBlockProducersTracker.Producers(ctx, blockNum)
 }
 
@@ -334,14 +258,6 @@
 }
 
 func (s *service) replayUntrackedSpans(ctx context.Context) error {
-<<<<<<< HEAD
-	lastSpanId, _, err := s.store.Spans().LastEntityId(ctx)
-	if err != nil {
-		return err
-	}
-
-	lastProducerSelectionId, _, err := s.store.SpanBlockProducerSelections().LastEntityId(ctx)
-=======
 	lastSpanId, ok, err := s.store.Spans().LastEntityId(ctx)
 	if err != nil {
 		return err
@@ -351,14 +267,10 @@
 	}
 
 	lastProducerSelectionId, ok, err := s.store.SpanBlockProducerSelections().LastEntityId(ctx)
->>>>>>> 75599684
-	if err != nil {
-		return err
-	}
-
-<<<<<<< HEAD
-	for id := lastProducerSelectionId + 1; id <= lastSpanId; id++ {
-=======
+	if err != nil {
+		return err
+	}
+
 	var start uint64
 	if ok {
 		start = lastProducerSelectionId + 1
@@ -367,7 +279,6 @@
 	}
 
 	for id := start; id <= lastSpanId; id++ {
->>>>>>> 75599684
 		span, ok, err := s.store.Spans().Entity(ctx, id)
 		if err != nil {
 			return err
