package heimdall

import (
	"cmp"
	"context"
	"fmt"
	"slices"
	"time"

	"github.com/ledgerwatch/erigon-lib/log/v3"
)

type entityFetcher[TEntity Entity] interface {
	FetchEntityIdRange(ctx context.Context) (ClosedRange, error)
	FetchEntitiesRange(ctx context.Context, idRange ClosedRange) ([]TEntity, error)
	FetchAllEntities(ctx context.Context) ([]TEntity, error)
}

type entityFetcherImpl[TEntity Entity] struct {
	name string

	fetchFirstEntityId func(ctx context.Context) (int64, error)
	fetchLastEntityId  func(ctx context.Context) (int64, error)
	fetchEntity        func(ctx context.Context, id int64) (TEntity, error)

	fetchEntitiesPage      func(ctx context.Context, page uint64, limit uint64) ([]TEntity, error)
	fetchEntitiesPageLimit uint64

	logger log.Logger
}

func newEntityFetcher[TEntity Entity](
	name string,
	fetchFirstEntityId func(ctx context.Context) (int64, error),
	fetchLastEntityId func(ctx context.Context) (int64, error),
	fetchEntity func(ctx context.Context, id int64) (TEntity, error),
	fetchEntitiesPage func(ctx context.Context, page uint64, limit uint64) ([]TEntity, error),
	fetchEntitiesPageLimit uint64,
	logger log.Logger,
) entityFetcher[TEntity] {
	return &entityFetcherImpl[TEntity]{
		name: name,

		fetchFirstEntityId: fetchFirstEntityId,
		fetchLastEntityId:  fetchLastEntityId,
		fetchEntity:        fetchEntity,

		fetchEntitiesPage:      fetchEntitiesPage,
		fetchEntitiesPageLimit: fetchEntitiesPageLimit,

		logger: logger,
	}
}

func (f *entityFetcherImpl[TEntity]) FetchEntityIdRange(ctx context.Context) (ClosedRange, error) {
	var idRange ClosedRange

	if f.fetchFirstEntityId == nil {
		idRange.Start = 1
	} else {
		first, err := f.fetchFirstEntityId(ctx)
		if err != nil {
			return idRange, err
		}
		idRange.Start = uint64(first)
	}

	last, err := f.fetchLastEntityId(ctx)
	idRange.End = uint64(last)
	return idRange, err
}

const entityFetcherBatchFetchThreshold = 100

func (f *entityFetcherImpl[TEntity]) FetchEntitiesRange(ctx context.Context, idRange ClosedRange) ([]TEntity, error) {
	count := idRange.Len()

	if (count > entityFetcherBatchFetchThreshold) && (f.fetchEntitiesPage != nil) {
		allEntities, err := f.FetchAllEntities(ctx)
		if err != nil {
			return nil, err
		}
		startIndex := idRange.Start - 1
		return allEntities[startIndex : startIndex+count], nil
	}

	return f.FetchEntitiesRangeSequentially(ctx, idRange)
}

func (f *entityFetcherImpl[TEntity]) FetchEntitiesRangeSequentially(ctx context.Context, idRange ClosedRange) ([]TEntity, error) {
	return ClosedRangeMap(idRange, func(id uint64) (TEntity, error) {
		return f.fetchEntity(ctx, int64(id))
	})
}

func (f *entityFetcherImpl[TEntity]) FetchAllEntities(ctx context.Context) ([]TEntity, error) {
	// TODO: once heimdall API is fixed to return sorted items in pages we can only fetch
	//
	//	the new pages after lastStoredCheckpointId using the checkpoints/list paging API
	//	(for now we have to fetch all of them)
	//	and also remove sorting we do after fetching

	var entities []TEntity
	checkpointId := uint64(1)

	fetchStartTime := time.Now()
	progressLogTicker := time.NewTicker(30 * time.Second)
	defer progressLogTicker.Stop()

	for page := uint64(1); ; page++ {
		entitiesPage, err := f.fetchEntitiesPage(ctx, page, f.fetchEntitiesPageLimit)
		if err != nil {
			return nil, err
		}
		if len(entitiesPage) == 0 {
			break
		}

		for _, entity := range entitiesPage {
<<<<<<< HEAD
			entity.SetRawId(checkpointId)
			checkpointId++

=======
>>>>>>> ad9952a9
			entities = append(entities, entity)
		}

		select {
		case <-progressLogTicker.C:
			f.logger.Debug(
				heimdallLogPrefix(fmt.Sprintf("%s progress", f.name)),
				"page", page,
				"len", len(entities),
			)
		default:
			// carry-on
		}
	}

	slices.SortFunc(entities, func(e1, e2 TEntity) int {
		n1 := e1.BlockNumRange().Start
		n2 := e2.BlockNumRange().Start
		return cmp.Compare(n1, n2)
	})

	for i, entity := range entities {
		entity.SetRawId(uint64(i + 1))
	}

	f.logger.Debug(
		heimdallLogPrefix(fmt.Sprintf("%s done", f.name)),
		"len", len(entities),
		"duration", time.Since(fetchStartTime),
	)

	return entities, nil
}<|MERGE_RESOLUTION|>--- conflicted
+++ resolved
@@ -117,12 +117,9 @@
 		}
 
 		for _, entity := range entitiesPage {
-<<<<<<< HEAD
 			entity.SetRawId(checkpointId)
 			checkpointId++
 
-=======
->>>>>>> ad9952a9
 			entities = append(entities, entity)
 		}
 
