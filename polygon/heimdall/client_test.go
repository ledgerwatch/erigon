--- conflicted
+++ resolved
@@ -57,11 +57,7 @@
 	logger := testlog.Logger(t, log.LvlDebug)
 	heimdallClient := newHeimdallClient("https://dummyheimdal.com", httpClient, time.Millisecond, 2, logger)
 
-<<<<<<< HEAD
-	spanRes, err := heimdallClient.FetchStateSyncEvents(ctx, 100, time.Now())
-=======
 	spanRes, err := heimdallClient.FetchStateSyncEvents(ctx, 100, time.Now(), 0)
->>>>>>> 361cfdd3
 	require.Nil(t, spanRes)
 	require.ErrorIs(t, err, ErrNoResponse)
 }