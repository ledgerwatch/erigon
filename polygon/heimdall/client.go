--- conflicted
+++ resolved
@@ -39,11 +39,7 @@
 
 //go:generate mockgen -destination=./client_mock.go -package=heimdall . HeimdallClient
 type HeimdallClient interface {
-<<<<<<< HEAD
-	FetchStateSyncEvents(ctx context.Context, fromId uint64, to time.Time, limit ...int) ([]*EventRecordWithTime, error)
-=======
 	FetchStateSyncEvents(ctx context.Context, fromId uint64, to time.Time, limit int) ([]*EventRecordWithTime, error)
->>>>>>> 361cfdd3
 
 	FetchLatestSpan(ctx context.Context) (*Span, error)
 	FetchSpan(ctx context.Context, spanID uint64) (*Span, error)
@@ -127,11 +123,7 @@
 	fetchSpanListPath   = "bor/span-list"
 )
 
-<<<<<<< HEAD
-func (c *Client) FetchStateSyncEvents(ctx context.Context, fromID uint64, to time.Time, limit ...int) ([]*EventRecordWithTime, error) {
-=======
 func (c *Client) FetchStateSyncEvents(ctx context.Context, fromID uint64, to time.Time, limit int) ([]*EventRecordWithTime, error) {
->>>>>>> 361cfdd3
 	eventRecords := make([]*EventRecordWithTime, 0)
 
 	for {
@@ -164,11 +156,7 @@
 
 		eventRecords = append(eventRecords, response.Result...)
 
-<<<<<<< HEAD
-		if len(response.Result) < stateFetchLimit || (len(limit) > 0 && len(eventRecords) >= limit[0]) {
-=======
 		if len(response.Result) < stateFetchLimit || (limit > 0 && len(eventRecords) >= limit) {
->>>>>>> 361cfdd3
 			break
 		}
 
