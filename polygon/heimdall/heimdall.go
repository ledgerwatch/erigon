--- conflicted
+++ resolved
@@ -16,12 +16,8 @@
 //
 //go:generate mockgen -typed=true -destination=./heimdall_mock.go -package=heimdall . Heimdall
 type Heimdall interface {
-<<<<<<< HEAD
-	FetchLatestSpan(ctx context.Context) (*Span, error)
+	FetchLatestSpans(ctx context.Context, count uint) ([]*Span, error)
 	FetchSpanAt(ctx context.Context, blockNum uint64) (*Span, error)
-=======
-	FetchLatestSpans(ctx context.Context, count uint) ([]*Span, error)
->>>>>>> ad9952a9
 
 	FetchCheckpointsFromBlock(ctx context.Context, startBlock uint64) (Waypoints, error)
 	FetchMilestonesFromBlock(ctx context.Context, startBlock uint64) (Waypoints, error)
@@ -352,10 +348,6 @@
 	return h.client.FetchLatestSpan(ctx)
 }
 
-<<<<<<< HEAD
-func (h *heimdall) FetchSpanAt(ctx context.Context, blockNum uint64) (*Span, error) {
-	return nil, errors.New("unsupported")
-=======
 func (h *heimdall) FetchLatestSpans(ctx context.Context, count uint) ([]*Span, error) {
 	if count == 0 {
 		return nil, errors.New("can't fetch 0 latest spans")
@@ -387,7 +379,10 @@
 
 	common.SliceReverse(latestSpans)
 	return latestSpans, nil
->>>>>>> ad9952a9
+}
+
+func (h *heimdall) FetchSpanAt(ctx context.Context, blockNum uint64) (*Span, error) {
+	return nil, errors.New("unsupported")
 }
 
 func (h *heimdall) FetchSpans(ctx context.Context, start SpanId, end SpanId) ([]*Span, error) {
