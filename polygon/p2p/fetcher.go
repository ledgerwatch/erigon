--- conflicted
+++ resolved
@@ -17,19 +17,15 @@
 	"github.com/ledgerwatch/erigon/rlp"
 )
 
-<<<<<<< HEAD
-const maxFetchHeadersRange = 16384
+const responseTimeout = 5 * time.Second
+
+type RequestIdGenerator func() uint64
 
 type FetcherConfig struct {
 	responseTimeout time.Duration
 	retryBackOff    time.Duration
 	maxRetries      uint64
 }
-=======
-const responseTimeout = 5 * time.Second
->>>>>>> 973659eb
-
-type RequestIdGenerator func() uint64
 
 type Fetcher interface {
 	FetchHeaders(ctx context.Context, start uint64, end uint64, peerId PeerId) ([]*types.Header, error)
@@ -76,38 +72,24 @@
 	//
 	// A header is approximately 500 bytes, hence 1024 headers should be less than 2 MB.
 	// As a simplification we can only use MaxHeadersServe for chunking.
-<<<<<<< HEAD
+	amount := end - start
 	numChunks := amount / eth.MaxHeadersServe
-=======
-	amount := end - start
-	chunks := amount / eth.MaxHeadersServe
->>>>>>> 973659eb
 	if amount%eth.MaxHeadersServe > 0 {
 		numChunks++
 	}
 
-	chunks := make(map[uint64][]*types.Header, numChunks)
-	err := backoff.Retry(func() error {
-		err := f.fetchHeaders(ctx, start, end, numChunks, chunks, peerId)
+	headers := make([]*types.Header, 0, amount)
+	observer := make(ChanMessageObserver[*sentry.InboundMessage])
+	f.messageListener.RegisterBlockHeadersObserver(observer)
+	defer f.messageListener.UnregisterBlockHeadersObserver(observer)
+
+	for chunkNum := uint64(0); chunkNum < numChunks; chunkNum++ {
+		headerChunk, err := f.fetchHeaderChunkWithRetry(ctx, start, end, chunkNum, peerId, observer)
 		if err != nil {
-			// retry response timeouts - peer might be busy
-			if errors.Is(err, context.DeadlineExceeded) {
-				return err
-			}
-			// do not retry other errors
-			return backoff.Permanent(err)
-		}
-		return nil
-	}, backoff.WithMaxRetries(backoff.NewConstantBackOff(f.config.retryBackOff), f.config.maxRetries))
-	if err != nil {
-		return nil, err
-	}
-
-	headers := make([]*types.Header, 0, amount)
-	for chunkNum := uint64(0); chunkNum < uint64(len(chunks)); chunkNum++ {
-		for _, header := range chunks[chunkNum] {
-			headers = append(headers, header)
-		}
+			return nil, err
+		}
+
+		headers = append(headers, headerChunk...)
 	}
 
 	if err := f.validateHeadersResponse(headers, start, end, amount); err != nil {
@@ -127,94 +109,63 @@
 		return nil, err
 	}
 
-<<<<<<< HEAD
 	return headers, nil
 }
 
-func (f *fetcher) fetchHeaders(
+func (f *fetcher) fetchHeaderChunkWithRetry(
 	ctx context.Context,
 	start uint64,
 	end uint64,
-	numChunks uint64,
-	chunks map[uint64][]*types.Header,
+	chunkNum uint64,
 	peerId PeerId,
-) error {
-	observer := make(ChanMessageObserver[*sentry.InboundMessage], numChunks)
-	f.messageListener.RegisterBlockHeadersObserver(observer)
-	defer f.messageListener.UnregisterBlockHeadersObserver(observer)
-
-	requestIdToChunkNum := make(map[uint64]uint64, numChunks)
-	for chunkNum := uint64(0); chunkNum < numChunks; chunkNum++ {
-		if _, ok := chunks[chunkNum]; ok {
-			continue
-		}
-
-		chunkStart := start + chunkNum*eth.MaxHeadersServe
-		chunkEnd := mathutil.MinUint64(end, chunkStart+eth.MaxHeadersServe)
-		chunkAmount := chunkEnd - chunkStart
-		requestId := f.requestIdGenerator()
-		requestIdToChunkNum[requestId] = chunkNum
-=======
-	headers := make([]*types.Header, 0, amount)
-	observer := make(ChanMessageObserver[*sentry.InboundMessage])
-	f.messageListener.RegisterBlockHeadersObserver(observer)
-	defer f.messageListener.UnregisterBlockHeadersObserver(observer)
-
-	for i := uint64(0); i < chunks; i++ {
-		chunkStart := start + i*eth.MaxHeadersServe
-		chunkAmount := mathutil.MinUint64(end-chunkStart, eth.MaxHeadersServe)
-		requestId := f.requestIdGenerator()
->>>>>>> 973659eb
-
-		err := f.messageSender.SendGetBlockHeaders(ctx, peerId, eth.GetBlockHeadersPacket66{
-			RequestId: requestId,
-			GetBlockHeadersPacket: &eth.GetBlockHeadersPacket{
-				Origin: eth.HashOrNumber{
-					Number: chunkStart,
-				},
-				Amount: chunkAmount,
+	observer ChanMessageObserver[*sentry.InboundMessage],
+) ([]*types.Header, error) {
+	headers, err := backoff.RetryWithData(func() ([]*types.Header, error) {
+		headers, err := f.fetchHeaderChunk(ctx, start, end, chunkNum, peerId, observer)
+		if err != nil {
+			if errors.Is(err, context.DeadlineExceeded) {
+				return nil, err
+			}
+			// only retry timeouts
+			return nil, backoff.Permanent(err)
+		}
+
+		return headers, nil
+	}, backoff.WithMaxRetries(backoff.NewConstantBackOff(f.config.retryBackOff), f.config.maxRetries))
+	if err != nil {
+		return nil, err
+	}
+
+	return headers, nil
+}
+
+func (f *fetcher) fetchHeaderChunk(
+	ctx context.Context,
+	start uint64,
+	end uint64,
+	chunkNum uint64,
+	peerId PeerId,
+	observer ChanMessageObserver[*sentry.InboundMessage],
+) ([]*types.Header, error) {
+	chunkStart := start + chunkNum*eth.MaxHeadersServe
+	chunkAmount := mathutil.MinUint64(end-chunkStart, eth.MaxHeadersServe)
+	requestId := f.requestIdGenerator()
+
+	err := f.messageSender.SendGetBlockHeaders(ctx, peerId, eth.GetBlockHeadersPacket66{
+		RequestId: requestId,
+		GetBlockHeadersPacket: &eth.GetBlockHeadersPacket{
+			Origin: eth.HashOrNumber{
+				Number: chunkStart,
 			},
-<<<<<<< HEAD
-		}); err != nil {
-			return err
-=======
-		})
-		if err != nil {
-			return nil, err
->>>>>>> 973659eb
-		}
-
-		headerChunk, err := f.awaitHeadersResponse(ctx, requestId, peerId, observer)
-		if err != nil {
-			return nil, err
-		}
-
-		headers = append(headers, headerChunk...)
-	}
-
-<<<<<<< HEAD
-	ctx, cancel := context.WithTimeout(ctx, time.Duration(len(requestIdToChunkNum))*f.config.responseTimeout)
-	defer cancel()
-
-	for len(requestIdToChunkNum) > 0 {
-		select {
-		case <-ctx.Done():
-			return fmt.Errorf("interrupted while waiting for msg from peer: %w", ctx.Err())
-=======
-	if err := f.validateHeadersResponse(headers, start, end, amount); err != nil {
-		shouldPenalize := errors.Is(err, &ErrIncorrectOriginHeader{}) ||
-			errors.Is(err, &ErrTooManyHeaders{}) ||
-			errors.Is(err, &ErrDisconnectedHeaders{})
-
-		if shouldPenalize {
-			f.logger.Debug("penalizing peer", "peerId", peerId, "err", err.Error())
-
-			penalizeErr := f.peerPenalizer.Penalize(ctx, peerId)
-			if penalizeErr != nil {
-				err = fmt.Errorf("%w: %w", penalizeErr, err)
-			}
-		}
-
+			Amount: chunkAmount,
+		},
+	})
+	if err != nil {
+		return nil, err
+	}
+
+	headers, err := f.awaitHeadersResponse(ctx, requestId, peerId, observer)
+	if err != nil {
 		return nil, err
 	}
 
@@ -234,7 +185,6 @@
 		select {
 		case <-ctx.Done():
 			return nil, fmt.Errorf("await headers response interrupted: %w", ctx.Err())
->>>>>>> 973659eb
 		case msg := <-observer:
 			msgPeerId := PeerIdFromH512(msg.PeerId)
 			if msgPeerId != peerId {
@@ -251,22 +201,9 @@
 					}
 				}
 
-				return fmt.Errorf("failed to decode BlockHeadersPacket66: %w", err)
-			}
-
-<<<<<<< HEAD
-			chunkNum, ok := requestIdToChunkNum[pkt.RequestId]
-			if !ok {
-				continue
-			}
-
-			chunks[chunkNum] = pkt.BlockHeadersPacket
-			delete(requestIdToChunkNum, pkt.RequestId)
-		}
-	}
-
-	return nil
-=======
+				return nil, fmt.Errorf("failed to decode BlockHeadersPacket66: %w", err)
+			}
+
 			if pkt.RequestId != requestId {
 				continue
 			}
@@ -274,7 +211,6 @@
 			return pkt.BlockHeadersPacket, nil
 		}
 	}
->>>>>>> 973659eb
 }
 
 func (f *fetcher) validateHeadersResponse(headers []*types.Header, start, end, amount uint64) error {
