package p2p

import (
	"context"
	"fmt"
	"sync"

	"github.com/ledgerwatch/log/v3"
	"google.golang.org/grpc"

	"github.com/ledgerwatch/erigon-lib/direct"
	"github.com/ledgerwatch/erigon-lib/gointerfaces/sentry"
	"github.com/ledgerwatch/erigon/eth/protocols/eth"
	sentrymulticlient "github.com/ledgerwatch/erigon/p2p/sentry/sentry_multi_client"
	"github.com/ledgerwatch/erigon/rlp"
)

<<<<<<< HEAD
type DecodedInboundMessage[T any] struct {
	*sentry.InboundMessage
	Decoded T
=======
type DecodedInboundMessage[TPacket any] struct {
	Raw       *sentry.InboundMessage
	Decoded   TPacket
	DecodeErr error
	PeerId    PeerId
>>>>>>> 55316e24
}

type MessageObserver[TMessage any] func(message TMessage)

type UnregisterFunc func()

type MessageListener interface {
	Start(ctx context.Context)
	Stop()

	RegisterNewBlockObserver(observer MessageObserver[*DecodedInboundMessage[*eth.NewBlockPacket]]) UnregisterFunc
	RegisterNewBlockHashesObserver(observer MessageObserver[*DecodedInboundMessage[*eth.NewBlockHashesPacket]]) UnregisterFunc
	RegisterBlockHeadersObserver(observer MessageObserver[*DecodedInboundMessage[*eth.BlockHeadersPacket66]]) UnregisterFunc
	RegisterPeerEventObserver(observer MessageObserver[*sentry.PeerEvent]) UnregisterFunc
}

func NewMessageListener(logger log.Logger, sentryClient direct.SentryClient, peerPenalizer PeerPenalizer) MessageListener {
	return &messageListener{
<<<<<<< HEAD
		logger:                logger,
		sentryClient:          sentryClient,
		peerPenalizer:         peerPenalizer,
		blockHeadersObservers: map[uint64]MessageObserver[*DecodedInboundMessage[*eth.BlockHeadersPacket66]]{},
		peerEventObservers:    map[uint64]MessageObserver[*sentry.PeerEvent]{},
=======
		logger:       logger,
		sentryClient: sentryClient,

		newBlockObservers:       map[uint64]MessageObserver[*DecodedInboundMessage[*eth.NewBlockPacket]]{},
		newBlockHashesObservers: map[uint64]MessageObserver[*DecodedInboundMessage[*eth.NewBlockHashesPacket]]{},
		blockHeadersObservers:   map[uint64]MessageObserver[*DecodedInboundMessage[*eth.BlockHeadersPacket66]]{},
		peerEventObservers:      map[uint64]MessageObserver[*sentry.PeerEvent]{},
>>>>>>> 55316e24
	}
}

type messageListener struct {
<<<<<<< HEAD
	once                  sync.Once
	observerIdSequence    uint64
	logger                log.Logger
	sentryClient          direct.SentryClient
	peerPenalizer         PeerPenalizer
	observersMu           sync.Mutex
	blockHeadersObservers map[uint64]MessageObserver[*DecodedInboundMessage[*eth.BlockHeadersPacket66]]
	peerEventObservers    map[uint64]MessageObserver[*sentry.PeerEvent]
	stopWg                sync.WaitGroup
=======
	once               sync.Once
	observerIdSequence uint64
	logger             log.Logger
	sentryClient       direct.SentryClient
	observersMu        sync.Mutex
	stopWg             sync.WaitGroup

	newBlockObservers       map[uint64]MessageObserver[*DecodedInboundMessage[*eth.NewBlockPacket]]
	newBlockHashesObservers map[uint64]MessageObserver[*DecodedInboundMessage[*eth.NewBlockHashesPacket]]
	blockHeadersObservers   map[uint64]MessageObserver[*DecodedInboundMessage[*eth.BlockHeadersPacket66]]
	peerEventObservers      map[uint64]MessageObserver[*sentry.PeerEvent]
>>>>>>> 55316e24
}

func (ml *messageListener) Start(ctx context.Context) {
	ml.once.Do(func() {
		backgroundLoops := []func(ctx context.Context){
			ml.listenInboundMessages,
			ml.listenPeerEvents,
		}

		ml.stopWg.Add(len(backgroundLoops))
		for _, loop := range backgroundLoops {
			go loop(ctx)
		}
	})
}

func (ml *messageListener) Stop() {
	ml.stopWg.Wait()

	ml.observersMu.Lock()
	defer ml.observersMu.Unlock()

	ml.newBlockObservers = map[uint64]MessageObserver[*DecodedInboundMessage[*eth.NewBlockPacket]]{}
	ml.newBlockHashesObservers = map[uint64]MessageObserver[*DecodedInboundMessage[*eth.NewBlockHashesPacket]]{}
	ml.blockHeadersObservers = map[uint64]MessageObserver[*DecodedInboundMessage[*eth.BlockHeadersPacket66]]{}
	ml.peerEventObservers = map[uint64]MessageObserver[*sentry.PeerEvent]{}
}

func (ml *messageListener) RegisterNewBlockObserver(observer MessageObserver[*DecodedInboundMessage[*eth.NewBlockPacket]]) UnregisterFunc {
	return registerEventObserver(ml, ml.newBlockObservers, observer)
}

func (ml *messageListener) RegisterNewBlockHashesObserver(observer MessageObserver[*DecodedInboundMessage[*eth.NewBlockHashesPacket]]) UnregisterFunc {
	return registerEventObserver(ml, ml.newBlockHashesObservers, observer)
}

func (ml *messageListener) RegisterBlockHeadersObserver(observer MessageObserver[*DecodedInboundMessage[*eth.BlockHeadersPacket66]]) UnregisterFunc {
	return registerEventObserver(ml, ml.blockHeadersObservers, observer)
}

func (ml *messageListener) RegisterPeerEventObserver(observer MessageObserver[*sentry.PeerEvent]) UnregisterFunc {
	return registerEventObserver(ml, ml.peerEventObservers, observer)
}

func registerEventObserver[TMessage any](ml *messageListener, observers map[uint64]MessageObserver[*TMessage], observer MessageObserver[*TMessage]) UnregisterFunc {
	ml.observersMu.Lock()
	defer ml.observersMu.Unlock()

	observerId := ml.nextObserverId()
	observers[observerId] = observer
	return unregisterFunc(&ml.observersMu, observers, observerId)
}

<<<<<<< HEAD
func (ml *messageListener) listenInboundMessage(ctx context.Context, name string, msgId sentry.MessageId, handler func(*sentry.InboundMessage) error) {
	defer ml.stopWg.Done()

	messageStreamFactory := func(ctx context.Context, sentryClient direct.SentryClient) (sentrymulticlient.SentryMessageStream, error) {
=======
func (ml *messageListener) listenInboundMessages(ctx context.Context) {
	streamFactory := func(ctx context.Context, sentryClient direct.SentryClient) (sentrymulticlient.SentryMessageStream, error) {
>>>>>>> 55316e24
		messagesRequest := sentry.MessagesRequest{
			Ids: []sentry.MessageId{
				sentry.MessageId_NEW_BLOCK_66,
				sentry.MessageId_NEW_BLOCK_HASHES_66,
				sentry.MessageId_BLOCK_HEADERS_66,
			},
		}

		return sentryClient.Messages(ctx, &messagesRequest, grpc.WaitForReady(true))
	}

	streamEvents(ctx, ml, "InboundMessages", streamFactory, func(message *sentry.InboundMessage) {
		switch message.Id {
		case sentry.MessageId_NEW_BLOCK_66:
			notifyInboundMessageObservers[eth.NewBlockPacket](ml, ml.newBlockObservers, message)
		case sentry.MessageId_NEW_BLOCK_HASHES_66:
			notifyInboundMessageObservers[eth.NewBlockHashesPacket](ml, ml.newBlockHashesObservers, message)
		case sentry.MessageId_BLOCK_HEADERS_66:
			notifyInboundMessageObservers[eth.BlockHeadersPacket66](ml, ml.blockHeadersObservers, message)
		}
	})
}

func (ml *messageListener) listenPeerEvents(ctx context.Context) {
	streamFactory := func(ctx context.Context, sentryClient direct.SentryClient) (sentrymulticlient.SentryMessageStream, error) {
		return sentryClient.PeerEvents(ctx, &sentry.PeerEventsRequest{}, grpc.WaitForReady(true))
	}

<<<<<<< HEAD
	inboundMessageHandler := func(ctx context.Context, message *sentry.InboundMessage, _ direct.SentryClient) error {
		err := handler(message)
		if err != nil {
			if rlp.IsInvalidRLPError(err) {
				ml.logger.Debug("penalizing peer", "peerId", message.PeerId, "err", err.Error())

				penalizeErr := ml.peerPenalizer.Penalize(ctx, PeerIdFromH512(message.PeerId))
				if penalizeErr != nil {
					err = fmt.Errorf("%w: %w", penalizeErr, err)
				}
			}

			return err
		}

=======
	streamEvents(ctx, ml, "PeerEvents", streamFactory, ml.notifyPeerEventObservers)
}

func streamEvents[TMessage any](
	ctx context.Context,
	ml *messageListener,
	name string,
	streamFactory func(ctx context.Context, sentryClient direct.SentryClient) (sentrymulticlient.SentryMessageStream, error),
	handler func(event *TMessage),
) {
	defer ml.stopWg.Done()

	eventHandler := func(_ context.Context, event *TMessage, _ direct.SentryClient) error {
		handler(event)
>>>>>>> 55316e24
		return nil
	}

	sentrymulticlient.SentryReconnectAndPumpStreamLoop(
		ctx,
		ml.sentryClient,
		ml.statusDataFactory(),
		name,
		streamFactory,
		func() *TMessage { return new(TMessage) },
		eventHandler,
		nil,
		ml.logger,
	)
}

<<<<<<< HEAD
func (ml *messageListener) notifyBlockHeadersMessageObservers(message *sentry.InboundMessage) error {
	var decodedData eth.BlockHeadersPacket66
	if err := rlp.DecodeBytes(message.Data, &decodedData); err != nil {
		return err
	}

	notifyObservers(&ml.observersMu, ml.blockHeadersObservers, &DecodedInboundMessage[*eth.BlockHeadersPacket66]{
		InboundMessage: message,
		Decoded:        &decodedData,
=======
func notifyInboundMessageObservers[TPacket any](ml *messageListener, observers map[uint64]MessageObserver[*DecodedInboundMessage[*TPacket]], message *sentry.InboundMessage) {
	var decodedData TPacket
	decodeErr := rlp.DecodeBytes(message.Data, &decodedData)

	notifyObservers(&ml.observersMu, observers, &DecodedInboundMessage[*TPacket]{
		Raw:       message,
		Decoded:   &decodedData,
		DecodeErr: decodeErr,
		PeerId:    PeerIdFromH512(message.PeerId),
>>>>>>> 55316e24
	})

	return nil
}

func (ml *messageListener) notifyPeerEventObservers(peerEvent *sentry.PeerEvent) {
	notifyObservers(&ml.observersMu, ml.peerEventObservers, peerEvent)
}

func (ml *messageListener) statusDataFactory() sentrymulticlient.StatusDataFactory {
	return func() *sentry.StatusData {
		// TODO add a "status data component" that message listener will use as a dependency to fetch status data
		//      "status data component" will be responsible for providing a mechanism to provide up-to-date status data
		return &sentry.StatusData{}
	}
}

func (ml *messageListener) nextObserverId() uint64 {
	id := ml.observerIdSequence
	ml.observerIdSequence++
	return id
}

func notifyObservers[TMessage any](mu *sync.Mutex, observers map[uint64]MessageObserver[TMessage], message TMessage) {
	mu.Lock()
	defer mu.Unlock()

	for _, observer := range observers {
		go observer(message)
	}
}

func unregisterFunc[TMessage any](mu *sync.Mutex, observers map[uint64]MessageObserver[TMessage], observerId uint64) UnregisterFunc {
	return func() {
		mu.Lock()
		defer mu.Unlock()

		delete(observers, observerId)
	}
}<|MERGE_RESOLUTION|>--- conflicted
+++ resolved
@@ -15,17 +15,9 @@
 	"github.com/ledgerwatch/erigon/rlp"
 )
 
-<<<<<<< HEAD
-type DecodedInboundMessage[T any] struct {
+type DecodedInboundMessage[TPacket any] struct {
 	*sentry.InboundMessage
-	Decoded T
-=======
-type DecodedInboundMessage[TPacket any] struct {
-	Raw       *sentry.InboundMessage
-	Decoded   TPacket
-	DecodeErr error
-	PeerId    PeerId
->>>>>>> 55316e24
+	Decoded TPacket
 }
 
 type MessageObserver[TMessage any] func(message TMessage)
@@ -44,48 +36,28 @@
 
 func NewMessageListener(logger log.Logger, sentryClient direct.SentryClient, peerPenalizer PeerPenalizer) MessageListener {
 	return &messageListener{
-<<<<<<< HEAD
-		logger:                logger,
-		sentryClient:          sentryClient,
-		peerPenalizer:         peerPenalizer,
-		blockHeadersObservers: map[uint64]MessageObserver[*DecodedInboundMessage[*eth.BlockHeadersPacket66]]{},
-		peerEventObservers:    map[uint64]MessageObserver[*sentry.PeerEvent]{},
-=======
-		logger:       logger,
-		sentryClient: sentryClient,
-
+		logger:                  logger,
+		sentryClient:            sentryClient,
+		peerPenalizer:           peerPenalizer,
 		newBlockObservers:       map[uint64]MessageObserver[*DecodedInboundMessage[*eth.NewBlockPacket]]{},
 		newBlockHashesObservers: map[uint64]MessageObserver[*DecodedInboundMessage[*eth.NewBlockHashesPacket]]{},
 		blockHeadersObservers:   map[uint64]MessageObserver[*DecodedInboundMessage[*eth.BlockHeadersPacket66]]{},
 		peerEventObservers:      map[uint64]MessageObserver[*sentry.PeerEvent]{},
->>>>>>> 55316e24
 	}
 }
 
 type messageListener struct {
-<<<<<<< HEAD
-	once                  sync.Once
-	observerIdSequence    uint64
-	logger                log.Logger
-	sentryClient          direct.SentryClient
-	peerPenalizer         PeerPenalizer
-	observersMu           sync.Mutex
-	blockHeadersObservers map[uint64]MessageObserver[*DecodedInboundMessage[*eth.BlockHeadersPacket66]]
-	peerEventObservers    map[uint64]MessageObserver[*sentry.PeerEvent]
-	stopWg                sync.WaitGroup
-=======
-	once               sync.Once
-	observerIdSequence uint64
-	logger             log.Logger
-	sentryClient       direct.SentryClient
-	observersMu        sync.Mutex
-	stopWg             sync.WaitGroup
-
+	once                    sync.Once
+	observerIdSequence      uint64
+	logger                  log.Logger
+	sentryClient            direct.SentryClient
+	peerPenalizer           PeerPenalizer
+	observersMu             sync.Mutex
 	newBlockObservers       map[uint64]MessageObserver[*DecodedInboundMessage[*eth.NewBlockPacket]]
 	newBlockHashesObservers map[uint64]MessageObserver[*DecodedInboundMessage[*eth.NewBlockHashesPacket]]
 	blockHeadersObservers   map[uint64]MessageObserver[*DecodedInboundMessage[*eth.BlockHeadersPacket66]]
 	peerEventObservers      map[uint64]MessageObserver[*sentry.PeerEvent]
->>>>>>> 55316e24
+	stopWg                  sync.WaitGroup
 }
 
 func (ml *messageListener) Start(ctx context.Context) {
@@ -115,39 +87,23 @@
 }
 
 func (ml *messageListener) RegisterNewBlockObserver(observer MessageObserver[*DecodedInboundMessage[*eth.NewBlockPacket]]) UnregisterFunc {
-	return registerEventObserver(ml, ml.newBlockObservers, observer)
+	return registerObserver(ml, ml.newBlockObservers, observer)
 }
 
 func (ml *messageListener) RegisterNewBlockHashesObserver(observer MessageObserver[*DecodedInboundMessage[*eth.NewBlockHashesPacket]]) UnregisterFunc {
-	return registerEventObserver(ml, ml.newBlockHashesObservers, observer)
+	return registerObserver(ml, ml.newBlockHashesObservers, observer)
 }
 
 func (ml *messageListener) RegisterBlockHeadersObserver(observer MessageObserver[*DecodedInboundMessage[*eth.BlockHeadersPacket66]]) UnregisterFunc {
-	return registerEventObserver(ml, ml.blockHeadersObservers, observer)
+	return registerObserver(ml, ml.blockHeadersObservers, observer)
 }
 
 func (ml *messageListener) RegisterPeerEventObserver(observer MessageObserver[*sentry.PeerEvent]) UnregisterFunc {
-	return registerEventObserver(ml, ml.peerEventObservers, observer)
-}
-
-func registerEventObserver[TMessage any](ml *messageListener, observers map[uint64]MessageObserver[*TMessage], observer MessageObserver[*TMessage]) UnregisterFunc {
-	ml.observersMu.Lock()
-	defer ml.observersMu.Unlock()
-
-	observerId := ml.nextObserverId()
-	observers[observerId] = observer
-	return unregisterFunc(&ml.observersMu, observers, observerId)
-}
-
-<<<<<<< HEAD
-func (ml *messageListener) listenInboundMessage(ctx context.Context, name string, msgId sentry.MessageId, handler func(*sentry.InboundMessage) error) {
-	defer ml.stopWg.Done()
-
-	messageStreamFactory := func(ctx context.Context, sentryClient direct.SentryClient) (sentrymulticlient.SentryMessageStream, error) {
-=======
+	return registerObserver(ml, ml.peerEventObservers, observer)
+}
+
 func (ml *messageListener) listenInboundMessages(ctx context.Context) {
 	streamFactory := func(ctx context.Context, sentryClient direct.SentryClient) (sentrymulticlient.SentryMessageStream, error) {
->>>>>>> 55316e24
 		messagesRequest := sentry.MessagesRequest{
 			Ids: []sentry.MessageId{
 				sentry.MessageId_NEW_BLOCK_66,
@@ -159,14 +115,16 @@
 		return sentryClient.Messages(ctx, &messagesRequest, grpc.WaitForReady(true))
 	}
 
-	streamEvents(ctx, ml, "InboundMessages", streamFactory, func(message *sentry.InboundMessage) {
+	streamEvents(ctx, ml, "InboundMessages", streamFactory, func(message *sentry.InboundMessage) error {
 		switch message.Id {
 		case sentry.MessageId_NEW_BLOCK_66:
-			notifyInboundMessageObservers[eth.NewBlockPacket](ml, ml.newBlockObservers, message)
+			return notifyInboundMessageObservers(ctx, ml, ml.newBlockObservers, message)
 		case sentry.MessageId_NEW_BLOCK_HASHES_66:
-			notifyInboundMessageObservers[eth.NewBlockHashesPacket](ml, ml.newBlockHashesObservers, message)
+			return notifyInboundMessageObservers(ctx, ml, ml.newBlockHashesObservers, message)
 		case sentry.MessageId_BLOCK_HEADERS_66:
-			notifyInboundMessageObservers[eth.BlockHeadersPacket66](ml, ml.blockHeadersObservers, message)
+			return notifyInboundMessageObservers(ctx, ml, ml.blockHeadersObservers, message)
+		default:
+			return nil
 		}
 	})
 }
@@ -176,39 +134,61 @@
 		return sentryClient.PeerEvents(ctx, &sentry.PeerEventsRequest{}, grpc.WaitForReady(true))
 	}
 
-<<<<<<< HEAD
-	inboundMessageHandler := func(ctx context.Context, message *sentry.InboundMessage, _ direct.SentryClient) error {
-		err := handler(message)
-		if err != nil {
-			if rlp.IsInvalidRLPError(err) {
-				ml.logger.Debug("penalizing peer", "peerId", message.PeerId, "err", err.Error())
-
-				penalizeErr := ml.peerPenalizer.Penalize(ctx, PeerIdFromH512(message.PeerId))
-				if penalizeErr != nil {
-					err = fmt.Errorf("%w: %w", penalizeErr, err)
-				}
-			}
-
-			return err
-		}
-
-=======
 	streamEvents(ctx, ml, "PeerEvents", streamFactory, ml.notifyPeerEventObservers)
+}
+
+func (ml *messageListener) notifyPeerEventObservers(peerEvent *sentry.PeerEvent) error {
+	notifyObservers(&ml.observersMu, ml.peerEventObservers, peerEvent)
+	return nil
+}
+
+func (ml *messageListener) statusDataFactory() sentrymulticlient.StatusDataFactory {
+	return func() *sentry.StatusData {
+		// TODO add a "status data component" that message listener will use as a dependency to fetch status data
+		//      "status data component" will be responsible for providing a mechanism to provide up-to-date status data
+		return &sentry.StatusData{}
+	}
+}
+
+func (ml *messageListener) nextObserverId() uint64 {
+	id := ml.observerIdSequence
+	ml.observerIdSequence++
+	return id
+}
+
+func registerObserver[TMessage any](
+	ml *messageListener,
+	observers map[uint64]MessageObserver[*TMessage],
+	observer MessageObserver[*TMessage],
+) UnregisterFunc {
+	ml.observersMu.Lock()
+	defer ml.observersMu.Unlock()
+
+	observerId := ml.nextObserverId()
+	observers[observerId] = observer
+	return unregisterFunc(&ml.observersMu, observers, observerId)
+}
+
+func unregisterFunc[TMessage any](mu *sync.Mutex, observers map[uint64]MessageObserver[TMessage], observerId uint64) UnregisterFunc {
+	return func() {
+		mu.Lock()
+		defer mu.Unlock()
+
+		delete(observers, observerId)
+	}
 }
 
 func streamEvents[TMessage any](
 	ctx context.Context,
 	ml *messageListener,
 	name string,
-	streamFactory func(ctx context.Context, sentryClient direct.SentryClient) (sentrymulticlient.SentryMessageStream, error),
-	handler func(event *TMessage),
+	streamFactory sentrymulticlient.SentryMessageStreamFactory,
+	handler func(event *TMessage) error,
 ) {
 	defer ml.stopWg.Done()
 
-	eventHandler := func(_ context.Context, event *TMessage, _ direct.SentryClient) error {
-		handler(event)
->>>>>>> 55316e24
-		return nil
+	messageHandler := func(_ context.Context, event *TMessage, _ direct.SentryClient) error {
+		return handler(event)
 	}
 
 	sentrymulticlient.SentryReconnectAndPumpStreamLoop(
@@ -218,54 +198,38 @@
 		name,
 		streamFactory,
 		func() *TMessage { return new(TMessage) },
-		eventHandler,
+		messageHandler,
 		nil,
 		ml.logger,
 	)
 }
 
-<<<<<<< HEAD
-func (ml *messageListener) notifyBlockHeadersMessageObservers(message *sentry.InboundMessage) error {
-	var decodedData eth.BlockHeadersPacket66
+func notifyInboundMessageObservers[TPacket any](
+	ctx context.Context,
+	ml *messageListener,
+	observers map[uint64]MessageObserver[*DecodedInboundMessage[*TPacket]],
+	message *sentry.InboundMessage,
+) error {
+	var decodedData TPacket
 	if err := rlp.DecodeBytes(message.Data, &decodedData); err != nil {
+		if rlp.IsInvalidRLPError(err) {
+			peerId := PeerIdFromH512(message.PeerId)
+			ml.logger.Debug("penalizing peer", "peerId", peerId, "err", err)
+
+			penalizeErr := ml.peerPenalizer.Penalize(ctx, peerId)
+			if penalizeErr != nil {
+				err = fmt.Errorf("%w: %w", penalizeErr, err)
+			}
+		}
 		return err
 	}
 
-	notifyObservers(&ml.observersMu, ml.blockHeadersObservers, &DecodedInboundMessage[*eth.BlockHeadersPacket66]{
+	notifyObservers(&ml.observersMu, observers, &DecodedInboundMessage[*TPacket]{
 		InboundMessage: message,
 		Decoded:        &decodedData,
-=======
-func notifyInboundMessageObservers[TPacket any](ml *messageListener, observers map[uint64]MessageObserver[*DecodedInboundMessage[*TPacket]], message *sentry.InboundMessage) {
-	var decodedData TPacket
-	decodeErr := rlp.DecodeBytes(message.Data, &decodedData)
-
-	notifyObservers(&ml.observersMu, observers, &DecodedInboundMessage[*TPacket]{
-		Raw:       message,
-		Decoded:   &decodedData,
-		DecodeErr: decodeErr,
-		PeerId:    PeerIdFromH512(message.PeerId),
->>>>>>> 55316e24
 	})
 
 	return nil
-}
-
-func (ml *messageListener) notifyPeerEventObservers(peerEvent *sentry.PeerEvent) {
-	notifyObservers(&ml.observersMu, ml.peerEventObservers, peerEvent)
-}
-
-func (ml *messageListener) statusDataFactory() sentrymulticlient.StatusDataFactory {
-	return func() *sentry.StatusData {
-		// TODO add a "status data component" that message listener will use as a dependency to fetch status data
-		//      "status data component" will be responsible for providing a mechanism to provide up-to-date status data
-		return &sentry.StatusData{}
-	}
-}
-
-func (ml *messageListener) nextObserverId() uint64 {
-	id := ml.observerIdSequence
-	ml.observerIdSequence++
-	return id
 }
 
 func notifyObservers[TMessage any](mu *sync.Mutex, observers map[uint64]MessageObserver[TMessage], message TMessage) {
@@ -275,13 +239,4 @@
 	for _, observer := range observers {
 		go observer(message)
 	}
-}
-
-func unregisterFunc[TMessage any](mu *sync.Mutex, observers map[uint64]MessageObserver[TMessage], observerId uint64) UnregisterFunc {
-	return func() {
-		mu.Lock()
-		defer mu.Unlock()
-
-		delete(observers, observerId)
-	}
 }