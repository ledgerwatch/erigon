--- conflicted
+++ resolved
@@ -30,18 +30,12 @@
 	logger := testlog.Logger(t, log.LvlTrace)
 	sentryClient := direct.NewMockSentryClient(ctrl)
 	return &serviceTest{
-<<<<<<< HEAD
 		ctx:                         ctx,
 		ctxCancel:                   cancel,
 		t:                           t,
 		sentryClient:                sentryClient,
-		service:                     newService(p2p.Config{}, logger, sentryClient, requestIdGenerator),
+		service:                     newService(100, logger, sentryClient, requestIdGenerator),
 		headersRequestResponseMocks: map[uint64]requestResponseMock{},
-=======
-		t:            t,
-		sentryClient: sentryClient,
-		service:      newService(100, logger, sentryClient, requestIdGenerator),
->>>>>>> 59ae549b
 	}
 }
 
