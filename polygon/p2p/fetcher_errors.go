package p2p

import (
	"errors"
	"fmt"
	"sort"

	"github.com/ledgerwatch/erigon/core/types"
)

var ErrEmptyBody = errors.New("empty body")

type ErrInvalidFetchHeadersRange struct {
	start uint64
	end   uint64
}

func (e ErrInvalidFetchHeadersRange) Error() string {
	return fmt.Sprintf("invalid fetch headers range: start=%d, end=%d", e.start, e.end)
}

func (e ErrInvalidFetchHeadersRange) Is(err error) bool {
	var errInvalidFetchHeadersRange *ErrInvalidFetchHeadersRange
	switch {
	case errors.As(err, &errInvalidFetchHeadersRange):
		return true
	default:
		return false
	}
}

type ErrIncompleteHeaders struct {
	start     uint64
	requested uint64
	received  uint64
}

func (e ErrIncompleteHeaders) Error() string {
	return fmt.Sprintf(
		"incomplete fetch headers response: start=%d, requested=%d, received=%d",
		e.start, e.requested, e.received,
	)
}

func (e ErrIncompleteHeaders) Is(err error) bool {
	var errIncompleteHeaders *ErrIncompleteHeaders
	switch {
	case errors.As(err, &errIncompleteHeaders):
		return true
	default:
		return false
	}
}

func (e ErrIncompleteHeaders) LowestMissingBlockNum() uint64 {
	return e.start + e.received
}

type ErrTooManyHeaders struct {
	requested int
	received  int
}

func (e ErrTooManyHeaders) Error() string {
	return fmt.Sprintf("too many headers in fetch headers response: requested=%d, received=%d", e.requested, e.received)
}

func (e ErrTooManyHeaders) Is(err error) bool {
	var errTooManyHeaders *ErrTooManyHeaders
	switch {
	case errors.As(err, &errTooManyHeaders):
		return true
	default:
		return false
	}
}

type ErrNonSequentialHeaderNumbers struct {
	current  uint64
	expected uint64
}

func (e ErrNonSequentialHeaderNumbers) Error() string {
	return fmt.Sprintf(
		"non sequential header numbers in fetch headers response: current=%d, expected=%d",
		e.current, e.expected,
	)
}

func (e ErrNonSequentialHeaderNumbers) Is(err error) bool {
	var errDisconnectedHeaders *ErrNonSequentialHeaderNumbers
	switch {
	case errors.As(err, &errDisconnectedHeaders):
		return true
	default:
		return false
	}
}

<<<<<<< HEAD
type ErrTooManyBodies struct {
	requested int
	received  int
}

func (e ErrTooManyBodies) Error() string {
	return fmt.Sprintf("too many bodies in fetch bodies response: requested=%d, received=%d", e.requested, e.received)
}

func (e ErrTooManyBodies) Is(err error) bool {
	var errTooManyBodies *ErrTooManyBodies
	switch {
	case errors.As(err, &errTooManyBodies):
		return true
	default:
		return false
=======
func NewErrMissingBodies(headers []*types.Header) *ErrMissingBodies {
	return &ErrMissingBodies{
		headers: headers,
>>>>>>> 0f585d20
	}
}

type ErrMissingBodies struct {
	headers []*types.Header
}

func (e ErrMissingBodies) Error() string {
	lowest, exists := e.LowestMissingBlockNum()
	return fmt.Sprintf("missing bodies: lowest=%d, exists=%v, total=%d", lowest, exists, len(e.headers))
}

func (e ErrMissingBodies) LowestMissingBlockNum() (uint64, bool) {
	return lowestHeadersNum(e.headers)
}

func (e ErrMissingBodies) Is(err error) bool {
	var errMissingBodies *ErrMissingBodies
	switch {
	case errors.As(err, &errMissingBodies):
		return true
	default:
		return false
	}
}

func lowestHeadersNum(headers []*types.Header) (uint64, bool) {
	if len(headers) == 0 {
		return 0, false
	}

	sort.Slice(headers, func(i, j int) bool {
		return headers[i].Number.Uint64() < headers[j].Number.Uint64()
	})

	return headers[0].Number.Uint64(), true
}<|MERGE_RESOLUTION|>--- conflicted
+++ resolved
@@ -97,7 +97,6 @@
 	}
 }
 
-<<<<<<< HEAD
 type ErrTooManyBodies struct {
 	requested int
 	received  int
@@ -114,11 +113,12 @@
 		return true
 	default:
 		return false
-=======
+	}
+}
+
 func NewErrMissingBodies(headers []*types.Header) *ErrMissingBodies {
 	return &ErrMissingBodies{
 		headers: headers,
->>>>>>> 0f585d20
 	}
 }
 
