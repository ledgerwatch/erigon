package p2p

import (
	"context"
	"errors"
	"fmt"
	"time"

	"github.com/ledgerwatch/log/v3"
	"golang.org/x/sync/errgroup"

	"github.com/ledgerwatch/erigon-lib/gointerfaces/sentry"
	"github.com/ledgerwatch/erigon/core/types"
	"github.com/ledgerwatch/erigon/eth/protocols/eth"
	"github.com/ledgerwatch/erigon/rlp"
)

const reqRespTimeout = 5 * time.Second

var invalidDownloadHeadersRangeErr = errors.New("invalid download headers range")

type RequestIdGenerator func() uint64

type Downloader interface {
	DownloadHeaders(ctx context.Context, start uint64, end uint64, peerId PeerId) ([]*types.Header, error)
<<<<<<< HEAD
}

func NewTrackingDownloader(
	logger log.Logger,
	messageListener MessageListener,
	messageBroadcaster MessageBroadcaster,
	peerPenalizer PeerPenalizer,
	requestIdGenerator RequestIdGenerator,
) Downloader {
	return &trackingDownloader{
		Downloader:  NewDownloader(logger, messageListener, messageBroadcaster, peerPenalizer, requestIdGenerator),
		peerTracker: newPeerTracker(),
	}
}

type trackingDownloader struct {
	Downloader
	peerTracker PeerTracker
}

func (td *trackingDownloader) DownloadHeaders(ctx context.Context, start uint64, end uint64, peerId PeerId) ([]*types.Header, error) {
	res, err := td.Downloader.DownloadHeaders(ctx, start, end, peerId)
	if err != nil {
		// TODO
	}

	return res, nil
=======
>>>>>>> 53764c97
}

func NewDownloader(
	logger log.Logger,
	messageListener MessageListener,
	messageBroadcaster MessageBroadcaster,
	peerPenalizer PeerPenalizer,
	requestIdGenerator RequestIdGenerator,
) Downloader {
	return &downloader{
		logger:             logger,
		messageListener:    messageListener,
		messageBroadcaster: messageBroadcaster,
		peerPenalizer:      peerPenalizer,
		requestIdGenerator: requestIdGenerator,
	}
}

type downloader struct {
	logger             log.Logger
	messageListener    MessageListener
	messageBroadcaster MessageBroadcaster
	peerPenalizer      PeerPenalizer
	requestIdGenerator RequestIdGenerator
}

func (d *downloader) DownloadHeaders(ctx context.Context, start uint64, end uint64, peerId PeerId) ([]*types.Header, error) {
	if start > end {
		return nil, fmt.Errorf("%w: start=%d, end=%d", invalidDownloadHeadersRangeErr, start, end)
	}

	var headers []*types.Header
	requestId := d.requestIdGenerator()

	observer := make(chanMessageObserver[*sentry.InboundMessage])
	d.messageListener.RegisterBlockHeaders66(observer)
	defer d.messageListener.UnregisterBlockHeaders66(observer)

	ctx, cancel := context.WithTimeout(ctx, reqRespTimeout)
	defer cancel()
	g, ctx := errgroup.WithContext(ctx)

	//
	// TODO chunk request into smaller ranges if needed to fit in the 10 MiB response size
	// TODO peer should return <= amount, check for > amount and penalize peer
	//

	g.Go(func() error {
		for {
			select {
			case <-ctx.Done():
				return fmt.Errorf("interrupted while waiting for msg from peer: %w", ctx.Err())
<<<<<<< HEAD
			case inboundMessage := <-observer:
				inboundMessagePeerId := PeerIdFromH512(inboundMessage.PeerId)
				if inboundMessagePeerId != peerId {
=======
			case msg := <-observer:
				msgPeerId := PeerIdFromH512(msg.PeerId)
				if msgPeerId != peerId {
>>>>>>> 53764c97
					continue
				}

				var pkt eth.BlockHeadersPacket66
				if err := rlp.DecodeBytes(inboundMessage.Data, &pkt); err != nil {
					if rlp.IsInvalidRLPError(err) {
<<<<<<< HEAD
						d.logger.Debug("penalizing peer for invalid rlp response", "peerId", peerId.String())
						penalizeErr := d.peerPenalizer.Penalize(ctx, peerId)
=======
						d.logger.Debug("penalizing peer for invalid rlp response", "peerId", peerId)
						penalizeErr := d.peerManager.Penalize(ctx, peerId)
>>>>>>> 53764c97
						if penalizeErr != nil {
							err = fmt.Errorf("%w: %w", penalizeErr, err)
						}
					}

					return fmt.Errorf("failed to decode BlockHeadersPacket66: %w", err)
				}

				if pkt.RequestId != requestId {
					continue
				}

				headers = pkt.BlockHeadersPacket
				return nil
			}
		}
	})

	g.Go(func() error {
		select {
		case <-ctx.Done():
			return ctx.Err()
		default:
			return d.messageBroadcaster.GetBlockHeaders66(ctx, peerId, eth.GetBlockHeadersPacket66{
				RequestId: requestId,
				GetBlockHeadersPacket: &eth.GetBlockHeadersPacket{
					Origin: eth.HashOrNumber{
						Number: start,
					},
					Amount: end - start + 1,
				},
			})
		}
	})

	if err := g.Wait(); err != nil {
		return nil, err
	}

	return headers, nil
}<|MERGE_RESOLUTION|>--- conflicted
+++ resolved
@@ -23,7 +23,6 @@
 
 type Downloader interface {
 	DownloadHeaders(ctx context.Context, start uint64, end uint64, peerId PeerId) ([]*types.Header, error)
-<<<<<<< HEAD
 }
 
 func NewTrackingDownloader(
@@ -51,8 +50,6 @@
 	}
 
 	return res, nil
-=======
->>>>>>> 53764c97
 }
 
 func NewDownloader(
@@ -105,28 +102,17 @@
 			select {
 			case <-ctx.Done():
 				return fmt.Errorf("interrupted while waiting for msg from peer: %w", ctx.Err())
-<<<<<<< HEAD
-			case inboundMessage := <-observer:
-				inboundMessagePeerId := PeerIdFromH512(inboundMessage.PeerId)
-				if inboundMessagePeerId != peerId {
-=======
 			case msg := <-observer:
 				msgPeerId := PeerIdFromH512(msg.PeerId)
 				if msgPeerId != peerId {
->>>>>>> 53764c97
 					continue
 				}
 
 				var pkt eth.BlockHeadersPacket66
-				if err := rlp.DecodeBytes(inboundMessage.Data, &pkt); err != nil {
+				if err := rlp.DecodeBytes(msg.Data, &pkt); err != nil {
 					if rlp.IsInvalidRLPError(err) {
-<<<<<<< HEAD
 						d.logger.Debug("penalizing peer for invalid rlp response", "peerId", peerId.String())
 						penalizeErr := d.peerPenalizer.Penalize(ctx, peerId)
-=======
-						d.logger.Debug("penalizing peer for invalid rlp response", "peerId", peerId)
-						penalizeErr := d.peerManager.Penalize(ctx, peerId)
->>>>>>> 53764c97
 						if penalizeErr != nil {
 							err = fmt.Errorf("%w: %w", penalizeErr, err)
 						}
