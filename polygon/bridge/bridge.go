// Copyright 2024 The Erigon Authors
// This file is part of Erigon.
//
// Erigon is free software: you can redistribute it and/or modify
// it under the terms of the GNU Lesser General Public License as published by
// the Free Software Foundation, either version 3 of the License, or
// (at your option) any later version.
//
// Erigon is distributed in the hope that it will be useful,
// but WITHOUT ANY WARRANTY; without even the implied warranty of
// MERCHANTABILITY or FITNESS FOR A PARTICULAR PURPOSE. See the
// GNU Lesser General Public License for more details.
//
// You should have received a copy of the GNU Lesser General Public License
// along with Erigon. If not, see <http://www.gnu.org/licenses/>.

package bridge

import (
	"context"
	"errors"
	"fmt"
	"sync/atomic"
	"time"

	"github.com/erigontech/erigon-lib/kv"
	"github.com/erigontech/erigon-lib/log/v3"
	"github.com/erigontech/erigon/common/u256"
	"github.com/erigontech/erigon/core"
	"github.com/erigontech/erigon/core/state"
	bortypes "github.com/erigontech/erigon/polygon/bor/types"
	"github.com/erigontech/erigon/polygon/polygoncommon"

	libcommon "github.com/erigontech/erigon-lib/common"
	"github.com/erigontech/erigon/accounts/abi"
	"github.com/erigontech/erigon/core/types"
	"github.com/erigontech/erigon/polygon/bor/borcfg"
	"github.com/erigontech/erigon/polygon/heimdall"
)

var ErrMapNotAvailable = errors.New("map not available")

type fetchSyncEventsType func(ctx context.Context, fromId uint64, to time.Time, limit int) ([]*heimdall.EventRecordWithTime, error)

type Bridge struct {
	store                    Store
	ready                    atomic.Bool
	lastProcessedBlockNumber atomic.Uint64
	lastProcessedEventID     atomic.Uint64

	logger             log.Logger
	borConfig          *borcfg.BorConfig
	stateReceiverABI   abi.ABI
	stateClientAddress libcommon.Address
	fetchSyncEvents    fetchSyncEventsType
}

func Assemble(dataDir string, logger log.Logger, borConfig *borcfg.BorConfig, fetchSyncEvents fetchSyncEventsType, stateReceiverABI abi.ABI) *Bridge {
	bridgeDB := polygoncommon.NewDatabase(dataDir, kv.PolygonBridgeDB, databaseTablesCfg, logger)
	bridgeStore := NewStore(bridgeDB)
	return NewBridge(bridgeStore, logger, borConfig, fetchSyncEvents, stateReceiverABI)
}

func NewBridge(store Store, logger log.Logger, borConfig *borcfg.BorConfig, fetchSyncEvents fetchSyncEventsType, stateReceiverABI abi.ABI) *Bridge {
	return &Bridge{
		store:              store,
		logger:             logger,
		borConfig:          borConfig,
		fetchSyncEvents:    fetchSyncEvents,
		stateReceiverABI:   stateReceiverABI,
		stateClientAddress: libcommon.HexToAddress(borConfig.StateReceiverContract),
	}
}

func (b *Bridge) Run(ctx context.Context) error {
	err := b.store.Prepare(ctx)
	if err != nil {
		return err
	}
	defer b.Close()

	// get last known sync ID
	lastEventID, err := b.store.LatestEventID(ctx)
	if err != nil {
		return err
	}

	lastProcessedEventID, err := b.store.LastProcessedEventID(ctx)
	if err != nil {
		return err
	}

	b.lastProcessedEventID.Store(lastProcessedEventID)

	// start syncing
	b.logger.Debug(bridgeLogPrefix("Bridge is running"), "lastEventID", lastEventID)

	for {
		select {
		case <-ctx.Done():
			return ctx.Err()
		default:
		}

		// get all events from last sync ID to now
		to := time.Now()
		events, err := b.fetchSyncEvents(ctx, lastEventID+1, to, 0)
		if err != nil {
			return err
		}

		if len(events) != 0 {
			b.ready.Store(false)
			if err := b.store.PutEvents(ctx, events, b.stateReceiverABI); err != nil {
				return err
			}

			lastEventID = events[len(events)-1].ID
		} else {
			b.ready.Store(true)
			if err := libcommon.Sleep(ctx, 30*time.Second); err != nil {
				return err
			}
		}

		b.logger.Debug(bridgeLogPrefix(fmt.Sprintf("got %v new events, last event ID: %v, ready: %v", len(events), lastEventID, b.ready.Load())))
	}
}

func (b *Bridge) Close() {
	b.store.Close()
}

// EngineService interface implementations

// ProcessNewBlocks iterates through all blocks and constructs a map from block number to sync events
func (b *Bridge) ProcessNewBlocks(ctx context.Context, blocks []*types.Block) error {
	if len(blocks) == 0 {
		return nil
	}

	if err := b.Synchronize(ctx, blocks[len(blocks)-1].NumberU64()); err != nil {
		return err
	}

	eventMap := make(map[uint64]uint64)
	txMap := make(map[libcommon.Hash]uint64)
	var prevSprintTime time.Time

	for _, block := range blocks {
		// check if block is start of span
		blockNum := block.NumberU64()
		if !b.isSprintStart(blockNum) {
			continue
		}

		var timeLimit time.Time
		if b.borConfig.IsIndore(blockNum) {
			stateSyncDelay := b.borConfig.CalculateStateSyncDelay(blockNum)
			timeLimit = time.Unix(int64(block.Time()-stateSyncDelay), 0)
		} else {
			timeLimit = prevSprintTime
		}

		prevSprintTime = time.Unix(int64(block.Time()), 0)

		lastDBID, err := b.store.SprintLastEventID(ctx, b.lastProcessedEventID.Load(), timeLimit, b.stateReceiverABI)
		if err != nil {
			return err
		}

		if lastDBID > b.lastProcessedEventID.Load() {
<<<<<<< HEAD
			b.logger.Debug(bridgeLogPrefix(fmt.Sprintf("Creating map for block %d, start ID %d, end ID %d", block.NumberU64(), b.lastProcessedEventID.Load(), lastDBID)))
			eventMap[block.NumberU64()] = b.lastProcessedEventID.Load()
=======
			b.log.Debug(bridgeLogPrefix(fmt.Sprintf("Creating map for block %d, start ID %d, end ID %d", blockNum, b.lastProcessedEventID.Load(), lastDBID)))

			k := bortypes.ComputeBorTxHash(blockNum, block.Hash())
			eventMap[blockNum] = b.lastProcessedEventID.Load()
			txMap[k] = blockNum
>>>>>>> e4a9ba69

			b.lastProcessedEventID.Store(lastDBID)
		}

		b.lastProcessedBlockNumber.Store(blockNum)
	}

	err := b.store.PutEventIDs(ctx, eventMap)
	if err != nil {
		return err
	}

	err = b.store.PutEventTxnToBlockNum(ctx, txMap)
	if err != nil {
		return err
	}

	return nil
}

// Synchronize blocks till bridge has map at tip
func (b *Bridge) Synchronize(ctx context.Context, blockNum uint64) error {
	b.logger.Debug(bridgeLogPrefix("synchronizing events..."), "blockNum", blockNum)

	for {
		select {
		case <-ctx.Done():
			return ctx.Err()
		default:
		}
		if b.ready.Load() || b.lastProcessedBlockNumber.Load() >= blockNum {
			return nil
		}
	}
}

// Unwind deletes map entries till tip
func (b *Bridge) Unwind(ctx context.Context, blockNum uint64) error {
	return b.store.PruneEventIDs(ctx, blockNum)
}

// Events returns all sync events at blockNum
func (b *Bridge) Events(ctx context.Context, blockNum uint64) ([]*types.Message, error) {
	start, end, err := b.store.EventIDRange(ctx, blockNum)
	if err != nil {
		if errors.Is(err, ErrMapNotAvailable) {
			return nil, nil
		}

		return nil, err
	}

	if end == 0 { // exception for tip processing
		end = b.lastProcessedEventID.Load()
	}

	eventsRaw := make([]*types.Message, 0, end-start+1)

	// get events from DB
	events, err := b.store.Events(ctx, start+1, end+1)
	if err != nil {
		return nil, err
	}

	b.logger.Debug(bridgeLogPrefix(fmt.Sprintf("got %v events for block %v", len(events), blockNum)))

	// convert to message
	for _, event := range events {
		msg := types.NewMessage(
			state.SystemAddress,
			&b.stateClientAddress,
			0, u256.Num0,
			core.SysCallGasLimit,
			u256.Num0,
			nil, nil,
			event, nil, false,
			true,
			nil,
		)

		eventsRaw = append(eventsRaw, &msg)
	}

	return eventsRaw, nil
}

func (b *Bridge) EventTxnLookup(ctx context.Context, borTxHash libcommon.Hash) (uint64, bool, error) {
	return b.store.EventTxnToBlockNum(ctx, borTxHash)
}

// Helper functions
func (b *Bridge) isSprintStart(headerNum uint64) bool {
	if headerNum%b.borConfig.CalculateSprintLength(headerNum) != 0 || headerNum == 0 {
		return false
	}

	return true
}<|MERGE_RESOLUTION|>--- conflicted
+++ resolved
@@ -170,16 +170,11 @@
 		}
 
 		if lastDBID > b.lastProcessedEventID.Load() {
-<<<<<<< HEAD
-			b.logger.Debug(bridgeLogPrefix(fmt.Sprintf("Creating map for block %d, start ID %d, end ID %d", block.NumberU64(), b.lastProcessedEventID.Load(), lastDBID)))
-			eventMap[block.NumberU64()] = b.lastProcessedEventID.Load()
-=======
-			b.log.Debug(bridgeLogPrefix(fmt.Sprintf("Creating map for block %d, start ID %d, end ID %d", blockNum, b.lastProcessedEventID.Load(), lastDBID)))
+			b.logger.Debug(bridgeLogPrefix(fmt.Sprintf("Creating map for block %d, start ID %d, end ID %d", blockNum, b.lastProcessedEventID.Load(), lastDBID)))
 
 			k := bortypes.ComputeBorTxHash(blockNum, block.Hash())
 			eventMap[blockNum] = b.lastProcessedEventID.Load()
 			txMap[k] = blockNum
->>>>>>> e4a9ba69
 
 			b.lastProcessedEventID.Store(lastDBID)
 		}
