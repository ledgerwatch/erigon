package bor_test

import (
	"context"
	"encoding/json"
	"fmt"
	"math/big"
	"testing"
	"time"

	"github.com/ledgerwatch/erigon/polygon/bor/borcfg"
	"github.com/ledgerwatch/erigon/polygon/heimdall"

	"github.com/ledgerwatch/log/v3"

	"github.com/ledgerwatch/erigon-lib/chain"
	libcommon "github.com/ledgerwatch/erigon-lib/common"
	"github.com/ledgerwatch/erigon-lib/gointerfaces/sentry"
	"github.com/ledgerwatch/erigon-lib/kv/memdb"
	"github.com/ledgerwatch/erigon/consensus"
	"github.com/ledgerwatch/erigon/core"
	"github.com/ledgerwatch/erigon/core/types"
	"github.com/ledgerwatch/erigon/crypto"
	"github.com/ledgerwatch/erigon/eth/protocols/eth"
	"github.com/ledgerwatch/erigon/ethdb/prune"
	"github.com/ledgerwatch/erigon/params"
	"github.com/ledgerwatch/erigon/polygon/bor"
	"github.com/ledgerwatch/erigon/polygon/bor/valset"
	"github.com/ledgerwatch/erigon/rlp"
	"github.com/ledgerwatch/erigon/turbo/stages/mock"
)

type test_heimdall struct {
	currentSpan  *heimdall.Span
	chainConfig  *chain.Config
	borConfig    *borcfg.BorConfig
	validatorSet *valset.ValidatorSet
	spans        map[heimdall.SpanId]*heimdall.Span
}

func newTestHeimdall(chainConfig *chain.Config) *test_heimdall {
	return &test_heimdall{
		currentSpan:  nil,
		chainConfig:  chainConfig,
		borConfig:    chainConfig.Bor.(*borcfg.BorConfig),
		validatorSet: nil,
		spans:        map[heimdall.SpanId]*heimdall.Span{},
	}
}

func (h *test_heimdall) BorConfig() *borcfg.BorConfig {
	return h.borConfig
}

<<<<<<< HEAD
func (h test_heimdall) FetchStateSyncEvents(ctx context.Context, fromID uint64, to time.Time, limit ...int) ([]*heimdall.EventRecordWithTime, error) {
=======
func (h test_heimdall) FetchStateSyncEvents(ctx context.Context, fromID uint64, to time.Time, limit int) ([]*heimdall.EventRecordWithTime, error) {
>>>>>>> 361cfdd3
	return nil, nil
}

func (h *test_heimdall) FetchSpan(ctx context.Context, spanID uint64) (*heimdall.Span, error) {

	if span, ok := h.spans[heimdall.SpanId(spanID)]; ok {
		h.currentSpan = span
		return span, nil
	}

	var nextSpan = heimdall.Span{
		Id:           heimdall.SpanId(spanID),
		ValidatorSet: *h.validatorSet,
		ChainID:      h.chainConfig.ChainID.String(),
	}

	if h.currentSpan == nil || spanID == 0 {
		nextSpan.StartBlock = 1 //256
	} else {
		if spanID != uint64(h.currentSpan.Id+1) {
			return nil, fmt.Errorf("Can't initialize span: non consecutive span")
		}

		nextSpan.StartBlock = h.currentSpan.EndBlock + 1
	}

	nextSpan.EndBlock = nextSpan.StartBlock + (100 * h.borConfig.CalculateSprintLength(nextSpan.StartBlock)) - 1

	// TODO we should use a subset here - see: https://wiki.polygon.technology/docs/pos/bor/

	nextSpan.SelectedProducers = make([]valset.Validator, len(h.validatorSet.Validators))

	for i, v := range h.validatorSet.Validators {
		nextSpan.SelectedProducers[i] = *v
	}

	h.currentSpan = &nextSpan

	h.spans[h.currentSpan.Id] = h.currentSpan

	return h.currentSpan, nil
}

func (h test_heimdall) currentSprintLength() int {
	if h.currentSpan != nil {
		return int(h.borConfig.CalculateSprintLength(h.currentSpan.StartBlock))
	}

	return int(h.borConfig.CalculateSprintLength(256))
}

func (h test_heimdall) FetchCheckpoint(ctx context.Context, number int64) (*heimdall.Checkpoint, error) {
	return nil, fmt.Errorf("TODO")
}

func (h test_heimdall) FetchCheckpointCount(ctx context.Context) (int64, error) {
	return 0, fmt.Errorf("TODO")
}

func (h test_heimdall) FetchMilestone(ctx context.Context, number int64) (*heimdall.Milestone, error) {
	return nil, fmt.Errorf("TODO")
}

func (h test_heimdall) FetchMilestoneCount(ctx context.Context) (int64, error) {
	return 0, fmt.Errorf("TODO")
}

func (h test_heimdall) FetchNoAckMilestone(ctx context.Context, milestoneID string) error {
	return fmt.Errorf("TODO")
}

func (h test_heimdall) FetchLastNoAckMilestone(ctx context.Context) (string, error) {
	return "", fmt.Errorf("TODO")
}

func (h test_heimdall) FetchMilestoneID(ctx context.Context, milestoneID string) error {
	return fmt.Errorf("TODO")
}
func (h test_heimdall) FetchLatestSpan(ctx context.Context) (*heimdall.Span, error) {
	return nil, fmt.Errorf("TODO")
}

func (h test_heimdall) Close() {}

type test_genesisContract struct {
}

func (g test_genesisContract) CommitState(event rlp.RawValue, syscall consensus.SystemCall) error {
	return nil
}

func (g test_genesisContract) LastStateId(syscall consensus.SystemCall) (*big.Int, error) {
	return big.NewInt(0), nil
}

type headerReader struct {
	validator validator
}

func (r headerReader) Config() *chain.Config {
	return r.validator.ChainConfig
}

func (r headerReader) FrozenBlocks() uint64 {
	return 0
}

func (r headerReader) CurrentHeader() *types.Header {
	return nil
}

func (r headerReader) GetHeader(_ libcommon.Hash, blockNo uint64) *types.Header {
	return r.GetHeaderByNumber(blockNo)
}

func (r headerReader) GetHeaderByNumber(blockNo uint64) *types.Header {
	if r.validator.blocks != nil {
		if block, ok := r.validator.blocks[blockNo]; ok {
			return block.Header()
		}
	}
	return nil
}

func (r headerReader) GetHeaderByHash(libcommon.Hash) *types.Header {
	return nil
}

func (r headerReader) GetTd(libcommon.Hash, uint64) *big.Int {
	return nil
}

func (r headerReader) BorSpan(spanId uint64) []byte {
	b, _ := json.Marshal(&r.validator.heimdall.currentSpan)
	return b
}

type spanner struct {
	*bor.ChainSpanner
	validatorAddress libcommon.Address
	currentSpan      heimdall.Span
}

func (c spanner) GetCurrentSpan(_ consensus.SystemCall) (*heimdall.Span, error) {
	return &c.currentSpan, nil
}

func (c *spanner) CommitSpan(heimdallSpan heimdall.Span, syscall consensus.SystemCall) error {
	c.currentSpan = heimdallSpan
	return nil
}

func (c *spanner) GetCurrentValidators(spanId uint64, signer libcommon.Address, chain consensus.ChainHeaderReader) ([]*valset.Validator, error) {
	return []*valset.Validator{
		{
			ID:               1,
			Address:          c.validatorAddress,
			VotingPower:      1000,
			ProposerPriority: 1,
		}}, nil
}

type validator struct {
	*mock.MockSentry
	heimdall *test_heimdall
	blocks   map[uint64]*types.Block
}

func (v validator) generateChain(length int) (*core.ChainPack, error) {
	return core.GenerateChain(v.ChainConfig, v.Genesis, v.Engine, v.DB, length, func(i int, block *core.BlockGen) {
		v.blocks[block.GetParent().NumberU64()] = block.GetParent()
	})
}

func (v validator) IsProposer(block *types.Block) (bool, error) {
	return v.Engine.(*bor.Bor).IsProposer(block.Header())
}

func (v validator) sealBlocks(blocks []*types.Block) ([]*types.Block, error) {
	sealedBlocks := make([]*types.Block, 0, len(blocks))

	hr := headerReader{v}

	for _, block := range blocks {
		header := block.HeaderNoCopy()

		if err := v.Engine.Prepare(hr, header, nil); err != nil {
			return nil, err
		}

		if parent := hr.GetHeaderByNumber(header.Number.Uint64() - 1); parent != nil {
			header.ParentHash = parent.Hash()
		}

		sealResults := make(chan *types.Block, 1)

		if err := v.Engine.Seal(hr, block, sealResults, nil); err != nil {
			return nil, err
		}

		sealedBlock := <-sealResults
		v.blocks[sealedBlock.NumberU64()] = sealedBlock
		sealedBlocks = append(sealedBlocks, sealedBlock)
	}

	return sealedBlocks, nil
}

func (v validator) verifyBlocks(blocks []*types.Block) error {
	hr := headerReader{v}

	for i, block := range blocks {
		if err := v.Engine.VerifyHeader(hr, block.Header(), false); err != nil {
			return fmt.Errorf("block %d: failed to verify: %w", i, err)
		}
	}

	return nil
}

func newValidator(t *testing.T, heimdall *test_heimdall, blocks map[uint64]*types.Block) validator {
	logger := log.Root()

	validatorKey, _ := crypto.GenerateKey()
	validatorAddress := crypto.PubkeyToAddress(validatorKey.PublicKey)
	bor := bor.New(
		heimdall.chainConfig,
		memdb.New(""),
		nil, /* blockReader */
		&spanner{
			ChainSpanner:     bor.NewChainSpanner(bor.GenesisContractValidatorSetABI(), heimdall.chainConfig, false, logger),
			validatorAddress: validatorAddress,
		},
		heimdall,
		test_genesisContract{},
		logger,
	)

	/*fmt.Printf("Private: 0x%s\nPublic: 0x%s\nAddress: %s\n",
	hex.EncodeToString(crypto.FromECDSA(validatorKey)),
	hex.EncodeToString(crypto.MarshalPubkey(&validatorKey.PublicKey)),
	strings.ToLower(validatorAddress.Hex()))*/

	if heimdall.validatorSet == nil {
		heimdall.validatorSet = valset.NewValidatorSet([]*valset.Validator{
			{
				ID:               1,
				Address:          validatorAddress,
				VotingPower:      1000,
				ProposerPriority: 1,
			},
		})
	} else {
		heimdall.validatorSet.UpdateWithChangeSet([]*valset.Validator{
			{
				ID:               uint64(len(heimdall.validatorSet.Validators) + 1),
				Address:          validatorAddress,
				VotingPower:      1000,
				ProposerPriority: 1,
			},
		})
	}

	bor.Authorize(validatorAddress, func(_ libcommon.Address, mimeType string, message []byte) ([]byte, error) {
		return crypto.Sign(crypto.Keccak256(message), validatorKey)
	})

	checkStateRoot := true
	return validator{
		mock.MockWithEverything(t, &types.Genesis{Config: heimdall.chainConfig}, validatorKey, prune.DefaultMode, bor, 1024, false, false, checkStateRoot),
		heimdall,
		blocks,
	}
}

func TestValidatorCreate(t *testing.T) {
	newValidator(t, newTestHeimdall(params.BorDevnetChainConfig), map[uint64]*types.Block{})
}

func TestVerifyHeader(t *testing.T) {
	v := newValidator(t, newTestHeimdall(params.BorDevnetChainConfig), map[uint64]*types.Block{})

	chain, err := v.generateChain(1)

	if err != nil {
		t.Fatalf("generate blocks failed: %v", err)
	}

	sealedBlocks, err := v.sealBlocks(chain.Blocks)

	if err != nil {
		t.Fatalf("seal block failed: %v", err)
	}

	err = v.verifyBlocks(sealedBlocks)

	if err != nil {
		t.Fatalf("verify blocks failed: %v", err)
	}
}

func TestVerifyRun(t *testing.T) {
	//testVerify(t, 5, 8)
}

func TestVerifySprint(t *testing.T) {
	//testVerify(t, 10, 4, int(params.BorDevnetChainConfig.Bor.CalculateSprintLength(256)))
}

func TestVerifySpan(t *testing.T) {
	//testVerify(t, 10, 4 /*100**/ *int(params.BorDevnetChainConfig.Bor.CalculateSprintLength(256)))
}

func testVerify(t *testing.T, noValidators int, chainLength int) {
	log.Root().SetHandler(log.StderrHandler)

	heimdall := newTestHeimdall(params.BorDevnetChainConfig)
	blocks := map[uint64]*types.Block{}

	validators := make([]validator, noValidators)

	for i := 0; i < noValidators; i++ {
		validators[i] = newValidator(t, heimdall, blocks)
	}

	chains := make([]*core.ChainPack, noValidators)

	for i, v := range validators {
		chain, err := v.generateChain(chainLength)

		if err != nil {
			t.Fatalf("generate blocks failed: %v", err)
		}

		chains[i] = chain
	}

	lastProposerIndex := -1

	for bi := 0; bi < chainLength; bi++ {
		for vi, v := range validators {
			block := chains[vi].Blocks[bi]

			isProposer, err := v.IsProposer(block)

			if err != nil {
				t.Fatal(err)
			}

			if isProposer {

				if vi != lastProposerIndex {
					sprintLen := heimdall.BorConfig().CalculateSprintLength(block.NumberU64())
					if block.NumberU64() > 1 && block.NumberU64()%sprintLen != 0 {
						t.Fatalf("Unexpected sprint boundary at %d for: %d", bi, block.NumberU64())
					}
					lastProposerIndex = vi
				}

				sealedBlocks, err := v.sealBlocks([]*types.Block{block})

				if err != nil {
					t.Fatalf("seal block failed: %v", err)
				}

				err = v.verifyBlocks(sealedBlocks)

				if err != nil {
					t.Fatalf("verify blocks failed: %v", err)
				}
			}
		}
	}
}

func TestSendBlock(t *testing.T) {
	heimdall := newTestHeimdall(params.BorDevnetChainConfig)
	blocks := map[uint64]*types.Block{}

	s := newValidator(t, heimdall, blocks)
	r := newValidator(t, heimdall, blocks)

	chain, err := s.generateChain(1)

	if err != nil {
		t.Fatalf("generate blocks failed: %v", err)
	}

	sealedBlocks, err := s.sealBlocks(chain.Blocks)

	if err != nil {
		t.Fatalf("seal block failed: %v", err)
	}

	err = s.verifyBlocks(sealedBlocks)

	if err != nil {
		t.Fatalf("verify blocks failed: %v", err)
	}

	b, err := rlp.EncodeToBytes(&eth.NewBlockPacket{
		Block: sealedBlocks[0],
		TD:    big.NewInt(1), // This is ignored anyway
	})

	if err != nil {
		t.Fatal(err)
	}

	r.ReceiveWg.Add(1)
	for _, err = range r.Send(&sentry.InboundMessage{Id: sentry.MessageId_NEW_BLOCK_66, Data: b, PeerId: s.PeerId}) {
		if err != nil {
			t.Fatal(err)
		}
	}
	r.ReceiveWg.Wait()
}

/*

	if err = m.InsertChain(longerChain, nil); err != nil {
		t.Fatal(err)
	}
*/<|MERGE_RESOLUTION|>--- conflicted
+++ resolved
@@ -52,11 +52,7 @@
 	return h.borConfig
 }
 
-<<<<<<< HEAD
-func (h test_heimdall) FetchStateSyncEvents(ctx context.Context, fromID uint64, to time.Time, limit ...int) ([]*heimdall.EventRecordWithTime, error) {
-=======
 func (h test_heimdall) FetchStateSyncEvents(ctx context.Context, fromID uint64, to time.Time, limit int) ([]*heimdall.EventRecordWithTime, error) {
->>>>>>> 361cfdd3
 	return nil, nil
 }
 
