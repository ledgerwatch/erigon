// Copyright 2024 The Erigon Authors
// This file is part of Erigon.
//
// Erigon is free software: you can redistribute it and/or modify
// it under the terms of the GNU Lesser General Public License as published by
// the Free Software Foundation, either version 3 of the License, or
// (at your option) any later version.
//
// Erigon is distributed in the hope that it will be useful,
// but WITHOUT ANY WARRANTY; without even the implied warranty of
// MERCHANTABILITY or FITNESS FOR A PARTICULAR PURPOSE. See the
// GNU Lesser General Public License for more details.
//
// You should have received a copy of the GNU Lesser General Public License
// along with Erigon. If not, see <http://www.gnu.org/licenses/>.

package valset

// Tendermint leader selection algorithm

import (
	"bytes"
	"errors"
	"fmt"
	"math"
	"math/big"
	"sort"
	"strings"

	libcommon "github.com/erigontech/erigon-lib/common"
	"github.com/erigontech/erigon-lib/log/v3"
)

// MaxTotalVotingPower - the maximum allowed total voting power.
// It needs to be sufficiently small to, in all cases:
// 1. prevent clipping in incrementProposerPriority()
// 2. let (diff+diffMax-1) not overflow in IncrementProposerPriority()
// (Proof of 1 is tricky, left to the reader).
// It could be higher, but this is sufficiently large for our purposes,
// and leaves room for defensive purposes.
// PriorityWindowSizeFactor - is a constant that when multiplied with the total voting power gives
// the maximum allowed distance between validator priorities.

const (
	MaxTotalVotingPower      = int64(math.MaxInt64) / 8
	PriorityWindowSizeFactor = 2
)

// ValidatorSet represent a set of *Validator at a given height.
// The validators can be fetched by address or index.
// The index is in order of .Address, so the indices are fixed
// for all rounds of a given blockchain height - ie. the validators
// are sorted by their address.
// On the other hand, the .ProposerPriority of each validator and
// the designated .GetProposer() of a set changes every round,
// upon calling .IncrementProposerPriority().
// NOTE: Not goroutine-safe.
// NOTE: All get/set to validators should copy the value for safety.
type ValidatorSet struct {
	// NOTE: persisted via reflect, must be exported.
	Validators []*Validator `json:"validators"`
	Proposer   *Validator   `json:"proposer"`

	// cached (unexported)
	totalVotingPower int64
	validatorsMap    map[libcommon.Address]int // address -> index
}

// NewValidatorSet initializes a ValidatorSet by copying over the
// values from `valz`, a list of Validators. If valz is nil or empty,
// the new ValidatorSet will have an empty list of Validators.
// The addresses of validators in `valz` must be unique otherwise the
// function panics.
func NewValidatorSet(valz []*Validator) *ValidatorSet {
	vals := &ValidatorSet{}

	err := vals.updateWithChangeSet(valz, false)
	if err != nil {
		panic(fmt.Sprintf("cannot create validator set: %s", err))
	}

	if len(valz) > 0 {
		vals.IncrementProposerPriority(1)
	}

	return vals
}

// Nil or empty validator sets are invalid.
func (vals *ValidatorSet) IsNilOrEmpty() bool {
	return vals == nil || len(vals.Validators) == 0
}

// Increment ProposerPriority and update the proposer on a copy, and return it.
func (vals *ValidatorSet) CopyIncrementProposerPriority(times int) *ValidatorSet {
	validatorCopy := vals.Copy()
	validatorCopy.IncrementProposerPriority(times)

	return validatorCopy
}

// IncrementProposerPriority increments ProposerPriority of each validator and updates the
// proposer. Panics if validator set is empty.
// `times` must be positive.
func (vals *ValidatorSet) IncrementProposerPriority(times int) {
	if vals.IsNilOrEmpty() {
		panic("empty validator set")
	}

	if times <= 0 {
		panic("Cannot call IncrementProposerPriority with non-positive times")
	}

	// Cap the difference between priorities to be proportional to 2*totalPower by
	// re-normalizing priorities, i.e., rescale all priorities by multiplying with:
	//  2*totalVotingPower/(maxPriority - minPriority)
	diffMax := PriorityWindowSizeFactor * vals.TotalVotingPower()
	vals.RescalePriorities(diffMax)
	vals.shiftByAvgProposerPriority()

	var proposer *Validator
	// Call IncrementProposerPriority(1) times times.
	for i := 0; i < times; i++ {
		proposer = vals.incrementProposerPriority()
	}

	vals.Proposer = proposer
}

func (vals *ValidatorSet) RescalePriorities(diffMax int64) {
	if vals.IsNilOrEmpty() {
		panic("empty validator set")
	}
	// NOTE: This check is merely a sanity check which could be
	// removed if all tests would init. voting power appropriately;
	// i.e. diffMax should always be > 0
	if diffMax <= 0 {
		return
	}

	// Calculating ceil(diff/diffMax):
	// Re-normalization is performed by dividing by an integer for simplicity.
	// NOTE: This may make debugging priority issues easier as well.
	diff := computeMaxMinPriorityDiff(vals)
	ratio := (diff + diffMax - 1) / diffMax

	if diff > diffMax {
		for _, val := range vals.Validators {
			val.ProposerPriority = val.ProposerPriority / ratio
		}
	}
}

func (vals *ValidatorSet) incrementProposerPriority() *Validator {
	for _, val := range vals.Validators {
		// Check for overflow for sum.
		newPrio := safeAddClip(val.ProposerPriority, val.VotingPower)
		val.ProposerPriority = newPrio
	}
	// Decrement the validator with most ProposerPriority.
	mostest := vals.getValWithMostPriority()
	// Mind the underflow.
	mostest.ProposerPriority = safeSubClip(mostest.ProposerPriority, vals.TotalVotingPower())

	return mostest
}

// Should not be called on an empty validator set.
func (vals *ValidatorSet) computeAvgProposerPriority() int64 {
	n := int64(len(vals.Validators))
	sum := big.NewInt(0)

	for _, val := range vals.Validators {
		sum.Add(sum, big.NewInt(val.ProposerPriority))
	}

	avg := sum.Div(sum, big.NewInt(n))

	if avg.IsInt64() {
		return avg.Int64()
	}

	// This should never happen: each val.ProposerPriority is in bounds of int64.
	panic(fmt.Sprintf("Cannot represent avg ProposerPriority as an int64 %v", avg))
}

// Compute the difference between the max and min ProposerPriority of that set.
func computeMaxMinPriorityDiff(vals *ValidatorSet) int64 {
	if vals.IsNilOrEmpty() {
		panic("empty validator set")
	}

	max := int64(math.MinInt64)
	min := int64(math.MaxInt64)

	for _, v := range vals.Validators {
		if v.ProposerPriority < min {
			min = v.ProposerPriority
		}

		if v.ProposerPriority > max {
			max = v.ProposerPriority
		}
	}

	diff := max - min

	if diff < 0 {
		return -1 * diff
	} else {
		return diff
	}
}

func (vals *ValidatorSet) getValWithMostPriority() *Validator {
	var res *Validator
	for _, val := range vals.Validators {
		res = res.Cmp(val)
	}

	return res
}

func (vals *ValidatorSet) shiftByAvgProposerPriority() {
	if vals.IsNilOrEmpty() {
		panic("empty validator set")
	}

	avgProposerPriority := vals.computeAvgProposerPriority()

	for _, val := range vals.Validators {
		val.ProposerPriority = safeSubClip(val.ProposerPriority, avgProposerPriority)
	}
}

// Makes a copy of the validator list.
func validatorListCopy(valsList []*Validator) []*Validator {
	if valsList == nil {
		return nil
	}

	valsCopy := make([]*Validator, len(valsList))

	for i, val := range valsList {
		valsCopy[i] = val.Copy()
	}

	return valsCopy
}

// Copy each validator into a new ValidatorSet.
func (vals *ValidatorSet) Copy() *ValidatorSet {
	valCopy := validatorListCopy(vals.Validators)
	validatorsMap := make(map[libcommon.Address]int, len(vals.Validators))

	for i, val := range valCopy {
		validatorsMap[val.Address] = i
	}

	return &ValidatorSet{
		Validators:       validatorListCopy(vals.Validators),
		Proposer:         vals.Proposer,
		totalVotingPower: vals.totalVotingPower,
		validatorsMap:    validatorsMap,
	}
}

// HasAddress returns true if address given is in the validator set, false -
// otherwise.
func (vals *ValidatorSet) HasAddress(address libcommon.Address) bool {
	_, ok := vals.validatorsMap[address]

	return ok
}

// GetByAddress returns an index of the validator with address and validator
// itself if found. Otherwise, -1 and nil are returned.
func (vals *ValidatorSet) GetByAddress(address libcommon.Address) (index int, val *Validator) {
	idx, ok := vals.validatorsMap[address]
	if ok {
		return idx, vals.Validators[idx].Copy()
	}

	return -1, nil
}

// GetByIndex returns the validator's address and validator itself by index.
// It returns nil values if index is less than 0 or greater or equal to
// len(ValidatorSet.Validators).
func (vals *ValidatorSet) GetByIndex(index int) (address []byte, val *Validator) {
	if index < 0 || index >= len(vals.Validators) {
		return nil, nil
	}

	val = vals.Validators[index]

	return val.Address.Bytes(), val.Copy()
}

// Size returns the length of the validator set.
func (vals *ValidatorSet) Size() int {
	return len(vals.Validators)
}

// Force recalculation of the set's total voting power.
func (vals *ValidatorSet) UpdateTotalVotingPower() error {
	sum := int64(0)
	for _, val := range vals.Validators {
		// mind overflow
		sum = safeAddClip(sum, val.VotingPower)
		if sum > MaxTotalVotingPower {
			return &TotalVotingPowerExceededError{sum, vals.Validators}
		}
	}

	vals.totalVotingPower = sum

	return nil
}

// TotalVotingPower returns the sum of the voting powers of all validators.
// It recomputes the total voting power if required.
func (vals *ValidatorSet) TotalVotingPower() int64 {
	if vals.totalVotingPower == 0 {
		if err := vals.UpdateTotalVotingPower(); err != nil {
			// Can/should we do better?
			panic(err)
		}
	}

	return vals.totalVotingPower
}

// GetProposer returns the current proposer. If the validator set is empty, nil
// is returned.
func (vals *ValidatorSet) GetProposer() (proposer *Validator) {
	if len(vals.Validators) == 0 {
		return nil
	}

	if vals.Proposer == nil {
		vals.Proposer = vals.findProposer()
	}

	return vals.Proposer.Copy()
}

func (vals *ValidatorSet) findProposer() *Validator {
	var proposer *Validator
	for _, val := range vals.Validators {
		if proposer == nil || !bytes.Equal(val.Address.Bytes(), proposer.Address.Bytes()) {
			proposer = proposer.Cmp(val)
		}
	}

	return proposer
}

// Hash returns the Merkle root hash build using validators (as leaves) in the
// set.
// func (vals *ValidatorSet) Hash() []byte {
// 	if len(vals.Validators) == 0 {
// 		return nil
// 	}
// 	bzs := make([][]byte, len(vals.Validators))
// 	for i, val := range vals.Validators {
// 		bzs[i] = val.Bytes()
// 	}
// 	return merkle.SimpleHashFromByteSlices(bzs)
// }

// Iterate will run the given function over the set.
func (vals *ValidatorSet) Iterate(fn func(index int, val *Validator) bool) {
	for i, val := range vals.Validators {
		stop := fn(i, val.Copy())
		if stop {
			break
		}
	}
}

// Checks changes against duplicates, splits the changes in updates and removals, sorts them by address.
//
// Returns:
// updates, removals - the sorted lists of updates and removals
// err - non-nil if duplicate entries or entries with negative voting power are seen
//
// No changes are made to 'origChanges'.
func processChanges(origChanges []*Validator) (updates, removals []*Validator, err error) {
	// Make a deep copy of the changes and sort by address.
	changes := validatorListCopy(origChanges)
	sort.Sort(ValidatorsByAddress(changes))

	sliceCap := len(changes) / 2
	if sliceCap == 0 {
		sliceCap = 1
	}

	removals = make([]*Validator, 0, sliceCap)
	updates = make([]*Validator, 0, sliceCap)

	var prevAddr libcommon.Address

	// Scan changes by address and append valid validators to updates or removals lists.
	for i, valUpdate := range changes {
		if i > 0 && bytes.Equal(valUpdate.Address.Bytes(), prevAddr.Bytes()) {
			err = fmt.Errorf("duplicate entry %v in %v", valUpdate, changes)
			return nil, nil, err
		}

		if valUpdate.VotingPower < 0 {
			err = fmt.Errorf("voting power can't be negative: %v", valUpdate)
			return nil, nil, err
		}

		if valUpdate.VotingPower > MaxTotalVotingPower {
			err = fmt.Errorf("to prevent clipping/ overflow, voting power can't be higher than %v: %v ",
				MaxTotalVotingPower, valUpdate)
			return nil, nil, err
		}

		if valUpdate.VotingPower == 0 {
			removals = append(removals, valUpdate)
		} else {
			updates = append(updates, valUpdate)
		}

		prevAddr = valUpdate.Address
	}

	return updates, removals, err
}

// Verifies a list of updates against a validator set, making sure the allowed
// total voting power would not be exceeded if these updates would be applied to the set.
//
// Returns:
// updatedTotalVotingPower - the new total voting power if these updates would be applied
// numNewValidators - number of new validators
// err - non-nil if the maximum allowed total voting power would be exceeded
//
// 'updates' should be a list of proper validator changes, i.e. they have been verified
// by processChanges for duplicates and invalid values.
// No changes are made to the validator set 'vals'.
func verifyUpdates(updates []*Validator, vals *ValidatorSet) (updatedTotalVotingPower int64, numNewValidators int, err error) {
	updatedTotalVotingPower = vals.TotalVotingPower()

	for _, valUpdate := range updates {
		address := valUpdate.Address
		_, val := vals.GetByAddress(address)

		if val == nil {
			// New validator, add its voting power the total.
			updatedTotalVotingPower += valUpdate.VotingPower
			numNewValidators++
		} else {
			// Updated validator, add the difference in power to the total.
			updatedTotalVotingPower += valUpdate.VotingPower - val.VotingPower
		}

		overflow := updatedTotalVotingPower > MaxTotalVotingPower

		if overflow {
			err = fmt.Errorf(
				"failed to add/update validator %v, total voting power would exceed the max allowed %v",
				valUpdate, MaxTotalVotingPower)
			return 0, 0, err
		}
	}

	return updatedTotalVotingPower, numNewValidators, nil
}

// Computes the proposer priority for the validators not present in the set based on 'updatedTotalVotingPower'.
// Leaves unchanged the priorities of validators that are changed.
//
// 'updates' parameter must be a list of unique validators to be added or updated.
// No changes are made to the validator set 'vals'.
func computeNewPriorities(updates []*Validator, vals *ValidatorSet, updatedTotalVotingPower int64) {
	for _, valUpdate := range updates {
		address := valUpdate.Address
		_, val := vals.GetByAddress(address)

		if val == nil {
			// add val
			// Set ProposerPriority to -C*totalVotingPower (with C ~= 1.125) to make sure validators can't
			// un-bond and then re-bond to reset their (potentially previously negative) ProposerPriority to zero.
			//
			// Contract: updatedVotingPower < MaxTotalVotingPower to ensure ProposerPriority does
			// not exceed the bounds of int64.
			//
			// Compute ProposerPriority = -1.125*totalVotingPower == -(updatedVotingPower + (updatedVotingPower >> 3)).
			valUpdate.ProposerPriority = -(updatedTotalVotingPower + (updatedTotalVotingPower >> 3))
		} else {
			valUpdate.ProposerPriority = val.ProposerPriority
		}
	}

}

// Merges the vals' validator list with the updates list.
// When two elements with same address are seen, the one from updates is selected.
// Expects updates to be a list of updates sorted by address with no duplicates or errors,
// must have been validated with verifyUpdates() and priorities computed with computeNewPriorities().
func (vals *ValidatorSet) applyUpdates(updates []*Validator) {
	existing := vals.Validators
	merged := make([]*Validator, len(existing)+len(updates))
	i := 0

	for len(existing) > 0 && len(updates) > 0 {
		if bytes.Compare(existing[0].Address.Bytes(), updates[0].Address.Bytes()) < 0 { // unchanged validator
			merged[i] = existing[0]
			existing = existing[1:]
		} else {
			// Apply add or update.
			merged[i] = updates[0]
			if bytes.Equal(existing[0].Address.Bytes(), updates[0].Address.Bytes()) {
				// Validator is present in both, advance existing.
				existing = existing[1:]
			}

			updates = updates[1:]
		}
		i++
	}

	// Add the elements which are left.
	for j := 0; j < len(existing); j++ {
		merged[i] = existing[j]
		i++
	}

	// OR add updates which are left.
	for j := 0; j < len(updates); j++ {
		merged[i] = updates[j]
		i++
	}

	vals.Validators = merged[:i]
}

// Checks that the validators to be removed are part of the validator set.
// No changes are made to the validator set 'vals'.
func verifyRemovals(deletes []*Validator, vals *ValidatorSet) error {
	for _, valUpdate := range deletes {
		address := valUpdate.Address
		_, val := vals.GetByAddress(address)

		if val == nil {
			return fmt.Errorf("failed to find validator %X to remove", address)
		}
	}

	if len(deletes) > len(vals.Validators) {
		panic("more deletes than validators")
	}

	return nil
}

// Removes the validators specified in 'deletes' from validator set 'vals'.
// Should not fail as verification has been done before.
func (vals *ValidatorSet) applyRemovals(deletes []*Validator) {
	existing := vals.Validators

	merged := make([]*Validator, len(existing)-len(deletes))
	i := 0

	// Loop over deletes until we removed all of them.
	for len(deletes) > 0 {
		if bytes.Equal(existing[0].Address.Bytes(), deletes[0].Address.Bytes()) {
			deletes = deletes[1:]
		} else { // Leave it in the resulting slice.
			merged[i] = existing[0]
			i++
		}

		existing = existing[1:]
	}

	// Add the elements which are left.
	for j := 0; j < len(existing); j++ {
		merged[i] = existing[j]
		i++
	}

	vals.Validators = merged[:i]
}

// Main function used by UpdateWithChangeSet() and NewValidatorSet().
// If 'allowDeletes' is false then delete operations (identified by validators with voting power 0)
// are not allowed and will trigger an error if present in 'changes'.
// The 'allowDeletes' flag is set to false by NewValidatorSet() and to true by UpdateWithChangeSet().
func (vals *ValidatorSet) updateWithChangeSet(changes []*Validator, allowDeletes bool) error {
	if len(changes) < 1 {
		return nil
	}

	// Check for duplicates within changes, split in 'updates' and 'deletes' lists (sorted).
	updates, deletes, err := processChanges(changes)
	if err != nil {
		return err
	}

	if !allowDeletes && len(deletes) != 0 {
		return fmt.Errorf("cannot process validators with voting power 0: %v", deletes)
	}

	// Verify that applying the 'deletes' against 'vals' will not result in error.
	if err := verifyRemovals(deletes, vals); err != nil {
		return err
	}

	// Verify that applying the 'updates' against 'vals' will not result in error.
	updatedTotalVotingPower, numNewValidators, err := verifyUpdates(updates, vals)
	if err != nil {
		return err
	}

	// Check that the resulting set will not be empty.
	if numNewValidators == 0 && len(vals.Validators) == len(deletes) {
		return errors.New("applying the validator changes would result in empty set")
	}

	// Compute the priorities for updates.
	computeNewPriorities(updates, vals, updatedTotalVotingPower)

	// Apply updates and removals.
	vals.updateValidators(updates, deletes)

	if err := vals.UpdateTotalVotingPower(); err != nil {
		return err
	}

	// Scale and center.
	vals.RescalePriorities(PriorityWindowSizeFactor * vals.TotalVotingPower())
	vals.shiftByAvgProposerPriority()

	return nil
}

func (vals *ValidatorSet) updateValidators(updates []*Validator, deletes []*Validator) {
	vals.applyUpdates(updates)
	vals.applyRemovals(deletes)

	vals.UpdateValidatorMap()
}

func (vals *ValidatorSet) UpdateValidatorMap() {
	vals.validatorsMap = make(map[libcommon.Address]int, len(vals.Validators))

	for i, val := range vals.Validators {
		vals.validatorsMap[val.Address] = i
	}
}

// UpdateWithChangeSet attempts to update the validator set with 'changes'.
// It performs the following steps:
//   - validates the changes making sure there are no duplicates and splits them in updates and deletes
//   - verifies that applying the changes will not result in errors
//   - computes the total voting power BEFORE removals to ensure that in the next steps the priorities
//     across old and newly added validators are fair
//   - computes the priorities of new validators against the final set
//   - applies the updates against the validator set
//   - applies the removals against the validator set
//   - performs scaling and centering of priority values
//
// If an error is detected during verification steps, it is returned and the validator set
// is not changed.
func (vals *ValidatorSet) UpdateWithChangeSet(changes []*Validator) error {
	return vals.updateWithChangeSet(changes, true)
}

// Difficulty returns the difficulty for a particular signer at the current snapshot number
func (vals *ValidatorSet) Difficulty(signer libcommon.Address) (uint64, error) {
	indexDiff, err := vals.GetSignerSuccessionNumber(signer, 0)
	if err != nil {
		return 0, fmt.Errorf("ValidatorSet.Difficulty: %w", err)
	}

	return uint64(len(vals.Validators) - indexDiff), nil
}

// GetSignerSuccessionNumber returns the relative position of signer in terms of the in-turn proposer
func (vals *ValidatorSet) GetSignerSuccessionNumber(signer libcommon.Address, number uint64) (int, error) {
	proposer := vals.GetProposer()
	if proposer == nil {
		return -1, &UnauthorizedProposerError{Number: number, Proposer: []byte{}}
	}

	proposerIndex, _ := vals.GetByAddress(proposer.Address)
	if proposerIndex < 0 {
		return -1, &UnauthorizedProposerError{Number: number, Proposer: proposer.Address.Bytes()}
	}

	signerIndex, _ := vals.GetByAddress(signer)
	if signerIndex < 0 {
		return -1, &UnauthorizedSignerError{Number: number, Signer: signer.Bytes()}
	}

	indexDiff := signerIndex - proposerIndex
	if indexDiff < 0 {
		indexDiff += len(vals.Validators)
	}
	return indexDiff, nil
}

//-----------------
// ErrTooMuchChange

func IsErrTooMuchChange(err error) bool {
	switch err.(type) {
	case tooMuchChangeError:
		return true
	default:
		return false
	}
}

type tooMuchChangeError struct {
	got    int64
	needed int64
}

func (e tooMuchChangeError) Error() string {
	return fmt.Sprintf("Invalid commit -- insufficient old voting power: got %v, needed %v", e.got, e.needed)
}

//----------------

func (vals *ValidatorSet) String() string {
	return vals.StringIndented("")
}

func (vals *ValidatorSet) StringIndented(indent string) string {
	if vals == nil {
		return "nil-ValidatorSet"
	}

	var valStrings []string

	vals.Iterate(func(index int, val *Validator) bool {
		valStrings = append(valStrings, val.String())
		return false
	})

	return fmt.Sprintf(`ValidatorSet{
%s  Proposer: %v
%s  Validators:
%s    %v
%s}`,
		indent, vals.GetProposer().String(),
		indent,
		indent, strings.Join(valStrings, "\n"+indent+"    "),
		indent)
}

//-------------------------------------
// Implements sort for sorting validators by address.

// Sort validators by address.
type ValidatorsByAddress []*Validator

func (valz ValidatorsByAddress) Len() int {
	return len(valz)
}

func (valz ValidatorsByAddress) Less(i, j int) bool {
	return bytes.Compare(valz[i].Address.Bytes(), valz[j].Address.Bytes()) == -1
}

func (valz ValidatorsByAddress) Swap(i, j int) {
	valz[i], valz[j] = valz[j], valz[i]
}

///////////////////////////////////////////////////////////////////////////////
// safe addition/subtraction

func safeAdd(a, b int64) (int64, bool) {
	if b > 0 && a > math.MaxInt64-b {
		return -1, true
	} else if b < 0 && a < math.MinInt64-b {
		return -1, true
	}

	return a + b, false
}

func safeSub(a, b int64) (int64, bool) {
	if b > 0 && a < math.MinInt64+b {
		return -1, true
	} else if b < 0 && a > math.MaxInt64+b {
		return -1, true
	}

	return a - b, false
}

func safeAddClip(a, b int64) int64 {
	c, overflow := safeAdd(a, b)
	if overflow {
		if b < 0 {
			return math.MinInt64
		}
		return math.MaxInt64
	}

	return c
}

func safeSubClip(a, b int64) int64 {
	c, overflow := safeSub(a, b)
	if overflow {
		if b > 0 {
			return math.MinInt64
		}
		return math.MaxInt64
	}

	return c
}

func GetUpdatedValidatorSet(oldValidatorSet *ValidatorSet, newVals []*Validator, logger log.Logger) *ValidatorSet {
	v := oldValidatorSet
	oldVals := v.Validators

	changes := make([]*Validator, 0, len(oldVals))

	for _, ov := range oldVals {
		if f, ok := validatorContains(newVals, ov); ok {
			ov.VotingPower = f.VotingPower
		} else {
			ov.VotingPower = 0
		}

		changes = append(changes, ov)
	}

	for _, nv := range newVals {
		if _, ok := validatorContains(changes, nv); !ok {
			changes = append(changes, nv)
		}
	}

	if err := v.UpdateWithChangeSet(changes); err != nil {
<<<<<<< HEAD
		logger.Error("[bor] Error while updating change set", "error", err)
=======
		logger.Error("error while updating change set", "err", err)
>>>>>>> 14c5d26a
	}

	return v
}

func validatorContains(a []*Validator, x *Validator) (*Validator, bool) {
	for _, n := range a {
		if bytes.Equal(n.Address.Bytes(), x.Address.Bytes()) {
			return n, true
		}
	}

	return nil, false
}<|MERGE_RESOLUTION|>--- conflicted
+++ resolved
@@ -843,11 +843,7 @@
 	}
 
 	if err := v.UpdateWithChangeSet(changes); err != nil {
-<<<<<<< HEAD
-		logger.Error("[bor] Error while updating change set", "error", err)
-=======
 		logger.Error("error while updating change set", "err", err)
->>>>>>> 14c5d26a
 	}
 
 	return v
