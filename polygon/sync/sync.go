package sync

import (
	"context"

	"github.com/ledgerwatch/log/v3"

	"github.com/ledgerwatch/erigon/core/types"
	"github.com/ledgerwatch/erigon/polygon/heimdall"
	"github.com/ledgerwatch/erigon/polygon/p2p"
)

type Sync struct {
	storage          Storage
	execution        ExecutionClient
	verify           AccumulatedHeadersVerifier
	p2pService       p2p.Service
	downloader       HeaderDownloader
<<<<<<< HEAD
	ccBuilderFactory func(root *types.Header) CanonicalChainBuilder
=======
	ccBuilderFactory func(root *types.Header, span *heimdall.Span) CanonicalChainBuilder
	spansCache       *SpansCache
	fetchLatestSpan  func(ctx context.Context) (*heimdall.Span, error)
>>>>>>> f8f2f7dc
	events           chan Event
	logger           log.Logger
}

func NewSync(
	storage Storage,
	execution ExecutionClient,
	verify AccumulatedHeadersVerifier,
	p2pService p2p.Service,
	downloader HeaderDownloader,
<<<<<<< HEAD
	ccBuilderFactory func(root *types.Header) CanonicalChainBuilder,
=======
	ccBuilderFactory func(root *types.Header, span *heimdall.Span) CanonicalChainBuilder,
	spansCache *SpansCache,
	fetchLatestSpan func(ctx context.Context) (*heimdall.Span, error),
>>>>>>> f8f2f7dc
	events chan Event,
	logger log.Logger,
) *Sync {
	return &Sync{
		storage:          storage,
		execution:        execution,
		verify:           verify,
		p2pService:       p2pService,
		downloader:       downloader,
		ccBuilderFactory: ccBuilderFactory,
		spansCache:       spansCache,
		fetchLatestSpan:  fetchLatestSpan,
		events:           events,
		logger:           logger,
	}
}

func (s *Sync) commitExecution(ctx context.Context, oldTip uint64) error {
	newTip, err := s.storage.TipHeader(ctx)
	if err != nil {
		return err
	}
	newTipNum := newTip.Number.Uint64()

	newHeaders, err := s.storage.GetHeadersInRange(ctx, oldTip, newTipNum+1)
	if err != nil {
		return err
	}

	if err = s.execution.InsertBlocks(newHeaders); err != nil {
		return err
	}
	return s.execution.UpdateForkChoice(newTip)
}

func (s *Sync) onMilestoneEvent(
	ctx context.Context,
	event Event,
	ccBuilder CanonicalChainBuilder,
) error {
	if event.Milestone.EndBlock().Uint64() <= ccBuilder.Root().Number.Uint64() {
		return nil
	}

	milestoneHeaders := ccBuilder.HeadersInRange(event.Milestone.StartBlock().Uint64(), event.Milestone.Length())
	err := s.verify(event.Milestone, milestoneHeaders)
	if err == nil {
		if err = ccBuilder.Prune(event.Milestone.EndBlock().Uint64()); err != nil {
			return err
		}
	}

	s.logger.Debug(
		"sync.Sync.onMilestoneEvent: local chain tip does not match the milestone, unwinding to the previous verified milestone",
		"err", err,
	)

	// the milestone doesn't correspond to the tip of the chain
	// unwind to the previous verified milestone
	oldTip := ccBuilder.Root()
	oldTipNum := oldTip.Number.Uint64()
	if err = s.execution.UpdateForkChoice(oldTip); err != nil {
		return err
	}

	if err = s.downloader.DownloadUsingMilestones(ctx, oldTipNum); err != nil {
		return err
	}

	if err = s.commitExecution(ctx, oldTipNum); err != nil {
		return err
	}

	root, err := s.storage.TipHeader(ctx)
	if err != nil {
		return err
	}
	ccBuilder.Reset(root)

	return nil
}

func (s *Sync) onNewHeaderEvent(
	ctx context.Context,
	event Event,
	ccBuilder CanonicalChainBuilder,
) error {
	if event.NewHeader.Number.Uint64() <= ccBuilder.Root().Number.Uint64() {
		return nil
	}

	var newHeaders []*types.Header
	var err error
	if ccBuilder.ContainsHash(event.NewHeader.ParentHash) {
		newHeaders = []*types.Header{event.NewHeader}
	} else {
		newHeaders, err = s.p2pService.FetchHeaders(
			ctx,
			ccBuilder.Root().Number.Uint64(),
			event.NewHeader.Number.Uint64()+1,
			event.PeerId)
		if err != nil {
			return err
		}
	}

	oldTip := ccBuilder.Tip()
	if err = ccBuilder.Connect(newHeaders); err != nil {
		s.logger.Debug("sync.Sync.onNewHeaderEvent: couldn't connect a header to the local chain tip, ignoring", "err", err)
		return nil
	}
	newTip := ccBuilder.Tip()

	if newTip != oldTip {
		if err = s.execution.InsertBlocks(newHeaders); err != nil {
			return err
		}

		if err = s.execution.UpdateForkChoice(newTip); err != nil {
			return err
		}
	}

	return nil
}

func (s *Sync) Run(ctx context.Context) error {
	oldTip, err := s.storage.TipBlockNumber(ctx)
	if err != nil {
		return err
	}

	if err = s.downloader.DownloadUsingCheckpoints(ctx, oldTip); err != nil {
		return err
	}

	newTip, err := s.storage.TipBlockNumber(ctx)
	if err != nil {
		return err
	}
	if err = s.downloader.DownloadUsingMilestones(ctx, newTip); err != nil {
		return err
	}

	if err = s.commitExecution(ctx, oldTip); err != nil {
		return err
	}

	root, err := s.storage.TipHeader(ctx)
	if err != nil {
		return err
	}

	latestSpan, err := s.fetchLatestSpan(ctx)
	if err != nil {
		return err
	}
	s.spansCache.Add(latestSpan)

	ccBuilder := s.ccBuilderFactory(root, latestSpan)

	for {
		select {
		case event := <-s.events:
			switch event.Type {
			case EventTypeMilestone:
				if err = s.onMilestoneEvent(ctx, event, ccBuilder); err != nil {
					return err
				}
			case EventTypeNewHeader:
				if err = s.onNewHeaderEvent(ctx, event, ccBuilder); err != nil {
					return err
				}
			case EventTypeNewSpan:
				s.spansCache.Add(event.NewSpan)
			}
		case <-ctx.Done():
			return ctx.Err()
		}
	}
}<|MERGE_RESOLUTION|>--- conflicted
+++ resolved
@@ -16,13 +16,9 @@
 	verify           AccumulatedHeadersVerifier
 	p2pService       p2p.Service
 	downloader       HeaderDownloader
-<<<<<<< HEAD
-	ccBuilderFactory func(root *types.Header) CanonicalChainBuilder
-=======
 	ccBuilderFactory func(root *types.Header, span *heimdall.Span) CanonicalChainBuilder
 	spansCache       *SpansCache
 	fetchLatestSpan  func(ctx context.Context) (*heimdall.Span, error)
->>>>>>> f8f2f7dc
 	events           chan Event
 	logger           log.Logger
 }
@@ -33,13 +29,9 @@
 	verify AccumulatedHeadersVerifier,
 	p2pService p2p.Service,
 	downloader HeaderDownloader,
-<<<<<<< HEAD
-	ccBuilderFactory func(root *types.Header) CanonicalChainBuilder,
-=======
 	ccBuilderFactory func(root *types.Header, span *heimdall.Span) CanonicalChainBuilder,
 	spansCache *SpansCache,
 	fetchLatestSpan func(ctx context.Context) (*heimdall.Span, error),
->>>>>>> f8f2f7dc
 	events chan Event,
 	logger log.Logger,
 ) *Sync {
