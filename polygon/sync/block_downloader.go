package sync

import (
	"context"
	"errors"
	"fmt"
	"reflect"
	"sync"
	"time"

	"github.com/c2h5oh/datasize"
	lru "github.com/hashicorp/golang-lru/v2"
	"github.com/ledgerwatch/log/v3"

	"github.com/ledgerwatch/erigon-lib/common"
	"github.com/ledgerwatch/erigon-lib/common/cmp"
	"github.com/ledgerwatch/erigon/core/types"
	"github.com/ledgerwatch/erigon/eth/ethconfig/estimate"
	"github.com/ledgerwatch/erigon/polygon/heimdall"
	"github.com/ledgerwatch/erigon/polygon/p2p"
)

const (
	notEnoughPeersBackOffDuration = time.Minute

	// conservative over-estimation: 1 MB block size x 1024 blocks per waypoint
	blockDownloaderEstimatedRamPerWorker = estimate.EstimatedRamPerWorker(1 * datasize.GB)
)

type BlockDownloader interface {
	DownloadBlocksUsingCheckpoints(ctx context.Context, start uint64) (tip *types.Header, err error)
	DownloadBlocksUsingMilestones(ctx context.Context, start uint64) (tip *types.Header, err error)
}

func NewBlockDownloader(
	logger log.Logger,
	p2pService p2p.Service,
	heimdall heimdall.HeimdallNoStore,
	headersVerifier AccumulatedHeadersVerifier,
	blocksVerifier BlocksVerifier,
	storage Storage,
) BlockDownloader {
	return newBlockDownloader(
		logger,
		p2pService,
		heimdall,
		headersVerifier,
		blocksVerifier,
		storage,
		notEnoughPeersBackOffDuration,
		blockDownloaderEstimatedRamPerWorker.WorkersByRAMOnly(),
	)
}

func newBlockDownloader(
	logger log.Logger,
	p2pService p2p.Service,
	heimdall heimdall.HeimdallNoStore,
	headersVerifier AccumulatedHeadersVerifier,
	blocksVerifier BlocksVerifier,
	storage Storage,
	notEnoughPeersBackOffDuration time.Duration,
	maxWorkers int,
) *blockDownloader {
	return &blockDownloader{
		logger:                        logger,
		p2pService:                    p2pService,
		heimdall:                      heimdall,
		headersVerifier:               headersVerifier,
		blocksVerifier:                blocksVerifier,
		storage:                       storage,
		notEnoughPeersBackOffDuration: notEnoughPeersBackOffDuration,
		maxWorkers:                    maxWorkers,
	}
}

type blockDownloader struct {
	logger                        log.Logger
	p2pService                    p2p.Service
	heimdall                      heimdall.HeimdallNoStore
	headersVerifier               AccumulatedHeadersVerifier
	blocksVerifier                BlocksVerifier
	storage                       Storage
	notEnoughPeersBackOffDuration time.Duration
	maxWorkers                    int
}

func (d *blockDownloader) DownloadBlocksUsingCheckpoints(ctx context.Context, start uint64) (*types.Header, error) {
	waypoints, err := d.heimdall.FetchCheckpointsFromBlock(ctx, start)
	if err != nil {
		return nil, err
	}

	return d.downloadBlocksUsingWaypoints(ctx, waypoints)
}

func (d *blockDownloader) DownloadBlocksUsingMilestones(ctx context.Context, start uint64) (*types.Header, error) {
	waypoints, err := d.heimdall.FetchMilestonesFromBlock(ctx, start)
	if err != nil {
		return nil, err
	}

	return d.downloadBlocksUsingWaypoints(ctx, waypoints)
}

func (d *blockDownloader) downloadBlocksUsingWaypoints(ctx context.Context, waypoints heimdall.Waypoints) (*types.Header, error) {
	if len(waypoints) == 0 {
		return nil, nil
	}

<<<<<<< HEAD
	d.logger.Info(
=======
	d.logger.Debug(
>>>>>>> 7d05ec19
		syncLogPrefix("downloading blocks using waypoints"),
		"waypointsLen", len(waypoints),
		"start", waypoints[0].StartBlock().Uint64(),
		"end", waypoints[len(waypoints)-1].EndBlock().Uint64(),
		"kind", reflect.TypeOf(waypoints[0]),
	)

	// waypoint rootHash->[blocks part of waypoint]
	waypointBlocksMemo, err := lru.New[common.Hash, []*types.Block](d.p2pService.MaxPeers())
	if err != nil {
		return nil, err
	}

	progressLogTicker := time.NewTicker(30 * time.Second)
	defer progressLogTicker.Stop()

	var lastBlock *types.Block
	for len(waypoints) > 0 {
		select {
		case <-ctx.Done():
			return nil, ctx.Err()
		default:
			// carry-on
		}

		endBlockNum := waypoints[len(waypoints)-1].EndBlock().Uint64()
		peers := d.p2pService.ListPeersMayHaveBlockNum(endBlockNum)
		if len(peers) == 0 {
			d.logger.Warn(
				syncLogPrefix("can't use any peers to download blocks, will try again in a bit"),
				"start", waypoints[0].StartBlock(),
				"end", endBlockNum,
				"sleepSeconds", d.notEnoughPeersBackOffDuration.Seconds(),
			)

			time.Sleep(d.notEnoughPeersBackOffDuration)
			continue
		}

		numWorkers := cmp.Min(cmp.Min(d.maxWorkers, len(peers)), len(waypoints))
		waypointsBatch := waypoints[:numWorkers]

		select {
		case <-progressLogTicker.C:
			d.logger.Info(
				syncLogPrefix("downloading blocks progress"),
				"waypointsBatchLength", len(waypointsBatch),
				"startBlockNum", waypointsBatch[0].StartBlock(),
				"endBlockNum", waypointsBatch[len(waypointsBatch)-1].EndBlock(),
				"kind", reflect.TypeOf(waypointsBatch[0]),
				"peerCount", len(peers),
				"maxWorkers", d.maxWorkers,
			)
		default:
			// carry on
		}

		blockBatches := make([][]*types.Block, len(waypointsBatch))
		maxWaypointLength := uint64(0)
		wg := sync.WaitGroup{}
		for i, waypoint := range waypointsBatch {
			maxWaypointLength = cmp.Max(waypoint.Length(), maxWaypointLength)
			wg.Add(1)
			go func(i int, waypoint heimdall.Waypoint, peerId *p2p.PeerId) {
				defer wg.Done()

				if blocks, ok := waypointBlocksMemo.Get(waypoint.RootHash()); ok {
					blockBatches[i] = blocks
					return
				}

				blocks, err := d.fetchVerifiedBlocks(ctx, waypoint, peerId)
				if err != nil {
					d.logger.Debug(
						syncLogPrefix("issue downloading waypoint blocks - will try again"),
						"err", err,
						"start", waypoint.StartBlock(),
						"end", waypoint.EndBlock(),
						"rootHash", waypoint.RootHash(),
						"kind", reflect.TypeOf(waypoint),
						"peerId", peerId,
					)

					return
				}

				waypointBlocksMemo.Add(waypoint.RootHash(), blocks)
				blockBatches[i] = blocks
			}(i, waypoint, peers[i])
		}

		wg.Wait()
		blocks := make([]*types.Block, 0, int(maxWaypointLength)*len(waypointsBatch))
		gapIndex := -1
		for i, blockBatch := range blockBatches {
			if len(blockBatch) == 0 {
				d.logger.Debug(
					syncLogPrefix("no blocks - will try again"),
					"start", waypointsBatch[i].StartBlock(),
					"end", waypointsBatch[i].EndBlock(),
					"rootHash", waypointsBatch[i].RootHash(),
					"kind", reflect.TypeOf(waypointsBatch[i]),
				)

				gapIndex = i
				break
			}

			if blockBatch[0].Number().Uint64() == 0 {
				// we do not want to insert block 0 (genesis)
				blockBatch = blockBatch[1:]
			}

			blocks = append(blocks, blockBatch...)
		}

		if gapIndex >= 0 {
			waypoints = waypoints[gapIndex:]
		} else {
			waypoints = waypoints[len(waypointsBatch):]
		}

		if len(blocks) == 0 {
			continue
		}

		if err := d.storage.InsertBlocks(ctx, blocks); err != nil {
			return nil, err
		}

		lastBlock = blocks[len(blocks)-1]
	}

<<<<<<< HEAD
	d.logger.Info(syncLogPrefix("finished downloading blocks using waypoints"))
=======
	d.logger.Debug(syncLogPrefix("finished downloading blocks using waypoints"))
>>>>>>> 7d05ec19

	return lastBlock.Header(), nil
}

func (d *blockDownloader) fetchVerifiedBlocks(
	ctx context.Context,
	waypoint heimdall.Waypoint,
	peerId *p2p.PeerId,
) ([]*types.Block, error) {
	// 1. Fetch headers in waypoint from a peer
	start := waypoint.StartBlock().Uint64()
	end := waypoint.EndBlock().Uint64() + 1 // waypoint end is inclusive, fetch headers is [start, end)
	headers, err := d.p2pService.FetchHeaders(ctx, start, end, peerId)
	if err != nil {
		return nil, err
	}

	// 2. Verify headers match waypoint root hash
	if err = d.headersVerifier(waypoint, headers); err != nil {
		d.logger.Debug(syncLogPrefix("penalizing peer - invalid headers"), "peerId", peerId, "err", err)

		if penalizeErr := d.p2pService.Penalize(ctx, peerId); penalizeErr != nil {
			err = fmt.Errorf("%w: %w", penalizeErr, err)
		}

		return nil, err
	}

	// 3. Fetch bodies for the verified waypoint headers
	bodies, err := d.p2pService.FetchBodies(ctx, headers, peerId)
	if err != nil {
		if errors.Is(err, &p2p.ErrMissingBodies{}) {
			d.logger.Debug(syncLogPrefix("penalizing peer - missing bodies"), "peerId", peerId, "err", err)

			if penalizeErr := d.p2pService.Penalize(ctx, peerId); penalizeErr != nil {
				err = fmt.Errorf("%w: %w", penalizeErr, err)
			}
		}

		return nil, err
	}

	// 4. Assemble blocks
	blocks := make([]*types.Block, len(headers))
	for i, header := range headers {
		blocks[i] = types.NewBlockFromNetwork(header, bodies[i])
	}

	// 5. Verify blocks
	if err = d.blocksVerifier(blocks); err != nil {
		d.logger.Debug(syncLogPrefix("penalizing peer - invalid blocks"), "peerId", peerId, "err", err)

		if penalizeErr := d.p2pService.Penalize(ctx, peerId); penalizeErr != nil {
			err = fmt.Errorf("%w: %w", penalizeErr, err)
		}

		return nil, err
	}

	return blocks, nil
}<|MERGE_RESOLUTION|>--- conflicted
+++ resolved
@@ -108,11 +108,7 @@
 		return nil, nil
 	}
 
-<<<<<<< HEAD
-	d.logger.Info(
-=======
 	d.logger.Debug(
->>>>>>> 7d05ec19
 		syncLogPrefix("downloading blocks using waypoints"),
 		"waypointsLen", len(waypoints),
 		"start", waypoints[0].StartBlock().Uint64(),
@@ -246,11 +242,7 @@
 		lastBlock = blocks[len(blocks)-1]
 	}
 
-<<<<<<< HEAD
-	d.logger.Info(syncLogPrefix("finished downloading blocks using waypoints"))
-=======
 	d.logger.Debug(syncLogPrefix("finished downloading blocks using waypoints"))
->>>>>>> 7d05ec19
 
 	return lastBlock.Header(), nil
 }
