--- conflicted
+++ resolved
@@ -37,18 +37,12 @@
 }
 
 type service struct {
-	sync       *Sync
-	p2pService p2p.Service
-	store      Store
-	events     *TipEvents
-<<<<<<< HEAD
-	heimdall   heimdall.Service
-	bridge     bridge.Service
-=======
-
+	sync            *Sync
+	p2pService      p2p.Service
+	store           Store
+	events          *TipEvents
 	heimdallService heimdall.Service
 	bridgeService   bridge.Service
->>>>>>> 75599684
 }
 
 func NewService(
@@ -89,32 +83,18 @@
 		p2pService,
 		blockDownloader,
 		ccBuilderFactory,
-<<<<<<< HEAD
 		heimdallService,
 		bridgeService,
-		spansCache,
-		heimdallService.LatestSpans,
-=======
->>>>>>> 75599684
 		events.Events(),
 		logger,
 	)
 	return &service{
-<<<<<<< HEAD
-		sync:       sync,
-		p2pService: p2pService,
-		store:      store,
-		events:     events,
-		heimdall:   heimdallService,
-		bridge:     bridgeService,
-=======
 		sync:            sync,
 		p2pService:      p2pService,
 		store:           store,
 		events:          events,
 		heimdallService: heimdallService,
 		bridgeService:   bridgeService,
->>>>>>> 75599684
 	}
 }
 
@@ -124,13 +104,8 @@
 	group.Go(func() error { s.p2pService.Run(ctx); return nil })
 	group.Go(func() error { return s.store.Run(ctx) })
 	group.Go(func() error { return s.events.Run(ctx) })
-<<<<<<< HEAD
-	group.Go(func() error { return s.heimdall.Run(ctx) })
-	group.Go(func() error { return s.bridge.Run(ctx) })
-=======
 	group.Go(func() error { return s.heimdallService.Run(ctx) })
 	group.Go(func() error { return s.bridgeService.Run(ctx) })
->>>>>>> 75599684
 	group.Go(func() error { return s.sync.Run(ctx) })
 
 	return group.Wait()
