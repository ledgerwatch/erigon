package sync

import (
	"context"
	"sync"

	"github.com/ledgerwatch/log/v3"

	"github.com/ledgerwatch/erigon/core/types"
)

//go:generate mockgen -destination=./storage_mock.go -package=sync . Storage
type Storage interface {
	// InsertBlocks queues blocks for writing into the local canonical chain.
	InsertBlocks(ctx context.Context, blocks []*types.Block) error
	// Flush makes sure that all queued blocks have been written.
	Flush(ctx context.Context) error
	// Run performs the block writing.
	Run(ctx context.Context) error
}

type executionClientStorage struct {
	logger    log.Logger
	execution ExecutionClient
	queue     chan []*types.Block
	waitGroup sync.WaitGroup
}

func NewStorage(logger log.Logger, execution ExecutionClient, queueCapacity int) Storage {
	return &executionClientStorage{
		logger:    logger,
		execution: execution,
		queue:     make(chan []*types.Block, queueCapacity),
	}
}

func (s *executionClientStorage) InsertBlocks(ctx context.Context, blocks []*types.Block) error {
	s.waitGroup.Add(1)
	select {
	case s.queue <- blocks:
		return nil
	case <-ctx.Done():
		return ctx.Err()
	}
}

func (s *executionClientStorage) Flush(ctx context.Context) error {
	waitCtx, waitCancel := context.WithCancel(ctx)
	defer waitCancel()

	go func() {
		s.waitGroup.Wait()
		waitCancel()
	}()

	<-waitCtx.Done()
	return ctx.Err()
}

func (s *executionClientStorage) Run(ctx context.Context) error {
<<<<<<< HEAD
	s.logger.Info(syncLogPrefix("running execution client storage component"))
=======
	s.logger.Debug(syncLogPrefix("running execution client storage component"))
>>>>>>> 7d05ec19

	for {
		select {
		case blocks := <-s.queue:
			err := s.execution.InsertBlocks(ctx, blocks)
			s.waitGroup.Done()
			if err != nil {
				return err
			}
		case <-ctx.Done():
			return ctx.Err()
		}
	}
}<|MERGE_RESOLUTION|>--- conflicted
+++ resolved
@@ -58,11 +58,7 @@
 }
 
 func (s *executionClientStorage) Run(ctx context.Context) error {
-<<<<<<< HEAD
-	s.logger.Info(syncLogPrefix("running execution client storage component"))
-=======
 	s.logger.Debug(syncLogPrefix("running execution client storage component"))
->>>>>>> 7d05ec19
 
 	for {
 		select {
