package sync

import (
	"context"
	"errors"
	"fmt"
	"math/big"
	"testing"
	"time"

	"github.com/golang/mock/gomock"
	"github.com/ledgerwatch/log/v3"
	"github.com/stretchr/testify/require"

	"github.com/ledgerwatch/erigon-lib/common"
	"github.com/ledgerwatch/erigon/core/types"
	"github.com/ledgerwatch/erigon/polygon/heimdall"
	"github.com/ledgerwatch/erigon/polygon/p2p"
	"github.com/ledgerwatch/erigon/turbo/testlog"
)

func newHeaderDownloaderTest(t *testing.T) *headerDownloaderTest {
	return newHeaderDownloaderTestWithOpts(t, headerDownloaderTestOpts{})
}

func newHeaderDownloaderTestWithOpts(t *testing.T, opts headerDownloaderTestOpts) *headerDownloaderTest {
	ctrl := gomock.NewController(t)
	checkpointStore := heimdall.NewMockCheckpointStore(ctrl)
	milestoneStore := heimdall.NewMockMilestoneStore(ctrl)
	heimdallService := heimdall.NewMockHeimdall(ctrl)
	p2pService := p2p.NewMockService(ctrl)
	p2pService.EXPECT().MaxPeers().Return(100).Times(1)
	logger := testlog.Logger(t, log.LvlDebug)
	headerVerifier := opts.getOrCreateDefaultHeaderVerifier()
<<<<<<< HEAD
	headerDownloader := newHeaderDownloader(logger, p2pService, heimdall, headerVerifier, time.Millisecond)
=======
	headersWriter := NewMockHeadersWriter(ctrl)
	headerDownloader := NewHeaderDownloader(
		logger,
		p2pService,
		heimdallService,
		checkpointStore,
		milestoneStore,
		headerVerifier,
		headersWriter,
	)
>>>>>>> 45512e36
	return &headerDownloaderTest{
		heimdall:         heimdallService,
		p2pService:       p2pService,
		headerDownloader: headerDownloader,
		headersWriter:    headersWriter,
	}
}

type headerDownloaderTestOpts struct {
	headerVerifier AccumulatedHeadersVerifier
}

func (opts headerDownloaderTestOpts) getOrCreateDefaultHeaderVerifier() AccumulatedHeadersVerifier {
	if opts.headerVerifier == nil {
		return func(_ heimdall.Waypoint, _ []*types.Header) error {
			return nil
		}
	}

	return opts.headerVerifier
}

type headerDownloaderTest struct {
	heimdall         *heimdall.MockHeimdall
	p2pService       *p2p.MockService
	headerDownloader *HeaderDownloader
	headersWriter    *MockHeadersWriter
}

<<<<<<< HEAD
func (hdt headerDownloaderTest) fakePeers(count int) []p2p.PeerId {
	peers := make([]p2p.PeerId, count)
	for i := range peers {
		peers[i] = p2p.PeerIdFromUint64(uint64(i) + 1)
=======
func (hdt headerDownloaderTest) fakePeers(count int, blockNumbers ...uint64) p2p.PeersSyncProgress {
	peers := make(p2p.PeersSyncProgress, count)
	for i := range peers {
		var blockNum uint64
		if i < len(blockNumbers) {
			blockNum = blockNumbers[i]
		} else {
			blockNum = math.MaxUint64
		}

		peers[i] = &p2p.PeerSyncProgress{
			Id:              p2p.PeerIdFromUint64(uint64(i) + 1),
			MaxSeenBlockNum: blockNum,
		}
>>>>>>> 45512e36
	}

	return peers
}

func (hdt headerDownloaderTest) fakeCheckpoints(count int) heimdall.Waypoints {
	checkpoints := make(heimdall.Waypoints, count)
	for i := range checkpoints {
		num := i + 1
		checkpoints[i] = &heimdall.Checkpoint{
			Fields: heimdall.WaypointFields{
				StartBlock: big.NewInt(int64(num)),
				EndBlock:   big.NewInt(int64(num)),
				RootHash:   common.BytesToHash([]byte(fmt.Sprintf("0x%d", num))),
			},
		}
	}

	return checkpoints
}

func (hdt headerDownloaderTest) fakeMilestones(count int) heimdall.Waypoints {
	milestones := make(heimdall.Waypoints, count)
	for i := range milestones {
		num := i + 1
		milestones[i] = &heimdall.Milestone{
			Fields: heimdall.WaypointFields{
				StartBlock: big.NewInt(int64(num)),
				EndBlock:   big.NewInt(int64(num)),
				RootHash:   common.BytesToHash([]byte(fmt.Sprintf("0x%d", num))),
			},
		}
	}

	return milestones
}

type downloadHeadersMock func(ctx context.Context, start uint64, end uint64, peerId p2p.PeerId) ([]*types.Header, error)

func (hdt headerDownloaderTest) defaultDownloadHeadersMock() downloadHeadersMock {
	return func(ctx context.Context, start uint64, end uint64, peerId p2p.PeerId) ([]*types.Header, error) {
		if start > end {
			return nil, fmt.Errorf("unexpected start > end in test: start=%d, end=%d", start, end)
		}

		res := make([]*types.Header, end-start+1)
		for num := start; num <= end; num++ {
			res[num-start] = &types.Header{
				Number: new(big.Int).SetUint64(num),
			}
		}

		return res, nil
	}
}

func (hdt headerDownloaderTest) defaultWriteHeadersMock(capture *[]*types.Header) func([]*types.Header) error {
	return func(headers []*types.Header) error {
		*capture = append(*capture, headers...)
		return nil
	}
}

func TestHeaderDownloadUsingMilestones(t *testing.T) {
	test := newHeaderDownloaderTest(t)
	test.heimdall.EXPECT().
		FetchMilestonesFromBlock(gomock.Any(), gomock.Any(), gomock.Any()).
		Return(test.fakeMilestones(4), nil).
		Times(1)
	test.p2pService.EXPECT().
		ListPeersMayHaveBlockNum(gomock.Any()).
		Return(test.fakePeers(8)).
		Times(1)
	test.p2pService.EXPECT().
		FetchHeaders(gomock.Any(), gomock.Any(), gomock.Any(), gomock.Any()).
		DoAndReturn(test.defaultDownloadHeadersMock()).
		Times(4)
	var persistedHeaders []*types.Header
	test.headersWriter.EXPECT().
		PutHeaders(gomock.Any()).
		DoAndReturn(test.defaultWriteHeadersMock(&persistedHeaders)).
		Times(1)

	err := test.headerDownloader.DownloadUsingMilestones(context.Background(), 1)
	require.NoError(t, err)
	require.Len(t, persistedHeaders, 4)
	// check headers are written in order
	require.Equal(t, uint64(1), persistedHeaders[0].Number.Uint64())
	require.Equal(t, uint64(2), persistedHeaders[1].Number.Uint64())
	require.Equal(t, uint64(3), persistedHeaders[2].Number.Uint64())
	require.Equal(t, uint64(4), persistedHeaders[3].Number.Uint64())
}

func TestHeaderDownloadUsingCheckpoints(t *testing.T) {
	test := newHeaderDownloaderTest(t)
	test.heimdall.EXPECT().
		FetchCheckpointsFromBlock(gomock.Any(), gomock.Any(), gomock.Any()).
		Return(test.fakeCheckpoints(8), nil).
		Times(1)
	test.p2pService.EXPECT().
		ListPeersMayHaveBlockNum(gomock.Any()).
		Return(test.fakePeers(2)).
		Times(4)
	test.p2pService.EXPECT().
		FetchHeaders(gomock.Any(), gomock.Any(), gomock.Any(), gomock.Any()).
		DoAndReturn(test.defaultDownloadHeadersMock()).
		Times(8)
	var persistedHeaders []*types.Header
	test.headersWriter.EXPECT().
		PutHeaders(gomock.Any()).
		DoAndReturn(test.defaultWriteHeadersMock(&persistedHeaders)).
		Times(4)

	err := test.headerDownloader.DownloadUsingCheckpoints(context.Background(), 1)
	require.NoError(t, err)
	require.Len(t, persistedHeaders, 8)
	// check headers are written in order
	require.Equal(t, uint64(1), persistedHeaders[0].Number.Uint64())
	require.Equal(t, uint64(2), persistedHeaders[1].Number.Uint64())
	require.Equal(t, uint64(3), persistedHeaders[2].Number.Uint64())
	require.Equal(t, uint64(4), persistedHeaders[3].Number.Uint64())
	require.Equal(t, uint64(5), persistedHeaders[4].Number.Uint64())
	require.Equal(t, uint64(6), persistedHeaders[5].Number.Uint64())
	require.Equal(t, uint64(7), persistedHeaders[6].Number.Uint64())
	require.Equal(t, uint64(8), persistedHeaders[7].Number.Uint64())
}

func TestHeaderDownloadWhenInvalidStateThenPenalizePeerAndReDownload(t *testing.T) {
	var firstTimeInvalidReturned bool
	firstTimeInvalidReturnedPtr := &firstTimeInvalidReturned
	test := newHeaderDownloaderTestWithOpts(t, headerDownloaderTestOpts{
		headerVerifier: func(waypoint heimdall.Waypoint, headers []*types.Header) error {
			if waypoint.StartBlock().Cmp(new(big.Int).SetUint64(2)) == 0 && !*firstTimeInvalidReturnedPtr {
				*firstTimeInvalidReturnedPtr = true
				return errors.New("invalid checkpoint")
			}
			return nil
		},
	})
	test.heimdall.EXPECT().
		FetchCheckpointsFromBlock(gomock.Any(), gomock.Any(), gomock.Any()).
		Return(test.fakeCheckpoints(6), nil).
		Times(1)
	test.p2pService.EXPECT().
		ListPeersMayHaveBlockNum(gomock.Any()).
		Return(test.fakePeers(3)).
		Times(3)
	test.p2pService.EXPECT().
		FetchHeaders(gomock.Any(), gomock.Any(), gomock.Any(), gomock.Any()).
		DoAndReturn(test.defaultDownloadHeadersMock()).
		// request 1,2,3 in parallel
		// -> 2 fails
		// requests 2,3,4 in parallel
		// 3 is cached
		// requests 5,6 in parallel
		// in total 6 requests + 1 request for re-requesting checkpoint 2
		// total = 7 (note this also tests caching works)
		Times(7)
	test.p2pService.EXPECT().
		Penalize(gomock.Any(), gomock.Eq(p2p.PeerIdFromUint64(2))).
		Times(1)
	var persistedHeadersFirstTime, persistedHeadersRemaining []*types.Header
	gomock.InOrder(
		test.headersWriter.EXPECT().
			PutHeaders(gomock.Any()).
			DoAndReturn(test.defaultWriteHeadersMock(&persistedHeadersFirstTime)).
			Times(1),
		test.headersWriter.EXPECT().
			PutHeaders(gomock.Any()).
			DoAndReturn(test.defaultWriteHeadersMock(&persistedHeadersRemaining)).
			Times(2),
	)

	err := test.headerDownloader.DownloadUsingCheckpoints(context.Background(), 1)
	require.NoError(t, err)
	require.Len(t, persistedHeadersFirstTime, 1)
	require.Len(t, persistedHeadersRemaining, 5)
}

func TestHeaderDownloadWhenZeroPeersTriesAgain(t *testing.T) {
	test := newHeaderDownloaderTest(t)
	test.heimdall.EXPECT().
		FetchCheckpointsFromBlock(gomock.Any(), gomock.Any(), gomock.Any()).
		Return(test.fakeCheckpoints(8), nil).
		Times(1)
	test.p2pService.EXPECT().
		FetchHeaders(gomock.Any(), gomock.Any(), gomock.Any(), gomock.Any()).
		DoAndReturn(test.defaultDownloadHeadersMock()).
		Times(8)
	var persistedHeaders []*types.Header
	test.headersWriter.EXPECT().
		PutHeaders(gomock.Any()).
		DoAndReturn(test.defaultWriteHeadersMock(&persistedHeaders)).
		Times(4)
	gomock.InOrder(
		// first time, no peers at all
		test.p2pService.EXPECT().
			ListPeersMayHaveBlockNum(gomock.Any()).
			Return(nil).
			Times(1),
		// second time, 2 peers that we can use
		test.p2pService.EXPECT().
			ListPeersMayHaveBlockNum(gomock.Any()).
			Return(test.fakePeers(2)).
			Times(4),
	)

	err := test.headerDownloader.DownloadUsingCheckpoints(context.Background(), 1)
	require.NoError(t, err)
	require.Len(t, persistedHeaders, 8)
}<|MERGE_RESOLUTION|>--- conflicted
+++ resolved
@@ -32,11 +32,8 @@
 	p2pService.EXPECT().MaxPeers().Return(100).Times(1)
 	logger := testlog.Logger(t, log.LvlDebug)
 	headerVerifier := opts.getOrCreateDefaultHeaderVerifier()
-<<<<<<< HEAD
-	headerDownloader := newHeaderDownloader(logger, p2pService, heimdall, headerVerifier, time.Millisecond)
-=======
 	headersWriter := NewMockHeadersWriter(ctrl)
-	headerDownloader := NewHeaderDownloader(
+	headerDownloader := newHeaderDownloader(
 		logger,
 		p2pService,
 		heimdallService,
@@ -44,8 +41,8 @@
 		milestoneStore,
 		headerVerifier,
 		headersWriter,
+		time.Millisecond,
 	)
->>>>>>> 45512e36
 	return &headerDownloaderTest{
 		heimdall:         heimdallService,
 		p2pService:       p2pService,
@@ -75,27 +72,10 @@
 	headersWriter    *MockHeadersWriter
 }
 
-<<<<<<< HEAD
 func (hdt headerDownloaderTest) fakePeers(count int) []p2p.PeerId {
 	peers := make([]p2p.PeerId, count)
 	for i := range peers {
 		peers[i] = p2p.PeerIdFromUint64(uint64(i) + 1)
-=======
-func (hdt headerDownloaderTest) fakePeers(count int, blockNumbers ...uint64) p2p.PeersSyncProgress {
-	peers := make(p2p.PeersSyncProgress, count)
-	for i := range peers {
-		var blockNum uint64
-		if i < len(blockNumbers) {
-			blockNum = blockNumbers[i]
-		} else {
-			blockNum = math.MaxUint64
-		}
-
-		peers[i] = &p2p.PeerSyncProgress{
-			Id:              p2p.PeerIdFromUint64(uint64(i) + 1),
-			MaxSeenBlockNum: blockNum,
-		}
->>>>>>> 45512e36
 	}
 
 	return peers
