--- conflicted
+++ resolved
@@ -19,21 +19,6 @@
 import (
 	"github.com/erigontech/erigon-lib/log/v3"
 
-<<<<<<< HEAD
-	libcommon "github.com/ledgerwatch/erigon-lib/common"
-	"github.com/ledgerwatch/erigon/consensus"
-	"github.com/ledgerwatch/erigon/core/tracing"
-	"github.com/ledgerwatch/erigon/params"
-)
-
-func ApplyBeaconRootEip4788(parentBeaconBlockRoot *libcommon.Hash, syscall consensus.SystemCall, eLogger *tracing.Hooks) {
-	if eLogger != nil && eLogger.OnSystemCallStart != nil {
-		eLogger.OnSystemCallStart()
-	}
-
-	if eLogger != nil && eLogger.OnSystemCallEnd != nil {
-		defer eLogger.OnSystemCallEnd()
-=======
 	libcommon "github.com/erigontech/erigon-lib/common"
 	"github.com/erigontech/erigon/consensus"
 	"github.com/erigontech/erigon/core/tracing"
@@ -47,7 +32,6 @@
 
 	if tracer != nil && tracer.OnSystemCallEnd != nil {
 		defer tracer.OnSystemCallEnd()
->>>>>>> af719e30
 	}
 
 	_, err := syscall(params.BeaconRootsAddress, parentBeaconBlockRoot.Bytes())
