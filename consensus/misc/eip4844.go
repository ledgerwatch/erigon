--- conflicted
+++ resolved
@@ -25,8 +25,6 @@
 
 	"github.com/ledgerwatch/erigon/core/types"
 	"github.com/ledgerwatch/erigon/params"
-
-	"github.com/holiman/uint256"
 )
 
 // CalcExcessDataGas implements calc_excess_data_gas from EIP-4844
@@ -52,7 +50,6 @@
 	numerator, overflow := uint256.FromBig(edg)
 	if overflow {
 		return nil, fmt.Errorf("FakeExponential: overflow converting excessDataGas: %v", edg)
-<<<<<<< HEAD
 	}
 	output := uint256.NewInt(0)
 	numeratorAccum := new(uint256.Int)
@@ -75,30 +72,6 @@
 			return nil, fmt.Errorf("FakeExponential: overflow in MulDivOverflow(numeratorAccum=%v, numerator=%v, divisor=%v)", numeratorAccum, numerator, divisor)
 		}
 	}
-=======
-	}
-	output := uint256.NewInt(0)
-	numeratorAccum := new(uint256.Int)
-	_, overflow = numeratorAccum.MulOverflow(factor, denom)
-	if overflow {
-		return nil, fmt.Errorf("FakeExponential: overflow in MulOverflow(factor=%v, denom=%v)", factor, denom)
-	}
-	divisor := new(uint256.Int)
-	for i := 1; numeratorAccum.Sign() > 0; i++ {
-		_, overflow = output.AddOverflow(output, numeratorAccum)
-		if overflow {
-			return nil, fmt.Errorf("FakeExponential: overflow in AddOverflow(output=%v, numeratorAccum=%v)", output, numeratorAccum)
-		}
-		_, overflow = divisor.MulOverflow(denom, uint256.NewInt(uint64(i)))
-		if overflow {
-			return nil, fmt.Errorf("FakeExponential: overflow in MulOverflow(denom=%v, i=%v)", denom, i)
-		}
-		_, overflow = numeratorAccum.MulDivOverflow(numeratorAccum, numerator, divisor)
-		if overflow {
-			return nil, fmt.Errorf("FakeExponential: overflow in MulDivOverflow(numeratorAccum=%v, numerator=%v, divisor=%v)", numeratorAccum, numerator, divisor)
-		}
-	}
->>>>>>> 20437faa
 	return output.Div(output, denom), nil
 }
 
