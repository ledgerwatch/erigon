// Copyright 2017 The go-ethereum Authors
// This file is part of the go-ethereum library.
//
// The go-ethereum library is free software: you can redistribute it and/or modify
// it under the terms of the GNU Lesser General Public License as published by
// the Free Software Foundation, either version 3 of the License, or
// (at your option) any later version.
//
// The go-ethereum library is distributed in the hope that it will be useful,
// but WITHOUT ANY WARRANTY; without even the implied warranty of
// MERCHANTABILITY or FITNESS FOR A PARTICULAR PURPOSE. See the
// GNU Lesser General Public License for more details.
//
// You should have received a copy of the GNU Lesser General Public License
// along with the go-ethereum library. If not, see <http://www.gnu.org/licenses/>.

// Package consensus implements different Ethereum consensus engines.
package consensus

import (
	"math/big"

	"github.com/holiman/uint256"

	"github.com/ledgerwatch/erigon-lib/chain"
	libcommon "github.com/ledgerwatch/erigon-lib/common"

	"github.com/ledgerwatch/erigon/core/state"
	"github.com/ledgerwatch/erigon/core/types"
	"github.com/ledgerwatch/erigon/rlp"
	"github.com/ledgerwatch/erigon/rpc"
	"github.com/ledgerwatch/log/v3"
)

// ChainHeaderReader defines a small collection of methods needed to access the local
// blockchain during header verification.
type ChainHeaderReader interface {
	// Config retrieves the blockchain's chain configuration.
	Config() *chain.Config

	// CurrentHeader retrieves the current header from the local chain.
	CurrentHeader() *types.Header

	// GetHeader retrieves a block header from the database by hash and number.
	GetHeader(hash libcommon.Hash, number uint64) *types.Header

	// GetHeaderByNumber retrieves a block header from the database by number.
	GetHeaderByNumber(number uint64) *types.Header

	// GetHeaderByHash retrieves a block header from the database by its hash.
	GetHeaderByHash(hash libcommon.Hash) *types.Header

	// GetTd retrieves the total difficulty from the database by hash and number.
	GetTd(hash libcommon.Hash, number uint64) *big.Int

	// Number of blocks frozen in the block snapshots
	FrozenBlocks() uint64

<<<<<<< HEAD
=======
	// Byte string representation of a bor span with given ID
>>>>>>> a77e33e7
	BorSpan(spanId uint64) []byte
}

// ChainReader defines a small collection of methods needed to access the local
// blockchain during header and/or uncle verification.
type ChainReader interface {
	ChainHeaderReader

	// GetBlock retrieves a block from the database by hash and number.
	GetBlock(hash libcommon.Hash, number uint64) *types.Block

	HasBlock(hash libcommon.Hash, number uint64) bool

	BorEventsByBlock(hash libcommon.Hash, number uint64) []rlp.RawValue
}

type SystemCall func(contract libcommon.Address, data []byte) ([]byte, error)

// Use more options to call contract
type SysCallCustom func(contract libcommon.Address, data []byte, ibs *state.IntraBlockState, header *types.Header, constCall bool) ([]byte, error)
type Call func(contract libcommon.Address, data []byte) ([]byte, error)

// RewardKind - The kind of block reward.
// Depending on the consensus engine the allocated block reward might have
// different semantics which could lead e.g. to different reward values.
type RewardKind uint16

const (
	// RewardAuthor - attributed to the block author.
	RewardAuthor RewardKind = 0
	// RewardEmptyStep - attributed to the author(s) of empty step(s) included in the block (AuthorityRound engine).
	RewardEmptyStep RewardKind = 1
	// RewardExternal - attributed by an external protocol (e.g. block reward contract).
	RewardExternal RewardKind = 2
	// RewardUncle - attributed to the block uncle(s) with given difference.
	RewardUncle RewardKind = 3
)

type Reward struct {
	Beneficiary libcommon.Address
	Kind        RewardKind
	Amount      uint256.Int
}

// Engine is an algorithm agnostic consensus engine.
type Engine interface {
	EngineReader
	EngineWriter
}

// EngineReader are read-only methods of the consensus engine
// All of these methods should have thread-safe implementations
type EngineReader interface {
	// Author retrieves the Ethereum address of the account that minted the given
	// block, which may be different from the header's coinbase if a consensus
	// engine is based on signatures.
	Author(header *types.Header) (libcommon.Address, error)

	// Service transactions are free and don't pay baseFee after EIP-1559
	IsServiceTransaction(sender libcommon.Address, syscall SystemCall) bool

	Type() chain.ConsensusName

	CalculateRewards(config *chain.Config, header *types.Header, uncles []*types.Header, syscall SystemCall,
	) ([]Reward, error)

	// Close terminates any background threads, DB's etc maintained by the consensus engine.
	Close() error
}

// EngineReader are write methods of the consensus engine
type EngineWriter interface {
	// VerifyHeader checks whether a header conforms to the consensus rules of a
	// given engine. Verifying the seal may be done optionally here, or explicitly
	// via the VerifySeal method.
	VerifyHeader(chain ChainHeaderReader, header *types.Header, seal bool) error

	// VerifyUncles verifies that the given block's uncles conform to the consensus
	// rules of a given engine.
	VerifyUncles(chain ChainReader, header *types.Header, uncles []*types.Header) error

	// Prepare initializes the consensus fields of a block header according to the
	// rules of a particular engine. The changes are executed inline.
	Prepare(chain ChainHeaderReader, header *types.Header, state *state.IntraBlockState) error

	// Initialize runs any pre-transaction state modifications (e.g. epoch start)
	Initialize(config *chain.Config, chain ChainHeaderReader, header *types.Header,
		state *state.IntraBlockState, syscall SysCallCustom, logger log.Logger)

	// Finalize runs any post-transaction state modifications (e.g. block rewards)
	// but does not assemble the block.
	//
	// Note: The block header and state database might be updated to reflect any
	// consensus rules that happen at finalization (e.g. block rewards).
	Finalize(config *chain.Config, header *types.Header, state *state.IntraBlockState,
		txs types.Transactions, uncles []*types.Header, receipts types.Receipts, withdrawals []*types.Withdrawal,
		chain ChainReader, syscall SystemCall, logger log.Logger,
	) (types.Transactions, types.Receipts, error)

	// FinalizeAndAssemble runs any post-transaction state modifications (e.g. block
	// rewards) and assembles the final block.
	//
	// Note: The block header and state database might be updated to reflect any
	// consensus rules that happen at finalization (e.g. block rewards).
	FinalizeAndAssemble(config *chain.Config, header *types.Header, state *state.IntraBlockState,
		txs types.Transactions, uncles []*types.Header, receipts types.Receipts, withdrawals []*types.Withdrawal,
		chain ChainReader, syscall SystemCall, call Call, logger log.Logger,
	) (*types.Block, types.Transactions, types.Receipts, error)

	// Seal generates a new sealing request for the given input block and pushes
	// the result into the given channel.
	//
	// Note, the method returns immediately and will send the result async. More
	// than one result may also be returned depending on the consensus algorithm.
	Seal(chain ChainHeaderReader, block *types.Block, results chan<- *types.Block, stop <-chan struct{}) error

	// SealHash returns the hash of a block prior to it being sealed.
	SealHash(header *types.Header) libcommon.Hash

	// CalcDifficulty is the difficulty adjustment algorithm. It returns the difficulty
	// that a new block should have.
	CalcDifficulty(chain ChainHeaderReader, time, parentTime uint64, parentDifficulty *big.Int, parentNumber uint64,
		parentHash, parentUncleHash libcommon.Hash, parentAuRaStep uint64) *big.Int

	GenerateSeal(chain ChainHeaderReader, currnt, parent *types.Header, call Call) []byte

	// APIs returns the RPC APIs this consensus engine provides.
	APIs(chain ChainHeaderReader) []rpc.API
}

// PoW is a consensus engine based on proof-of-work.
type PoW interface {
	Engine

	// Hashrate returns the current mining hashrate of a PoW consensus engine.
	Hashrate() float64
}<|MERGE_RESOLUTION|>--- conflicted
+++ resolved
@@ -56,10 +56,7 @@
 	// Number of blocks frozen in the block snapshots
 	FrozenBlocks() uint64
 
-<<<<<<< HEAD
-=======
 	// Byte string representation of a bor span with given ID
->>>>>>> a77e33e7
 	BorSpan(spanId uint64) []byte
 }
 
