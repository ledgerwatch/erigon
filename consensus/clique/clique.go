--- conflicted
+++ resolved
@@ -387,17 +387,11 @@
 	txs types.Transactions, uncles []*types.Header, receipts types.Receipts, withdrawals []*types.Withdrawal,
 	e consensus.EpochReader, chain consensus.ChainHeaderReader, syscall consensus.SystemCall, call consensus.Call,
 ) (*types.Block, types.Transactions, types.Receipts, error) {
-	// Finalize block
-	outTxs, outR, err := c.Finalize(chainConfig, header, state, txs, uncles, receipts, e, chain, syscall)
-	if err != nil {
-		return nil, nil, nil, err
-	}
+	// No block rewards in PoA, so the state remains as is and uncles are dropped
+	header.UncleHash = types.CalcUncleHash(nil)
+
 	// Assemble and return the final block for sealing
-<<<<<<< HEAD
-	return types.NewBlock(header, outTxs, nil, outR), outTxs, outR, nil
-=======
 	return types.NewBlock(header, txs, nil, receipts, withdrawals), txs, receipts, nil
->>>>>>> 27ec4f02
 }
 
 // Authorize injects a private key into the consensus engine to mint new blocks
