--- conflicted
+++ resolved
@@ -282,11 +282,7 @@
 
 // Prepare implements consensus.Engine, preparing all the consensus fields of the
 // header for running the transactions on top.
-<<<<<<< HEAD
 func (c *Clique) Prepare(chain consensus.ChainHeaderReader, header *types.Header, state *state.IntraBlockState) error {
-=======
-func (c *Clique) Prepare(chain consensus.ChainHeaderReader, header *types.Header, syscall consensus.SystemCall) error {
->>>>>>> 22192e4b
 
 	// If the block isn't a checkpoint, cast a random vote (good enough for now)
 	header.Coinbase = common.Address{}
