// Copyright 2024 The Erigon Authors
// This file is part of Erigon.
//
// Erigon is free software: you can redistribute it and/or modify
// it under the terms of the GNU Lesser General Public License as published by
// the Free Software Foundation, either version 3 of the License, or
// (at your option) any later version.
//
// Erigon is distributed in the hope that it will be useful,
// but WITHOUT ANY WARRANTY; without even the implied warranty of
// MERCHANTABILITY or FITNESS FOR A PARTICULAR PURPOSE. See the
// GNU Lesser General Public License for more details.
//
// You should have received a copy of the GNU Lesser General Public License
// along with Erigon. If not, see <http://www.gnu.org/licenses/>.

package merge

import (
	"bytes"
	"errors"
	"fmt"
	"math/big"
	"reflect"

	"github.com/holiman/uint256"

	"github.com/erigontech/erigon-lib/chain"
	libcommon "github.com/erigontech/erigon-lib/common"
	"github.com/erigontech/erigon-lib/log/v3"

	"github.com/erigontech/erigon/consensus"
	"github.com/erigontech/erigon/consensus/aura"
	"github.com/erigontech/erigon/consensus/misc"
	"github.com/erigontech/erigon/core/state"
	"github.com/erigontech/erigon/core/tracing"
	"github.com/erigontech/erigon/core/types"
	"github.com/erigontech/erigon/core/vm/evmtypes"
	"github.com/erigontech/erigon/params"
	"github.com/erigontech/erigon/rpc"
)

// Constants for The Merge as specified by EIP-3675: Upgrade consensus to Proof-of-Stake
var (
	ProofOfStakeDifficulty = libcommon.Big0     // PoS block's difficulty is always 0
	ProofOfStakeNonce      = types.BlockNonce{} // PoS block's have all-zero nonces
)

var (
	// errInvalidDifficulty is returned if the difficulty is non-zero.
	errInvalidDifficulty = errors.New("invalid difficulty")

	// errInvalidNonce is returned if the nonce is non-zero.
	errInvalidNonce = errors.New("invalid nonce")

	// errInvalidUncleHash is returned if a block contains an non-empty uncle list.
	errInvalidUncleHash = errors.New("non empty uncle hash")

	errOlderBlockTime = errors.New("timestamp older than parent")
)

// Merge Consensus Engine for the Execution Layer.
// Merge is a consensus engine that combines the eth1 consensus and proof-of-stake
// algorithm. The transition rule is described in the eth1/2 merge spec:
// https://eips.ethereum.org/EIPS/eip-3675
//
// Note: After the Merge the work is mostly done on the Consensus Layer, so nothing much is to be added on this side.
type Merge struct {
	eth1Engine consensus.Engine // Original consensus engine used in eth1, e.g. ethash or clique
}

// New creates a new instance of the Merge Engine with the given embedded eth1 engine.
func New(eth1Engine consensus.Engine) *Merge {
	if _, ok := eth1Engine.(*Merge); ok {
		panic("nested consensus engine")
	}
	return &Merge{eth1Engine: eth1Engine}
}

// InnerEngine returns the embedded eth1 consensus engine.
func (s *Merge) InnerEngine() consensus.Engine {
	return s.eth1Engine
}

// Type returns the type of the underlying consensus engine.
func (s *Merge) Type() chain.ConsensusName {
	return s.eth1Engine.Type()
}

// Author implements consensus.Engine, returning the header's coinbase as the
// proof-of-stake verified author of the block.
// This is thread-safe (only access the header.Coinbase or the underlying engine's thread-safe method)
func (s *Merge) Author(header *types.Header) (libcommon.Address, error) {
	if !misc.IsPoSHeader(header) {
		return s.eth1Engine.Author(header)
	}
	return header.Coinbase, nil
}

func (s *Merge) VerifyHeader(chain consensus.ChainHeaderReader, header *types.Header, seal bool) error {
	reached, err := IsTTDReached(chain, header.ParentHash, header.Number.Uint64()-1)
	if err != nil {
		return err
	}
	if !reached {
		// Not verifying seals if the TTD is passed
		return s.eth1Engine.VerifyHeader(chain, header, !chain.Config().TerminalTotalDifficultyPassed)
	}
	// Short circuit if the parent is not known
	parent := chain.GetHeader(header.ParentHash, header.Number.Uint64()-1)
	if parent == nil {
		return consensus.ErrUnknownAncestor
	}

	return s.verifyHeader(chain, header, parent)
}

// VerifyUncles implements consensus.Engine, always returning an error for any
// uncles as this consensus mechanism doesn't permit uncles.
func (s *Merge) VerifyUncles(chain consensus.ChainReader, header *types.Header, uncles []*types.Header) error {
	if !misc.IsPoSHeader(header) {
		return s.eth1Engine.VerifyUncles(chain, header, uncles)
	}
	if len(uncles) > 0 {
		return errors.New("uncles not allowed")
	}
	return nil
}

// Prepare makes sure difficulty and nonce are correct
func (s *Merge) Prepare(chain consensus.ChainHeaderReader, header *types.Header, state *state.IntraBlockState) error {
	reached, err := IsTTDReached(chain, header.ParentHash, header.Number.Uint64()-1)
	if err != nil {
		return err
	}
	if !reached {
		return s.eth1Engine.Prepare(chain, header, state)
	}
	header.Difficulty = ProofOfStakeDifficulty
	header.Nonce = ProofOfStakeNonce
	return nil
}

func (s *Merge) CalculateRewards(config *chain.Config, header *types.Header, uncles []*types.Header, syscall consensus.SystemCall,
) ([]consensus.Reward, error) {
	_, isAura := s.eth1Engine.(*aura.AuRa)
	if !misc.IsPoSHeader(header) || isAura {
		return s.eth1Engine.CalculateRewards(config, header, uncles, syscall)
	}
	return []consensus.Reward{}, nil
}

func (s *Merge) Finalize(config *chain.Config, header *types.Header, state *state.IntraBlockState,
	txs types.Transactions, uncles []*types.Header, receipts types.Receipts, withdrawals []*types.Withdrawal, requestsInBlock types.Requests,
	chain consensus.ChainReader, syscall consensus.SystemCall, logger log.Logger,
) (types.Transactions, types.Receipts, types.Requests, error) {
	if !misc.IsPoSHeader(header) {
		return s.eth1Engine.Finalize(config, header, state, txs, uncles, receipts, withdrawals, requestsInBlock, chain, syscall, logger)
	}

	rewards, err := s.CalculateRewards(config, header, uncles, syscall)
	if err != nil {
		return nil, nil, nil, err
	}
	for _, r := range rewards {
		switch r.Kind {
		case consensus.RewardAuthor:
			state.AddBalance(r.Beneficiary, &r.Amount, tracing.BalanceIncreaseRewardMineBlock)
		case consensus.RewardUncle:
			state.AddBalance(r.Beneficiary, &r.Amount, tracing.BalanceIncreaseRewardMineUncle)
		default:
			state.AddBalance(r.Beneficiary, &r.Amount, tracing.BalanceChangeUnspecified)
		}
	}

	if withdrawals != nil {
		if auraEngine, ok := s.eth1Engine.(*aura.AuRa); ok {
			if err := auraEngine.ExecuteSystemWithdrawals(withdrawals, syscall); err != nil {
				return nil, nil, nil, err
			}
		} else {
			for _, w := range withdrawals {
				amountInWei := new(uint256.Int).Mul(uint256.NewInt(w.Amount), uint256.NewInt(params.GWei))
				state.AddBalance(w.Address, amountInWei, tracing.BalanceIncreaseWithdrawal)
			}
		}
	}

	var rs types.Requests
	if config.IsPrague(header.Time) {
		rs = make(types.Requests, 0)
		allLogs := types.Logs{}
		for _, rec := range receipts {
			allLogs = append(allLogs, rec.Logs...)
		}
		depositReqs, err := types.ParseDepositLogs(allLogs, config.DepositContract)
		if err != nil {
			return nil, nil, nil, fmt.Errorf("error: could not parse requests logs: %v", err)
		}
		rs = append(rs, depositReqs...)
		withdrawalReqs := misc.DequeueWithdrawalRequests7002(syscall)
		rs = append(rs, withdrawalReqs...)
		consolidations := misc.DequeueConsolidationRequests7251(syscall)
		rs = append(rs, consolidations...)
		if requestsInBlock != nil || header.RequestsRoot != nil {
			rh := types.DeriveSha(rs)
			if *header.RequestsRoot != rh {
				return nil, nil, nil, fmt.Errorf("error: invalid requests root hash in header, expected: %v, got :%v", header.RequestsRoot, rh)
			}
			if !reflect.DeepEqual(requestsInBlock.Deposits(), depositReqs.Deposits()) {
				return nil, nil, nil, fmt.Errorf("error: invalid EIP-6110 Deposit Requests in block")
			}
			if !reflect.DeepEqual(requestsInBlock.Withdrawals(), withdrawalReqs.Withdrawals()) {
				return nil, nil, nil, fmt.Errorf("error: invalid EIP-7002 Withdrawal requests in block")
			}
			if !reflect.DeepEqual(requestsInBlock.Consolidations(), consolidations.Consolidations()) {
				return nil, nil, nil, fmt.Errorf("error: invalid EIP-7251 Consolidation requests in block")
			}
		}
	}

	return txs, receipts, rs, nil
}

func (s *Merge) FinalizeAndAssemble(config *chain.Config, header *types.Header, state *state.IntraBlockState,
	txs types.Transactions, uncles []*types.Header, receipts types.Receipts, withdrawals []*types.Withdrawal, requests types.Requests, chain consensus.ChainReader, syscall consensus.SystemCall, call consensus.Call, logger log.Logger,
) (*types.Block, types.Transactions, types.Receipts, error) {
	if !misc.IsPoSHeader(header) {
		return s.eth1Engine.FinalizeAndAssemble(config, header, state, txs, uncles, receipts, withdrawals, requests, chain, syscall, call, logger)
	}
	header.RequestsRoot = nil
	outTxs, outReceipts, rs, err := s.Finalize(config, header, state, txs, uncles, receipts, withdrawals, requests, chain, syscall, logger)
	if err != nil {
		return nil, nil, nil, err
	}
	if config.IsPrague(header.Time) {
		if rs == nil {
			rs = make(types.Requests, 0)
		}
	}
	return types.NewBlock(header, outTxs, uncles, outReceipts, withdrawals, rs), outTxs, outReceipts, nil
}

func (s *Merge) SealHash(header *types.Header) (hash libcommon.Hash) {
	return s.eth1Engine.SealHash(header)
}

func (s *Merge) CalcDifficulty(chain consensus.ChainHeaderReader, time, parentTime uint64, parentDifficulty *big.Int, parentNumber uint64, parentHash, parentUncleHash libcommon.Hash, parentAuRaStep uint64) *big.Int {
	reached, err := IsTTDReached(chain, parentHash, parentNumber)
	if err != nil {
		return nil
	}
	if !reached {
		return s.eth1Engine.CalcDifficulty(chain, time, parentTime, parentDifficulty, parentNumber, parentHash, parentUncleHash, parentAuRaStep)
	}
	return ProofOfStakeDifficulty
}

// verifyHeader checks whether a Proof-of-Stake header conforms to the consensus rules of the
// stock Ethereum consensus engine with EIP-3675 modifications.
func (s *Merge) verifyHeader(chain consensus.ChainHeaderReader, header, parent *types.Header) error {

	if uint64(len(header.Extra)) > params.MaximumExtraDataSize {
		return fmt.Errorf("extra-data longer than %d bytes (%d)", params.MaximumExtraDataSize, len(header.Extra))
	}

	if header.Time <= parent.Time {
		return errOlderBlockTime
	}

	if header.Difficulty.Cmp(ProofOfStakeDifficulty) != 0 {
		return errInvalidDifficulty
	}

	if !bytes.Equal(header.Nonce[:], ProofOfStakeNonce[:]) {
		return errInvalidNonce
	}

	// Verify that the gas limit is within cap
	if header.GasLimit > params.MaxGasLimit {
		return fmt.Errorf("invalid gasLimit: have %v, max %v", header.GasLimit, params.MaxGasLimit)
	}
	// Verify that the gasUsed is <= gasLimit
	if header.GasUsed > header.GasLimit {
		return fmt.Errorf("invalid gasUsed: have %d, gasLimit %d", header.GasUsed, header.GasLimit)
	}

	// Verify that the block number is parent's +1
	if diff := new(big.Int).Sub(header.Number, parent.Number); diff.Cmp(libcommon.Big1) != 0 {
		return consensus.ErrInvalidNumber
	}

	if header.UncleHash != types.EmptyUncleHash {
		return errInvalidUncleHash
	}

	if err := misc.VerifyEip1559Header(chain.Config(), parent, header, false); err != nil {
		return err
	}

	// Verify existence / non-existence of withdrawalsHash
	shanghai := chain.Config().IsShanghai(header.Time)
	if shanghai && header.WithdrawalsHash == nil {
		return fmt.Errorf("missing withdrawalsHash")
	}
	if !shanghai && header.WithdrawalsHash != nil {
		return consensus.ErrUnexpectedWithdrawals
	}

	if !chain.Config().IsCancun(header.Time) {
		return misc.VerifyAbsenceOfCancunHeaderFields(header)
	}
	if err := misc.VerifyPresenceOfCancunHeaderFields(header); err != nil {
		return err
	}
	expectedExcessBlobGas := misc.CalcExcessBlobGas(chain.Config(), parent)
	if *header.ExcessBlobGas != expectedExcessBlobGas {
		return fmt.Errorf("invalid excessBlobGas: have %d, want %d", *header.ExcessBlobGas, expectedExcessBlobGas)
	}

	// Verify existence / non-existence of requestsRoot
	prague := chain.Config().IsPrague(header.Time)
	if prague && header.RequestsRoot == nil {
		return fmt.Errorf("missing requestsRoot")
	}
	if !prague && header.RequestsRoot != nil {
		return consensus.ErrUnexpectedRequests
	}

	return nil
}

func (s *Merge) Seal(chain consensus.ChainHeaderReader, block *types.Block, results chan<- *types.Block, stop <-chan struct{}) error {
	if !misc.IsPoSHeader(block.Header()) {
		return s.eth1Engine.Seal(chain, block, results, stop)
	}
	return nil
}

func (s *Merge) GenerateSeal(chain consensus.ChainHeaderReader, currnt, parent *types.Header, call consensus.Call) []byte {
	return nil
}

func (s *Merge) IsServiceTransaction(sender libcommon.Address, syscall consensus.SystemCall) bool {
	return s.eth1Engine.IsServiceTransaction(sender, syscall)
}

func (s *Merge) Initialize(config *chain.Config, chain consensus.ChainHeaderReader, header *types.Header,
<<<<<<< HEAD
	state *state.IntraBlockState, syscall consensus.SysCallCustom, logger log.Logger, eLogger *tracing.Hooks,
) {
	if !misc.IsPoSHeader(header) {
		s.eth1Engine.Initialize(config, chain, header, state, syscall, logger, eLogger)
=======
	state *state.IntraBlockState, syscall consensus.SysCallCustom, logger log.Logger, tracer *tracing.Hooks,
) {
	if !misc.IsPoSHeader(header) {
		s.eth1Engine.Initialize(config, chain, header, state, syscall, logger, tracer)
>>>>>>> af719e30
	}
	if chain.Config().IsCancun(header.Time) {
		misc.ApplyBeaconRootEip4788(header.ParentBeaconBlockRoot, func(addr libcommon.Address, data []byte) ([]byte, error) {
			return syscall(addr, data, state, header, false /* constCall */)
<<<<<<< HEAD
		}, eLogger)
=======
		}, tracer)
>>>>>>> af719e30
	}
	if chain.Config().IsPrague(header.Time) {
		misc.StoreBlockHashesEip2935(header, state, config, chain)
	}
}

func (s *Merge) APIs(chain consensus.ChainHeaderReader) []rpc.API {
	return s.eth1Engine.APIs(chain)
}

func (s *Merge) GetTransferFunc() evmtypes.TransferFunc {
	return s.eth1Engine.GetTransferFunc()
}

func (s *Merge) GetPostApplyMessageFunc() evmtypes.PostApplyMessageFunc {
	return s.eth1Engine.GetPostApplyMessageFunc()
}

func (s *Merge) Close() error {
	return s.eth1Engine.Close()
}

// IsTTDReached checks if the TotalTerminalDifficulty has been surpassed on the `parentHash` block.
// It depends on the parentHash already being stored in the database.
// If the total difficulty is not stored in the database a ErrUnknownAncestorTD error is returned.
func IsTTDReached(chain consensus.ChainHeaderReader, parentHash libcommon.Hash, number uint64) (bool, error) {
	if chain.Config().TerminalTotalDifficulty == nil {
		return false, nil
	}
	td := chain.GetTd(parentHash, number)
	if td == nil {
		return false, consensus.ErrUnknownAncestorTD
	}
	return td.Cmp(chain.Config().TerminalTotalDifficulty) >= 0, nil
}<|MERGE_RESOLUTION|>--- conflicted
+++ resolved
@@ -346,26 +346,15 @@
 }
 
 func (s *Merge) Initialize(config *chain.Config, chain consensus.ChainHeaderReader, header *types.Header,
-<<<<<<< HEAD
-	state *state.IntraBlockState, syscall consensus.SysCallCustom, logger log.Logger, eLogger *tracing.Hooks,
-) {
-	if !misc.IsPoSHeader(header) {
-		s.eth1Engine.Initialize(config, chain, header, state, syscall, logger, eLogger)
-=======
 	state *state.IntraBlockState, syscall consensus.SysCallCustom, logger log.Logger, tracer *tracing.Hooks,
 ) {
 	if !misc.IsPoSHeader(header) {
 		s.eth1Engine.Initialize(config, chain, header, state, syscall, logger, tracer)
->>>>>>> af719e30
 	}
 	if chain.Config().IsCancun(header.Time) {
 		misc.ApplyBeaconRootEip4788(header.ParentBeaconBlockRoot, func(addr libcommon.Address, data []byte) ([]byte, error) {
 			return syscall(addr, data, state, header, false /* constCall */)
-<<<<<<< HEAD
-		}, eLogger)
-=======
 		}, tracer)
->>>>>>> af719e30
 	}
 	if chain.Config().IsPrague(header.Time) {
 		misc.StoreBlockHashesEip2935(header, state, config, chain)
