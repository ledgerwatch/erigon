package merge

import (
	"bytes"
	"errors"
	"fmt"
	"math/big"
	"reflect"

	"github.com/holiman/uint256"

	"github.com/ledgerwatch/log/v3"

	"github.com/ledgerwatch/erigon-lib/chain"
	libcommon "github.com/ledgerwatch/erigon-lib/common"
	"github.com/ledgerwatch/erigon/consensus"
	"github.com/ledgerwatch/erigon/consensus/aura"
	"github.com/ledgerwatch/erigon/consensus/misc"
	"github.com/ledgerwatch/erigon/core/state"
	"github.com/ledgerwatch/erigon/core/types"
	"github.com/ledgerwatch/erigon/params"
	"github.com/ledgerwatch/erigon/rpc"
)

// Constants for The Merge as specified by EIP-3675: Upgrade consensus to Proof-of-Stake
var (
	ProofOfStakeDifficulty = libcommon.Big0     // PoS block's difficulty is always 0
	ProofOfStakeNonce      = types.BlockNonce{} // PoS block's have all-zero nonces
)

var (
	// errInvalidDifficulty is returned if the difficulty is non-zero.
	errInvalidDifficulty = errors.New("invalid difficulty")

	// errInvalidNonce is returned if the nonce is non-zero.
	errInvalidNonce = errors.New("invalid nonce")

	// errInvalidUncleHash is returned if a block contains an non-empty uncle list.
	errInvalidUncleHash = errors.New("non empty uncle hash")

	errOlderBlockTime = errors.New("timestamp older than parent")
)

// Merge Consensus Engine for the Execution Layer.
// Merge is a consensus engine that combines the eth1 consensus and proof-of-stake
// algorithm. The transition rule is described in the eth1/2 merge spec:
// https://eips.ethereum.org/EIPS/eip-3675
//
// Note: After the Merge the work is mostly done on the Consensus Layer, so nothing much is to be added on this side.
type Merge struct {
	eth1Engine consensus.Engine // Original consensus engine used in eth1, e.g. ethash or clique
}

// New creates a new instance of the Merge Engine with the given embedded eth1 engine.
func New(eth1Engine consensus.Engine) *Merge {
	if _, ok := eth1Engine.(*Merge); ok {
		panic("nested consensus engine")
	}
	return &Merge{eth1Engine: eth1Engine}
}

// InnerEngine returns the embedded eth1 consensus engine.
func (s *Merge) InnerEngine() consensus.Engine {
	return s.eth1Engine
}

// Type returns the type of the underlying consensus engine.
func (s *Merge) Type() chain.ConsensusName {
	return s.eth1Engine.Type()
}

// Author implements consensus.Engine, returning the header's coinbase as the
// proof-of-stake verified author of the block.
// This is thread-safe (only access the header.Coinbase or the underlying engine's thread-safe method)
func (s *Merge) Author(header *types.Header) (libcommon.Address, error) {
	if !misc.IsPoSHeader(header) {
		return s.eth1Engine.Author(header)
	}
	return header.Coinbase, nil
}

func (s *Merge) VerifyHeader(chain consensus.ChainHeaderReader, header *types.Header, seal bool) error {
	reached, err := IsTTDReached(chain, header.ParentHash, header.Number.Uint64()-1)
	if err != nil {
		return err
	}
	if !reached {
		// Not verifying seals if the TTD is passed
		return s.eth1Engine.VerifyHeader(chain, header, !chain.Config().TerminalTotalDifficultyPassed)
	}
	// Short circuit if the parent is not known
	parent := chain.GetHeader(header.ParentHash, header.Number.Uint64()-1)
	if parent == nil {
		return consensus.ErrUnknownAncestor
	}

	return s.verifyHeader(chain, header, parent)
}

// VerifyUncles implements consensus.Engine, always returning an error for any
// uncles as this consensus mechanism doesn't permit uncles.
func (s *Merge) VerifyUncles(chain consensus.ChainReader, header *types.Header, uncles []*types.Header) error {
	if !misc.IsPoSHeader(header) {
		return s.eth1Engine.VerifyUncles(chain, header, uncles)
	}
	if len(uncles) > 0 {
		return errors.New("uncles not allowed")
	}
	return nil
}

// Prepare makes sure difficulty and nonce are correct
func (s *Merge) Prepare(chain consensus.ChainHeaderReader, header *types.Header, state *state.IntraBlockState) error {
	reached, err := IsTTDReached(chain, header.ParentHash, header.Number.Uint64()-1)
	if err != nil {
		return err
	}
	if !reached {
		return s.eth1Engine.Prepare(chain, header, state)
	}
	header.Difficulty = ProofOfStakeDifficulty
	header.Nonce = ProofOfStakeNonce
	return nil
}

func (s *Merge) CalculateRewards(config *chain.Config, header *types.Header, uncles []*types.Header, syscall consensus.SystemCall,
) ([]consensus.Reward, error) {
	_, isAura := s.eth1Engine.(*aura.AuRa)
	if !misc.IsPoSHeader(header) || isAura {
		return s.eth1Engine.CalculateRewards(config, header, uncles, syscall)
	}
	return []consensus.Reward{}, nil
}

func (s *Merge) Finalize(config *chain.Config, header *types.Header, state *state.IntraBlockState,
<<<<<<< HEAD
	txs types.Transactions, uncles []*types.Header, r types.Receipts, withdrawals []*types.Withdrawal, requests []*types.Request,
	chain consensus.ChainReader, syscall consensus.SystemCall, syscall2 consensus.SystemCall2, logger log.Logger,
) (types.Transactions, types.Receipts, error) {
	if !misc.IsPoSHeader(header) {
		return s.eth1Engine.Finalize(config, header, state, txs, uncles, r, withdrawals, requests, chain, syscall, syscall2, logger)
=======
	txs types.Transactions, uncles []*types.Header, receipts types.Receipts, withdrawals []*types.Withdrawal, requests types.Requests,
	chain consensus.ChainReader, syscall consensus.SystemCall, logger log.Logger,
) (types.Transactions, types.Receipts, types.Requests, error) {
	if !misc.IsPoSHeader(header) {
		return s.eth1Engine.Finalize(config, header, state, txs, uncles, receipts, withdrawals, requests, chain, syscall, logger)
>>>>>>> 1909921e
	}

	rewards, err := s.CalculateRewards(config, header, uncles, syscall)
	if err != nil {
		return nil, nil, nil, err
	}
	for _, r := range rewards {
		state.AddBalance(r.Beneficiary, &r.Amount)
	}

	if withdrawals != nil {
		if auraEngine, ok := s.eth1Engine.(*aura.AuRa); ok {
			if err := auraEngine.ExecuteSystemWithdrawals(withdrawals, syscall); err != nil {
				return nil, nil, nil, err
			}
		} else {
			for _, w := range withdrawals {
				amountInWei := new(uint256.Int).Mul(uint256.NewInt(w.Amount), uint256.NewInt(params.GWei))
				state.AddBalance(w.Address, amountInWei)
			}
		}
	}

	var rs types.Requests
	if config.IsPrague(header.Time) {
		rs = make(types.Requests, 0)
		allLogs := types.Logs{}
		for _, rec := range receipts {
			allLogs = append(allLogs, rec.Logs...)
		}
		ds, err := types.ParseDepositLogs(allLogs, config.DepositContract)
		rs = append(rs, ds...)
		if err != nil {
			return nil, nil, nil, fmt.Errorf("error: could not parse requests logs: %v", err)
		}

		rs = append(rs, misc.DequeueWithdrawalRequests7002(syscall)...)
		if requests != nil || header.RequestsRoot != nil {
			rh := types.DeriveSha(rs)
			if *header.RequestsRoot != rh {
				return nil, nil, nil, fmt.Errorf("error: invalid requests root hash in header, expected: %v, got :%v", header.RequestsRoot, rh)
			}
			sds := requests.Deposits()
			if !reflect.DeepEqual(sds, ds.Deposits()) {
				return nil, nil, nil, fmt.Errorf("error: invalid deposits in block")
			}
			//TODO @somnathb1 add DeepEqual check for WithdrawaRequests too, because in future there could be other types of requests
		}
	}

	return txs, receipts, rs, nil
}

func (s *Merge) FinalizeAndAssemble(config *chain.Config, header *types.Header, state *state.IntraBlockState,
<<<<<<< HEAD
	txs types.Transactions, uncles []*types.Header, receipts types.Receipts, withdrawals []*types.Withdrawal, requests []*types.Request, chain consensus.ChainReader, syscall consensus.SystemCall, syscall2 consensus.SystemCall2, call consensus.Call, logger log.Logger,
=======
	txs types.Transactions, uncles []*types.Header, receipts types.Receipts, withdrawals []*types.Withdrawal, requests types.Requests, chain consensus.ChainReader, syscall consensus.SystemCall, call consensus.Call, logger log.Logger,
>>>>>>> 1909921e
) (*types.Block, types.Transactions, types.Receipts, error) {

	if !misc.IsPoSHeader(header) {
		return s.eth1Engine.FinalizeAndAssemble(config, header, state, txs, uncles, receipts, withdrawals, requests, chain, syscall, syscall2, call, logger)
	}
<<<<<<< HEAD
	outTxs, outReceipts, err := s.Finalize(config, header, state, txs, uncles, receipts, withdrawals, requests, chain, syscall, syscall2, logger)
=======
	header.RequestsRoot = nil
	outTxs, outReceipts, rs, err := s.Finalize(config, header, state, txs, uncles, receipts, withdrawals, requests, chain, syscall, logger)
>>>>>>> 1909921e
	if err != nil {
		return nil, nil, nil, err
	}
	if config.IsPrague(header.Time) {
		if rs == nil {
			rs = make(types.Requests, 0)
		}
	}
	return types.NewBlock(header, outTxs, uncles, outReceipts, withdrawals, rs), outTxs, outReceipts, nil
}

func (s *Merge) SealHash(header *types.Header) (hash libcommon.Hash) {
	return s.eth1Engine.SealHash(header)
}

func (s *Merge) CalcDifficulty(chain consensus.ChainHeaderReader, time, parentTime uint64, parentDifficulty *big.Int, parentNumber uint64, parentHash, parentUncleHash libcommon.Hash, parentAuRaStep uint64) *big.Int {
	reached, err := IsTTDReached(chain, parentHash, parentNumber)
	if err != nil {
		return nil
	}
	if !reached {
		return s.eth1Engine.CalcDifficulty(chain, time, parentTime, parentDifficulty, parentNumber, parentHash, parentUncleHash, parentAuRaStep)
	}
	return ProofOfStakeDifficulty
}

// verifyHeader checks whether a Proof-of-Stake header conforms to the consensus rules of the
// stock Ethereum consensus engine with EIP-3675 modifications.
func (s *Merge) verifyHeader(chain consensus.ChainHeaderReader, header, parent *types.Header) error {

	if uint64(len(header.Extra)) > params.MaximumExtraDataSize {
		return fmt.Errorf("extra-data longer than %d bytes (%d)", params.MaximumExtraDataSize, len(header.Extra))
	}

	if header.Time <= parent.Time {
		return errOlderBlockTime
	}

	if header.Difficulty.Cmp(ProofOfStakeDifficulty) != 0 {
		return errInvalidDifficulty
	}

	if !bytes.Equal(header.Nonce[:], ProofOfStakeNonce[:]) {
		return errInvalidNonce
	}

	// Verify that the gas limit is within cap
	if header.GasLimit > params.MaxGasLimit {
		return fmt.Errorf("invalid gasLimit: have %v, max %v", header.GasLimit, params.MaxGasLimit)
	}
	// Verify that the gasUsed is <= gasLimit
	if header.GasUsed > header.GasLimit {
		return fmt.Errorf("invalid gasUsed: have %d, gasLimit %d", header.GasUsed, header.GasLimit)
	}

	// Verify that the block number is parent's +1
	if diff := new(big.Int).Sub(header.Number, parent.Number); diff.Cmp(libcommon.Big1) != 0 {
		return consensus.ErrInvalidNumber
	}

	if header.UncleHash != types.EmptyUncleHash {
		return errInvalidUncleHash
	}

	if err := misc.VerifyEip1559Header(chain.Config(), parent, header, false); err != nil {
		return err
	}

	// Verify existence / non-existence of withdrawalsHash
	shanghai := chain.Config().IsShanghai(header.Time)
	if shanghai && header.WithdrawalsHash == nil {
		return fmt.Errorf("missing withdrawalsHash")
	}
	if !shanghai && header.WithdrawalsHash != nil {
		return consensus.ErrUnexpectedWithdrawals
	}

	if !chain.Config().IsCancun(header.Time) {
		return misc.VerifyAbsenceOfCancunHeaderFields(header)
	}
	if err := misc.VerifyPresenceOfCancunHeaderFields(header); err != nil {
		return err
	}
	expectedExcessBlobGas := misc.CalcExcessBlobGas(chain.Config(), parent)
	if *header.ExcessBlobGas != expectedExcessBlobGas {
		return fmt.Errorf("invalid excessBlobGas: have %d, want %d", *header.ExcessBlobGas, expectedExcessBlobGas)
	}

	// Verify existence / non-existence of requestsRoot
	prague := chain.Config().IsPrague(header.Time)
	if prague && header.RequestsRoot == nil {
		return fmt.Errorf("missing requestsRoot")
	}
	if !prague && header.RequestsRoot != nil {
		return consensus.ErrUnexpectedRequests
	}

	return nil
}

func (s *Merge) Seal(chain consensus.ChainHeaderReader, block *types.Block, results chan<- *types.Block, stop <-chan struct{}) error {
	if !misc.IsPoSHeader(block.Header()) {
		return s.eth1Engine.Seal(chain, block, results, stop)
	}
	return nil
}

func (s *Merge) GenerateSeal(chain consensus.ChainHeaderReader, currnt, parent *types.Header, call consensus.Call) []byte {
	return nil
}

func (s *Merge) IsServiceTransaction(sender libcommon.Address, syscall consensus.SystemCall) bool {
	return s.eth1Engine.IsServiceTransaction(sender, syscall)
}

func (s *Merge) Initialize(config *chain.Config, chain consensus.ChainHeaderReader, header *types.Header,
	state *state.IntraBlockState, syscall consensus.SysCallCustom, logger log.Logger,
) {
	if !misc.IsPoSHeader(header) {
		s.eth1Engine.Initialize(config, chain, header, state, syscall, logger)
	}
	if chain.Config().IsCancun(header.Time) {
		misc.ApplyBeaconRootEip4788(header.ParentBeaconBlockRoot, func(addr libcommon.Address, data []byte) ([]byte, error) {
			return syscall(addr, data, state, header, false /* constCall */)
		})
	}
	if chain.Config().IsPrague(header.Time) {
		misc.StoreBlockHashesEip2935(header, state, config, chain)
	}
}

func (s *Merge) APIs(chain consensus.ChainHeaderReader) []rpc.API {
	return s.eth1Engine.APIs(chain)
}

func (s *Merge) Close() error {
	return s.eth1Engine.Close()
}

// IsTTDReached checks if the TotalTerminalDifficulty has been surpassed on the `parentHash` block.
// It depends on the parentHash already being stored in the database.
// If the total difficulty is not stored in the database a ErrUnknownAncestorTD error is returned.
func IsTTDReached(chain consensus.ChainHeaderReader, parentHash libcommon.Hash, number uint64) (bool, error) {
	if chain.Config().TerminalTotalDifficulty == nil {
		return false, nil
	}
	td := chain.GetTd(parentHash, number)
	if td == nil {
		return false, consensus.ErrUnknownAncestorTD
	}
	return td.Cmp(chain.Config().TerminalTotalDifficulty) >= 0, nil
}<|MERGE_RESOLUTION|>--- conflicted
+++ resolved
@@ -133,19 +133,11 @@
 }
 
 func (s *Merge) Finalize(config *chain.Config, header *types.Header, state *state.IntraBlockState,
-<<<<<<< HEAD
-	txs types.Transactions, uncles []*types.Header, r types.Receipts, withdrawals []*types.Withdrawal, requests []*types.Request,
+	txs types.Transactions, uncles []*types.Header, receipts types.Receipts, withdrawals []*types.Withdrawal, requests types.Requests,
 	chain consensus.ChainReader, syscall consensus.SystemCall, syscall2 consensus.SystemCall2, logger log.Logger,
-) (types.Transactions, types.Receipts, error) {
-	if !misc.IsPoSHeader(header) {
-		return s.eth1Engine.Finalize(config, header, state, txs, uncles, r, withdrawals, requests, chain, syscall, syscall2, logger)
-=======
-	txs types.Transactions, uncles []*types.Header, receipts types.Receipts, withdrawals []*types.Withdrawal, requests types.Requests,
-	chain consensus.ChainReader, syscall consensus.SystemCall, logger log.Logger,
 ) (types.Transactions, types.Receipts, types.Requests, error) {
 	if !misc.IsPoSHeader(header) {
-		return s.eth1Engine.Finalize(config, header, state, txs, uncles, receipts, withdrawals, requests, chain, syscall, logger)
->>>>>>> 1909921e
+		return s.eth1Engine.Finalize(config, header, state, txs, uncles, receipts, withdrawals, requests, chain, syscall, syscall2, logger)
 	}
 
 	rewards, err := s.CalculateRewards(config, header, uncles, syscall)
@@ -200,22 +192,13 @@
 }
 
 func (s *Merge) FinalizeAndAssemble(config *chain.Config, header *types.Header, state *state.IntraBlockState,
-<<<<<<< HEAD
-	txs types.Transactions, uncles []*types.Header, receipts types.Receipts, withdrawals []*types.Withdrawal, requests []*types.Request, chain consensus.ChainReader, syscall consensus.SystemCall, syscall2 consensus.SystemCall2, call consensus.Call, logger log.Logger,
-=======
-	txs types.Transactions, uncles []*types.Header, receipts types.Receipts, withdrawals []*types.Withdrawal, requests types.Requests, chain consensus.ChainReader, syscall consensus.SystemCall, call consensus.Call, logger log.Logger,
->>>>>>> 1909921e
+	txs types.Transactions, uncles []*types.Header, receipts types.Receipts, withdrawals []*types.Withdrawal, requests types.Requests, chain consensus.ChainReader, syscall consensus.SystemCall, syscall2 consensus.SystemCall2, call consensus.Call, logger log.Logger,
 ) (*types.Block, types.Transactions, types.Receipts, error) {
-
 	if !misc.IsPoSHeader(header) {
 		return s.eth1Engine.FinalizeAndAssemble(config, header, state, txs, uncles, receipts, withdrawals, requests, chain, syscall, syscall2, call, logger)
 	}
-<<<<<<< HEAD
-	outTxs, outReceipts, err := s.Finalize(config, header, state, txs, uncles, receipts, withdrawals, requests, chain, syscall, syscall2, logger)
-=======
 	header.RequestsRoot = nil
-	outTxs, outReceipts, rs, err := s.Finalize(config, header, state, txs, uncles, receipts, withdrawals, requests, chain, syscall, logger)
->>>>>>> 1909921e
+	outTxs, outReceipts, rs, err := s.Finalize(config, header, state, txs, uncles, receipts, withdrawals, requests, chain, syscall, syscall2, logger)
 	if err != nil {
 		return nil, nil, nil, err
 	}
