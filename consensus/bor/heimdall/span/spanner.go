--- conflicted
+++ resolved
@@ -69,23 +69,8 @@
 
 func (c *ChainSpanner) GetCurrentValidators(blockNumber uint64, signer libcommon.Address, getSpanForBlock func(blockNum uint64) (*HeimdallSpan, error)) ([]*valset.Validator, error) {
 	// Use signer as validator in case of bor devent
-<<<<<<< HEAD
 	if NetworkNameVals[c.chainConfig.ChainName] != nil {
 		return NetworkNameVals[c.chainConfig.ChainName], nil
-=======
-	if c.withoutHeimdall {
-		c.logger.Info("Spanner returning pre-set validator set")
-		validators := []*valset.Validator{
-			{
-				ID:               1,
-				Address:          signer,
-				VotingPower:      1000,
-				ProposerPriority: 1,
-			},
-		}
-
-		return validators, nil
->>>>>>> d2bde8c0
 	}
 
 	span, err := getSpanForBlock(blockNumber)
@@ -98,22 +83,8 @@
 
 func (c *ChainSpanner) GetCurrentProducers(blockNumber uint64, signer libcommon.Address, getSpanForBlock func(blockNum uint64) (*HeimdallSpan, error)) ([]*valset.Validator, error) {
 	// Use signer as validator in case of bor devent
-<<<<<<< HEAD
 	if NetworkNameVals[c.chainConfig.ChainName] != nil {
 		return NetworkNameVals[c.chainConfig.ChainName], nil
-=======
-	if c.withoutHeimdall {
-		validators := []*valset.Validator{
-			{
-				ID:               1,
-				Address:          signer,
-				VotingPower:      1000,
-				ProposerPriority: 1,
-			},
-		}
-
-		return validators, nil
->>>>>>> d2bde8c0
 	}
 
 	span, err := getSpanForBlock(blockNumber)
