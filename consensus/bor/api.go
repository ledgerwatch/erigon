--- conflicted
+++ resolved
@@ -8,27 +8,16 @@
 	"strconv"
 	"sync"
 
-<<<<<<< HEAD
-	"github.com/ledgerwatch/erigon/common"
-=======
 	lru "github.com/hashicorp/golang-lru"
 	libcommon "github.com/ledgerwatch/erigon-lib/common"
 	"github.com/xsleonard/go-merkle"
 	"golang.org/x/crypto/sha3"
 
->>>>>>> 6338bacc
 	"github.com/ledgerwatch/erigon/consensus"
 	"github.com/ledgerwatch/erigon/consensus/bor/valset"
 	"github.com/ledgerwatch/erigon/core/types"
 	"github.com/ledgerwatch/erigon/crypto"
 	"github.com/ledgerwatch/erigon/rpc"
-<<<<<<< HEAD
-
-	lru "github.com/hashicorp/golang-lru"
-	"github.com/xsleonard/go-merkle"
-	"golang.org/x/crypto/sha3"
-=======
->>>>>>> 6338bacc
 )
 
 var (
@@ -64,15 +53,15 @@
 type BlockSigners struct {
 	Signers []difficultiesKV
 	Diff    int
-	Author  common.Address
+	Author  libcommon.Address
 }
 
 type difficultiesKV struct {
-	Signer     common.Address
+	Signer     libcommon.Address
 	Difficulty uint64
 }
 
-func rankMapDifficulties(values map[common.Address]uint64) []difficultiesKV {
+func rankMapDifficulties(values map[libcommon.Address]uint64) []difficultiesKV {
 	ss := make([]difficultiesKV, 0, len(values))
 	for k, v := range values {
 		ss = append(ss, difficultiesKV{k, v})
@@ -89,7 +78,7 @@
 func (api *API) GetSnapshotProposerSequence(number *rpc.BlockNumber) (BlockSigners, error) {
 	snapNumber := *number - 1
 
-	var difficulties = make(map[common.Address]uint64)
+	var difficulties = make(map[libcommon.Address]uint64)
 
 	snap, err := api.GetSnapshot(&snapNumber)
 
@@ -128,12 +117,12 @@
 }
 
 // GetSnapshotProposer retrieves the in-turn signer at a given block.
-func (api *API) GetSnapshotProposer(number *rpc.BlockNumber) (common.Address, error) {
+func (api *API) GetSnapshotProposer(number *rpc.BlockNumber) (libcommon.Address, error) {
 	*number -= 1
 	snap, err := api.GetSnapshot(number)
 
 	if err != nil {
-		return common.Address{}, err
+		return libcommon.Address{}, err
 	}
 
 	return snap.ValidatorSet.GetProposer().Address, nil
