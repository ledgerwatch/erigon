package valset

// Tendermint leader selection algorithm

import (
	"bytes"
	"fmt"
	"math"
	"math/big"
	"sort"
	"strings"

	libcommon "github.com/ledgerwatch/erigon-lib/common"
	"github.com/ledgerwatch/log/v3"
)

// MaxTotalVotingPower - the maximum allowed total voting power.
// It needs to be sufficiently small to, in all cases:
// 1. prevent clipping in incrementProposerPriority()
// 2. let (diff+diffMax-1) not overflow in IncrementProposerPriority()
// (Proof of 1 is tricky, left to the reader).
// It could be higher, but this is sufficiently large for our purposes,
// and leaves room for defensive purposes.
// PriorityWindowSizeFactor - is a constant that when multiplied with the total voting power gives
// the maximum allowed distance between validator priorities.

const (
	MaxTotalVotingPower      = int64(math.MaxInt64) / 8
	PriorityWindowSizeFactor = 2
)

// ValidatorSet represent a set of *Validator at a given height.
// The validators can be fetched by address or index.
// The index is in order of .Address, so the indices are fixed
// for all rounds of a given blockchain height - ie. the validators
// are sorted by their address.
// On the other hand, the .ProposerPriority of each validator and
// the designated .GetProposer() of a set changes every round,
// upon calling .IncrementProposerPriority().
// NOTE: Not goroutine-safe.
// NOTE: All get/set to validators should copy the value for safety.
type ValidatorSet struct {
	// NOTE: persisted via reflect, must be exported.
	Validators []*Validator `json:"validators"`
	Proposer   *Validator   `json:"proposer"`

	// cached (unexported)
	totalVotingPower int64
	validatorsMap    map[libcommon.Address]int // address -> index
}

// NewValidatorSet initializes a ValidatorSet by copying over the
// values from `valz`, a list of Validators. If valz is nil or empty,
// the new ValidatorSet will have an empty list of Validators.
// The addresses of validators in `valz` must be unique otherwise the
// function panics.
func NewValidatorSet(valz []*Validator, logger log.Logger) *ValidatorSet {
	vals := &ValidatorSet{}

	err := vals.updateWithChangeSet(valz, false, logger)
	if err != nil {
		panic(fmt.Sprintf("cannot create validator set: %s", err))
	}

	if len(valz) > 0 {
		vals.IncrementProposerPriority(1, logger)
	}

	return vals
}

// Nil or empty validator sets are invalid.
func (vals *ValidatorSet) IsNilOrEmpty() bool {
	return vals == nil || len(vals.Validators) == 0
}

// Increment ProposerPriority and update the proposer on a copy, and return it.
func (vals *ValidatorSet) CopyIncrementProposerPriority(times int, logger log.Logger) *ValidatorSet {
	validatorCopy := vals.Copy()
	validatorCopy.IncrementProposerPriority(times, logger)

	return validatorCopy
}

// IncrementProposerPriority increments ProposerPriority of each validator and updates the
// proposer. Panics if validator set is empty.
// `times` must be positive.
func (vals *ValidatorSet) IncrementProposerPriority(times int, logger log.Logger) {
	if vals.IsNilOrEmpty() {
		panic("empty validator set")
	}

	if times <= 0 {
		panic("Cannot call IncrementProposerPriority with non-positive times")
	}

	// Cap the difference between priorities to be proportional to 2*totalPower by
	// re-normalizing priorities, i.e., rescale all priorities by multiplying with:
	//  2*totalVotingPower/(maxPriority - minPriority)
	diffMax := PriorityWindowSizeFactor * vals.TotalVotingPower(logger)
	vals.RescalePriorities(diffMax)
	vals.shiftByAvgProposerPriority()

	var proposer *Validator
	// Call IncrementProposerPriority(1) times times.
	for i := 0; i < times; i++ {
		proposer = vals.incrementProposerPriority(logger)
	}

	vals.Proposer = proposer
}

func (vals *ValidatorSet) RescalePriorities(diffMax int64) {
	if vals.IsNilOrEmpty() {
		panic("empty validator set")
	}
	// NOTE: This check is merely a sanity check which could be
	// removed if all tests would init. voting power appropriately;
	// i.e. diffMax should always be > 0
	if diffMax <= 0 {
		return
	}

	// Calculating ceil(diff/diffMax):
	// Re-normalization is performed by dividing by an integer for simplicity.
	// NOTE: This may make debugging priority issues easier as well.
	diff := computeMaxMinPriorityDiff(vals)
	ratio := (diff + diffMax - 1) / diffMax

	if diff > diffMax {
		for _, val := range vals.Validators {
			val.ProposerPriority = val.ProposerPriority / ratio
		}
	}
}

func (vals *ValidatorSet) incrementProposerPriority(logger log.Logger) *Validator {
	for _, val := range vals.Validators {
		// Check for overflow for sum.
		newPrio := safeAddClip(val.ProposerPriority, val.VotingPower)
		val.ProposerPriority = newPrio
	}
	// Decrement the validator with most ProposerPriority.
	mostest := vals.getValWithMostPriority()
	// Mind the underflow.
	mostest.ProposerPriority = safeSubClip(mostest.ProposerPriority, vals.TotalVotingPower(logger))

	return mostest
}

// Should not be called on an empty validator set.
func (vals *ValidatorSet) computeAvgProposerPriority() int64 {
	n := int64(len(vals.Validators))
	sum := big.NewInt(0)

	for _, val := range vals.Validators {
		sum.Add(sum, big.NewInt(val.ProposerPriority))
	}

	avg := sum.Div(sum, big.NewInt(n))

	if avg.IsInt64() {
		return avg.Int64()
	}

	// This should never happen: each val.ProposerPriority is in bounds of int64.
	panic(fmt.Sprintf("Cannot represent avg ProposerPriority as an int64 %v", avg))
}

// Compute the difference between the max and min ProposerPriority of that set.
func computeMaxMinPriorityDiff(vals *ValidatorSet) int64 {
	if vals.IsNilOrEmpty() {
		panic("empty validator set")
	}

	max := int64(math.MinInt64)
	min := int64(math.MaxInt64)

	for _, v := range vals.Validators {
		if v.ProposerPriority < min {
			min = v.ProposerPriority
		}

		if v.ProposerPriority > max {
			max = v.ProposerPriority
		}
	}

	diff := max - min

	if diff < 0 {
		return -1 * diff
	} else {
		return diff
	}
}

func (vals *ValidatorSet) getValWithMostPriority() *Validator {
	var res *Validator
	for _, val := range vals.Validators {
		res = res.Cmp(val)
	}

	return res
}

func (vals *ValidatorSet) shiftByAvgProposerPriority() {
	if vals.IsNilOrEmpty() {
		panic("empty validator set")
	}

	avgProposerPriority := vals.computeAvgProposerPriority()

	for _, val := range vals.Validators {
		val.ProposerPriority = safeSubClip(val.ProposerPriority, avgProposerPriority)
	}
}

// Makes a copy of the validator list.
func validatorListCopy(valsList []*Validator) []*Validator {
	if valsList == nil {
		return nil
	}

	valsCopy := make([]*Validator, len(valsList))

	for i, val := range valsList {
		valsCopy[i] = val.Copy()
	}

	return valsCopy
}

// Copy each validator into a new ValidatorSet.
func (vals *ValidatorSet) Copy() *ValidatorSet {
	valCopy := validatorListCopy(vals.Validators)
	validatorsMap := make(map[libcommon.Address]int, len(vals.Validators))

	for i, val := range valCopy {
		validatorsMap[val.Address] = i
	}

	return &ValidatorSet{
		Validators:       validatorListCopy(vals.Validators),
		Proposer:         vals.Proposer,
		totalVotingPower: vals.totalVotingPower,
		validatorsMap:    validatorsMap,
	}
}

// HasAddress returns true if address given is in the validator set, false -
// otherwise.
func (vals *ValidatorSet) HasAddress(address libcommon.Address) bool {
	_, ok := vals.validatorsMap[address]

	return ok
}

// GetByAddress returns an index of the validator with address and validator
// itself if found. Otherwise, -1 and nil are returned.
func (vals *ValidatorSet) GetByAddress(address libcommon.Address) (index int, val *Validator) {
	idx, ok := vals.validatorsMap[address]
	if ok {
		return idx, vals.Validators[idx].Copy()
	}

	return -1, nil
}

// GetByIndex returns the validator's address and validator itself by index.
// It returns nil values if index is less than 0 or greater or equal to
// len(ValidatorSet.Validators).
func (vals *ValidatorSet) GetByIndex(index int) (address []byte, val *Validator) {
	if index < 0 || index >= len(vals.Validators) {
		return nil, nil
	}

	val = vals.Validators[index]

	return val.Address.Bytes(), val.Copy()
}

// Size returns the length of the validator set.
func (vals *ValidatorSet) Size() int {
	return len(vals.Validators)
}

// Force recalculation of the set's total voting power.
func (vals *ValidatorSet) UpdateTotalVotingPower() error {
	sum := int64(0)
	for _, val := range vals.Validators {
		// mind overflow
		sum = safeAddClip(sum, val.VotingPower)
		if sum > MaxTotalVotingPower {
			return &TotalVotingPowerExceededError{sum, vals.Validators}
		}
	}

	vals.totalVotingPower = sum

	return nil
}

// TotalVotingPower returns the sum of the voting powers of all validators.
// It recomputes the total voting power if required.
func (vals *ValidatorSet) TotalVotingPower(logger log.Logger) int64 {
	if vals.totalVotingPower == 0 {
		logger.Info("invoking updateTotalVotingPower before returning it")

		if err := vals.UpdateTotalVotingPower(); err != nil {
			// Can/should we do better?
			panic(err)
		}
	}

	return vals.totalVotingPower
}

// GetProposer returns the current proposer. If the validator set is empty, nil
// is returned.
func (vals *ValidatorSet) GetProposer() (proposer *Validator) {
	if len(vals.Validators) == 0 {
		return nil
	}

	if vals.Proposer == nil {
		vals.Proposer = vals.findProposer()
	}

	return vals.Proposer.Copy()
}

func (vals *ValidatorSet) findProposer() *Validator {
	var proposer *Validator
	for _, val := range vals.Validators {
		if proposer == nil || !bytes.Equal(val.Address.Bytes(), proposer.Address.Bytes()) {
			proposer = proposer.Cmp(val)
		}
	}

	return proposer
}

// Hash returns the Merkle root hash build using validators (as leaves) in the
// set.
// func (vals *ValidatorSet) Hash() []byte {
// 	if len(vals.Validators) == 0 {
// 		return nil
// 	}
// 	bzs := make([][]byte, len(vals.Validators))
// 	for i, val := range vals.Validators {
// 		bzs[i] = val.Bytes()
// 	}
// 	return merkle.SimpleHashFromByteSlices(bzs)
// }

// Iterate will run the given function over the set.
func (vals *ValidatorSet) Iterate(fn func(index int, val *Validator) bool) {
	for i, val := range vals.Validators {
		stop := fn(i, val.Copy())
		if stop {
			break
		}
	}
}

// Checks changes against duplicates, splits the changes in updates and removals, sorts them by address.
//
// Returns:
// updates, removals - the sorted lists of updates and removals
// err - non-nil if duplicate entries or entries with negative voting power are seen
//
// No changes are made to 'origChanges'.
func processChanges(origChanges []*Validator) (updates, removals []*Validator, err error) {
	// Make a deep copy of the changes and sort by address.
	changes := validatorListCopy(origChanges)
	sort.Sort(ValidatorsByAddress(changes))

	sliceCap := len(changes) / 2
	if sliceCap == 0 {
		sliceCap = 1
	}

	removals = make([]*Validator, 0, sliceCap)
	updates = make([]*Validator, 0, sliceCap)

	var prevAddr *libcommon.Address

	// Scan changes by address and append valid validators to updates or removals lists.
<<<<<<< HEAD
	for _, valUpdate := range changes {
		if prevAddr != nil {
			if bytes.Equal(valUpdate.Address.Bytes(), prevAddr.Bytes()) {
				err = fmt.Errorf("duplicate entry %v in %v", valUpdate, changes)
				return nil, nil, err
			}
=======
	for i, valUpdate := range changes {
		if i > 0 && bytes.Equal(valUpdate.Address.Bytes(), prevAddr.Bytes()) {
			err = fmt.Errorf("duplicate entry %v in %v", valUpdate, changes)
			return nil, nil, err
>>>>>>> bd9896bf
		}

		if valUpdate.VotingPower < 0 {
			err = fmt.Errorf("voting power can't be negative: %v", valUpdate)
			return nil, nil, err
		}

		if valUpdate.VotingPower > MaxTotalVotingPower {
			err = fmt.Errorf("to prevent clipping/ overflow, voting power can't be higher than %v: %v ",
				MaxTotalVotingPower, valUpdate)
			return nil, nil, err
		}

		if valUpdate.VotingPower == 0 {
			removals = append(removals, valUpdate)
		} else {
			updates = append(updates, valUpdate)
		}

		prevAddr = &valUpdate.Address
	}

	return updates, removals, err
}

// Verifies a list of updates against a validator set, making sure the allowed
// total voting power would not be exceeded if these updates would be applied to the set.
//
// Returns:
// updatedTotalVotingPower - the new total voting power if these updates would be applied
// numNewValidators - number of new validators
// err - non-nil if the maximum allowed total voting power would be exceeded
//
// 'updates' should be a list of proper validator changes, i.e. they have been verified
// by processChanges for duplicates and invalid values.
// No changes are made to the validator set 'vals'.
func verifyUpdates(updates []*Validator, vals *ValidatorSet, logger log.Logger) (updatedTotalVotingPower int64, numNewValidators int, err error) {
	updatedTotalVotingPower = vals.TotalVotingPower(logger)

	for _, valUpdate := range updates {
		address := valUpdate.Address
		_, val := vals.GetByAddress(address)

		if val == nil {
			// New validator, add its voting power the the total.
			updatedTotalVotingPower += valUpdate.VotingPower
			numNewValidators++
		} else {
			// Updated validator, add the difference in power to the total.
			updatedTotalVotingPower += valUpdate.VotingPower - val.VotingPower
		}

		overflow := updatedTotalVotingPower > MaxTotalVotingPower

		if overflow {
			err = fmt.Errorf(
				"failed to add/update validator %v, total voting power would exceed the max allowed %v",
				valUpdate, MaxTotalVotingPower)
			return 0, 0, err
		}
	}

	return updatedTotalVotingPower, numNewValidators, nil
}

// Computes the proposer priority for the validators not present in the set based on 'updatedTotalVotingPower'.
// Leaves unchanged the priorities of validators that are changed.
//
// 'updates' parameter must be a list of unique validators to be added or updated.
// No changes are made to the validator set 'vals'.
func computeNewPriorities(updates []*Validator, vals *ValidatorSet, updatedTotalVotingPower int64) {
	for _, valUpdate := range updates {
		address := valUpdate.Address
		_, val := vals.GetByAddress(address)

		if val == nil {
			// add val
			// Set ProposerPriority to -C*totalVotingPower (with C ~= 1.125) to make sure validators can't
			// un-bond and then re-bond to reset their (potentially previously negative) ProposerPriority to zero.
			//
			// Contract: updatedVotingPower < MaxTotalVotingPower to ensure ProposerPriority does
			// not exceed the bounds of int64.
			//
			// Compute ProposerPriority = -1.125*totalVotingPower == -(updatedVotingPower + (updatedVotingPower >> 3)).
			valUpdate.ProposerPriority = -(updatedTotalVotingPower + (updatedTotalVotingPower >> 3))
		} else {
			valUpdate.ProposerPriority = val.ProposerPriority
		}
	}

}

// Merges the vals' validator list with the updates list.
// When two elements with same address are seen, the one from updates is selected.
// Expects updates to be a list of updates sorted by address with no duplicates or errors,
// must have been validated with verifyUpdates() and priorities computed with computeNewPriorities().
func (vals *ValidatorSet) applyUpdates(updates []*Validator) {
	existing := vals.Validators
	merged := make([]*Validator, len(existing)+len(updates))
	i := 0

	for len(existing) > 0 && len(updates) > 0 {
		if bytes.Compare(existing[0].Address.Bytes(), updates[0].Address.Bytes()) < 0 { // unchanged validator
			merged[i] = existing[0]
			existing = existing[1:]
		} else {
			// Apply add or update.
			merged[i] = updates[0]
			if bytes.Equal(existing[0].Address.Bytes(), updates[0].Address.Bytes()) {
				// Validator is present in both, advance existing.
				existing = existing[1:]
			}

			updates = updates[1:]
		}
		i++
	}

	// Add the elements which are left.
	for j := 0; j < len(existing); j++ {
		merged[i] = existing[j]
		i++
	}

	// OR add updates which are left.
	for j := 0; j < len(updates); j++ {
		merged[i] = updates[j]
		i++
	}

	vals.Validators = merged[:i]
}

// Checks that the validators to be removed are part of the validator set.
// No changes are made to the validator set 'vals'.
func verifyRemovals(deletes []*Validator, vals *ValidatorSet) error {
	for _, valUpdate := range deletes {
		address := valUpdate.Address
		_, val := vals.GetByAddress(address)

		if val == nil {
			return fmt.Errorf("failed to find validator %X to remove", address)
		}
	}

	if len(deletes) > len(vals.Validators) {
		panic("more deletes than validators")
	}

	return nil
}

// Removes the validators specified in 'deletes' from validator set 'vals'.
// Should not fail as verification has been done before.
func (vals *ValidatorSet) applyRemovals(deletes []*Validator) {
	existing := vals.Validators

	merged := make([]*Validator, len(existing)-len(deletes))
	i := 0

	// Loop over deletes until we removed all of them.
	for len(deletes) > 0 {
		if bytes.Equal(existing[0].Address.Bytes(), deletes[0].Address.Bytes()) {
			deletes = deletes[1:]
		} else { // Leave it in the resulting slice.
			merged[i] = existing[0]
			i++
		}

		existing = existing[1:]
	}

	// Add the elements which are left.
	for j := 0; j < len(existing); j++ {
		merged[i] = existing[j]
		i++
	}

	vals.Validators = merged[:i]
}

// Main function used by UpdateWithChangeSet() and NewValidatorSet().
// If 'allowDeletes' is false then delete operations (identified by validators with voting power 0)
// are not allowed and will trigger an error if present in 'changes'.
// The 'allowDeletes' flag is set to false by NewValidatorSet() and to true by UpdateWithChangeSet().
func (vals *ValidatorSet) updateWithChangeSet(changes []*Validator, allowDeletes bool, logger log.Logger) error {
	if len(changes) < 1 {
		return nil
	}

	// Check for duplicates within changes, split in 'updates' and 'deletes' lists (sorted).
	updates, deletes, err := processChanges(changes)
	if err != nil {
		return err
	}

	if !allowDeletes && len(deletes) != 0 {
		return fmt.Errorf("cannot process validators with voting power 0: %v", deletes)
	}

	// Verify that applying the 'deletes' against 'vals' will not result in error.
	if err := verifyRemovals(deletes, vals); err != nil {
		return err
	}

	// Verify that applying the 'updates' against 'vals' will not result in error.
	updatedTotalVotingPower, numNewValidators, err := verifyUpdates(updates, vals, logger)
	if err != nil {
		return err
	}

	// Check that the resulting set will not be empty.
	if numNewValidators == 0 && len(vals.Validators) == len(deletes) {
		return fmt.Errorf("applying the validator changes would result in empty set")
	}

	// Compute the priorities for updates.
	computeNewPriorities(updates, vals, updatedTotalVotingPower)

	// Apply updates and removals.
	vals.updateValidators(updates, deletes)

	if err := vals.UpdateTotalVotingPower(); err != nil {
		return err
	}

	// Scale and center.
	vals.RescalePriorities(PriorityWindowSizeFactor * vals.TotalVotingPower(logger))
	vals.shiftByAvgProposerPriority()

	return nil
}

func (vals *ValidatorSet) updateValidators(updates []*Validator, deletes []*Validator) {
	vals.applyUpdates(updates)
	vals.applyRemovals(deletes)

	vals.UpdateValidatorMap()
}

func (vals *ValidatorSet) UpdateValidatorMap() {
	vals.validatorsMap = make(map[libcommon.Address]int, len(vals.Validators))

	for i, val := range vals.Validators {
		vals.validatorsMap[val.Address] = i
	}
}

// UpdateWithChangeSet attempts to update the validator set with 'changes'.
// It performs the following steps:
//   - validates the changes making sure there are no duplicates and splits them in updates and deletes
//   - verifies that applying the changes will not result in errors
//   - computes the total voting power BEFORE removals to ensure that in the next steps the priorities
//     across old and newly added validators are fair
//   - computes the priorities of new validators against the final set
//   - applies the updates against the validator set
//   - applies the removals against the validator set
//   - performs scaling and centering of priority values
//
// If an error is detected during verification steps, it is returned and the validator set
// is not changed.
func (vals *ValidatorSet) UpdateWithChangeSet(changes []*Validator, logger log.Logger) error {
	return vals.updateWithChangeSet(changes, true, logger)
}

//-----------------
// ErrTooMuchChange

func IsErrTooMuchChange(err error) bool {
	switch err.(type) {
	case tooMuchChangeError:
		return true
	default:
		return false
	}
}

type tooMuchChangeError struct {
	got    int64
	needed int64
}

func (e tooMuchChangeError) Error() string {
	return fmt.Sprintf("Invalid commit -- insufficient old voting power: got %v, needed %v", e.got, e.needed)
}

//----------------

func (vals *ValidatorSet) String() string {
	return vals.StringIndented("")
}

func (vals *ValidatorSet) StringIndented(indent string) string {
	if vals == nil {
		return "nil-ValidatorSet"
	}

	var valStrings []string

	vals.Iterate(func(index int, val *Validator) bool {
		valStrings = append(valStrings, val.String())
		return false
	})

	return fmt.Sprintf(`ValidatorSet{
%s  Proposer: %v
%s  Validators:
%s    %v
%s}`,
		indent, vals.GetProposer().String(),
		indent,
		indent, strings.Join(valStrings, "\n"+indent+"    "),
		indent)
}

//-------------------------------------
// Implements sort for sorting validators by address.

// Sort validators by address.
type ValidatorsByAddress []*Validator

func (valz ValidatorsByAddress) Len() int {
	return len(valz)
}

func (valz ValidatorsByAddress) Less(i, j int) bool {
	return bytes.Compare(valz[i].Address.Bytes(), valz[j].Address.Bytes()) == -1
}

func (valz ValidatorsByAddress) Swap(i, j int) {
	valz[i], valz[j] = valz[j], valz[i]
}

///////////////////////////////////////////////////////////////////////////////
// safe addition/subtraction

func safeAdd(a, b int64) (int64, bool) {
	if b > 0 && a > math.MaxInt64-b {
		return -1, true
	} else if b < 0 && a < math.MinInt64-b {
		return -1, true
	}

	return a + b, false
}

func safeSub(a, b int64) (int64, bool) {
	if b > 0 && a < math.MinInt64+b {
		return -1, true
	} else if b < 0 && a > math.MaxInt64+b {
		return -1, true
	}

	return a - b, false
}

func safeAddClip(a, b int64) int64 {
	c, overflow := safeAdd(a, b)
	if overflow {
		if b < 0 {
			return math.MinInt64
		}
		return math.MaxInt64
	}

	return c
}

func safeSubClip(a, b int64) int64 {
	c, overflow := safeSub(a, b)
	if overflow {
		if b > 0 {
			return math.MinInt64
		}
		return math.MaxInt64
	}

	return c
}<|MERGE_RESOLUTION|>--- conflicted
+++ resolved
@@ -384,22 +384,13 @@
 	removals = make([]*Validator, 0, sliceCap)
 	updates = make([]*Validator, 0, sliceCap)
 
-	var prevAddr *libcommon.Address
+	var prevAddr libcommon.Address
 
 	// Scan changes by address and append valid validators to updates or removals lists.
-<<<<<<< HEAD
-	for _, valUpdate := range changes {
-		if prevAddr != nil {
-			if bytes.Equal(valUpdate.Address.Bytes(), prevAddr.Bytes()) {
-				err = fmt.Errorf("duplicate entry %v in %v", valUpdate, changes)
-				return nil, nil, err
-			}
-=======
 	for i, valUpdate := range changes {
 		if i > 0 && bytes.Equal(valUpdate.Address.Bytes(), prevAddr.Bytes()) {
 			err = fmt.Errorf("duplicate entry %v in %v", valUpdate, changes)
 			return nil, nil, err
->>>>>>> bd9896bf
 		}
 
 		if valUpdate.VotingPower < 0 {
@@ -419,7 +410,7 @@
 			updates = append(updates, valUpdate)
 		}
 
-		prevAddr = &valUpdate.Address
+		prevAddr = valUpdate.Address
 	}
 
 	return updates, removals, err
