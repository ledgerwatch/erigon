package bor

import (
	"bytes"
	"context"
	"encoding/hex"
	"encoding/json"
	"errors"
	"fmt"
	"io"
	"math/big"
	"sort"
	"strconv"
	"sync"
	"sync/atomic"
	"time"

	"github.com/google/btree"
	lru "github.com/hashicorp/golang-lru"
	"github.com/ledgerwatch/erigon-lib/chain"
	libcommon "github.com/ledgerwatch/erigon-lib/common"
	"github.com/ledgerwatch/erigon-lib/common/length"
	"github.com/ledgerwatch/erigon-lib/kv"
<<<<<<< HEAD
=======
	"github.com/ledgerwatch/log/v3"

	"github.com/ledgerwatch/erigon/accounts/abi"
>>>>>>> 6338bacc
	"github.com/ledgerwatch/erigon/common"
	"github.com/ledgerwatch/erigon/consensus"
	"github.com/ledgerwatch/erigon/consensus/bor/clerk"
	"github.com/ledgerwatch/erigon/consensus/bor/heimdall/span"
	"github.com/ledgerwatch/erigon/consensus/bor/statefull"
	"github.com/ledgerwatch/erigon/consensus/bor/valset"
	"github.com/ledgerwatch/erigon/consensus/misc"
	"github.com/ledgerwatch/erigon/core"
	"github.com/ledgerwatch/erigon/core/state"
	"github.com/ledgerwatch/erigon/core/types"
	"github.com/ledgerwatch/erigon/core/types/accounts"
	"github.com/ledgerwatch/erigon/crypto"
	"github.com/ledgerwatch/erigon/crypto/cryptopool"
<<<<<<< HEAD
	"github.com/ledgerwatch/erigon/params"
=======
	"github.com/ledgerwatch/erigon/params/networkname"
>>>>>>> 6338bacc
	"github.com/ledgerwatch/erigon/rlp"
	"github.com/ledgerwatch/erigon/rpc"
)

const (
	checkpointInterval = 1024 // Number of blocks after which to save the vote snapshot to the database
	inmemorySnapshots  = 128  // Number of recent vote snapshots to keep in memory
	inmemorySignatures = 4096 // Number of recent block signatures to keep in memory
)

// Bor protocol constants.
var (
	defaultSprintLength = map[string]uint64{
		"0": 64,
	} // Default number of blocks after which to checkpoint and reset the pending votes

	extraVanity = 32 // Fixed number of extra-data prefix bytes reserved for signer vanity
	extraSeal   = 65 // Fixed number of extra-data suffix bytes reserved for signer seal

	uncleHash = types.CalcUncleHash(nil) // Always Keccak256(RLP([])) as uncles are meaningless outside of PoW.

<<<<<<< HEAD
	validatorHeaderBytesLength = common.AddressLength + 20 // address + power
=======
	// diffInTurn = big.NewInt(2) // Block difficulty for in-turn signatures
	// diffNoTurn = big.NewInt(1) // Block difficulty for out-of-turn signatures

	validatorHeaderBytesLength = length.Addr + 20 // address + power
	// systemAddress              = libcommon.HexToAddress("0xffffFFFfFFffffffffffffffFfFFFfffFFFfFFfE")
>>>>>>> 6338bacc
)

// Various error messages to mark blocks invalid. These should be private to
// prevent engine specific errors from being referenced in the remainder of the
// codebase, inherently breaking if the engine is swapped out. Please put common
// error types into the consensus package.
var (
	// errUnknownBlock is returned when the list of signers is requested for a block
	// that is not part of the local blockchain.
	errUnknownBlock = errors.New("unknown block")

	// errInvalidCheckpointBeneficiary is returned if a checkpoint/epoch transition
	// block has a beneficiary set to non-zeroes.
	// errInvalidCheckpointBeneficiary = errors.New("beneficiary in checkpoint block non-zero")

	// errInvalidVote is returned if a nonce value is something else that the two
	// allowed constants of 0x00..0 or 0xff..f.
	// errInvalidVote = errors.New("vote nonce not 0x00..0 or 0xff..f")

	// errInvalidCheckpointVote is returned if a checkpoint/epoch transition block
	// has a vote nonce set to non-zeroes.
	// errInvalidCheckpointVote = errors.New("vote nonce in checkpoint block non-zero")

	// errMissingVanity is returned if a block's extra-data section is shorter than
	// 32 bytes, which is required to store the signer vanity.
	errMissingVanity = errors.New("extra-data 32 byte vanity prefix missing")

	// errMissingSignature is returned if a block's extra-data section doesn't seem
	// to contain a 65 byte secp256k1 signature.
	errMissingSignature = errors.New("extra-data 65 byte signature suffix missing")

	// errExtraValidators is returned if non-sprint-end block contain validator data in
	// their extra-data fields.
	errExtraValidators = errors.New("non-sprint-end block contains extra validator list")

	// errInvalidSpanValidators is returned if a block contains an
	// invalid list of validators (i.e. non divisible by 40 bytes).
	errInvalidSpanValidators = errors.New("invalid validator list on sprint end block")

	// errInvalidMixDigest is returned if a block's mix digest is non-zero.
	errInvalidMixDigest = errors.New("non-zero mix digest")

	// errInvalidUncleHash is returned if a block contains an non-empty uncle list.
	errInvalidUncleHash = errors.New("non empty uncle hash")

	// errInvalidDifficulty is returned if the difficulty of a block neither 1 or 2.
	errInvalidDifficulty = errors.New("invalid difficulty")

	// ErrInvalidTimestamp is returned if the timestamp of a block is lower than
	// the previous block's timestamp + the minimum block period.
	ErrInvalidTimestamp = errors.New("invalid timestamp")

	// errOutOfRangeChain is returned if an authorization list is attempted to
	// be modified via out-of-range or non-contiguous headers.
	errOutOfRangeChain = errors.New("out of range or non-contiguous chain")

	errUncleDetected     = errors.New("uncles not allowed")
	errUnknownValidators = errors.New("unknown validators")
)

// SignerFn is a signer callback function to request a header to be signed by a
// backing account.
type SignerFn func(signer libcommon.Address, mimeType string, message []byte) ([]byte, error)

// ecrecover extracts the Ethereum account address from a signed header.
func ecrecover(header *types.Header, sigcache *lru.ARCCache, c *chain.BorConfig) (libcommon.Address, error) {
	// If the signature's already cached, return that
	hash := header.Hash()
	if address, known := sigcache.Get(hash); known {
		return address.(libcommon.Address), nil
	}
	// Retrieve the signature from the header extra-data
	if len(header.Extra) < extraSeal {
		return libcommon.Address{}, errMissingSignature
	}

	signature := header.Extra[len(header.Extra)-extraSeal:]

	// Recover the public key and the Ethereum address
	pubkey, err := crypto.Ecrecover(SealHash(header, c).Bytes(), signature)
	if err != nil {
		return libcommon.Address{}, err
	}
<<<<<<< HEAD

	var signer common.Address

=======
	var signer libcommon.Address
>>>>>>> 6338bacc
	copy(signer[:], crypto.Keccak256(pubkey[1:])[12:])

	sigcache.Add(hash, signer)

	return signer, nil
}

// SealHash returns the hash of a block prior to it being sealed.
func SealHash(header *types.Header, c *chain.BorConfig) (hash libcommon.Hash) {
	hasher := cryptopool.NewLegacyKeccak256()
	defer cryptopool.ReturnToPoolKeccak256(hasher)

	encodeSigHeader(hasher, header, c)
	hasher.Sum(hash[:0])

	return hash
}

func encodeSigHeader(w io.Writer, header *types.Header, c *chain.BorConfig) {
	enc := []interface{}{
		header.ParentHash,
		header.UncleHash,
		header.Coinbase,
		header.Root,
		header.TxHash,
		header.ReceiptHash,
		header.Bloom,
		header.Difficulty,
		header.Number,
		header.GasLimit,
		header.GasUsed,
		header.Time,
		header.Extra[:len(header.Extra)-65], // Yes, this will panic if extra is too short
		header.MixDigest,
		header.Nonce,
	}

	if c.IsJaipur(header.Number.Uint64()) {
		if header.BaseFee != nil {
			enc = append(enc, header.BaseFee)
		}
	}

	if err := rlp.Encode(w, enc); err != nil {
		panic("can't encode: " + err.Error())
	}
}

// CalcProducerDelay is the block delay algorithm based on block time, period, producerDelay and turn-ness of a signer
func CalcProducerDelay(number uint64, succession int, c *chain.BorConfig) uint64 {
	// When the block is the first block of the sprint, it is expected to be delayed by `producerDelay`.
	// That is to allow time for block propagation in the last sprint
	delay := c.CalculatePeriod(number)
	if number%c.CalculateSprint(number) == 0 {
		delay = c.CalculateProducerDelay(number)
	}

	if succession > 0 {
		delay += uint64(succession) * c.CalculateBackupMultiplier(number)
	}

	return delay
}

// BorRLP returns the rlp bytes which needs to be signed for the bor
// sealing. The RLP to sign consists of the entire header apart from the 65 byte signature
// contained at the end of the extra data.
//
// Note, the method requires the extra data to be at least 65 bytes, otherwise it
// panics. This is done to avoid accidentally using both forms (signature present
// or not), which could be abused to produce different hashes for the same header.
func BorRLP(header *types.Header, c *chain.BorConfig) []byte {
	b := new(bytes.Buffer)
	encodeSigHeader(b, header, c)

	return b.Bytes()
}

// Bor is the matic-bor consensus engine
type Bor struct {
	chainConfig *chain.Config    // Chain config
	config      *chain.BorConfig // Consensus engine configuration parameters for bor consensus
	DB          kv.RwDB          // Database to store and retrieve snapshot checkpoints

	recents    *lru.ARCCache // Snapshots for recent block to speed up reorgs
	signatures *lru.ARCCache // Signatures of recent blocks to speed up mining

<<<<<<< HEAD
	authorizedSigner atomic.Pointer[signer] // Ethereum address and sign function of the signing key
=======
	signer libcommon.Address // Ethereum address of the signing key
	signFn SignerFn          // Signer function to authorize hashes with
	lock   *sync.RWMutex     // Protects the signer fields
>>>>>>> 6338bacc

	execCtx context.Context // context of caller execution stage

	spanner                Spanner
	GenesisContractsClient GenesisContract
	HeimdallClient         IHeimdallClient

	// scope event.SubscriptionScope
	// The fields below are for testing only
	fakeDiff  bool // Skip difficulty verifications
	spanCache *btree.BTree

	closeOnce sync.Once
}

type signer struct {
	signer common.Address // Ethereum address of the signing key
	signFn SignerFn       // Signer function to authorize hashes with
}

// New creates a Matic Bor consensus engine.
func New(
	chainConfig *chain.Config,
	db kv.RwDB,
	spanner Spanner,
	heimdallClient IHeimdallClient,
	genesisContracts GenesisContract,
) *Bor {
	// get bor config
	borConfig := chainConfig.Bor

	// Set any missing consensus parameters to their defaults
	if borConfig != nil && borConfig.CalculateSprint(0) == 0 {
		borConfig.Sprint = defaultSprintLength
	}

	// Allocate the snapshot caches and create the engine
	recents, _ := lru.NewARC(inmemorySnapshots)
	signatures, _ := lru.NewARC(inmemorySignatures)
	c := &Bor{
		chainConfig:            chainConfig,
		config:                 borConfig,
		DB:                     db,
		recents:                recents,
		signatures:             signatures,
		spanner:                spanner,
		GenesisContractsClient: genesisContracts,
		HeimdallClient:         heimdallClient,
		spanCache:              btree.New(32),
		execCtx:                context.Background(),
	}

	c.authorizedSigner.Store(&signer{
		common.Address{},
		func(_ common.Address, _ string, i []byte) ([]byte, error) {
			// return an error to prevent panics
			return nil, &UnauthorizedSignerError{0, common.Address{}.Bytes()}
		},
	})

	// make sure we can decode all the GenesisAlloc in the BorConfig.
	for key, genesisAlloc := range c.config.BlockAlloc {
		if _, err := decodeGenesisAlloc(genesisAlloc); err != nil {
			panic(fmt.Sprintf("BUG: Block alloc '%s' in genesis is not correct: %v", key, err))
		}
	}

	return c
}

// Type returns underlying consensus engine
func (c *Bor) Type() chain.ConsensusName {
	return chain.BorConsensus
}

// Author implements consensus.Engine, returning the Ethereum address recovered
// from the signature in the header's extra-data section.
// This is thread-safe (only access the header and config (which is never updated),
// as well as signatures, which are lru.ARCCache, which is thread-safe)
func (c *Bor) Author(header *types.Header) (libcommon.Address, error) {
	return ecrecover(header, c.signatures, c.config)
}

// VerifyHeader checks whether a header conforms to the consensus rules.
func (c *Bor) VerifyHeader(chain consensus.ChainHeaderReader, header *types.Header, seal bool) error {

	return c.verifyHeader(chain, header, nil)
}

// VerifyHeaders is similar to VerifyHeader, but verifies a batch of headers. The
// method returns a quit channel to abort the operations and a results channel to
// retrieve the async verifications (the order is that of the input slice).
func (c *Bor) VerifyHeaders(chain consensus.ChainHeaderReader, headers []*types.Header, _ []bool) (chan<- struct{}, <-chan error) {
	abort := make(chan struct{})
	results := make(chan error, len(headers))

	go func() {
		for i, header := range headers {
			err := c.verifyHeader(chain, header, headers[:i])

			select {
			case <-abort:
				return
			case results <- err:
			}
		}
	}()

	return abort, results
}

func (c *Bor) WithExecutionContext(ctx context.Context) *Bor {
	subclient := c
	subclient.execCtx = ctx
	return subclient
}

// verifyHeader checks whether a header conforms to the consensus rules.The
// caller may optionally pass in a batch of parents (ascending order) to avoid
// looking those up from the database. This is useful for concurrently verifying
// a batch of new headers.
func (c *Bor) verifyHeader(chain consensus.ChainHeaderReader, header *types.Header, parents []*types.Header) error {
	if header.Number == nil {
		return errUnknownBlock
	}

	number := header.Number.Uint64()

	// Don't waste time checking blocks from the future
	if header.Time > uint64(time.Now().Unix()) {
		return consensus.ErrFutureBlock
	}

	if err := validateHeaderExtraField(header.Extra); err != nil {
		return err
	}

	// check extr adata
	isSprintEnd := isSprintStart(number+1, c.config.CalculateSprint(number))

	// Ensure that the extra-data contains a signer list on checkpoint, but none otherwise
	signersBytes := len(header.Extra) - extraVanity - extraSeal
	if !isSprintEnd && signersBytes != 0 {
		return errExtraValidators
	}

	if isSprintEnd && signersBytes%validatorHeaderBytesLength != 0 {
		return errInvalidSpanValidators
	}

	// Ensure that the mix digest is zero as we don't have fork protection currently
	if header.MixDigest != (libcommon.Hash{}) {
		return errInvalidMixDigest
	}

	// Ensure that the block doesn't contain any uncles which are meaningless in PoA
	if header.UncleHash != uncleHash {
		return errInvalidUncleHash
	}

	// Ensure that the block's difficulty is meaningful (may not be correct at this point)
	if number > 0 {
		if header.Difficulty == nil {
			return errInvalidDifficulty
		}
	}

	// Verify that the gas limit is <= 2^63-1
	gasCap := uint64(0x7fffffffffffffff)

	if header.GasLimit > gasCap {
		return fmt.Errorf("invalid gasLimit: have %v, max %v", header.GasLimit, gasCap)
	}

	// If all checks passed, validate any special fields for hard forks
	if err := misc.VerifyForkHashes(chain.Config(), header, false); err != nil {
		return err
	}

	// All basic checks passed, verify cascading fields
	return c.verifyCascadingFields(chain, header, parents)
}

// validateHeaderExtraField validates that the extra-data contains both the vanity and signature.
// header.Extra = header.Vanity + header.ProducerBytes (optional) + header.Seal
func validateHeaderExtraField(extraBytes []byte) error {
	if len(extraBytes) < extraVanity {
		return errMissingVanity
	}

	if len(extraBytes) < extraVanity+extraSeal {
		return errMissingSignature
	}

	return nil
}

// verifyCascadingFields verifies all the header fields that are not standalone,
// rather depend on a batch of previous headers. The caller may optionally pass
// in a batch of parents (ascending order) to avoid looking those up from the
// database. This is useful for concurrently verifying a batch of new headers.
func (c *Bor) verifyCascadingFields(chain consensus.ChainHeaderReader, header *types.Header, parents []*types.Header) error {
	// The genesis block is the always valid dead-end
	number := header.Number.Uint64()

	if number == 0 {
		return nil
	}

	// Ensure that the block's timestamp isn't too close to it's parent
	var parent *types.Header

	if len(parents) > 0 {
		parent = parents[len(parents)-1]
	} else {
		parent = chain.GetHeader(header.ParentHash, number-1)
	}

	if parent == nil || parent.Number.Uint64() != number-1 || parent.Hash() != header.ParentHash {
		return consensus.ErrUnknownAncestor
	}

	// Verify that the gasUsed is <= gasLimit
	if header.GasUsed > header.GasLimit {
		return fmt.Errorf("invalid gasUsed: have %d, gasLimit %d", header.GasUsed, header.GasLimit)
	}

	if !chain.Config().IsLondon(header.Number.Uint64()) {
		// Verify BaseFee not present before EIP-1559 fork.
		if header.BaseFee != nil {
			return fmt.Errorf("invalid baseFee before fork: have %d, want <nil>", header.BaseFee)
		}
		if err := misc.VerifyGaslimit(parent.GasLimit, header.GasLimit); err != nil {
			return err
		}
	} else if err := misc.VerifyEip1559Header(chain.Config(), parent, header); err != nil {
		// Verify the header's EIP-1559 attributes.
		return err
	}

	if header.WithdrawalsHash != nil {
		return consensus.ErrUnexpectedWithdrawals
	}

	if parent.Time+c.config.CalculatePeriod(number) > header.Time {
		return ErrInvalidTimestamp
	}

	// Retrieve the snapshot needed to verify this header and cache it
	snap, err := c.snapshot(chain, number-1, header.ParentHash, parents)
	if err != nil {
		return err
	}

	// verify the validator list in the last sprint block
	if isSprintStart(number, c.config.CalculateSprint(number)) {
		parentValidatorBytes := parent.Extra[extraVanity : len(parent.Extra)-extraSeal]
		validatorsBytes := make([]byte, len(snap.ValidatorSet.Validators)*validatorHeaderBytesLength)

		currentValidators := snap.ValidatorSet.Copy().Validators
		// sort validator by address
		sort.Sort(valset.ValidatorsByAddress(currentValidators))
		for i, validator := range currentValidators {
			copy(validatorsBytes[i*validatorHeaderBytesLength:], validator.HeaderBytes())
		}
		// len(header.Extra) >= extraVanity+extraSeal has already been validated in validateHeaderExtraField, so this won't result in a panic
		if !bytes.Equal(parentValidatorBytes, validatorsBytes) {
			return &MismatchingValidatorsError{number - 1, validatorsBytes, parentValidatorBytes}
		}
	}

	// All basic checks passed, verify the seal and return
	return c.verifySeal(chain, header, parents)
}

// snapshot retrieves the authorization snapshot at a given point in time.
func (c *Bor) snapshot(chain consensus.ChainHeaderReader, number uint64, hash libcommon.Hash, parents []*types.Header) (*Snapshot, error) {
	// Search for a snapshot in memory or on disk for checkpoints
	var snap *Snapshot

	headers := make([]*types.Header, 0, 16)

	//nolint:govet
	for snap == nil {
		// If an in-memory snapshot was found, use that
		if s, ok := c.recents.Get(hash); ok {
			snap = s.(*Snapshot)

			break
		}

		// If an on-disk checkpoint snapshot can be found, use that
		if number%checkpointInterval == 0 {
			if s, err := loadSnapshot(c.config, c.signatures, c.DB, hash); err == nil {
				log.Trace("Loaded snapshot from disk", "number", number, "hash", hash)

				snap = s

				break
			}
		}

		// If we're at the genesis, snapshot the initial state. Alternatively if we're
		// at a checkpoint block without a parent (light client CHT), or we have piled
		// up more headers than allowed to be reorged (chain reinit from a freezer),
		// consider the checkpoint trusted and snapshot it.

		// TODO fix this
		// nolint:nestif
		if number == 0 {
			checkpoint := chain.GetHeaderByNumber(number)
			if checkpoint != nil {
				// get checkpoint data
				hash := checkpoint.Hash()

				// get validators and current span
				validators, err := c.spanner.GetCurrentValidators(number+1, c.authorizedSigner.Load().signer, c.getSpanForBlock)
				if err != nil {
					return nil, err
				}

				// new snap shot
				snap = newSnapshot(c.config, c.signatures, number, hash, validators)
				if err := snap.store(c.DB); err != nil {
					return nil, err
				}

				log.Info("Stored checkpoint snapshot to disk", "number", number, "hash", hash)

				break
			}
		}

		// No snapshot for this header, gather the header and move backward
		var header *types.Header
		if len(parents) > 0 {
			// If we have explicit parents, pick from there (enforced)
			header = parents[len(parents)-1]
			if header.Hash() != hash || header.Number.Uint64() != number {
				return nil, consensus.ErrUnknownAncestor
			}

			parents = parents[:len(parents)-1]
		} else {
			// No explicit parents (or no more left), reach out to the database
			header = chain.GetHeader(hash, number)
			if header == nil {
				return nil, consensus.ErrUnknownAncestor
			}
		}

		headers = append(headers, header)
		number, hash = number-1, header.ParentHash
	}

	// check if snapshot is nil
	if snap == nil {
		return nil, fmt.Errorf("unknown error while retrieving snapshot at block number %v", number)
	}

	// Previous snapshot found, apply any pending headers on top of it
	for i := 0; i < len(headers)/2; i++ {
		headers[i], headers[len(headers)-1-i] = headers[len(headers)-1-i], headers[i]
	}

	snap, err := snap.apply(headers)
	if err != nil {
		return nil, err
	}

	c.recents.Add(snap.Hash, snap)

	// If we've generated a new checkpoint snapshot, save to disk
	if snap.Number%checkpointInterval == 0 && len(headers) > 0 {
		if err = snap.store(c.DB); err != nil {
			return nil, err
		}

		log.Trace("Stored snapshot to disk", "number", snap.Number, "hash", snap.Hash)
	}

	return snap, err
}

// VerifyUncles implements consensus.Engine, always returning an error for any
// uncles as this consensus mechanism doesn't permit uncles.
// VerifyUncles implements consensus.Engine, always returning an error for any
// uncles as this consensus mechanism doesn't permit uncles.
func (c *Bor) VerifyUncles(_ consensus.ChainReader, _ *types.Header, uncles []*types.Header) error {
	if len(uncles) > 0 {
		return errUncleDetected
	}

	return nil
}

// VerifySeal implements consensus.Engine, checking whether the signature contained
// in the header satisfies the consensus protocol requirements.
func (c *Bor) VerifySeal(chain consensus.ChainHeaderReader, header *types.Header) error {
	return c.verifySeal(chain, header, nil)
}

// verifySeal checks whether the signature contained in the header satisfies the
// consensus protocol requirements. The method accepts an optional list of parent
// headers that aren't yet part of the local blockchain to generate the snapshots
// from.
func (c *Bor) verifySeal(chain consensus.ChainHeaderReader, header *types.Header, parents []*types.Header) error {
	// Verifying the genesis block is not supported
	number := header.Number.Uint64()
	if number == 0 {
		return errUnknownBlock
	}
	// Resolve the authorization key and check against signers
	signer, err := ecrecover(header, c.signatures, c.config)
	if err != nil {
		return err
	}

	// Retrieve the snapshot needed to verify this header and cache it
	snap, err := c.snapshot(chain, number-1, header.ParentHash, parents)
	if err != nil {
		return err
	}

	if !snap.ValidatorSet.HasAddress(signer) {
		// Check the UnauthorizedSignerError.Error() msg to see why we pass number-1
		return &UnauthorizedSignerError{number - 1, signer.Bytes()}
	}

	succession, err := snap.GetSignerSuccessionNumber(signer)
	if err != nil {
		return err
	}

	var parent *types.Header
	if len(parents) > 0 { // if parents is nil, len(parents) is zero
		parent = parents[len(parents)-1]
	} else if number > 0 {
		parent = chain.GetHeader(header.ParentHash, number-1)
	}

	if parent != nil && header.Time < parent.Time+CalcProducerDelay(number, succession, c.config) {
		return &BlockTooSoonError{number, succession}
	}

	// Ensure that the difficulty corresponds to the turn-ness of the signer
	if !c.fakeDiff {
		difficulty := snap.Difficulty(signer)
		if header.Difficulty.Uint64() != difficulty {
			return &WrongDifficultyError{number, difficulty, header.Difficulty.Uint64(), signer.Bytes()}
		}
	}

	return nil
}

func IsBlockOnTime(parent *types.Header, header *types.Header, number uint64, succession int, cfg *params.BorConfig) bool {
	return parent != nil && header.Time < parent.Time+CalcProducerDelay(number, succession, cfg)
}

// Prepare implements consensus.Engine, preparing all the consensus fields of the
// header for running the transactions on top.
func (c *Bor) Prepare(chain consensus.ChainHeaderReader, header *types.Header, state *state.IntraBlockState) error {
	// If the block isn't a checkpoint, cast a random vote (good enough for now)
	header.Coinbase = libcommon.Address{}
	header.Nonce = types.BlockNonce{}

	number := header.Number.Uint64()
	// Assemble the validator snapshot to check which votes make sense
	snap, err := c.snapshot(chain, number-1, header.ParentHash, nil)
	if err != nil {
		return err
	}

	// Set the correct difficulty
	header.Difficulty = new(big.Int).SetUint64(snap.Difficulty(c.authorizedSigner.Load().signer))

	// Ensure the extra data has all it's components
	if len(header.Extra) < extraVanity {
		header.Extra = append(header.Extra, bytes.Repeat([]byte{0x00}, extraVanity-len(header.Extra))...)
	}

	header.Extra = header.Extra[:extraVanity]

	// get validator set if number
	if isSprintStart(number+1, c.config.CalculateSprint(number)) {
		newValidators, err := c.spanner.GetCurrentValidators(number+1, c.authorizedSigner.Load().signer, c.getSpanForBlock)
		if err != nil {
			return errUnknownValidators
		}

		// sort validator by address
		sort.Sort(valset.ValidatorsByAddress(newValidators))

		for _, validator := range newValidators {
			header.Extra = append(header.Extra, validator.HeaderBytes()...)
		}
	}

	// add extra seal space
	header.Extra = append(header.Extra, make([]byte, extraSeal)...)

	// Mix digest is reserved for now, set to empty
	header.MixDigest = libcommon.Hash{}

	// Ensure the timestamp has the correct delay
	parent := chain.GetHeader(header.ParentHash, number-1)
	if parent == nil {
		return consensus.ErrUnknownAncestor
	}

	var succession int
	// if signer is not empty
<<<<<<< HEAD
	if !bytes.Equal(c.authorizedSigner.Load().signer.Bytes(), common.Address{}.Bytes()) {
		succession, err = snap.GetSignerSuccessionNumber(c.authorizedSigner.Load().signer)
=======
	if !bytes.Equal(c.signer.Bytes(), libcommon.Address{}.Bytes()) {
		succession, err = snap.GetSignerSuccessionNumber(c.signer)
>>>>>>> 6338bacc
		if err != nil {
			return err
		}
	}

	header.Time = parent.Time + CalcProducerDelay(number, succession, c.config)
	if header.Time < uint64(time.Now().Unix()) {
		header.Time = uint64(time.Now().Unix())
	}

	return nil
}

// Finalize implements consensus.Engine, ensuring no uncles are set, nor block
// rewards given.
func (c *Bor) Finalize(config *chain.Config, header *types.Header, state *state.IntraBlockState,
	txs types.Transactions, uncles []*types.Header, r types.Receipts, withdrawals []*types.Withdrawal,
	e consensus.EpochReader, chain consensus.ChainHeaderReader, syscall consensus.SystemCall,
) (types.Transactions, types.Receipts, error) {
	var err error

	headerNumber := header.Number.Uint64()

	if isSprintStart(headerNumber, c.config.CalculateSprint(headerNumber)) {
		cx := statefull.ChainContext{Chain: chain, Bor: c}
		// check and commit span
		if err := c.checkAndCommitSpan(state, header, cx, syscall); err != nil {
			log.Error("Error while committing span", "err", err)
			return nil, types.Receipts{}, err
		}

		if c.HeimdallClient != nil {
			// commit states
			_, err = c.CommitStates(state, header, cx, syscall)
			if err != nil {
				log.Error("Error while committing states", "err", err)
				return nil, types.Receipts{}, err
			}
		}
	}

	if err = c.changeContractCodeIfNeeded(headerNumber, state); err != nil {
		log.Error("Error changing contract code", "err", err)
		return nil, types.Receipts{}, err
	}

	// No block rewards in PoA, so the state remains as is and uncles are dropped
	// header.Root = state.IntermediateRoot(chain.Config().IsSpuriousDragon(header.Number.Uint64()))
	header.UncleHash = types.CalcUncleHash(nil)

	// Set state sync data to blockchain
	// bc := chain.(*core.BlockChain)
	// bc.SetStateSync(stateSyncData)
	return nil, types.Receipts{}, nil
}

func decodeGenesisAlloc(i interface{}) (core.GenesisAlloc, error) {
	var alloc core.GenesisAlloc

	b, err := json.Marshal(i)
	if err != nil {
		return nil, err
	}

	if err := json.Unmarshal(b, &alloc); err != nil {
		return nil, err
	}

	return alloc, nil
}

func (c *Bor) changeContractCodeIfNeeded(headerNumber uint64, state *state.IntraBlockState) error {
	for blockNumber, genesisAlloc := range c.config.BlockAlloc {
		if blockNumber == strconv.FormatUint(headerNumber, 10) {
			allocs, err := decodeGenesisAlloc(genesisAlloc)
			if err != nil {
				return fmt.Errorf("failed to decode genesis alloc: %v", err)
			}

			for addr, account := range allocs {
				log.Trace("change contract code", "address", addr)
				state.SetCode(addr, account.Code)
			}
		}
	}

	return nil
}

// FinalizeAndAssemble implements consensus.Engine, ensuring no uncles are set,
// nor block rewards given, and returns the final block.
func (c *Bor) FinalizeAndAssemble(chainConfig *chain.Config, header *types.Header, state *state.IntraBlockState,
	txs types.Transactions, uncles []*types.Header, receipts types.Receipts, withdrawals []*types.Withdrawal,
	e consensus.EpochReader, chain consensus.ChainHeaderReader, syscall consensus.SystemCall, call consensus.Call,
) (*types.Block, types.Transactions, types.Receipts, error) {
	// stateSyncData := []*types.StateSyncData{}

	headerNumber := header.Number.Uint64()
	if isSprintStart(headerNumber, c.config.CalculateSprint(headerNumber)) {
		cx := statefull.ChainContext{Chain: chain, Bor: c}

		// check and commit span
		err := c.checkAndCommitSpan(state, header, cx, syscall)
		if err != nil {
			log.Error("Error while committing span", "err", err)
			return nil, nil, types.Receipts{}, err
		}

		if c.HeimdallClient != nil {
			// commit states
			_, err = c.CommitStates(state, header, cx, syscall)
			if err != nil {
				log.Error("Error while committing states", "err", err)
				return nil, nil, types.Receipts{}, err
			}
		}
	}

	if err := c.changeContractCodeIfNeeded(headerNumber, state); err != nil {
		log.Error("Error changing contract code", "err", err)
		return nil, nil, types.Receipts{}, err
	}

	// No block rewards in PoA, so the state remains as is and uncles are dropped
	// header.Root = state.IntermediateRoot(chain.Config().IsSpuriousDragon(header.Number))
	header.UncleHash = types.CalcUncleHash(nil)

	// Assemble block
	block := types.NewBlock(header, txs, nil, receipts, withdrawals)

	// set state sync
	// bc := chain.(*core.BlockChain)
	// bc.SetStateSync(stateSyncData)

	// return the final block for sealing
	return block, txs, receipts, nil
}

func (c *Bor) GenerateSeal(chain consensus.ChainHeaderReader, currnt, parent *types.Header, call consensus.Call) []byte {
	return nil
}

func (c *Bor) Initialize(config *chain.Config, chain consensus.ChainHeaderReader, e consensus.EpochReader, header *types.Header,
	state *state.IntraBlockState, txs []types.Transaction, uncles []*types.Header, syscall consensus.SystemCall) {
}

// Authorize injects a private key into the consensus engine to mint new blocks
// with.
<<<<<<< HEAD
func (c *Bor) Authorize(currentSigner common.Address, signFn SignerFn) {
	c.authorizedSigner.Store(&signer{
		signer: currentSigner,
		signFn: signFn,
	})
=======
func (c *Bor) Authorize(signer libcommon.Address, signFn SignerFn) {
	c.lock.Lock()
	defer c.lock.Unlock()

	c.signer = signer
	c.signFn = signFn
>>>>>>> 6338bacc
}

// Seal implements consensus.Engine, attempting to create a sealed block using
// the local signing credentials.
func (c *Bor) Seal(chain consensus.ChainHeaderReader, block *types.Block, results chan<- *types.Block, stop <-chan struct{}) error {
	header := block.Header()
	// Sealing the genesis block is not supported
	number := header.Number.Uint64()

	if number == 0 {
		return errUnknownBlock
	}

	// For 0-period chains, refuse to seal empty blocks (no reward but would spin sealing)
	if c.config.CalculatePeriod(number) == 0 && len(block.Transactions()) == 0 {
		log.Trace("Sealing paused, waiting for transactions")
		return nil
	}

	// Don't hold the signer fields for the entire sealing procedure
	currentSigner := c.authorizedSigner.Load()
	signer, signFn := currentSigner.signer, currentSigner.signFn

	snap, err := c.snapshot(chain, number-1, header.ParentHash, nil)
	if err != nil {
		return err
	}

	// Bail out if we're unauthorized to sign a block
	if !snap.ValidatorSet.HasAddress(signer) {
		// Check the UnauthorizedSignerError.Error() msg to see why we pass number-1
		return &UnauthorizedSignerError{number - 1, signer.Bytes()}
	}

	successionNumber, err := snap.GetSignerSuccessionNumber(signer)
	if err != nil {
		return err
	}

	// Sweet, the protocol permits us to sign the block, wait for our time
	delay := time.Unix(int64(header.Time), 0).Sub(time.Now()) // nolint: gosimple
	// wiggle was already accounted for in header.Time, this is just for logging
	wiggle := time.Duration(successionNumber) * time.Duration(c.config.CalculateBackupMultiplier(number)) * time.Second

	// Sign all the things!
	sighash, err := signFn(signer, accounts.MimetypeBor, BorRLP(header, c.config))
	if err != nil {
		return err
	}
	copy(header.Extra[len(header.Extra)-extraSeal:], sighash)

	// Wait until sealing is terminated or delay timeout.
	log.Info("Waiting for slot to sign and propagate", "delay", common.PrettyDuration(delay))

	go func() {
		select {
		case <-stop:
			log.Info("Discarding sealing operation for block", "number", number)
			return
		case <-time.After(delay):
			if wiggle > 0 {
				log.Info(
					"Sealing out-of-turn",
					"number", number,
					"wiggle", common.PrettyDuration(wiggle),
					"in-turn-signer", snap.ValidatorSet.GetProposer().Address.Hex(),
				)
			}

			log.Info(
				"Sealing successful",
				"number", number,
				"delay", delay,
				"headerDifficulty", header.Difficulty,
			)
		}
		select {
		case results <- block.WithSeal(header):
		default:
			log.Warn("Sealing result was not read by miner", "number", number, "sealhash", SealHash(header, c.config))
		}
	}()
	return nil
}

// CalcDifficulty is the difficulty adjustment algorithm. It returns the difficulty
// that a new block should have based on the previous blocks in the chain and the
// current signer.
// func (c *Bor) CalcDifficulty(chain consensus.ChainHeaderReader, time uint64, parent *types.Header) *big.Int {
// 	snap, err := c.snapshot(chain, parent.Number.Uint64(), parent.Hash(), nil)
// 	if err != nil {
// 		return nil
// 	}
// 	return new(big.Int).SetUint64(snap.Difficulty(c.signer))
// }

func (c *Bor) CalcDifficulty(chain consensus.ChainHeaderReader, _, _ uint64, _ *big.Int, parentNumber uint64, parentHash, _ libcommon.Hash, _ uint64) *big.Int {
	snap, err := c.snapshot(chain, parentNumber, parentHash, nil)
	if err != nil {
		return nil
	}

	return new(big.Int).SetUint64(snap.Difficulty(c.authorizedSigner.Load().signer))
}

// SealHash returns the hash of a block prior to it being sealed.
func (c *Bor) SealHash(header *types.Header) libcommon.Hash {
	return SealHash(header, c.config)
}

func (c *Bor) IsServiceTransaction(sender libcommon.Address, syscall consensus.SystemCall) bool {
	return false
}

// APIs implements consensus.Engine, returning the user facing RPC API to allow
// controlling the signer voting.
func (c *Bor) APIs(chain consensus.ChainHeaderReader) []rpc.API {
	return []rpc.API{{
		Namespace: "bor",
		Version:   "1.0",
		Service:   &API{chain: chain, bor: c},
		Public:    false,
	}}
}

// Close implements consensus.Engine. It's a noop for bor as there are no background threads.
func (c *Bor) Close() error {
<<<<<<< HEAD
	c.closeOnce.Do(func() {
		if c.HeimdallClient != nil {
			c.HeimdallClient.Close()
=======
	c.DB.Close()
	return nil
}

// GetCurrentSpan get current span from contract
func (c *Bor) GetCurrentSpan(header *types.Header, state *state.IntraBlockState, chain chainContext, syscall consensus.SystemCall) (*Span, error) {

	// method
	method := "getCurrentSpan"
	data, err := c.validatorSetABI.Pack(method)
	if err != nil {
		log.Error("Unable to pack tx for getCurrentSpan", "err", err)
		return nil, err
	}

	result, err := syscall(libcommon.HexToAddress(c.config.ValidatorContract), data)
	if err != nil {
		return nil, err
	}

	// span result
	ret := new(struct {
		Number     *big.Int
		StartBlock *big.Int
		EndBlock   *big.Int
	})
	if err := c.validatorSetABI.UnpackIntoInterface(ret, method, result); err != nil {
		return nil, err
	}

	// create new span
	span := Span{
		ID:         ret.Number.Uint64(),
		StartBlock: ret.StartBlock.Uint64(),
		EndBlock:   ret.EndBlock.Uint64(),
	}

	return &span, nil
}

// GetCurrentValidators get current validators
func (c *Bor) GetCurrentValidators(blockNumber uint64) ([]*Validator, error) {
	// Use signer as validator in case of bor devent
	if c.chainConfig.ChainName == networkname.BorDevnetChainName {
		validators := []*Validator{
			{
				ID:               1,
				Address:          c.signer,
				VotingPower:      1000,
				ProposerPriority: 1,
			},
>>>>>>> 6338bacc
		}
	})

	return nil
}

func (c *Bor) checkAndCommitSpan(
	state *state.IntraBlockState,
	header *types.Header,
	chain statefull.ChainContext,
	syscall consensus.SystemCall,
) error {
	headerNumber := header.Number.Uint64()

	span, err := c.spanner.GetCurrentSpan(syscall)
	if err != nil {
		return err
	}

	if c.needToCommitSpan(span, headerNumber) {
		err := c.fetchAndCommitSpan(span.ID+1, state, header, chain, syscall)
		return err
	}

	return nil
}

func (c *Bor) needToCommitSpan(currentSpan *span.Span, headerNumber uint64) bool {
	// if span is nil
	if currentSpan == nil {
		return false
	}

	// check span is not set initially
	if currentSpan.EndBlock == 0 {
		return true
	}

	// if current block is first block of last sprint in current span
	if currentSpan.EndBlock > c.config.CalculateSprint(headerNumber) && currentSpan.EndBlock-c.config.CalculateSprint(headerNumber)+1 == headerNumber {
		return true
	}

	return false
}

func (c *Bor) getSpanForBlock(blockNum uint64) (*span.HeimdallSpan, error) {
	log.Info("Getting span", "for block", blockNum)
	var borSpan *span.HeimdallSpan
	c.spanCache.AscendGreaterOrEqual(&span.HeimdallSpan{Span: span.Span{EndBlock: blockNum}}, func(item btree.Item) bool {
		borSpan = item.(*span.HeimdallSpan)
		return false
	})

	if borSpan == nil {
		// Span with high enough block number is not loaded
		var spanID uint64
		if c.spanCache.Len() > 0 {
			spanID = c.spanCache.Max().(*span.HeimdallSpan).ID + 1
		}
		for borSpan == nil || borSpan.EndBlock < blockNum {
			log.Info("Span with high enough block number is not loaded", "fetching span", spanID)
			response, err := c.HeimdallClient.Span(c.execCtx, spanID)
			if err != nil {
				return nil, err
			}
			borSpan = response
			c.spanCache.ReplaceOrInsert(borSpan)
			spanID++
		}
	} else {
		for borSpan.StartBlock > blockNum {
			// Span wit low enough block number is not loaded
			var spanID = borSpan.ID - 1
			log.Info("Span with low enough block number is not loaded", "fetching span", spanID)
			response, err := c.HeimdallClient.Span(c.execCtx, spanID)
			if err != nil {
				return nil, err
			}
			borSpan = response
			c.spanCache.ReplaceOrInsert(borSpan)
		}
	}

	for c.spanCache.Len() > 128 {
		c.spanCache.DeleteMin()
	}

	return borSpan, nil
}

func (c *Bor) fetchAndCommitSpan(
	newSpanID uint64,
	state *state.IntraBlockState,
	header *types.Header,
	chain statefull.ChainContext,
	syscall consensus.SystemCall,
) error {
	var heimdallSpan span.HeimdallSpan

	if c.HeimdallClient == nil {
		// fixme: move to a new mock or fake and remove c.HeimdallClient completely
		s, err := c.getNextHeimdallSpanForTest(newSpanID, state, header, chain, syscall)
		if err != nil {
			return err
		}

		heimdallSpan = *s
	} else {
		response, err := c.HeimdallClient.Span(c.execCtx, newSpanID)
		if err != nil {
			return err
		}

		heimdallSpan = *response
	}

	// check if chain id matches with heimdall span
	if heimdallSpan.ChainID != c.chainConfig.ChainID.String() {
		return fmt.Errorf(
			"chain id proposed span, %s, and bor chain id, %s, doesn't match",
			heimdallSpan.ChainID,
			c.chainConfig.ChainID.String(),
		)
	}

<<<<<<< HEAD
	return c.spanner.CommitSpan(heimdallSpan, syscall)
=======
	// get validators bytes
	validators := make([]MinimalVal, 0, len(heimdallSpan.ValidatorSet.Validators))
	for _, val := range heimdallSpan.ValidatorSet.Validators {
		validators = append(validators, val.MinimalVal())
	}
	validatorBytes, err := rlp.EncodeToBytes(validators)
	if err != nil {
		return err
	}

	// get producers bytes
	producers := make([]MinimalVal, 0, len(heimdallSpan.SelectedProducers))
	for _, val := range heimdallSpan.SelectedProducers {
		producers = append(producers, val.MinimalVal())
	}
	producerBytes, err := rlp.EncodeToBytes(producers)
	if err != nil {
		return err
	}

	// method
	method := "commitSpan"
	log.Debug("✅ Committing new span",
		"id", heimdallSpan.ID,
		"startBlock", heimdallSpan.StartBlock,
		"endBlock", heimdallSpan.EndBlock,
		"validatorBytes", hex.EncodeToString(validatorBytes),
		"producerBytes", hex.EncodeToString(producerBytes),
	)

	// get packed data
	data, err := c.validatorSetABI.Pack(method,
		big.NewInt(0).SetUint64(heimdallSpan.ID),
		big.NewInt(0).SetUint64(heimdallSpan.StartBlock),
		big.NewInt(0).SetUint64(heimdallSpan.EndBlock),
		validatorBytes,
		producerBytes,
	)
	if err != nil {
		log.Error("Unable to pack tx for commitSpan", "err", err)
		return err
	}

	_, err = syscall(libcommon.HexToAddress(c.config.ValidatorContract), data)
	// apply message
	return err
>>>>>>> 6338bacc
}

// CommitStates commit states
func (c *Bor) CommitStates(
	state *state.IntraBlockState,
	header *types.Header,
	chain statefull.ChainContext,
	syscall consensus.SystemCall,
) ([]*types.StateSyncData, error) {
	stateSyncs := make([]*types.StateSyncData, 0)
	number := header.Number.Uint64()

	_lastStateID, err := c.GenesisContractsClient.LastStateId(syscall)
	if err != nil {
		return nil, err
	}

	to := time.Unix(int64(chain.Chain.GetHeaderByNumber(number-c.config.CalculateSprint(number)).Time), 0)
	lastStateID := _lastStateID.Uint64()

	log.Info(
		"Fetching state updates from Heimdall",
		"fromID", lastStateID+1,
		"to", to.Format(time.RFC3339))

	eventRecords, err := c.HeimdallClient.StateSyncEvents(c.execCtx, lastStateID+1, to.Unix())
	if err != nil {
		return nil, err
	}

	if c.config.OverrideStateSyncRecords != nil {
		if val, ok := c.config.OverrideStateSyncRecords[strconv.FormatUint(number, 10)]; ok {
			eventRecords = eventRecords[0:val]
		}
	}

	chainID := c.chainConfig.ChainID.String()
	for _, eventRecord := range eventRecords {
		if eventRecord.ID <= lastStateID {
			continue
		}

		if err := validateEventRecord(eventRecord, number, to, lastStateID, chainID); err != nil {
			log.Error(err.Error())
			break
		}

		stateData := types.StateSyncData{
			ID:       eventRecord.ID,
			Contract: eventRecord.Contract,
			Data:     hex.EncodeToString(eventRecord.Data),
			TxHash:   eventRecord.TxHash,
		}
		stateSyncs = append(stateSyncs, &stateData)

		if err := c.GenesisContractsClient.CommitState(eventRecord, syscall); err != nil {
			return nil, err
		}
		lastStateID++
	}

	return stateSyncs, nil
}

func validateEventRecord(eventRecord *clerk.EventRecordWithTime, number uint64, to time.Time, lastStateID uint64, chainID string) error {
	// event id should be sequential and event.Time should lie in the range [from, to)
	if lastStateID+1 != eventRecord.ID || eventRecord.ChainID != chainID || !eventRecord.Time.Before(to) {
		return &InvalidStateReceivedError{number, lastStateID, &to, eventRecord}
	}

	return nil
}

func (c *Bor) SetHeimdallClient(h IHeimdallClient) {
	c.HeimdallClient = h
}

func (c *Bor) GetCurrentValidators(blockNumber uint64, signer common.Address, getSpanForBlock func(blockNum uint64) (*span.HeimdallSpan, error)) ([]*valset.Validator, error) {
	return c.spanner.GetCurrentValidators(blockNumber, signer, getSpanForBlock)
}

//
// Private methods
//

func (c *Bor) getNextHeimdallSpanForTest(
	newSpanID uint64,
	state *state.IntraBlockState,
	header *types.Header,
	chain statefull.ChainContext,
	syscall consensus.SystemCall,
) (*span.HeimdallSpan, error) {
	headerNumber := header.Number.Uint64()

	spanBor, err := c.spanner.GetCurrentSpan(syscall)
	if err != nil {
		return nil, err
	}

	// Retrieve the snapshot needed to verify this header and cache it
	snap, err := c.snapshot(chain.Chain, headerNumber-1, header.ParentHash, nil)
	if err != nil {
		return nil, err
	}

	// new span
	spanBor.ID = newSpanID
	if spanBor.EndBlock == 0 {
		spanBor.StartBlock = 256
	} else {
		spanBor.StartBlock = spanBor.EndBlock + 1
	}

	spanBor.EndBlock = spanBor.StartBlock + (100 * c.config.CalculateSprint(headerNumber)) - 1

	selectedProducers := make([]valset.Validator, len(snap.ValidatorSet.Validators))
	for i, v := range snap.ValidatorSet.Validators {
		selectedProducers[i] = *v
	}

	heimdallSpan := &span.HeimdallSpan{
		Span:              *spanBor,
		ValidatorSet:      *snap.ValidatorSet,
		SelectedProducers: selectedProducers,
		ChainID:           c.chainConfig.ChainID.String(),
	}

	return heimdallSpan, nil
}

<<<<<<< HEAD
func validatorContains(a []*valset.Validator, x *valset.Validator) (*valset.Validator, bool) {
=======
//
// Chain context
//

// chain context
type chainContext struct {
	Chain consensus.ChainHeaderReader
	Bor   consensus.Engine
}

func (c chainContext) Engine() consensus.Engine {
	return c.Bor
}

func (c chainContext) GetHeader(hash libcommon.Hash, number uint64) *types.Header {
	return c.Chain.GetHeader(hash, number)
}

func validatorContains(a []*Validator, x *Validator) (*Validator, bool) {
>>>>>>> 6338bacc
	for _, n := range a {
		if bytes.Equal(n.Address.Bytes(), x.Address.Bytes()) {
			return n, true
		}
	}

	return nil, false
}

func getUpdatedValidatorSet(oldValidatorSet *valset.ValidatorSet, newVals []*valset.Validator) *valset.ValidatorSet {
	v := oldValidatorSet
	oldVals := v.Validators

	changes := make([]*valset.Validator, 0, len(oldVals))

	for _, ov := range oldVals {
		if f, ok := validatorContains(newVals, ov); ok {
			ov.VotingPower = f.VotingPower
		} else {
			ov.VotingPower = 0
		}

		changes = append(changes, ov)
	}

	for _, nv := range newVals {
		if _, ok := validatorContains(changes, nv); !ok {
			changes = append(changes, nv)
		}
	}

	if err := v.UpdateWithChangeSet(changes); err != nil {
		log.Error("Error while updating change set", "error", err)
	}

	return v
}

func isSprintStart(number, sprint uint64) bool {
	return number%sprint == 0
}<|MERGE_RESOLUTION|>--- conflicted
+++ resolved
@@ -21,12 +21,8 @@
 	libcommon "github.com/ledgerwatch/erigon-lib/common"
 	"github.com/ledgerwatch/erigon-lib/common/length"
 	"github.com/ledgerwatch/erigon-lib/kv"
-<<<<<<< HEAD
-=======
 	"github.com/ledgerwatch/log/v3"
 
-	"github.com/ledgerwatch/erigon/accounts/abi"
->>>>>>> 6338bacc
 	"github.com/ledgerwatch/erigon/common"
 	"github.com/ledgerwatch/erigon/consensus"
 	"github.com/ledgerwatch/erigon/consensus/bor/clerk"
@@ -40,11 +36,6 @@
 	"github.com/ledgerwatch/erigon/core/types/accounts"
 	"github.com/ledgerwatch/erigon/crypto"
 	"github.com/ledgerwatch/erigon/crypto/cryptopool"
-<<<<<<< HEAD
-	"github.com/ledgerwatch/erigon/params"
-=======
-	"github.com/ledgerwatch/erigon/params/networkname"
->>>>>>> 6338bacc
 	"github.com/ledgerwatch/erigon/rlp"
 	"github.com/ledgerwatch/erigon/rpc"
 )
@@ -66,15 +57,11 @@
 
 	uncleHash = types.CalcUncleHash(nil) // Always Keccak256(RLP([])) as uncles are meaningless outside of PoW.
 
-<<<<<<< HEAD
-	validatorHeaderBytesLength = common.AddressLength + 20 // address + power
-=======
 	// diffInTurn = big.NewInt(2) // Block difficulty for in-turn signatures
 	// diffNoTurn = big.NewInt(1) // Block difficulty for out-of-turn signatures
 
 	validatorHeaderBytesLength = length.Addr + 20 // address + power
 	// systemAddress              = libcommon.HexToAddress("0xffffFFFfFFffffffffffffffFfFFFfffFFFfFFfE")
->>>>>>> 6338bacc
 )
 
 // Various error messages to mark blocks invalid. These should be private to
@@ -158,13 +145,7 @@
 	if err != nil {
 		return libcommon.Address{}, err
 	}
-<<<<<<< HEAD
-
-	var signer common.Address
-
-=======
 	var signer libcommon.Address
->>>>>>> 6338bacc
 	copy(signer[:], crypto.Keccak256(pubkey[1:])[12:])
 
 	sigcache.Add(hash, signer)
@@ -252,13 +233,7 @@
 	recents    *lru.ARCCache // Snapshots for recent block to speed up reorgs
 	signatures *lru.ARCCache // Signatures of recent blocks to speed up mining
 
-<<<<<<< HEAD
 	authorizedSigner atomic.Pointer[signer] // Ethereum address and sign function of the signing key
-=======
-	signer libcommon.Address // Ethereum address of the signing key
-	signFn SignerFn          // Signer function to authorize hashes with
-	lock   *sync.RWMutex     // Protects the signer fields
->>>>>>> 6338bacc
 
 	execCtx context.Context // context of caller execution stage
 
@@ -275,8 +250,8 @@
 }
 
 type signer struct {
-	signer common.Address // Ethereum address of the signing key
-	signFn SignerFn       // Signer function to authorize hashes with
+	signer libcommon.Address // Ethereum address of the signing key
+	signFn SignerFn          // Signer function to authorize hashes with
 }
 
 // New creates a Matic Bor consensus engine.
@@ -312,10 +287,10 @@
 	}
 
 	c.authorizedSigner.Store(&signer{
-		common.Address{},
-		func(_ common.Address, _ string, i []byte) ([]byte, error) {
+		libcommon.Address{},
+		func(_ libcommon.Address, _ string, i []byte) ([]byte, error) {
 			// return an error to prevent panics
-			return nil, &UnauthorizedSignerError{0, common.Address{}.Bytes()}
+			return nil, &UnauthorizedSignerError{0, libcommon.Address{}.Bytes()}
 		},
 	})
 
@@ -715,7 +690,7 @@
 	return nil
 }
 
-func IsBlockOnTime(parent *types.Header, header *types.Header, number uint64, succession int, cfg *params.BorConfig) bool {
+func IsBlockOnTime(parent *types.Header, header *types.Header, number uint64, succession int, cfg *chain.BorConfig) bool {
 	return parent != nil && header.Time < parent.Time+CalcProducerDelay(number, succession, cfg)
 }
 
@@ -772,13 +747,8 @@
 
 	var succession int
 	// if signer is not empty
-<<<<<<< HEAD
-	if !bytes.Equal(c.authorizedSigner.Load().signer.Bytes(), common.Address{}.Bytes()) {
+	if !bytes.Equal(c.authorizedSigner.Load().signer.Bytes(), libcommon.Address{}.Bytes()) {
 		succession, err = snap.GetSignerSuccessionNumber(c.authorizedSigner.Load().signer)
-=======
-	if !bytes.Equal(c.signer.Bytes(), libcommon.Address{}.Bytes()) {
-		succession, err = snap.GetSignerSuccessionNumber(c.signer)
->>>>>>> 6338bacc
 		if err != nil {
 			return err
 		}
@@ -927,20 +897,11 @@
 
 // Authorize injects a private key into the consensus engine to mint new blocks
 // with.
-<<<<<<< HEAD
-func (c *Bor) Authorize(currentSigner common.Address, signFn SignerFn) {
+func (c *Bor) Authorize(currentSigner libcommon.Address, signFn SignerFn) {
 	c.authorizedSigner.Store(&signer{
 		signer: currentSigner,
 		signFn: signFn,
 	})
-=======
-func (c *Bor) Authorize(signer libcommon.Address, signFn SignerFn) {
-	c.lock.Lock()
-	defer c.lock.Unlock()
-
-	c.signer = signer
-	c.signFn = signFn
->>>>>>> 6338bacc
 }
 
 // Seal implements consensus.Engine, attempting to create a sealed block using
@@ -1068,63 +1029,9 @@
 
 // Close implements consensus.Engine. It's a noop for bor as there are no background threads.
 func (c *Bor) Close() error {
-<<<<<<< HEAD
 	c.closeOnce.Do(func() {
 		if c.HeimdallClient != nil {
 			c.HeimdallClient.Close()
-=======
-	c.DB.Close()
-	return nil
-}
-
-// GetCurrentSpan get current span from contract
-func (c *Bor) GetCurrentSpan(header *types.Header, state *state.IntraBlockState, chain chainContext, syscall consensus.SystemCall) (*Span, error) {
-
-	// method
-	method := "getCurrentSpan"
-	data, err := c.validatorSetABI.Pack(method)
-	if err != nil {
-		log.Error("Unable to pack tx for getCurrentSpan", "err", err)
-		return nil, err
-	}
-
-	result, err := syscall(libcommon.HexToAddress(c.config.ValidatorContract), data)
-	if err != nil {
-		return nil, err
-	}
-
-	// span result
-	ret := new(struct {
-		Number     *big.Int
-		StartBlock *big.Int
-		EndBlock   *big.Int
-	})
-	if err := c.validatorSetABI.UnpackIntoInterface(ret, method, result); err != nil {
-		return nil, err
-	}
-
-	// create new span
-	span := Span{
-		ID:         ret.Number.Uint64(),
-		StartBlock: ret.StartBlock.Uint64(),
-		EndBlock:   ret.EndBlock.Uint64(),
-	}
-
-	return &span, nil
-}
-
-// GetCurrentValidators get current validators
-func (c *Bor) GetCurrentValidators(blockNumber uint64) ([]*Validator, error) {
-	// Use signer as validator in case of bor devent
-	if c.chainConfig.ChainName == networkname.BorDevnetChainName {
-		validators := []*Validator{
-			{
-				ID:               1,
-				Address:          c.signer,
-				VotingPower:      1000,
-				ProposerPriority: 1,
-			},
->>>>>>> 6338bacc
 		}
 	})
 
@@ -1251,56 +1158,7 @@
 		)
 	}
 
-<<<<<<< HEAD
 	return c.spanner.CommitSpan(heimdallSpan, syscall)
-=======
-	// get validators bytes
-	validators := make([]MinimalVal, 0, len(heimdallSpan.ValidatorSet.Validators))
-	for _, val := range heimdallSpan.ValidatorSet.Validators {
-		validators = append(validators, val.MinimalVal())
-	}
-	validatorBytes, err := rlp.EncodeToBytes(validators)
-	if err != nil {
-		return err
-	}
-
-	// get producers bytes
-	producers := make([]MinimalVal, 0, len(heimdallSpan.SelectedProducers))
-	for _, val := range heimdallSpan.SelectedProducers {
-		producers = append(producers, val.MinimalVal())
-	}
-	producerBytes, err := rlp.EncodeToBytes(producers)
-	if err != nil {
-		return err
-	}
-
-	// method
-	method := "commitSpan"
-	log.Debug("✅ Committing new span",
-		"id", heimdallSpan.ID,
-		"startBlock", heimdallSpan.StartBlock,
-		"endBlock", heimdallSpan.EndBlock,
-		"validatorBytes", hex.EncodeToString(validatorBytes),
-		"producerBytes", hex.EncodeToString(producerBytes),
-	)
-
-	// get packed data
-	data, err := c.validatorSetABI.Pack(method,
-		big.NewInt(0).SetUint64(heimdallSpan.ID),
-		big.NewInt(0).SetUint64(heimdallSpan.StartBlock),
-		big.NewInt(0).SetUint64(heimdallSpan.EndBlock),
-		validatorBytes,
-		producerBytes,
-	)
-	if err != nil {
-		log.Error("Unable to pack tx for commitSpan", "err", err)
-		return err
-	}
-
-	_, err = syscall(libcommon.HexToAddress(c.config.ValidatorContract), data)
-	// apply message
-	return err
->>>>>>> 6338bacc
 }
 
 // CommitStates commit states
@@ -1378,7 +1236,7 @@
 	c.HeimdallClient = h
 }
 
-func (c *Bor) GetCurrentValidators(blockNumber uint64, signer common.Address, getSpanForBlock func(blockNum uint64) (*span.HeimdallSpan, error)) ([]*valset.Validator, error) {
+func (c *Bor) GetCurrentValidators(blockNumber uint64, signer libcommon.Address, getSpanForBlock func(blockNum uint64) (*span.HeimdallSpan, error)) ([]*valset.Validator, error) {
 	return c.spanner.GetCurrentValidators(blockNumber, signer, getSpanForBlock)
 }
 
@@ -1431,29 +1289,7 @@
 	return heimdallSpan, nil
 }
 
-<<<<<<< HEAD
 func validatorContains(a []*valset.Validator, x *valset.Validator) (*valset.Validator, bool) {
-=======
-//
-// Chain context
-//
-
-// chain context
-type chainContext struct {
-	Chain consensus.ChainHeaderReader
-	Bor   consensus.Engine
-}
-
-func (c chainContext) Engine() consensus.Engine {
-	return c.Bor
-}
-
-func (c chainContext) GetHeader(hash libcommon.Hash, number uint64) *types.Header {
-	return c.Chain.GetHeader(hash, number)
-}
-
-func validatorContains(a []*Validator, x *Validator) (*Validator, bool) {
->>>>>>> 6338bacc
 	for _, n := range a {
 		if bytes.Equal(n.Address.Bytes(), x.Address.Bytes()) {
 			return n, true
