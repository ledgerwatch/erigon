--- conflicted
+++ resolved
@@ -669,9 +669,9 @@
 		}
 
 		// new snap shot
-		snap = newSnapshot(c.config, c.signatures, 0, hash, validators, c.logger)
-
-		if err = snap.store(c.DB); err != nil {
+		snap = NewSnapshot(c.config, c.signatures, 0, hash, validators, c.logger)
+
+		if err = snap.Store(c.DB); err != nil {
 			return nil, err
 		}
 
@@ -683,7 +683,7 @@
 			header := chain.GetHeaderByNumber(i)
 			initialHeaders = append(initialHeaders, header)
 			if len(initialHeaders) == cap(initialHeaders) {
-				snap, err = snap.apply(initialHeaders, c.logger)
+				snap, err = snap.Apply(initialHeaders, c.logger)
 
 				if err != nil {
 					return nil, err
@@ -698,7 +698,7 @@
 			}
 		}
 
-		if snap, err = snap.apply(initialHeaders, c.logger); err != nil {
+		if snap, err = snap.Apply(initialHeaders, c.logger); err != nil {
 			return nil, err
 		}
 	}
@@ -776,41 +776,12 @@
 
 	if snap == nil && chain != nil && number <= chain.FrozenBlocks() {
 		var err error
-
-<<<<<<< HEAD
-			// new snap shot
-			snap = NewSnapshot(c.config, c.signatures, 0, hash, validators, c.logger)
-			if err := snap.Store(c.DB); err != nil {
-				return nil, err
-			}
-			c.logger.Info("Stored proposer snapshot to disk", "number", 0, "hash", hash)
-			initialHeaders := make([]*types.Header, 0, 128)
-			for i := uint64(1); i <= number; i++ {
-				header := chain.GetHeaderByNumber(i)
-				initialHeaders = append(initialHeaders, header)
-				if len(initialHeaders) == cap(initialHeaders) {
-					if snap, err = snap.Apply(initialHeaders, c.logger); err != nil {
-						return nil, err
-					}
-					initialHeaders = initialHeaders[:0]
-				}
-				select {
-				case <-logEvery.C:
-					log.Info("Computing validator proposer prorities (forward)", "blockNum", i)
-				default:
-				}
-			}
-			if snap, err = snap.Apply(initialHeaders, c.logger); err != nil {
-				return nil, err
-			}
-=======
 		c.frozenSnapshotsInit.Do(func() {
 			snap, err = c.initFrozenSnapshot(chain, number, logEvery)
 		})
 
 		if err != nil {
 			return nil, err
->>>>>>> b6ffd87e
 		}
 	}
 
