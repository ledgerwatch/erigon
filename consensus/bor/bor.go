--- conflicted
+++ resolved
@@ -660,29 +660,9 @@
 		if err != nil {
 			return err
 		}
-<<<<<<< HEAD
-
-		// verify the validator list in the last sprint block
-		if isSprintStart(number, sprintLength) {
-			// Retrieve the snapshot needed to verify this header and cache it
-			parentValidatorBytes := parent.Extra[extraVanity : len(parent.Extra)-extraSeal]
-			validatorsBytes := make([]byte, len(snap.ValidatorSet.Validators)*validatorHeaderBytesLength)
-
-			currentValidators := snap.ValidatorSet.Copy().Validators
-			// sort validator by address
-			sort.Sort(valset.ValidatorsByAddress(currentValidators))
-			for i, validator := range currentValidators {
-				copy(validatorsBytes[i*validatorHeaderBytesLength:], validator.HeaderBytes())
-			}
-			// len(header.Extra) >= extraVanity+extraSeal has already been validated in validateHeaderExtraField, so this won't result in a panic
-			if !bytes.Equal(parentValidatorBytes, validatorsBytes) {
-				return &MismatchingValidatorsError{number - 1, validatorsBytes, parentValidatorBytes}
-			}
-=======
 		// len(header.Extra) >= extraVanity+extraSeal has already been validated in ValidateHeaderExtraField, so this won't result in a panic
 		if !bytes.Equal(parentValidatorBytes, validatorsBytes) {
 			return &MismatchingValidatorsError{number - 1, validatorsBytes, parentValidatorBytes}
->>>>>>> 2521f1a6
 		}
 
 		// All basic checks passed, verify the seal and return
