package ethash

import (
	"time"

	mapset "github.com/deckarep/golang-set"

	"github.com/ledgerwatch/erigon/common"
	"github.com/ledgerwatch/erigon/consensus"
	"github.com/ledgerwatch/erigon/core/types"
	"github.com/ledgerwatch/log/v3"
)

type FakeEthash struct {
	Ethash
	fakeFail  uint64        // Block number which fails PoW check even in fake mode
	fakeDelay time.Duration // Time delay to sleep for before returning from verify
}

// NewFakeFailer creates a ethash consensus engine with a fake PoW scheme that
// accepts all blocks as valid apart from the single one specified, though they
// still have to conform to the Ethereum consensus rules.
func NewFakeFailer(fail uint64) *FakeEthash {
	return &FakeEthash{
		Ethash:   newFakeEth(ModeFake),
		fakeFail: fail,
	}
}

// NewFaker creates a ethash consensus engine with a fake PoW scheme that accepts
// all blocks' seal as valid, though they still have to conform to the Ethereum
// consensus rules.
func NewFaker() *FakeEthash {
	return &FakeEthash{
		Ethash: newFakeEth(ModeFake),
	}
}

// NewFakeDelayer creates a ethash consensus engine with a fake PoW scheme that
// accepts all blocks as valid, but delays verifications by some time, though
// they still have to conform to the Ethereum consensus rules.
func NewFakeDelayer(delay time.Duration) *FakeEthash {
	return &FakeEthash{
		Ethash:    newFakeEth(ModeFake),
		fakeDelay: delay,
	}
}

func newFakeEth(mode Mode) Ethash {
	return Ethash{
		config: Config{
			PowMode: mode,
			Log:     log.Root(),
		},
	}
}

<<<<<<< HEAD
func (f *FakeEthash) VerifyHeader(chain consensus.ChainHeaderReader, header *types.Header, seal bool) error {
	err := f.Ethash.VerifyHeader(chain, header, false)
=======
func (f *FakeEthash) VerifyHeaders(chain consensus.ChainHeaderReader, headers []*types.Header, seals []bool) error {
	fakeSeals := make([]bool, len(seals))
	if err := f.Ethash.VerifyHeaders(chain, headers, fakeSeals); err != nil {
		return err
	}
	for i, header := range headers {
		if seals[i] {
			if err := f.VerifySeal(chain, header); err != nil {
				return err
			}
		}
	}
	return nil
}

func (f *FakeEthash) VerifyHeader(chain consensus.ChainHeaderReader, header *types.Header, seal bool, sysCall consensus.SystemCall) error {
	err := f.Ethash.VerifyHeader(chain, header, false, sysCall)
>>>>>>> 22192e4b
	if err != nil {
		return err
	}

	if seal {
		return f.VerifySeal(chain, header)
	}

	return nil
}

func (f *FakeEthash) VerifyUncles(chain consensus.ChainReader, header *types.Header, uncles []*types.Header) error {
	if len(uncles) > maxUncles {
		return errTooManyUncles
	}
	if len(uncles) == 0 {
		return nil
	}

	uncleBlocks, ancestors := getUncles(chain, header)

	for _, uncle := range uncles {
		if err := f.VerifyUncle(chain, header, uncle, uncleBlocks, ancestors, true); err != nil {
			return err
		}
	}
	return nil
}

func (f *FakeEthash) VerifyUncle(chain consensus.ChainHeaderReader, block *types.Header, uncle *types.Header, uncles mapset.Set, ancestors map[common.Hash]*types.Header, seal bool) error {
	err := f.Ethash.VerifyUncle(chain, block, uncle, uncles, ancestors, false)
	if err != nil {
		return err
	}

	if seal {
		return f.VerifySeal(chain, uncle)
	}
	return nil
}

// If we're running a fake PoW, accept any seal as valid
func (f *FakeEthash) VerifySeal(_ consensus.ChainHeaderReader, header *types.Header) error {
	if f.fakeDelay > 0 {
		time.Sleep(f.fakeDelay)
	}

	if f.fakeFail == header.Number.Uint64() {
		return errInvalidPoW
	}

	return nil
}

// If we're running a fake PoW, simply return a 0 nonce immediately
func (f *FakeEthash) Seal(_ consensus.ChainHeaderReader, block *types.Block, results chan<- *types.Block, stop <-chan struct{}) error {
	header := block.Header()
	header.Nonce, header.MixDigest = types.BlockNonce{}, common.Hash{}

	select {
	case results <- block.WithSeal(header):
	default:
		f.Ethash.config.Log.Warn("Sealing result is not read by miner", "mode", "fake", "sealhash", f.SealHash(block.Header()))
	}

	return nil
}

type FullFakeEthash FakeEthash

// NewFullFaker creates an ethash consensus engine with a full fake scheme that
// accepts all blocks as valid, without checking any consensus rules whatsoever.
func NewFullFaker() *FullFakeEthash {
	return &FullFakeEthash{
		Ethash: Ethash{
			config: Config{
				PowMode: ModeFullFake,
				Log:     log.Root(),
			},
		},
	}
}

// If we're running a full engine faking, accept any input as valid
func (f *FullFakeEthash) VerifyHeader(_ consensus.ChainHeaderReader, _ *types.Header, _ bool, sysCall consensus.SystemCall) error {
	return nil
}

func (f *FullFakeEthash) VerifyUncles(_ consensus.ChainReader, _ *types.Header, _ []*types.Header) error {
	return nil
}<|MERGE_RESOLUTION|>--- conflicted
+++ resolved
@@ -55,10 +55,6 @@
 	}
 }
 
-<<<<<<< HEAD
-func (f *FakeEthash) VerifyHeader(chain consensus.ChainHeaderReader, header *types.Header, seal bool) error {
-	err := f.Ethash.VerifyHeader(chain, header, false)
-=======
 func (f *FakeEthash) VerifyHeaders(chain consensus.ChainHeaderReader, headers []*types.Header, seals []bool) error {
 	fakeSeals := make([]bool, len(seals))
 	if err := f.Ethash.VerifyHeaders(chain, headers, fakeSeals); err != nil {
@@ -76,7 +72,6 @@
 
 func (f *FakeEthash) VerifyHeader(chain consensus.ChainHeaderReader, header *types.Header, seal bool, sysCall consensus.SystemCall) error {
 	err := f.Ethash.VerifyHeader(chain, header, false, sysCall)
->>>>>>> 22192e4b
 	if err != nil {
 		return err
 	}
