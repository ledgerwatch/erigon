--- conflicted
+++ resolved
@@ -1256,35 +1256,16 @@
 func (a *AggregatorV3) staticFilesInRange(r RangesV3, ac *AggregatorV3Context) (sf SelectedStaticFilesV3, err error) {
 	_ = ac // maybe will move this method to `ac` object
 	if r.accounts.any() {
-<<<<<<< HEAD
-		sf.accounts, sf.accountsIdx, sf.accountsHist, sf.accountsI = a.accounts.staticFilesInRange(r.accounts, ac.accounts)
+		sf.accounts, sf.accountsIdx, sf.accountsHist, sf.accountsI = ac.accounts.staticFilesInRange(r.accounts)
 	}
 	if r.storage.any() {
-		sf.storage, sf.storageIdx, sf.storageHist, sf.storageI = a.storage.staticFilesInRange(r.storage, ac.storage)
+		sf.storage, sf.storageIdx, sf.storageHist, sf.storageI = ac.storage.staticFilesInRange(r.storage)
 	}
 	if r.code.any() {
-		sf.code, sf.codeIdx, sf.codeHist, sf.codeI = a.code.staticFilesInRange(r.code, ac.code)
+		sf.code, sf.codeIdx, sf.codeHist, sf.codeI = ac.code.staticFilesInRange(r.code)
 	}
 	if r.commitment.any() {
-		sf.commitment, sf.commitmentIdx, sf.commitmentHist, sf.commitmentI = a.commitment.staticFilesInRange(r.commitment, ac.commitment)
-=======
-		sf.accountsIdx, sf.accountsHist, sf.accountsI, err = ac.accounts.staticFilesInRange(r.accounts)
-		if err != nil {
-			return sf, err
-		}
-	}
-	if r.storage.any() {
-		sf.storageIdx, sf.storageHist, sf.storageI, err = ac.storage.staticFilesInRange(r.storage)
-		if err != nil {
-			return sf, err
-		}
-	}
-	if r.code.any() {
-		sf.codeIdx, sf.codeHist, sf.codeI, err = ac.code.staticFilesInRange(r.code)
-		if err != nil {
-			return sf, err
-		}
->>>>>>> ba7424f4
+		sf.commitment, sf.commitmentIdx, sf.commitmentHist, sf.commitmentI = ac.commitment.staticFilesInRange(r.commitment)
 	}
 	if r.logAddrs {
 		sf.logAddrs, sf.logAddrsI = ac.logAddrs.staticFilesInRange(r.logAddrsStartTxNum, r.logAddrsEndTxNum)
