// Copyright 2015 The go-ethereum Authors
// This file is part of the go-ethereum library.
//
// The go-ethereum library is free software: you can redistribute it and/or modify
// it under the terms of the GNU Lesser General Public License as published by
// the Free Software Foundation, either version 3 of the License, or
// (at your option) any later version.
//
// The go-ethereum library is distributed in the hope that it will be useful,
// but WITHOUT ANY WARRANTY; without even the implied warranty of
// MERCHANTABILITY or FITNESS FOR A PARTICULAR PURPOSE. See the
// GNU Lesser General Public License for more details.
//
// You should have received a copy of the GNU Lesser General Public License
// along with the go-ethereum library. If not, see <http://www.gnu.org/licenses/>.

package miner

import (
	"bytes"
	"context"
	"errors"
	"fmt"
	"math/big"
	"math/rand"
	"sync"
	"sync/atomic"
	"time"

	mapset "github.com/deckarep/golang-set"

	"github.com/ledgerwatch/turbo-geth/common"
	"github.com/ledgerwatch/turbo-geth/common/debug"
	"github.com/ledgerwatch/turbo-geth/consensus"
	"github.com/ledgerwatch/turbo-geth/consensus/misc"
	"github.com/ledgerwatch/turbo-geth/core"
	"github.com/ledgerwatch/turbo-geth/core/state"
	"github.com/ledgerwatch/turbo-geth/core/types"
	"github.com/ledgerwatch/turbo-geth/event"
	"github.com/ledgerwatch/turbo-geth/log"
	"github.com/ledgerwatch/turbo-geth/params"
)

const (
	// resultQueueSize is the size of channel listening to sealing result.
	resultQueueSize = 10

	// txChanSize is the size of channel listening to NewTxsEvent.
	// The number is referenced from the size of tx pool.
	txChanSize = 4096

	// chainHeadChanSize is the size of channel listening to ChainHeadEvent.
	chainHeadChanSize = 10

	// chainSideChanSize is the size of channel listening to ChainSideEvent.
	chainSideChanSize = 10

	// resubmitAdjustChanSize is the size of resubmitting interval adjustment channel.
	resubmitAdjustChanSize = 10

	// miningLogAtDepth is the number of confirmations before logging successful mining.
	miningLogAtDepth = 7

	// minRecommitInterval is the minimal time interval to recreate the mining block with
	// any newly arrived transactions.
	minRecommitInterval = 1 * time.Second

	// maxRecommitInterval is the maximum time interval to recreate the mining block with
	// any newly arrived transactions.
	maxRecommitInterval = 15 * time.Second

	// intervalAdjustRatio is the impact a single interval adjustment has on sealing work
	// resubmitting interval.
	intervalAdjustRatio = 0.1

	// intervalAdjustBias is applied during the new resubmit interval calculation in favor of
	// increasing upper limit or decreasing lower limit so that the limit can be reachable.
	intervalAdjustBias = 200 * 1000.0 * 1000.0

	// staleThreshold is the maximum depth of the acceptable stale block.
	staleThreshold = 7
)

// environment is the worker's current environment and holds all of the current state information.
type environment struct {
	signer types.Signer

	state     *state.IntraBlockState // apply state changes here
	tds       *state.TrieDbState
	ancestors mapset.Set    // ancestor set (used for checking uncle parent validity)
	family    mapset.Set    // family set (used for checking uncle invalidity)
	uncles    mapset.Set    // uncle set
	tcount    int           // tx count in cycle
	gasPool   *core.GasPool // available gas used to pack transactions

	header   *types.Header
	txs      []*types.Transaction
	receipts []*types.Receipt
}

// task contains all information for consensus engine sealing and result submitting.
type task struct {
	receipts  []*types.Receipt
	state     *state.IntraBlockState
	tds       *state.TrieDbState
	block     *types.Block
	createdAt time.Time
	ctx       consensus.Cancel
}

const (
	commitInterruptNone int32 = iota
	commitInterruptNewHead
	commitInterruptResubmit
)

// newWorkReq represents a request for new sealing work submitting with relative interrupt notifier.
type newWorkReq struct {
	interrupt *int32
	noempty   bool
	timestamp int64
	cancel    consensus.Cancel
}

// intervalAdjust represents a resubmitting interval adjustment.
type intervalAdjust struct {
	ratio float64
	inc   bool
}

// worker is the main object which takes care of submitting new work to consensus engine
// and gathering the sealing result.
type worker struct {
	config      *Config
	chainConfig *params.ChainConfig
	engine      consensus.Engine
	eth         Backend
	chain       *core.BlockChain

	// Subscriptions
	mux          *event.TypeMux
	txsCh        chan core.NewTxsEvent
	txsSub       event.Subscription
	chainHeadCh  chan core.ChainHeadEvent
	chainHeadSub event.Subscription
	chainSideCh  chan core.ChainSideEvent
	chainSideSub event.Subscription

	// Channels
	newWorkCh          chan *newWorkReq
	taskCh             chan *task
	startCh            chan struct{}
	exitCh             chan struct{}
	resubmitIntervalCh chan time.Duration
	resubmitAdjustCh   chan *intervalAdjust

	current      *environment                 // An environment for current running cycle.
	localUncles  map[common.Hash]*types.Block // A set of side blocks generated locally as the possible uncle blocks.
	remoteUncles map[common.Hash]*types.Block // A set of side blocks as the possible uncle blocks.

	mu       sync.RWMutex // The lock used to protect the coinbase and extra fields
	coinbase common.Address
	extra    []byte

	pendingMu    sync.RWMutex
	pendingTasks map[common.Hash]*task

	snapshotMu    sync.RWMutex // The lock used to protect the block snapshot and state snapshot
	snapshotBlock *types.Block
	snapshotState *state.IntraBlockState
	snapshotTds   *state.TrieDbState

	// atomic status counters
	running int32 // The indicator whether the consensus engine is running or not.
	newTxs  int32 // New arrival transaction count since last sealing work submitting.

	hooks

	initOnce          sync.Once
	canonicalMining   []consensus.Cancel
	canonicalMiningMu sync.Mutex
	sideMining        []consensus.Cancel
	sideMiningMu      sync.Mutex
	n                 int
}

type hooks struct {
	// External functions
	isLocalBlock func(block *types.Block) bool // Function used to determine whether the specified block is mined by local miner.

	// Test hooks
	newTaskHook  func(*task)                        // Method to call upon receiving a new sealing task.
	skipSealHook func(*task) bool                   // Method to decide whether skipping the sealing.
	fullTaskHook func()                             // Method to call before pushing the full sealing task.
	resubmitHook func(time.Duration, time.Duration) // Method to call upon updating resubmitting interval.
}

func newWorker(config *Config, chainConfig *params.ChainConfig, engine consensus.Engine, eth Backend, mux *event.TypeMux, h hooks, init bool) *worker {
	worker := &worker{
		config:             config,
		chainConfig:        chainConfig,
		engine:             engine,
		eth:                eth,
		mux:                mux,
		chain:              eth.BlockChain(),
		hooks:              h,
		localUncles:        make(map[common.Hash]*types.Block),
		remoteUncles:       make(map[common.Hash]*types.Block),
		pendingTasks:       make(map[common.Hash]*task),
		newWorkCh:          make(chan *newWorkReq, 1),
		taskCh:             make(chan *task, 1),
		exitCh:             make(chan struct{}),
		startCh:            make(chan struct{}, 1),
		resubmitIntervalCh: make(chan time.Duration),
		resubmitAdjustCh:   make(chan *intervalAdjust, resubmitAdjustChanSize),
		n:                  rand.Intn(100),
	}

	// Submit first work to initialize pending state.
	if init {
		fmt.Println("@@@@@@@@@@@ Start", worker.n)
		worker.startCh <- struct{}{}
	}
	return worker
}

// setEtherbase sets the etherbase used to initialize the block coinbase field.
func (w *worker) setEtherbase(addr common.Address) {
	w.mu.Lock()
	defer w.mu.Unlock()
	w.coinbase = addr
}

// setExtra sets the content used to initialize the block extra field.
func (w *worker) setExtra(extra []byte) {
	w.mu.Lock()
	defer w.mu.Unlock()
	w.extra = extra
}

// setRecommitInterval updates the interval for miner sealing work recommitting.
func (w *worker) setRecommitInterval(interval time.Duration) {
	w.resubmitIntervalCh <- interval
}

// pending returns the pending state and corresponding block.
func (w *worker) pending() (*types.Block, *state.IntraBlockState, *state.TrieDbState) {
	// return a snapshot to avoid contention on currentMu mutex
	w.snapshotMu.RLock()
	defer w.snapshotMu.RUnlock()
	if w.snapshotState == nil {
		return nil, nil, nil
	}

	return w.snapshotBlock, w.snapshotState, w.snapshotTds.Copy()
}

// pendingBlock returns pending block.
func (w *worker) pendingBlock() *types.Block {
	// return a snapshot to avoid contention on currentMu mutex
	w.snapshotMu.RLock()
	defer w.snapshotMu.RUnlock()
	return w.snapshotBlock
}

func (w *worker) init() {
	w.initOnce.Do(func() {
		time.Sleep(5 * time.Second)
		w.txsCh = make(chan core.NewTxsEvent, txChanSize)
		w.chainHeadCh = make(chan core.ChainHeadEvent, chainHeadChanSize)
		w.chainSideCh = make(chan core.ChainSideEvent, chainSideChanSize)

		// Subscribe NewTxsEvent for tx pool
		w.txsSub = w.eth.TxPool().SubscribeNewTxsEvent(w.txsCh)
		// Subscribe events for blockchain
		w.chainHeadSub = w.eth.BlockChain().SubscribeChainHeadEvent(w.chainHeadCh)
		w.chainSideSub = w.eth.BlockChain().SubscribeChainSideEvent(w.chainSideCh)

		// Sanitize recommit interval if the user-specified one is too short.
		recommit := w.config.Recommit
		if recommit < minRecommitInterval {
			log.Warn("Sanitizing miner recommit interval", "provided", recommit, "updated", minRecommitInterval)
			recommit = minRecommitInterval
		}

		// commit aborts in-flight transaction execution with given signal and resubmits a new one.
		commit, timestamp, timer := w.getCommit(recommit)

		go w.mainLoop()
		go w.newWorkLoop(timer, recommit, commit)
		go w.chainEvents(timestamp, commit)
		go w.taskLoop()
	})
}

// start sets the running status as 1 and triggers new work submitting.
func (w *worker) start() {
	fmt.Println("@@@@@@@@@@@ Start", w.n)
	atomic.StoreInt32(&w.running, 1)
	w.init()
	w.startCh <- struct{}{}
}

// stop sets the running status as 0.
func (w *worker) stop() {
	atomic.StoreInt32(&w.running, 0)
}

// isRunning returns an indicator whether worker is running or not.
func (w *worker) isRunning() bool {
	return atomic.LoadInt32(&w.running) == 1
}

// close terminates all background threads maintained by the worker.
// Note the worker does not support being closed multiple times.
func (w *worker) close() {
	close(w.exitCh)
}

// newWorkLoop is a standalone goroutine to submit new mining work upon received events.
func (w *worker) newWorkLoop(timer *time.Timer, recommit time.Duration, commit func(ctx consensus.Cancel, noempty bool, s int32)) {
	minRecommit := recommit // minimal resubmit interval specified by user.

	// recalcRecommit recalculates the resubmitting interval upon feedback.
	recalcRecommit := func(target float64, inc bool) {
		var (
			prev = float64(recommit.Nanoseconds())
			next float64
		)
		if inc {
			next = prev*(1-intervalAdjustRatio) + intervalAdjustRatio*(target+intervalAdjustBias)
			// Recap if interval is larger than the maximum time interval
			if next > float64(maxRecommitInterval.Nanoseconds()) {
				next = float64(maxRecommitInterval.Nanoseconds())
			}
		} else {
			next = prev*(1-intervalAdjustRatio) + intervalAdjustRatio*(target-intervalAdjustBias)
			// Recap if interval is less than the user specified minimum
			if next < float64(minRecommit.Nanoseconds()) {
				next = float64(minRecommit.Nanoseconds())
			}
		}
		recommit = time.Duration(int64(next))
	}

	for {
		select {
		case <-timer.C:
			// If mining is running resubmit a new work cycle periodically to pull in
			// higher priced transactions. Disable this overhead for pending blocks.
			if w.isRunning() && (w.chainConfig.Clique == nil || w.chainConfig.Clique.Period > 0) {
				// Short circuit if no new transaction arrives.
				if atomic.LoadInt32(&w.newTxs) == 0 {
					timer.Reset(recommit)
					continue
				}
				//fixme: not sure about it
				fmt.Println("!!!!!!! 2")
				commit(consensus.StabCancel(), true, commitInterruptResubmit)
				fmt.Println("!!!!!!! 2.1", w.chain.CurrentBlock().Number().String(), w.chain.CurrentBlock().Hash().String(), w.chain.CurrentBlock().Root().String())
			}

		case interval := <-w.resubmitIntervalCh:
			// Adjust resubmit interval explicitly by user.
			if interval < minRecommitInterval {
				log.Warn("Sanitizing miner recommit interval", "provided", interval, "updated", minRecommitInterval)
				interval = minRecommitInterval
			}
			log.Info("Miner recommit interval update", "from", minRecommit, "to", interval)
			minRecommit, recommit = interval, interval

			if w.resubmitHook != nil {
				w.resubmitHook(minRecommit, recommit)
			}

		case adjust := <-w.resubmitAdjustCh:
			// Adjust resubmit interval by feedback.
			if adjust.inc {
				before := recommit
				recalcRecommit(float64(recommit.Nanoseconds())/adjust.ratio, true)
				log.Trace("Increase miner recommit interval", "from", before, "to", recommit)
			} else {
				before := recommit
				recalcRecommit(float64(minRecommit.Nanoseconds()), false)
				log.Trace("Decrease miner recommit interval", "from", before, "to", recommit)
			}

			if w.resubmitHook != nil {
				w.resubmitHook(minRecommit, recommit)
			}

		case <-w.exitCh:
			return
		}
	}
}

func (w *worker) getCommit(recommit time.Duration) (func(ctx consensus.Cancel, noempty bool, s int32), *int64, *time.Timer) {
	interrupt := new(*int32)
	timestamp := new(int64) // timestamp for each round of mining.
	timer := time.NewTimer(0)
	<-timer.C // discard the initial tick

	return func(ctx consensus.Cancel, noempty bool, s int32) {
		if *interrupt != nil {
			atomic.StoreInt32(*interrupt, s)
		}
		*interrupt = new(int32)

		w.newWorkCh <- &newWorkReq{interrupt: *interrupt, noempty: noempty, timestamp: atomic.LoadInt64(timestamp), cancel: consensus.NewCancel()}
		timer.Reset(recommit)
		atomic.StoreInt32(&w.newTxs, 0)
	}, timestamp, timer
}

// clearPending cleans the stale pending tasks.
func (w *worker) clearPending(number uint64) {
	w.pendingMu.Lock()
	for h, t := range w.pendingTasks {
		if t.block.NumberU64()+staleThreshold <= number {
			delete(w.pendingTasks, h)
		}
	}
	w.pendingMu.Unlock()
}

// mainLoop is a standalone goroutine to regenerate the sealing task based on the received event.
func (w *worker) mainLoop() {
	defer w.txsSub.Unsubscribe()

	for {
		select {
		case req := <-w.newWorkCh:
			fmt.Println("!!!!!!!!!!!!!!!!!!!!!!!!!!!!!!!!!!!!")
			//fixme data race
			w.commitNewWork(req.cancel, req.interrupt, req.noempty, req.timestamp)

		case ev := <-w.txsCh:
			// Apply transactions to the pending state if we're not mining.
			//
			// Note all transactions received may not be continuous with transactions
			// already included in the current mining block. These transactions will
			// be automatically eliminated.
			if !w.isRunning() && w.current != nil {
				// If block is already full, abort
				if gp := w.current.gasPool; gp != nil && gp.Gas() < params.TxGas {
					continue
				}
				w.mu.RLock()
				coinbase := w.coinbase
				w.mu.RUnlock()

				txs := make(map[common.Address]types.Transactions)
				for _, tx := range ev.Txs {
					acc, _ := types.Sender(w.current.signer, tx)
					txs[acc] = append(txs[acc], tx)
				}
				txset := types.NewTransactionsByPriceAndNonce(w.current.signer, txs)
				tcount := w.current.tcount
				w.commitTransactions(txset, coinbase, nil)
				// Only update the snapshot if any new transactons were added
				// to the pending block
				if tcount != w.current.tcount {
					w.updateSnapshot()
				}
			} else {
				// If clique is running in dev mode(period is 0), disable
				// advance sealing here.
				if w.chainConfig.Clique != nil && w.chainConfig.Clique.Period == 0 {
					w.commitNewWork(consensus.StabCancel(), nil, true, time.Now().Unix())
				}
			}
			atomic.AddInt32(&w.newTxs, int32(len(ev.Txs)))

		// System stopped
		case <-w.exitCh:
			return
		case <-w.txsSub.Err():
			return
		case <-w.chainHeadSub.Err():
			return
		case <-w.chainSideSub.Err():
			return
		}
	}
}

func (w *worker) chainEvents(timestamp *int64, commit func(ctx consensus.Cancel, noempty bool, s int32)) {
	defer w.chainHeadSub.Unsubscribe()
	defer w.chainSideSub.Unsubscribe()

	t := time.NewTicker(100 * time.Millisecond)
	defer t.Stop()

	for {
		select {
		case <-t.C:
			fmt.Println("===", w.n, w.chain.CurrentBlock().Number().String(), w.chain.CurrentBlock().Hash().String(), w.chain.CurrentBlock().Root().String())
		case <-w.startCh:
			w.clearPending(w.chain.CurrentBlock().NumberU64())
			atomic.StoreInt64(timestamp, time.Now().Unix())
			fmt.Println("!!!!!!! 1")
			commit(consensus.StabCancel(), false, commitInterruptNewHead)
			fmt.Println("!!!!!!! 1.1", w.chain.CurrentBlock().Number().String(), w.chain.CurrentBlock().Hash().String(), w.chain.CurrentBlock().Root().String())

		//fixme do we need side chain events?
		case head := <-w.chainHeadCh:
			go func(ctx consensus.Cancel) {
				w.clearPending(head.Block.NumberU64())
				w.clearCanonicalChainContext()

				atomic.StoreInt64(timestamp, time.Now().Unix())

				fmt.Println("!!!!!!! 3", w.chain.CurrentBlock().Number().String(), w.chain.CurrentBlock().Hash().String())
				commit(ctx, false, commitInterruptNewHead)
				fmt.Println("!!!!!!! 3.1", w.chain.CurrentBlock().Number().String(), w.chain.CurrentBlock().Hash().String(), w.chain.CurrentBlock().Root().String())

				ctx.CancelFunc()
			}(w.getCanonicalChainContext())

		case ev := <-w.chainSideCh:
			go func(ctx consensus.Cancel) {
				defer ctx.CancelFunc()
				// Short circuit for duplicate side blocks
				if _, exist := w.localUncles[ev.Block.Hash()]; exist {
					return
				}
				if _, exist := w.remoteUncles[ev.Block.Hash()]; exist {
					return
				}
				// Add side block to possible uncle block set depending on the author.
				if w.isLocalBlock != nil && w.isLocalBlock(ev.Block) {
					w.localUncles[ev.Block.Hash()] = ev.Block
				} else {
					w.remoteUncles[ev.Block.Hash()] = ev.Block
				}

				// If our mining block contains less than 2 uncle blocks,
				// add the new uncle block if valid and regenerate a mining block.
				if w.isRunning() && w.current != nil && w.current.uncles.Cardinality() < 2 {
					start := time.Now()
					if err := w.commitUncle(w.current, ev.Block.Header()); err != nil {
						ctx.CancelFunc()
						log.Debug("cannot commit uncle", "err", err)
						return
					}

					var uncles []*types.Header
					w.current.uncles.Each(func(item interface{}) bool {
						hash, ok := item.(common.Hash)
						if !ok {
							return false
						}
						uncle, exist := w.localUncles[hash]
						if !exist {
							uncle, exist = w.remoteUncles[hash]
						}
						if !exist {
							return false
						}
						uncles = append(uncles, uncle.Header())
						return false
					})

					fmt.Println("!!!!!!! 5")
					if err := w.commit(ctx, uncles, nil, true, start); err != nil {
						ctx.CancelFunc()
						log.Debug("cannot commit a block", "err", err)
					}
				}
			}(w.getSideChainContext())

		// System stopped
		case <-w.exitCh:
			return
		case <-w.chainHeadSub.Err():
			return
		case <-w.chainSideSub.Err():
			return
		}
	}
}

// taskLoop is a standalone goroutine to fetch sealing task from the generator and
// push them to consensus engine.
func (w *worker) taskLoop() {
	var (
		stopCh chan struct{}
		prev   common.Hash
	)

	// interrupt aborts the in-flight sealing task.
	interrupt := func() {
		fmt.Println("+++++++++ 999")
		if stopCh != nil {
			close(stopCh)
			stopCh = nil
		}
	}
	for {
		select {
		case task := <-w.taskCh:
			if w.newTaskHook != nil {
				//fixme datarace in the tests
				w.newTaskHook(task)
			}

			// Reject duplicate sealing work due to resubmitting.
			sealHash := w.engine.SealHash(task.block.Header())
			if sealHash == prev {
				fmt.Println("+++++++ 1")
				continue
			}
			// Interrupt previous sealing operation
			interrupt()
			stopCh, prev = make(chan struct{}), sealHash

			if w.skipSealHook != nil && w.skipSealHook(task) {
				fmt.Println("+++++++ 21")
				continue
			}
			w.pendingMu.Lock()
			w.pendingTasks[w.engine.SealHash(task.block.Header())] = task
			w.pendingMu.Unlock()

			fmt.Println("+++++++ 2")
			resultCh := make(chan consensus.ResultWithContext, 1)
			if err := w.engine.Seal(task.ctx, w.chain, task.block, resultCh, stopCh); err != nil {
				log.Warn("Block sealing failed", "err", err)
			}

			w.insertToChain(<-resultCh)
			fmt.Println("+++++++ 3")
		case <-w.exitCh:
			interrupt()
			return
		}
	}
}

func (w *worker) insertToChain(result consensus.ResultWithContext) {
	fmt.Println("+++++++ 4", result.Header())
	// Short circuit when receiving empty result.
	block := result.Block
	if block == nil {
		// continue
	}
	// Short circuit when receiving duplicate result caused by resubmitting.
	if w.chain.HasBlock(block.Hash(), block.NumberU64()) {
		fmt.Println("+++++++ 5")
		// continue
	}
	var (
		sealhash = w.engine.SealHash(block.Header())
		hash     = block.Hash()
	)
	w.pendingMu.RLock()
	task, exist := w.pendingTasks[sealhash]
	w.pendingMu.RUnlock()
	if !exist {
		fmt.Println("+++++++ 6")
		log.Error("Block found but no relative pending task", "number", block.Number(), "sealhash", sealhash, "hash", hash)
		// continue
	}
	// Different block could share same sealhash, deep copy here to prevent write-write conflict.
	var (
		receipts = make([]*types.Receipt, len(task.receipts))
		logs     []*types.Log
	)
	for i, receipt := range task.receipts {
		// add block location fields
		receipt.BlockHash = hash
		receipt.BlockNumber = block.Number()
		receipt.TransactionIndex = uint(i)

		receipts[i] = new(types.Receipt)
		*receipts[i] = *receipt
		// Update the block hash in all logs since it is now available and not when the
		// receipt/log of individual transactions were created.
		for _, log := range receipt.Logs {
			log.BlockHash = hash
		}
		logs = append(logs, receipt.Logs...)
	}
	// Commit block and state to database.
	_, err := w.chain.WriteBlockWithState(result.Cancel, block, receipts, logs, task.state, task.tds, true)
	if err != nil {
		log.Error("Failed writing block to chain", "err", err)
		fmt.Println("+++++++ 7")
		// continue
	}

	log.Info("Successfully sealed new block", "number", block.Number(), "sealhash", sealhash, "hash", hash,
		"elapsed", common.PrettyDuration(time.Since(task.createdAt)))

	// Broadcast the block and announce chain insertion event
	w.mux.Post(core.NewMinedBlockEvent{Block: block})

	_, err = w.chain.InsertChain(types.Blocks{block})
	if err != nil {
		log.Error("Failed writing block to chain", "err", err)
		fmt.Println("+++++++ 7.1")
	}
}

// makeCurrent creates a new environment for the current cycle.
func (w *worker) makeCurrent(parent *types.Block, header *types.Header) error {
	stateV, tds, err := GetState(w.chain, parent)
	if err != nil {
		return err
	}

	env := &environment{
		signer:    types.NewEIP155Signer(w.chainConfig.ChainID),
		state:     stateV,
		tds:       tds,
		ancestors: mapset.NewSet(),
		family:    mapset.NewSet(),
		uncles:    mapset.NewSet(),
		header:    header,
	}

	// when 08 is processed ancestors contain 07 (quick block)
	for _, ancestor := range w.chain.GetBlocksFromHash(parent.Hash(), 7) {
		for _, uncle := range ancestor.Uncles() {
			env.family.Add(uncle.Hash())
		}
		env.family.Add(ancestor.Hash())
		env.ancestors.Add(ancestor.Hash())
	}

	// Keep track of transactions which return errors so they can be removed
	env.tcount = 0
	w.current = env
	return nil
}

// commitUncle adds the given block to uncle block set, returns error if failed to add.
func (w *worker) commitUncle(env *environment, uncle *types.Header) error {
	hash := uncle.Hash()
	if env.uncles.Contains(hash) {
		return errors.New("uncle not unique")
	}
	if env.header.ParentHash == uncle.ParentHash {
		return errors.New("uncle is sibling")
	}
	if !env.ancestors.Contains(uncle.ParentHash) {
		return errors.New("uncle's parent unknown")
	}
	if env.family.Contains(hash) {
		return errors.New("uncle already included")
	}
	env.uncles.Add(uncle.Hash())
	return nil
}

// updateSnapshot updates pending snapshot block and state.
// Note this function assumes the current variable is thread safe.
func (w *worker) updateSnapshot() {
	w.snapshotMu.Lock()
	defer w.snapshotMu.Unlock()

	var uncles []*types.Header
	w.current.uncles.Each(func(item interface{}) bool {
		hash, ok := item.(common.Hash)
		if !ok {
			return false
		}
		uncle, exist := w.localUncles[hash]
		if !exist {
			uncle, exist = w.remoteUncles[hash]
		}
		if !exist {
			return false
		}
		uncles = append(uncles, uncle.Header())
		return false
	})

	w.snapshotBlock = types.NewBlock(
		w.current.header,
		w.current.txs,
		uncles,
		w.current.receipts,
	)

	w.snapshotState = w.current.state
	w.snapshotTds = w.current.tds.WithNewBuffer()
}

func (w *worker) commitTransaction(tx *types.Transaction, coinbase common.Address) ([]*types.Log, error) {
	snap := w.current.state.Snapshot()

	receipt, err := core.ApplyTransaction(w.chainConfig, w.chain, &coinbase, w.current.gasPool, w.current.state, w.current.tds.TrieStateWriter(), w.current.header, tx, &w.current.header.GasUsed, *w.chain.GetVMConfig())
	if err != nil {
		w.current.state.RevertToSnapshot(snap)
		return nil, err
	}

	if !w.chainConfig.IsByzantium(w.current.header.Number) {
		w.current.tds.StartNewBuffer()
	}
	w.current.txs = append(w.current.txs, tx)
	w.current.receipts = append(w.current.receipts, receipt)

	return receipt.Logs, nil
}

func (w *worker) commitTransactions(txs *types.TransactionsByPriceAndNonce, coinbase common.Address, interrupt *int32) bool {
	// Short circuit if current is nil
	if w.current == nil {
		return true
	}

	if w.current.gasPool == nil {
		w.current.gasPool = new(core.GasPool).AddGas(w.current.header.GasLimit)
	}

	w.current.tds.StartNewBuffer()
	var coalescedLogs []*types.Log

	for {
		// In the following three cases, we will interrupt the execution of the transaction.
		// (1) new head block event arrival, the interrupt signal is 1
		// (2) worker start or restart, the interrupt signal is 1
		// (3) worker recreate the mining block with any newly arrived transactions, the interrupt signal is 2.
		// For the first two cases, the semi-finished work will be discarded.
		// For the third case, the semi-finished work will be submitted to the consensus engine.
		if interrupt != nil && atomic.LoadInt32(interrupt) != commitInterruptNone {
			// Notify resubmit loop to increase resubmitting interval due to too frequent commits.
			if atomic.LoadInt32(interrupt) == commitInterruptResubmit {
				ratio := float64(w.current.header.GasLimit-w.current.gasPool.Gas()) / float64(w.current.header.GasLimit)
				if ratio < 0.1 {
					ratio = 0.1
				}
				w.resubmitAdjustCh <- &intervalAdjust{
					ratio: ratio,
					inc:   true,
				}
			}
			return atomic.LoadInt32(interrupt) == commitInterruptNewHead
		}
		// If we don't have enough gas for any further transactions then we're done
		if w.current.gasPool.Gas() < params.TxGas {
			log.Trace("Not enough gas for further transactions", "have", w.current.gasPool, "want", params.TxGas)
			break
		}
		// Retrieve the next transaction and abort if all done
		tx := txs.Peek()
		if tx == nil {
			break
		}
		// Error may be ignored here. The error has already been checked
		// during transaction acceptance is the transaction pool.
		//
		// We use the eip155 signer regardless of the current hf.
		from, _ := types.Sender(w.current.signer, tx)
		// Check whether the tx is replay protected. If we're not in the EIP155 hf
		// phase, start ignoring the sender until we do.
		if tx.Protected() && !w.chainConfig.IsEIP155(w.current.header.Number) {
			log.Trace("Ignoring reply protected transaction", "hash", tx.Hash(), "eip155", w.chainConfig.EIP155Block)

			txs.Pop()
			continue
		}
		// Start executing the transaction
		w.current.state.Prepare(tx.Hash(), common.Hash{}, w.current.tcount)

		logs, err := w.commitTransaction(tx, coinbase)
		switch err {
		case core.ErrGasLimitReached:
			// Pop the current out-of-gas transaction without shifting in the next from the account
			log.Trace("Gas limit exceeded for current block", "sender", from)
			txs.Pop()

		case core.ErrNonceTooLow:
			// New head notification data race between the transaction pool and miner, shift
			log.Trace("Skipping transaction with low nonce", "sender", from, "nonce", tx.Nonce())
			txs.Shift()

		case core.ErrNonceTooHigh:
			// Reorg notification data race between the transaction pool and miner, skip account =
			log.Trace("Skipping account with hight nonce", "sender", from, "nonce", tx.Nonce())
			txs.Pop()

		case nil:
			// Everything ok, collect the logs and shift in the next transaction from the same account
			coalescedLogs = append(coalescedLogs, logs...)
			w.current.tcount++
			txs.Shift()

		default:
			// Strange error, discard the transaction and get the next in line (note, the
			// nonce-too-high clause will prevent us from executing in vain).
			log.Debug("Transaction failed, account skipped", "hash", tx.Hash(), "err", err)
			txs.Shift()
		}
	}

	if !w.isRunning() && len(coalescedLogs) > 0 {
		// We don't push the pendingLogsEvent while we are mining. The reason is that
		// when we are mining, the worker will regenerate a mining block every 3 seconds.
		// In order to avoid pushing the repeated pendingLog, we disable the pending log pushing.

		// make a copy, the state caches the logs and these logs get "upgraded" from pending to mined
		// logs by filling in the block hash when the block was mined by the local miner. This can
		// cause a race condition if a log was "upgraded" before the PendingLogsEvent is processed.
		cpy := make([]*types.Log, len(coalescedLogs))
		for i, l := range coalescedLogs {
			cpy[i] = new(types.Log)
			*cpy[i] = *l
		}
		go w.mux.Post(core.PendingLogsEvent{Logs: cpy})
	}
	// Notify resubmit loop to decrease resubmitting interval if current interval is larger
	// than the user-specified one.
	if interrupt != nil {
		w.resubmitAdjustCh <- &intervalAdjust{inc: false}
	}
	return false
}

// commitNewWork generates several new sealing tasks based on the parent block.
func (w *worker) commitNewWork(ctx consensus.Cancel, interrupt *int32, noempty bool, timestamp int64) {
	w.mu.RLock()
	defer w.mu.RUnlock()

	tstart := time.Now()
	parent := w.chain.CurrentBlock()

	fmt.Println("#### parent", parent.Number().String(), parent.Hash().String(), parent.ParentHash().String())

	if parent.Time() >= uint64(timestamp) {
		timestamp = int64(parent.Time() + 1)
	}

	num := parent.Number()
	header := &types.Header{
		ParentHash: parent.Hash(),
		Number:     num.Add(num, common.Big1),
		GasLimit:   core.CalcGasLimit(parent, w.config.GasFloor, w.config.GasCeil),
		Extra:      w.extra,
		Time:       uint64(timestamp),
	}
	// Only set the coinbase if our consensus engine is running (avoid spurious block rewards)
	if w.isRunning() {
		if w.coinbase == (common.Address{}) {
			log.Error("Refusing to mine without etherbase")
			ctx.CancelFunc()
			return
		}
		header.Coinbase = w.coinbase
	}
	if err := w.engine.Prepare(w.chain, header); err != nil {
		log.Error("Failed to prepare header for mining",
			"err", err,
			"headerNumber", header.Number.Uint64(),
			"headerRoot", header.Root.String(),
			"headerParentHash", header.ParentHash.String(),
			"parentNumber", parent.Number().Uint64(),
			"parentHash", parent.Hash().String(),
			"callers", debug.Callers(10))
		ctx.CancelFunc()
		return
	}
	// If we are care about TheDAO hard-fork check whether to override the extra-data or not
	if daoBlock := w.chainConfig.DAOForkBlock; daoBlock != nil {
		// Check whether the block is among the fork extra-override range
		limit := new(big.Int).Add(daoBlock, params.DAOForkExtraRange)
		if header.Number.Cmp(daoBlock) >= 0 && header.Number.Cmp(limit) < 0 {
			// Depending whether we support or oppose the fork, override differently
			if w.chainConfig.DAOForkSupport {
				header.Extra = common.CopyBytes(params.DAOForkBlockExtra)
			} else if bytes.Equal(header.Extra, params.DAOForkBlockExtra) {
				header.Extra = []byte{} // If miner opposes, don't let it use the reserved extra-data
			}
		}
	}
	// Could potentially happen if starting to mine in an odd state.
	err := w.makeCurrent(parent, header)
	if err != nil {
		log.Error("Failed to create mining context", "err", err)
		ctx.CancelFunc()
		return
	}
	// Create the current work task and check any fork transitions needed
	env := w.current
	if w.chainConfig.DAOForkSupport && w.chainConfig.DAOForkBlock != nil && w.chainConfig.DAOForkBlock.Cmp(header.Number) == 0 {
		misc.ApplyDAOHardFork(env.state)
	}
	// Accumulate the uncles for the current block
	uncles := make([]*types.Header, 0, 2)
	commitUncles := func(blocks map[common.Hash]*types.Block) {
		// Clean up stale uncle blocks first
		for hash, uncle := range blocks {
			if uncle.NumberU64()+staleThreshold <= header.Number.Uint64() {
				delete(blocks, hash)
			}
		}
		for hash, uncle := range blocks {
			if len(uncles) == 2 {
				break
			}
			if err := w.commitUncle(env, uncle.Header()); err != nil {
				log.Trace("Possible uncle rejected", "hash", hash, "reason", err)
			} else {
				log.Debug("Committing new uncle to block", "hash", hash)
				uncles = append(uncles, uncle.Header())
			}
		}
	}
	// Prefer to locally generated uncle
	commitUncles(w.localUncles)
	commitUncles(w.remoteUncles)

	if !noempty {
		// Create an empty block based on temporary copied state for sealing in advance without waiting block
		// execution finished.
		if err = w.commit(ctx, uncles, nil, false, tstart); err != nil {
			log.Error("Failed to commit empty block", "err", err)
			ctx.CancelFunc()
		}
	}

	// Fill the block with all available pending transactions.
	pending, err := w.eth.TxPool().Pending()
	if err != nil {
		log.Error("Failed to fetch pending transactions", "err", err)
		ctx.CancelFunc()
		return
	}
	// Short circuit if there is no available pending transactions
	if len(pending) == 0 {
		w.updateSnapshot()
		return
	}
	// Split the pending transactions into locals and remotes
	localTxs, remoteTxs := make(map[common.Address]types.Transactions), pending
	for _, account := range w.eth.TxPool().Locals() {
		if txs := remoteTxs[account]; len(txs) > 0 {
			delete(remoteTxs, account)
			localTxs[account] = txs
		}
	}
	if len(localTxs) > 0 {
		txs := types.NewTransactionsByPriceAndNonce(w.current.signer, localTxs)
		if w.commitTransactions(txs, w.coinbase, interrupt) {
			return
		}
	}
	if len(remoteTxs) > 0 {
		txs := types.NewTransactionsByPriceAndNonce(w.current.signer, remoteTxs)
		if w.commitTransactions(txs, w.coinbase, interrupt) {
			return
		}
	}

	if err = w.commit(ctx, uncles, w.fullTaskHook, true, tstart); err != nil {
		log.Error("Failed to commit block", "err", err)
		ctx.CancelFunc()
	}
}

// commit runs any post-transaction state modifications, assembles the final block
// and commits new work if consensus engine is running.
func (w *worker) commit(ctx consensus.Cancel, uncles []*types.Header, interval func(), update bool, start time.Time) error {
	// Deep copy receipts here to avoid interaction between different tasks.
	receipts := make([]*types.Receipt, len(w.current.receipts))
	for i, l := range w.current.receipts {
		receipts[i] = new(types.Receipt)
		*receipts[i] = *l
	}

	s := &(*w.current.state)

	block, err := NewBlock(w.engine, s, w.current.tds, w.chain.Config(), w.current.header, w.current.txs, uncles, w.current.receipts)
	if err != nil {
		fmt.Println("^^^^^^^^^^^^^^^^^^^^^^^^^^^^^^^^^ 1")
		return err
	}

	w.current.header = block.Header()

	if w.isRunning() {
		if interval != nil {
			interval()
		}

		select {
		case w.taskCh <- &task{receipts: receipts, state: s, tds: w.current.tds, block: block, createdAt: time.Now(), ctx: ctx}:
			feesWei := new(big.Int)
			for i, tx := range block.Transactions() {
				feesWei.Add(feesWei, new(big.Int).Mul(new(big.Int).SetUint64(receipts[i].GasUsed), tx.GasPrice()))
			}
			feesEth := new(big.Float).Quo(new(big.Float).SetInt(feesWei), new(big.Float).SetInt(big.NewInt(params.Ether)))

			log.Info("Commit new mining work", "number", block.Number(), "sealhash", w.engine.SealHash(block.Header()),
				"uncles", len(uncles), "txs", w.current.tcount, "gas", block.GasUsed(), "fees", feesEth, "elapsed", common.PrettyDuration(time.Since(start)))

		case <-w.exitCh:
			log.Info("Worker has exited")
		}
	}
	if update {
		w.updateSnapshot()
	}
	return nil
}

//nolint: unused
func (w *worker) getSideChainContext() consensus.Cancel {
	ctx := consensus.NewCancel()

	w.sideMiningMu.Lock()
	w.sideMining = append(w.sideMining, ctx)
	w.sideMiningMu.Unlock()

	return ctx
}

//nolint: unused
func (w *worker) clearSideChainContext() {
	w.sideMiningMu.Lock()
	sideMining := w.sideMining
	w.sideMiningMu.Unlock()
	w.sideMining = nil

	for _, ctx := range sideMining {
		ctx.CancelFunc()
	}
}

func (w *worker) getCanonicalChainContext() consensus.Cancel {
	ctx := consensus.NewCancel()

	w.canonicalMiningMu.Lock()
	w.canonicalMining = append(w.canonicalMining, ctx)
	w.canonicalMiningMu.Unlock()

	return ctx
}

func (w *worker) clearCanonicalChainContext() {
	w.canonicalMiningMu.Lock()
	canonicalMining := w.canonicalMining
	w.canonicalMiningMu.Unlock()
	w.canonicalMining = nil

	for _, ctx := range canonicalMining {
		ctx.CancelFunc()
	}
}

//fixme
var stateLock = &struct {
	m  map[uint64]*sync.Mutex
	mu sync.Mutex
}{
	make(map[uint64]*sync.Mutex),
	sync.Mutex{},
}

func getStateLock(number uint64) *sync.Mutex {
	stateLock.mu.Lock()
	defer stateLock.mu.Unlock()

	if mu, ok := stateLock.m[number]; ok {
		return mu
	}

	mu := new(sync.Mutex)
	stateLock.m[number] = mu
	return mu
}

func NewBlock(engine consensus.Engine, s *state.IntraBlockState, tds *state.TrieDbState, chainConfig *params.ChainConfig, header *types.Header, txs []*types.Transaction, uncles []*types.Header, receipts []*types.Receipt) (*types.Block, error) {
	block, err := engine.FinalizeAndAssemble(chainConfig, header, s, txs, uncles, receipts)
	if err != nil {
		return nil, err
	}

	ctx := chainConfig.WithEIPsFlags(context.Background(), header.Number)
	if err = s.FinalizeTx(ctx, tds.TrieStateWriter()); err != nil {
		return nil, err
	}

<<<<<<< HEAD
	if err = tds.ResolveStateTrie(); err != nil {
		return nil, fmt.Errorf("newBlock on %s: %w", header.Number.String(), err)
=======
	if _, err = tds.ResolveStateTrie(false); err != nil {
		return nil, err
>>>>>>> 1115b238
	}

	root, err := tds.CalcTrieRoots(false)
	if err != nil {
		return nil, err
	}

	header = block.Header()
	header.Root = root

	return types.NewBlock(header, txs, uncles, receipts), nil
}

func GetState(blockchain *core.BlockChain, parent *types.Block) (*state.IntraBlockState, *state.TrieDbState, error) {
	statedb, _, err := blockchain.StateAt(parent.Root(), parent.NumberU64())
	if err != nil {
		return nil, nil, err
	}

	tds, err := blockchain.GetTrieDbStateByBlock(parent.Root(), parent.NumberU64())
	if err != nil {
		return nil, nil, err
	}

	tds = tds.WithNewBuffer()
	tds.SetResolveReads(false)
	tds.SetNoHistory(true)

	return statedb, tds, nil
}<|MERGE_RESOLUTION|>--- conflicted
+++ resolved
@@ -1184,13 +1184,8 @@
 		return nil, err
 	}
 
-<<<<<<< HEAD
-	if err = tds.ResolveStateTrie(); err != nil {
+	if _, err = tds.ResolveStateTrie(false); err != nil {
 		return nil, fmt.Errorf("newBlock on %s: %w", header.Number.String(), err)
-=======
-	if _, err = tds.ResolveStateTrie(false); err != nil {
-		return nil, err
->>>>>>> 1115b238
 	}
 
 	root, err := tds.CalcTrieRoots(false)
