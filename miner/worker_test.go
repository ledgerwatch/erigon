--- conflicted
+++ resolved
@@ -18,21 +18,15 @@
 
 import (
 	"context"
-<<<<<<< HEAD
 	"crypto/ecdsa"
 	"fmt"
 	"math/big"
+	"math/rand"
 	"sync"
-=======
-	"fmt"
-	"math/big"
-	"math/rand"
 	"sync/atomic"
->>>>>>> 28d9b7c8
 	"testing"
 	"time"
 
-	"github.com/ledgerwatch/turbo-geth/accounts"
 	"github.com/ledgerwatch/turbo-geth/common"
 	"github.com/ledgerwatch/turbo-geth/consensus"
 	"github.com/ledgerwatch/turbo-geth/consensus/clique"
@@ -47,9 +41,6 @@
 	"github.com/ledgerwatch/turbo-geth/params"
 )
 
-<<<<<<< HEAD
-type testCase struct {
-=======
 const (
 	// testCode is the testing contract binary code which will initialises some
 	// variables in constructor
@@ -59,9 +50,7 @@
 	testGas = 144109
 )
 
-var (
-	// Test chain configurations
->>>>>>> 28d9b7c8
+type testCase struct {
 	testTxPoolConfig  core.TxPoolConfig
 	ethashChainConfig *params.ChainConfig
 	cliqueChainConfig *params.ChainConfig
@@ -117,7 +106,6 @@
 		Period: 10,
 		Epoch:  30000,
 	}
-<<<<<<< HEAD
 
 	tx1, err := types.SignTx(types.NewTransaction(0, t.testUserAddress, t.testUserFunds, params.TxGas, nil, nil), types.HomesteadSigner{}, testBankKey)
 	if err != nil {
@@ -131,14 +119,9 @@
 	}
 	t.newTxs = append(t.newTxs, tx2)
 
+	//rand.Seed(time.Now().UnixNano())
+
 	return t, nil
-=======
-	tx1, _ := types.SignTx(types.NewTransaction(0, testUserAddress, big.NewInt(1000), params.TxGas, nil, nil), types.HomesteadSigner{}, testBankKey)
-	pendingTxs = append(pendingTxs, tx1)
-	tx2, _ := types.SignTx(types.NewTransaction(1, testUserAddress, big.NewInt(1000), params.TxGas, nil, nil), types.HomesteadSigner{}, testBankKey)
-	newTxs = append(newTxs, tx2)
-	rand.Seed(time.Now().UnixNano())
->>>>>>> 28d9b7c8
 }
 
 // testWorkerBackend implements worker.Backend interfaces and wraps all information needed during the testing.
@@ -151,10 +134,8 @@
 	uncleBlock *types.Block
 }
 
-<<<<<<< HEAD
-func newTestWorkerBackend(t *testing.T, testCase *testCase, chainConfig *params.ChainConfig, engine consensus.Engine, n int) *testWorkerBackend {
+func newTestWorkerBackend(t *testing.T, testCase *testCase, chainConfig *params.ChainConfig, engine consensus.Engine, db ethdb.Database, n int) *testWorkerBackend {
 	var (
-		db    = ethdb.NewMemDatabase()
 		gspec = core.Genesis{
 			Config: chainConfig,
 			Alloc: core.GenesisAlloc{
@@ -162,25 +143,11 @@
 			},
 		}
 	)
-=======
-func newTestWorkerBackend(t *testing.T, chainConfig *params.ChainConfig, engine consensus.Engine, db ethdb.Database, n int) *testWorkerBackend {
-	var gspec = core.Genesis{
-		Config: chainConfig,
-		Alloc:  core.GenesisAlloc{testBankAddress: {Balance: testBankFunds}},
-	}
->>>>>>> 28d9b7c8
-
-	switch e := engine.(type) {
+
+	switch engine.(type) {
 	case *clique.Clique:
 		gspec.ExtraData = make([]byte, 32+common.AddressLength+crypto.SignatureLength)
-<<<<<<< HEAD
 		copy(gspec.ExtraData[32:], testCase.testBankAddress[:])
-=======
-		copy(gspec.ExtraData[32:32+common.AddressLength], testBankAddress.Bytes())
-		e.Authorize(testBankAddress, func(account accounts.Account, s string, data []byte) ([]byte, error) {
-			return crypto.Sign(crypto.Keccak256(data), testBankKey)
-		})
->>>>>>> 28d9b7c8
 	case *ethash.Ethash:
 		// nothing to do
 	default:
@@ -189,13 +156,8 @@
 
 	genesis := gspec.MustCommit(db)
 
-<<<<<<< HEAD
 	chain, _ := core.NewBlockChain(db, nil, gspec.Config, engine, vm.Config{}, nil)
 	txpool := core.NewTxPool(testCase.testTxPoolConfig, chainConfig, chain)
-=======
-	chain, _ := core.NewBlockChain(db, &core.CacheConfig{TrieDirtyDisabled: true}, gspec.Config, engine, vm.Config{}, nil)
-	txpool := core.NewTxPool(testTxPoolConfig, chainConfig, chain)
->>>>>>> 28d9b7c8
 
 	// Generate a small n-block chain and an uncle block for it
 	var dbSide ethdb.Database
@@ -239,12 +201,8 @@
 		db:         db,
 		chain:      chain,
 		txPool:     txpool,
-<<<<<<< HEAD
+		genesis:    &gspec,
 		uncleBlock: sideBlocks[0],
-=======
-		genesis:    &gspec,
-		uncleBlock: blocks[0],
->>>>>>> 28d9b7c8
 	}
 }
 
@@ -254,15 +212,14 @@
 	b.chain.PostChainEvents(events, nil)
 }
 
-<<<<<<< HEAD
 func newTestWorker(t *testCase, chainConfig *params.ChainConfig, engine consensus.Engine, backend *testWorkerBackend, h hooks) *worker {
-	w := newWorker(t.testConfig, chainConfig, engine, backend, new(event.TypeMux), h)
+	w := newWorker(t.testConfig, chainConfig, engine, backend, new(event.TypeMux), h, true)
 	w.setEtherbase(t.testBankAddress)
 	return w
 }
 
-func newTestBackend(t *testing.T, testCase *testCase, chainConfig *params.ChainConfig, engine consensus.Engine, blocks int, new ...bool) *testWorkerBackend {
-	backend := newTestWorkerBackend(t, testCase, chainConfig, engine, blocks)
+func newTestBackend(t *testing.T, testCase *testCase, chainConfig *params.ChainConfig, engine consensus.Engine, db ethdb.Database, blocks int) *testWorkerBackend {
+	backend := newTestWorkerBackend(t, testCase, chainConfig, engine, db, blocks)
 
 	errs := backend.txPool.AddLocals(testCase.pendingTxs)
 	for _, err := range errs {
@@ -272,54 +229,27 @@
 	}
 
 	return backend
-=======
-func (b *testWorkerBackend) newRandomUncle() *types.Block {
-	var parent *types.Block
-	cur := b.chain.CurrentBlock()
-	if cur.NumberU64() == 0 {
-		parent = b.chain.Genesis()
-	} else {
-		parent = b.chain.GetBlockByHash(b.chain.CurrentBlock().ParentHash())
-	}
-	ctx := b.chain.WithContext(context.Background(), big.NewInt(parent.Number().Int64()+1))
-	blocks, _ := core.GenerateChain(ctx, b.chain.Config(), parent, b.chain.Engine(), b.db, 1, func(i int, gen *core.BlockGen) {
-		var addr = make([]byte, common.AddressLength)
-		rand.Read(addr)
-		gen.SetCoinbase(common.BytesToAddress(addr))
-	})
-	return blocks[0]
-}
-
-func (b *testWorkerBackend) newRandomTx(creation bool) *types.Transaction {
-	var tx *types.Transaction
-	if creation {
-		tx, _ = types.SignTx(types.NewContractCreation(b.txPool.Nonce(testBankAddress), big.NewInt(0), testGas, nil, common.FromHex(testCode)), types.HomesteadSigner{}, testBankKey)
-	} else {
-		tx, _ = types.SignTx(types.NewTransaction(b.txPool.Nonce(testBankAddress), testUserAddress, big.NewInt(1000), params.TxGas, nil, nil), types.HomesteadSigner{}, testBankKey)
-	}
-	return tx
-}
-
-func newTestWorker(t *testing.T, chainConfig *params.ChainConfig, engine consensus.Engine, db ethdb.Database, blocks int) (*worker, *testWorkerBackend) {
-	backend := newTestWorkerBackend(t, chainConfig, engine, db, blocks)
-	backend.txPool.AddLocals(pendingTxs)
-	w := newWorker(testConfig, chainConfig, engine, backend, new(event.TypeMux), nil, false)
-	w.setEtherbase(testBankAddress)
-	return w, backend
->>>>>>> 28d9b7c8
 }
 
 func TestGenerateBlockAndImportEthash(t *testing.T) {
 	t.Skip("should be restored. skipped for turbo-geth")
-	testGenerateBlockAndImport(t, false)
+	testCase, err := getTestCase()
+	if err != nil {
+		t.Error(err)
+	}
+	testGenerateBlockAndImport(t, testCase, false)
 }
 
 func TestGenerateBlockAndImportClique(t *testing.T) {
 	t.Skip("should be restored. skipped for turbo-geth")
-	testGenerateBlockAndImport(t, true)
-}
-
-func testGenerateBlockAndImport(t *testing.T, isClique bool) {
+	testCase, err := getTestCase()
+	if err != nil {
+		t.Error(err)
+	}
+	testGenerateBlockAndImport(t, testCase, true)
+}
+
+func testGenerateBlockAndImport(t *testing.T, testCase *testCase, isClique bool) {
 	var (
 		engine      consensus.Engine
 		chainConfig *params.ChainConfig
@@ -334,7 +264,8 @@
 		engine = ethash.NewFaker()
 	}
 
-	w, b := newTestWorker(t, chainConfig, engine, db, 0)
+	b := newTestBackend(t, testCase, chainConfig, engine, db, 0)
+	w := newTestWorker(testCase, chainConfig, engine, b, hooks{})
 	defer w.close()
 
 	db2 := ethdb.NewMemDatabase()
@@ -365,8 +296,8 @@
 	go listenNewBlock()
 
 	for i := 0; i < 5; i++ {
-		b.txPool.AddLocal(b.newRandomTx(true))
-		b.txPool.AddLocal(b.newRandomTx(false))
+		b.txPool.AddLocal(b.newRandomTx(testCase, true))
+		b.txPool.AddLocal(b.newRandomTx(testCase, false))
 		b.PostChainEvents([]interface{}{core.ChainSideEvent{Block: b.newRandomUncle()}})
 		b.PostChainEvents([]interface{}{core.ChainSideEvent{Block: b.newRandomUncle()}})
 		select {
@@ -379,6 +310,33 @@
 	}
 }
 
+func (b *testWorkerBackend) newRandomUncle() *types.Block {
+	var parent *types.Block
+	cur := b.chain.CurrentBlock()
+	if cur.NumberU64() == 0 {
+		parent = b.chain.Genesis()
+	} else {
+		parent = b.chain.GetBlockByHash(b.chain.CurrentBlock().ParentHash())
+	}
+	ctx := b.chain.WithContext(context.Background(), big.NewInt(parent.Number().Int64()+1))
+	blocks, _ := core.GenerateChain(ctx, b.chain.Config(), parent, b.chain.Engine(), b.db, 1, func(i int, gen *core.BlockGen) {
+		var addr = make([]byte, common.AddressLength)
+		rand.Read(addr)
+		gen.SetCoinbase(common.BytesToAddress(addr))
+	})
+	return blocks[0]
+}
+
+func (b *testWorkerBackend) newRandomTx(testCase *testCase, creation bool) *types.Transaction {
+	var tx *types.Transaction
+	if creation {
+		tx, _ = types.SignTx(types.NewContractCreation(b.txPool.Nonce(testCase.testBankAddress), big.NewInt(0), testGas, nil, common.FromHex(testCode)), types.HomesteadSigner{}, testCase.testBankKey)
+	} else {
+		tx, _ = types.SignTx(types.NewTransaction(b.txPool.Nonce(testCase.testBankAddress), testCase.testUserAddress, big.NewInt(1000), params.TxGas, nil, nil), types.HomesteadSigner{}, testCase.testBankKey)
+	}
+	return tx
+}
+
 func TestPendingStateAndBlockEthash(t *testing.T) {
 	testCase, err := getTestCase()
 	if err != nil {
@@ -398,12 +356,8 @@
 func testPendingStateAndBlock(t *testing.T, testCase *testCase, chainConfig *params.ChainConfig, engine consensus.Engine) {
 	defer engine.Close()
 
-<<<<<<< HEAD
-	b := newTestBackend(t, testCase, chainConfig, engine, 0)
+	b := newTestBackend(t, testCase, chainConfig, engine, ethdb.NewMemDatabase(), 0)
 	w := newTestWorker(testCase, chainConfig, engine, b, hooks{})
-=======
-	w, b := newTestWorker(t, chainConfig, engine, ethdb.NewMemDatabase(), 0)
->>>>>>> 28d9b7c8
 	defer w.close()
 
 	// Ensure snapshot has been updated.
@@ -444,19 +398,10 @@
 func testEmptyWork(t *testing.T, testCase *testCase, chainConfig *params.ChainConfig, engine consensus.Engine) {
 	defer engine.Close()
 
-<<<<<<< HEAD
 	var (
 		taskCh    = make(chan struct{})
-=======
-	w, _ := newTestWorker(t, chainConfig, engine, ethdb.NewMemDatabase(), 0)
-	defer w.close()
-
-	var (
->>>>>>> 28d9b7c8
 		taskIndex int
-		taskCh    = make(chan struct{}, 2)
 	)
-<<<<<<< HEAD
 
 	m := new(sync.Map)
 	h := hooks{
@@ -469,7 +414,7 @@
 		},
 	}
 
-	backend := newTestBackend(t, testCase, chainConfig, engine, 0)
+	backend := newTestBackend(t, testCase, chainConfig, engine, ethdb.NewMemDatabase(), 0)
 	w := newTestWorker(testCase, chainConfig, engine, backend, h)
 	defer w.close()
 
@@ -488,40 +433,6 @@
 		case <-taskCh:
 			// nothing to do
 		case <-time.NewTimer(2 * time.Second).C:
-=======
-	checkEqual := func(t *testing.T, task *task, index int) {
-		// The first empty work without any txs included
-		receiptLen, balance := 0, big.NewInt(0)
-		if index == 1 {
-			// The second full work with 1 tx included
-			receiptLen, balance = 1, big.NewInt(1000)
-		}
-		if len(task.receipts) != receiptLen {
-			t.Fatalf("receipt number mismatch: have %d, want %d", len(task.receipts), receiptLen)
-		}
-		if task.state.GetBalance(testUserAddress).Cmp(balance) != 0 {
-			t.Fatalf("account balance mismatch: have %d, want %d", task.state.GetBalance(testUserAddress), balance)
-		}
-	}
-	w.newTaskHook = func(task *task) {
-		if task.block.NumberU64() == 1 {
-			checkEqual(t, task, taskIndex)
-			taskIndex += 1
-			taskCh <- struct{}{}
-		}
-	}
-	w.skipSealHook = func(task *task) bool { return true }
-	w.fullTaskHook = func() {
-		// Aarch64 unit tests are running in a VM on travis, they must
-		// be given more time to execute.
-		time.Sleep(time.Second)
-	}
-	w.start() // Start mining!
-	for i := 0; i < 2; i += 1 {
-		select {
-		case <-taskCh:
-		case <-time.NewTimer(3 * time.Second).C:
->>>>>>> 28d9b7c8
 			t.Error("new task timeout")
 		}
 	}
@@ -537,8 +448,8 @@
 	}
 
 	if gotBalance != balance {
-		t.Errorf("account balance mismatch: have (%p) %d, want %d. index %d",
-			state, state.GetBalance(testCase.testUserAddress), balance, index)
+		t.Errorf("account balance mismatch: have (%p) %d, want %d. index %d. %v %v",
+			state, state.GetBalance(testCase.testUserAddress), balance, index, testCase.testBankFunds.Uint64(),  gotBankBalance)
 	}
 }
 
@@ -555,21 +466,15 @@
 	ethash := ethash.NewFaker()
 	defer ethash.Close()
 
-<<<<<<< HEAD
-	testCase, err := getTestCase()
-	if err != nil {
-		t.Error(err)
-	}
-=======
-	w, b := newTestWorker(t, ethashChainConfig, ethash, ethdb.NewMemDatabase(), 1)
-	defer w.close()
->>>>>>> 28d9b7c8
-
-	b := newTestBackend(t, testCase, testCase.ethashChainConfig, ethash, 1)
+	testCase, err := getTestCase()
+	if err != nil {
+		t.Error(err)
+	}
+
+	b := newTestBackend(t, testCase, testCase.ethashChainConfig, ethash, ethdb.NewMemDatabase(), 1)
 
 	var taskCh = make(chan struct{}, 1)
 	taskIndex := 0
-<<<<<<< HEAD
 
 	h := hooks{
 		newTaskHook: func(task *task) {
@@ -580,18 +485,6 @@
 					if have != want {
 						t.Errorf("uncle hash mismatch: have %s, want %s", have.Hex(), want.Hex())
 					}
-=======
-	w.newTaskHook = func(task *task) {
-		if task.block.NumberU64() == 2 {
-			// The first task is an empty task, the second
-			// one has 1 pending tx, the third one has 1 tx
-			// and 1 uncle.
-			if taskIndex == 2 {
-				have := task.block.Header().UncleHash
-				want := types.CalcUncleHash([]*types.Header{b.uncleBlock.Header()})
-				if have != want {
-					t.Errorf("uncle hash mismatch: have %s, want %s", have.Hex(), want.Hex())
->>>>>>> 28d9b7c8
 				}
 				taskCh <- struct{}{}
 				taskIndex += 1
@@ -604,7 +497,6 @@
 			time.Sleep(100 * time.Millisecond)
 		},
 	}
-<<<<<<< HEAD
 
 	w := newTestWorker(testCase, testCase.ethashChainConfig, ethash, b, h)
 	defer w.close()
@@ -616,10 +508,9 @@
 			break
 		}
 	}
-=======
->>>>>>> 28d9b7c8
 	w.start()
 
+	// Ignore the first two works
 	for i := 0; i < 2; i += 1 {
 		select {
 		case <-taskCh:
@@ -627,13 +518,9 @@
 			t.Error("new task timeout")
 		}
 	}
-<<<<<<< HEAD
 
 	b.PostChainEvents([]interface{}{core.ChainSideEvent{Block: b.uncleBlock}})
-=======
->>>>>>> 28d9b7c8
-
-	b.PostChainEvents([]interface{}{core.ChainSideEvent{Block: b.uncleBlock}})
+
 	select {
 	case <-taskCh:
 	case <-time.NewTimer(time.Second).C:
@@ -660,15 +547,8 @@
 func testRegenerateMiningBlock(t *testing.T, testCase *testCase, chainConfig *params.ChainConfig, engine consensus.Engine) {
 	defer engine.Close()
 
-<<<<<<< HEAD
-=======
-	w, b := newTestWorker(t, chainConfig, engine, ethdb.NewMemDatabase(), 0)
-	defer w.close()
-
->>>>>>> 28d9b7c8
 	var taskCh = make(chan struct{})
 	taskIndex := 0
-<<<<<<< HEAD
 	h := hooks{
 		newTaskHook: func(task *task) {
 			if task.block.NumberU64() == 1 {
@@ -680,19 +560,6 @@
 					if task.state.GetBalance(testCase.testUserAddress).Cmp(balance) != 0 {
 						t.Errorf("account balance mismatch: have %d, want %d", task.state.GetBalance(testCase.testUserAddress), balance)
 					}
-=======
-	w.newTaskHook = func(task *task) {
-		if task.block.NumberU64() == 1 {
-			// The first task is an empty task, the second
-			// one has 1 pending tx, the third one has 2 txs
-			if taskIndex == 2 {
-				receiptLen, balance := 2, big.NewInt(2000)
-				if len(task.receipts) != receiptLen {
-					t.Errorf("receipt number mismatch: have %d, want %d", len(task.receipts), receiptLen)
-				}
-				if task.state.GetBalance(testUserAddress).Cmp(balance) != 0 {
-					t.Errorf("account balance mismatch: have %d, want %d", task.state.GetBalance(testUserAddress), balance)
->>>>>>> 28d9b7c8
 				}
 				taskCh <- struct{}{}
 				taskIndex += 1
@@ -705,9 +572,8 @@
 			time.Sleep(100 * time.Millisecond)
 		},
 	}
-<<<<<<< HEAD
-
-	b := newTestBackend(t, testCase, chainConfig, engine, 0)
+
+	b := newTestBackend(t, testCase, chainConfig, engine, ethdb.NewMemDatabase(), 0)
 	w := newTestWorker(testCase, chainConfig, engine, b, h)
 	defer w.close()
 
@@ -718,8 +584,6 @@
 			break
 		}
 	}
-=======
->>>>>>> 28d9b7c8
 
 	w.start()
 	// Ignore the first two works
@@ -760,25 +624,12 @@
 func testAdjustInterval(t *testing.T, testCase *testCase, chainConfig *params.ChainConfig, engine consensus.Engine) {
 	defer engine.Close()
 
-<<<<<<< HEAD
-=======
-	w, _ := newTestWorker(t, chainConfig, engine, ethdb.NewMemDatabase(), 0)
-	defer w.close()
-
-	w.skipSealHook = func(task *task) bool {
-		return true
-	}
-	w.fullTaskHook = func() {
-		time.Sleep(100 * time.Millisecond)
-	}
->>>>>>> 28d9b7c8
 	var (
 		progress = make(chan struct{}, 10)
 		result   = make([]float64, 0, 10)
 		index    = 0
 		start    uint32
 	)
-<<<<<<< HEAD
 	h := hooks{
 		skipSealHook: func(task *task) bool {
 			return true
@@ -788,9 +639,10 @@
 		},
 		resubmitHook: func(minInterval time.Duration, recommitInterval time.Duration) {
 			// Short circuit if interval checking hasn't started.
-			if !start {
+			if atomic.LoadUint32(&start) == 0 {
 				return
 			}
+
 			var wantMinInterval, wantRecommitInterval time.Duration
 
 			switch index {
@@ -808,30 +660,6 @@
 			case 3:
 				wantMinInterval, wantRecommitInterval = time.Second, time.Second
 			}
-=======
-	w.resubmitHook = func(minInterval time.Duration, recommitInterval time.Duration) {
-		// Short circuit if interval checking hasn't started.
-		if atomic.LoadUint32(&start) == 0 {
-			return
-		}
-		var wantMinInterval, wantRecommitInterval time.Duration
-
-		switch index {
-		case 0:
-			wantMinInterval, wantRecommitInterval = 3*time.Second, 3*time.Second
-		case 1:
-			origin := float64(3 * time.Second.Nanoseconds())
-			estimate := origin*(1-intervalAdjustRatio) + intervalAdjustRatio*(origin/0.8+intervalAdjustBias)
-			wantMinInterval, wantRecommitInterval = 3*time.Second, time.Duration(estimate)*time.Nanosecond
-		case 2:
-			estimate := result[index-1]
-			min := float64(3 * time.Second.Nanoseconds())
-			estimate = estimate*(1-intervalAdjustRatio) + intervalAdjustRatio*(min-intervalAdjustBias)
-			wantMinInterval, wantRecommitInterval = 3*time.Second, time.Duration(estimate)*time.Nanosecond
-		case 3:
-			wantMinInterval, wantRecommitInterval = time.Second, time.Second
-		}
->>>>>>> 28d9b7c8
 
 			// Check interval
 			if minInterval != wantMinInterval {
@@ -845,9 +673,8 @@
 			progress <- struct{}{}
 		},
 	}
-<<<<<<< HEAD
-
-	backend := newTestBackend(t, testCase, chainConfig, engine, 0)
+
+	backend := newTestBackend(t, testCase, chainConfig, engine, ethdb.NewMemDatabase(), 0)
 	w := newTestWorker(testCase, chainConfig, engine, backend, h)
 	defer w.close()
 
@@ -859,8 +686,6 @@
 		}
 	}
 
-=======
->>>>>>> 28d9b7c8
 	w.start()
 
 	time.Sleep(time.Second) // Ensure two tasks have been summitted due to start opt
