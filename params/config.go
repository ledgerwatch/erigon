--- conflicted
+++ resolved
@@ -187,261 +187,6 @@
 	TestRules = TestChainConfig.Rules(0, 0)
 )
 
-<<<<<<< HEAD
-// ChainConfig is the core config which determines the blockchain settings.
-//
-// ChainConfig is stored in the database on a per block basis. This means
-// that any network, identified by its genesis block, can have its own
-// set of configuration options.
-type ChainConfig struct {
-	ChainName string
-	ChainID   *big.Int `json:"chainId"` // chainId identifies the current chain and is used for replay protection
-
-	Consensus ConsensusType `json:"consensus,omitempty"` // aura, ethash or clique
-
-	HomesteadBlock *big.Int `json:"homesteadBlock,omitempty"` // Homestead switch block (nil = no fork, 0 = already homestead)
-
-	DAOForkBlock   *big.Int `json:"daoForkBlock,omitempty"`   // TheDAO hard-fork switch block (nil = no fork)
-	DAOForkSupport bool     `json:"daoForkSupport,omitempty"` // Whether the nodes supports or opposes the DAO hard-fork
-
-	// Tangerine Whistle (EIP150) implements the Gas price changes (https://github.com/ethereum/EIPs/issues/150)
-	TangerineWhistleBlock *big.Int    `json:"eip150Block,omitempty"` // EIP150 HF block (nil = no fork)
-	TangerineWhistleHash  common.Hash `json:"eip150Hash,omitempty"`  // EIP150 HF hash (needed for header only clients as only gas pricing changed)
-
-	SpuriousDragonBlock *big.Int `json:"eip155Block,omitempty"` // Spurious Dragon HF block
-
-	ByzantiumBlock      *big.Int `json:"byzantiumBlock,omitempty"`      // Byzantium switch block (nil = no fork, 0 = already on byzantium)
-	ConstantinopleBlock *big.Int `json:"constantinopleBlock,omitempty"` // Constantinople switch block (nil = no fork, 0 = already activated)
-	PetersburgBlock     *big.Int `json:"petersburgBlock,omitempty"`     // Petersburg switch block (nil = same as Constantinople)
-	IstanbulBlock       *big.Int `json:"istanbulBlock,omitempty"`       // Istanbul switch block (nil = no fork, 0 = already on istanbul)
-	MuirGlacierBlock    *big.Int `json:"muirGlacierBlock,omitempty"`    // EIP-2384 (bomb delay) switch block (nil = no fork, 0 = already activated)
-	BerlinBlock         *big.Int `json:"berlinBlock,omitempty"`         // Berlin switch block (nil = no fork, 0 = already on berlin)
-	LondonBlock         *big.Int `json:"londonBlock,omitempty"`         // London switch block (nil = no fork, 0 = already on london)
-	ArrowGlacierBlock   *big.Int `json:"arrowGlacierBlock,omitempty"`   // EIP-4345 (bomb delay) switch block (nil = no fork, 0 = already activated)
-	GrayGlacierBlock    *big.Int `json:"grayGlacierBlock,omitempty"`    // EIP-5133 (bomb delay) switch block (nil = no fork, 0 = already activated)
-
-	// EIP-3675: Upgrade consensus to Proof-of-Stake
-	TerminalTotalDifficulty       *big.Int `json:"terminalTotalDifficulty,omitempty"`       // The merge happens when terminal total difficulty is reached
-	TerminalTotalDifficultyPassed bool     `json:"terminalTotalDifficultyPassed,omitempty"` // Disable PoW sync for networks that have already passed through the Merge
-	MergeNetsplitBlock            *big.Int `json:"mergeNetsplitBlock,omitempty"`            // Virtual fork after The Merge to use as a network splitter; see FORK_NEXT_VALUE in EIP-3675
-
-	ShanghaiTime *big.Int `json:"shanghaiTime,omitempty"` // Shanghai switch time (nil = no fork, 0 = already activated)
-	ShardingTime *big.Int `json:"shanghaiTime,omitempty"` // Sharding switch time (nil = no fork, 0 = already activated)
-	CancunTime   *big.Int `json:"cancunTime,omitempty"`   // Cancun switch time (nil = no fork, 0 = already activated)
-
-	// Parlia fork blocks
-	RamanujanBlock  *big.Int `json:"ramanujanBlock,omitempty" toml:",omitempty"`  // ramanujanBlock switch block (nil = no fork, 0 = already activated)
-	NielsBlock      *big.Int `json:"nielsBlock,omitempty" toml:",omitempty"`      // nielsBlock switch block (nil = no fork, 0 = already activated)
-	MirrorSyncBlock *big.Int `json:"mirrorSyncBlock,omitempty" toml:",omitempty"` // mirrorSyncBlock switch block (nil = no fork, 0 = already activated)
-	BrunoBlock      *big.Int `json:"brunoBlock,omitempty" toml:",omitempty"`      // brunoBlock switch block (nil = no fork, 0 = already activated)
-	EulerBlock      *big.Int `json:"eulerBlock,omitempty" toml:",omitempty"`      // eulerBlock switch block (nil = no fork, 0 = already activated)
-	GibbsBlock      *big.Int `json:"gibbsBlock,omitempty" toml:",omitempty"`      // gibbsBlock switch block (nil = no fork, 0 = already activated)
-	NanoBlock       *big.Int `json:"nanoBlock,omitempty" toml:",omitempty"`       // nanoBlock switch block (nil = no fork, 0 = already activated)
-	MoranBlock      *big.Int `json:"moranBlock,omitempty" toml:",omitempty"`      // moranBlock switch block (nil = no fork, 0 = already activated)
-
-	// Gnosis Chain fork blocks
-	PosdaoBlock *big.Int `json:"posdaoBlock,omitempty"`
-
-	Eip1559FeeCollector           *common.Address `json:"eip1559FeeCollector,omitempty"`           // (Optional) Address where burnt EIP-1559 fees go to
-	Eip1559FeeCollectorTransition *big.Int        `json:"eip1559FeeCollectorTransition,omitempty"` // (Optional) Block from which burnt EIP-1559 fees go to the Eip1559FeeCollector
-
-	// Various consensus engines
-	Ethash *EthashConfig `json:"ethash,omitempty"`
-	Clique *CliqueConfig `json:"clique,omitempty"`
-	Aura   *AuRaConfig   `json:"aura,omitempty"`
-	Parlia *ParliaConfig `json:"parlia,omitempty" toml:",omitempty"`
-	Bor    *BorConfig    `json:"bor,omitempty"`
-}
-
-// EthashConfig is the consensus engine configs for proof-of-work based sealing.
-type EthashConfig struct{}
-
-// String implements the stringer interface, returning the consensus engine details.
-func (c *EthashConfig) String() string {
-	return "ethash"
-}
-
-// CliqueConfig is the consensus engine configs for proof-of-authority based sealing.
-type CliqueConfig struct {
-	Period uint64 `json:"period"` // Number of seconds between blocks to enforce
-	Epoch  uint64 `json:"epoch"`  // Epoch length to reset votes and checkpoint
-}
-
-// String implements the stringer interface, returning the consensus engine details.
-func (c *CliqueConfig) String() string {
-	return "clique"
-}
-
-// AuRaConfig is the consensus engine configs for proof-of-authority based sealing.
-type AuRaConfig struct {
-	DBPath    string
-	InMemory  bool
-	Etherbase common.Address // same as miner etherbase
-}
-
-// String implements the stringer interface, returning the consensus engine details.
-func (c *AuRaConfig) String() string {
-	return "aura"
-}
-
-type ParliaConfig struct {
-	DBPath   string
-	InMemory bool
-	Period   uint64 `json:"period"` // Number of seconds between blocks to enforce
-	Epoch    uint64 `json:"epoch"`  // Epoch length to update validatorSet
-}
-
-// String implements the stringer interface, returning the consensus engine details.
-func (b *ParliaConfig) String() string {
-	return "parlia"
-}
-
-// BorConfig is the consensus engine configs for Matic bor based sealing.
-type BorConfig struct {
-	Period                map[string]uint64 `json:"period"`                // Number of seconds between blocks to enforce
-	ProducerDelay         map[string]uint64 `json:"producerDelay"`         // Number of seconds delay between two producer interval
-	Sprint                map[string]uint64 `json:"sprint"`                // Epoch length to proposer
-	BackupMultiplier      map[string]uint64 `json:"backupMultiplier"`      // Backup multiplier to determine the wiggle time
-	ValidatorContract     string            `json:"validatorContract"`     // Validator set contract
-	StateReceiverContract string            `json:"stateReceiverContract"` // State receiver contract
-
-	OverrideStateSyncRecords map[string]int         `json:"overrideStateSyncRecords"` // override state records count
-	BlockAlloc               map[string]interface{} `json:"blockAlloc"`
-
-	JaipurBlock *big.Int `json:"jaipurBlock"` // Jaipur switch block (nil = no fork, 0 = already on jaipur)
-	DelhiBlock  *big.Int `json:"delhiBlock"`  // Delhi switch block (nil = no fork, 0 = already on delhi)
-}
-
-// String implements the stringer interface, returning the consensus engine details.
-func (b *BorConfig) String() string {
-	return "bor"
-}
-
-func (c *BorConfig) CalculateProducerDelay(number uint64) uint64 {
-	return c.calculateSprintSizeHelper(c.ProducerDelay, number)
-}
-
-func (c *BorConfig) CalculateSprint(number uint64) uint64 {
-	return c.calculateSprintSizeHelper(c.Sprint, number)
-}
-
-func (c *BorConfig) CalculateBackupMultiplier(number uint64) uint64 {
-	return c.calculateBorConfigHelper(c.BackupMultiplier, number)
-}
-
-func (c *BorConfig) CalculatePeriod(number uint64) uint64 {
-	return c.calculateBorConfigHelper(c.Period, number)
-}
-
-func (c *BorConfig) IsJaipur(number uint64) bool {
-	return isForked(c.JaipurBlock, number)
-}
-
-func (c *BorConfig) IsDelhi(number uint64) bool {
-	return isForked(c.DelhiBlock, number)
-}
-
-func (c *BorConfig) calculateBorConfigHelper(field map[string]uint64, number uint64) uint64 {
-	keys := make([]string, 0, len(field))
-	for k := range field {
-		keys = append(keys, k)
-	}
-	sort.Strings(keys)
-	for i := 0; i < len(keys)-1; i++ {
-		valUint, _ := strconv.ParseUint(keys[i], 10, 64)
-		valUintNext, _ := strconv.ParseUint(keys[i+1], 10, 64)
-		if number > valUint && number < valUintNext {
-			return field[keys[i]]
-		}
-	}
-	return field[keys[len(keys)-1]]
-}
-
-func (c *BorConfig) calculateSprintSizeHelper(field map[string]uint64, number uint64) uint64 {
-	keys := make([]string, 0, len(field))
-	for k := range field {
-		keys = append(keys, k)
-	}
-
-	sort.Strings(keys)
-
-	for i := 0; i < len(keys)-1; i++ {
-		valUint, _ := strconv.ParseUint(keys[i], 10, 64)
-		valUintNext, _ := strconv.ParseUint(keys[i+1], 10, 64)
-
-		if number >= valUint && number < valUintNext {
-			return field[keys[i]]
-		}
-	}
-
-	return field[keys[len(keys)-1]]
-}
-
-// String implements the fmt.Stringer interface.
-func (c *ChainConfig) String() string {
-	var engine interface{}
-	switch {
-	case c.Ethash != nil:
-		engine = c.Ethash
-	case c.Clique != nil:
-		engine = c.Clique
-	case c.Parlia != nil:
-		engine = c.Parlia
-	case c.Bor != nil:
-		engine = c.Bor
-	case c.Aura != nil:
-		engine = c.Aura
-	default:
-		engine = "unknown"
-	}
-
-	// TODO Covalent: Refactor to more generic approach and potentially introduce tag for "ecosystem" field (Ethereum, BSC, etc.)
-	if c.Consensus == ParliaConsensus {
-		return fmt.Sprintf("{ChainID: %v Ramanujan: %v, Niels: %v, MirrorSync: %v, Bruno: %v, Euler: %v, Gibbs: %v, Nano: %v, Moran: %v, Gibbs: %v, Engine: %v}",
-			c.ChainID,
-			c.RamanujanBlock,
-			c.NielsBlock,
-			c.MirrorSyncBlock,
-			c.BrunoBlock,
-			c.EulerBlock,
-			c.GibbsBlock,
-			c.NanoBlock,
-			c.MoranBlock,
-			c.GibbsBlock,
-			engine,
-		)
-	}
-
-	return fmt.Sprintf("{ChainID: %v, Homestead: %v, DAO: %v, DAO Support: %v, Tangerine Whistle: %v, Spurious Dragon: %v, Byzantium: %v, Constantinople: %v, Petersburg: %v, Istanbul: %v, Muir Glacier: %v, Berlin: %v, London: %v, Arrow Glacier: %v, Gray Glacier: %v, Terminal Total Difficulty: %v, Merge Netsplit: %v, Shanghai: %v, Cancun: %v, Engine: %v}",
-		c.ChainID,
-		c.HomesteadBlock,
-		c.DAOForkBlock,
-		c.DAOForkSupport,
-		c.TangerineWhistleBlock,
-		c.SpuriousDragonBlock,
-		c.ByzantiumBlock,
-		c.ConstantinopleBlock,
-		c.PetersburgBlock,
-		c.IstanbulBlock,
-		c.MuirGlacierBlock,
-		c.BerlinBlock,
-		c.LondonBlock,
-		c.ArrowGlacierBlock,
-		c.GrayGlacierBlock,
-		c.TerminalTotalDifficulty,
-		c.MergeNetsplitBlock,
-		c.ShanghaiTime,
-		c.CancunTime,
-		engine,
-	)
-}
-
-func (c *ChainConfig) IsHeaderWithSeal() bool {
-	return c.Consensus == AuRaConsensus
-}
-
-=======
->>>>>>> a6f75bdd
 type ConsensusSnapshotConfig struct {
 	CheckpointInterval uint64 // Number of blocks after which to save the vote snapshot to the database
 	InmemorySnapshots  int    // Number of recent vote snapshots to keep in memory
@@ -466,424 +211,7 @@
 	}
 }
 
-<<<<<<< HEAD
-// IsHomestead returns whether num is either equal to the homestead block or greater.
-func (c *ChainConfig) IsHomestead(num uint64) bool {
-	return isForked(c.HomesteadBlock, num)
-}
-
-// IsDAOFork returns whether num is either equal to the DAO fork block or greater.
-func (c *ChainConfig) IsDAOFork(num uint64) bool {
-	return isForked(c.DAOForkBlock, num)
-}
-
-// IsTangerineWhistle returns whether num is either equal to the Tangerine Whistle (EIP150) fork block or greater.
-func (c *ChainConfig) IsTangerineWhistle(num uint64) bool {
-	return isForked(c.TangerineWhistleBlock, num)
-}
-
-// IsSpuriousDragon returns whether num is either equal to the Spurious Dragon fork block or greater.
-func (c *ChainConfig) IsSpuriousDragon(num uint64) bool {
-	return isForked(c.SpuriousDragonBlock, num)
-}
-
-// IsByzantium returns whether num is either equal to the Byzantium fork block or greater.
-func (c *ChainConfig) IsByzantium(num uint64) bool {
-	return isForked(c.ByzantiumBlock, num)
-}
-
-// IsConstantinople returns whether num is either equal to the Constantinople fork block or greater.
-func (c *ChainConfig) IsConstantinople(num uint64) bool {
-	return isForked(c.ConstantinopleBlock, num)
-}
-
-// IsRamanujan returns whether num is either equal to the IsRamanujan fork block or greater.
-func (c *ChainConfig) IsRamanujan(num uint64) bool {
-	return isForked(c.RamanujanBlock, num)
-}
-
-// IsOnRamanujan returns whether num is equal to the Ramanujan fork block
-func (c *ChainConfig) IsOnRamanujan(num *big.Int) bool {
-	return configNumEqual(c.RamanujanBlock, num)
-}
-
-// IsNiels returns whether num is either equal to the Niels fork block or greater.
-func (c *ChainConfig) IsNiels(num uint64) bool {
-	return isForked(c.NielsBlock, num)
-}
-
-// IsOnNiels returns whether num is equal to the IsNiels fork block
-func (c *ChainConfig) IsOnNiels(num *big.Int) bool {
-	return configNumEqual(c.NielsBlock, num)
-}
-
-// IsMirrorSync returns whether num is either equal to the MirrorSync fork block or greater.
-func (c *ChainConfig) IsMirrorSync(num uint64) bool {
-	return isForked(c.MirrorSyncBlock, num)
-}
-
-// IsOnMirrorSync returns whether num is equal to the MirrorSync fork block
-func (c *ChainConfig) IsOnMirrorSync(num *big.Int) bool {
-	return configNumEqual(c.MirrorSyncBlock, num)
-}
-
-// IsBruno returns whether num is either equal to the Burn fork block or greater.
-func (c *ChainConfig) IsBruno(num uint64) bool {
-	return isForked(c.BrunoBlock, num)
-}
-
-// IsOnBruno returns whether num is equal to the Burn fork block
-func (c *ChainConfig) IsOnBruno(num *big.Int) bool {
-	return configNumEqual(c.BrunoBlock, num)
-}
-
-// IsEuler returns whether num is either equal to the euler fork block or greater.
-func (c *ChainConfig) IsEuler(num *big.Int) bool {
-	return isForked(c.EulerBlock, num.Uint64())
-}
-
-func (c *ChainConfig) IsOnEuler(num *big.Int) bool {
-	return configNumEqual(c.EulerBlock, num)
-}
-
-// IsGibbs returns whether num is either equal to the euler fork block or greater.
-func (c *ChainConfig) IsGibbs(num *big.Int) bool {
-	return isForked(c.GibbsBlock, num.Uint64())
-}
-
-func (c *ChainConfig) IsOnGibbs(num *big.Int) bool {
-	return configNumEqual(c.GibbsBlock, num)
-}
-
-func (c *ChainConfig) IsMoran(num uint64) bool {
-	return isForked(c.MoranBlock, num)
-}
-
-func (c *ChainConfig) IsOnMoran(num *big.Int) bool {
-	return configNumEqual(c.MoranBlock, num)
-}
-
-// IsNano returns whether num is either equal to the euler fork block or greater.
-func (c *ChainConfig) IsNano(num uint64) bool {
-	return isForked(c.NanoBlock, num)
-}
-
-func (c *ChainConfig) IsOnNano(num *big.Int) bool {
-	return configNumEqual(c.NanoBlock, num)
-}
-
-// IsMuirGlacier returns whether num is either equal to the Muir Glacier (EIP-2384) fork block or greater.
-func (c *ChainConfig) IsMuirGlacier(num uint64) bool {
-	return isForked(c.MuirGlacierBlock, num)
-}
-
-// IsPetersburg returns whether num is either
-// - equal to or greater than the PetersburgBlock fork block,
-// - OR is nil, and Constantinople is active
-func (c *ChainConfig) IsPetersburg(num uint64) bool {
-	return isForked(c.PetersburgBlock, num) || c.PetersburgBlock == nil && isForked(c.ConstantinopleBlock, num)
-}
-
-// IsIstanbul returns whether num is either equal to the Istanbul fork block or greater.
-func (c *ChainConfig) IsIstanbul(num uint64) bool {
-	return isForked(c.IstanbulBlock, num)
-}
-
-// IsBerlin returns whether num is either equal to the Berlin fork block or greater.
-func (c *ChainConfig) IsBerlin(num uint64) bool {
-	return isForked(c.BerlinBlock, num)
-}
-
-// IsLondon returns whether num is either equal to the London fork block or greater.
-func (c *ChainConfig) IsLondon(num uint64) bool {
-	return isForked(c.LondonBlock, num)
-}
-
-// IsArrowGlacier returns whether num is either equal to the Arrow Glacier (EIP-4345) fork block or greater.
-func (c *ChainConfig) IsArrowGlacier(num uint64) bool {
-	return isForked(c.ArrowGlacierBlock, num)
-}
-
-// IsGrayGlacier returns whether num is either equal to the Gray Glacier (EIP-5133) fork block or greater.
-func (c *ChainConfig) IsGrayGlacier(num uint64) bool {
-	return isForked(c.GrayGlacierBlock, num)
-}
-
-// IsShanghai returns whether time is either equal to the Shanghai fork time or greater.
-func (c *ChainConfig) IsShanghai(time uint64) bool {
-	return isForked(c.ShanghaiTime, time)
-}
-
-// IsSharding returns whether num is either equal to the fork block that activates proto-danksharding (EIP-4844)
-func (c *ChainConfig) IsSharding(time uint64) bool {
-	return isForked(c.ShardingTime, time)
-}
-
-// IsCancun returns whether time is either equal to the Cancun fork time or greater.
-func (c *ChainConfig) IsCancun(time uint64) bool {
-	return isForked(c.CancunTime, time)
-}
-
-func (c *ChainConfig) IsEip1559FeeCollector(num uint64) bool {
-	return c.Eip1559FeeCollector != nil && isForked(c.Eip1559FeeCollectorTransition, num)
-}
-
-// CheckCompatible checks whether scheduled fork transitions have been imported
-// with a mismatching chain configuration.
-func (c *ChainConfig) CheckCompatible(newcfg *ChainConfig, height uint64) *ConfigCompatError {
-	bhead := height
-
-	// Iterate checkCompatible to find the lowest conflict.
-	var lasterr *ConfigCompatError
-	for {
-		err := c.checkCompatible(newcfg, bhead)
-		if err == nil || (lasterr != nil && err.RewindTo == lasterr.RewindTo) {
-			break
-		}
-		lasterr = err
-		bhead = err.RewindTo
-	}
-	return lasterr
-}
-
-// CheckConfigForkOrder checks that we don't "skip" any forks, geth isn't pluggable enough
-// to guarantee that forks can be implemented in a different order than on official networks
-func (c *ChainConfig) CheckConfigForkOrder() error {
-	if c != nil && c.ChainID != nil && c.ChainID.Uint64() == 77 {
-		return nil
-	}
-	type fork struct {
-		name     string
-		block    *big.Int
-		optional bool // if true, the fork may be nil and next fork is still allowed
-	}
-	var lastFork fork
-	for _, cur := range []fork{
-		{name: "homesteadBlock", block: c.HomesteadBlock},
-		{name: "daoForkBlock", block: c.DAOForkBlock, optional: true},
-		{name: "eip150Block", block: c.TangerineWhistleBlock},
-		{name: "eip155Block", block: c.SpuriousDragonBlock},
-		{name: "byzantiumBlock", block: c.ByzantiumBlock},
-		{name: "constantinopleBlock", block: c.ConstantinopleBlock},
-		{name: "petersburgBlock", block: c.PetersburgBlock},
-		{name: "istanbulBlock", block: c.IstanbulBlock},
-		{name: "muirGlacierBlock", block: c.MuirGlacierBlock, optional: true},
-		{name: "eulerBlock", block: c.EulerBlock, optional: true},
-		{name: "gibbsBlock", block: c.GibbsBlock, optional: true},
-		{name: "berlinBlock", block: c.BerlinBlock},
-		{name: "londonBlock", block: c.LondonBlock},
-		{name: "arrowGlacierBlock", block: c.ArrowGlacierBlock, optional: true},
-		{name: "grayGlacierBlock", block: c.GrayGlacierBlock, optional: true},
-		{name: "mergeNetsplitBlock", block: c.MergeNetsplitBlock, optional: true},
-	} {
-		if lastFork.name != "" {
-			// Next one must be higher number
-			if lastFork.block == nil && cur.block != nil {
-				return fmt.Errorf("unsupported fork ordering: %v not enabled, but %v enabled at %v",
-					lastFork.name, cur.name, cur.block)
-			}
-			if lastFork.block != nil && cur.block != nil {
-				if lastFork.block.Cmp(cur.block) > 0 {
-					return fmt.Errorf("unsupported fork ordering: %v enabled at %v, but %v enabled at %v",
-						lastFork.name, lastFork.block, cur.name, cur.block)
-				}
-			}
-			// If it was optional and not set, then ignore it
-		}
-		if !cur.optional || cur.block != nil {
-			lastFork = cur
-		}
-	}
-	return nil
-}
-
-func (c *ChainConfig) checkCompatible(newcfg *ChainConfig, head uint64) *ConfigCompatError {
-	// Ethereum mainnet forks
-	if isForkIncompatible(c.HomesteadBlock, newcfg.HomesteadBlock, head) {
-		return newCompatError("Homestead fork block", c.HomesteadBlock, newcfg.HomesteadBlock)
-	}
-	if isForkIncompatible(c.DAOForkBlock, newcfg.DAOForkBlock, head) {
-		return newCompatError("DAO fork block", c.DAOForkBlock, newcfg.DAOForkBlock)
-	}
-	if c.IsDAOFork(head) && c.DAOForkSupport != newcfg.DAOForkSupport {
-		return newCompatError("DAO fork support flag", c.DAOForkBlock, newcfg.DAOForkBlock)
-	}
-	if isForkIncompatible(c.TangerineWhistleBlock, newcfg.TangerineWhistleBlock, head) {
-		return newCompatError("Tangerine Whistle fork block", c.TangerineWhistleBlock, newcfg.TangerineWhistleBlock)
-	}
-	if isForkIncompatible(c.SpuriousDragonBlock, newcfg.SpuriousDragonBlock, head) {
-		return newCompatError("Spurious Dragon fork block", c.SpuriousDragonBlock, newcfg.SpuriousDragonBlock)
-	}
-	if c.IsSpuriousDragon(head) && !configNumEqual(c.ChainID, newcfg.ChainID) {
-		return newCompatError("EIP155 chain ID", c.SpuriousDragonBlock, newcfg.SpuriousDragonBlock)
-	}
-	if isForkIncompatible(c.ByzantiumBlock, newcfg.ByzantiumBlock, head) {
-		return newCompatError("Byzantium fork block", c.ByzantiumBlock, newcfg.ByzantiumBlock)
-	}
-	if isForkIncompatible(c.ConstantinopleBlock, newcfg.ConstantinopleBlock, head) {
-		return newCompatError("Constantinople fork block", c.ConstantinopleBlock, newcfg.ConstantinopleBlock)
-	}
-	if isForkIncompatible(c.PetersburgBlock, newcfg.PetersburgBlock, head) {
-		// the only case where we allow Petersburg to be set in the past is if it is equal to Constantinople
-		// mainly to satisfy fork ordering requirements which state that Petersburg fork be set if Constantinople fork is set
-		if isForkIncompatible(c.ConstantinopleBlock, newcfg.PetersburgBlock, head) {
-			return newCompatError("Petersburg fork block", c.PetersburgBlock, newcfg.PetersburgBlock)
-		}
-	}
-	if isForkIncompatible(c.IstanbulBlock, newcfg.IstanbulBlock, head) {
-		return newCompatError("Istanbul fork block", c.IstanbulBlock, newcfg.IstanbulBlock)
-	}
-	if isForkIncompatible(c.MuirGlacierBlock, newcfg.MuirGlacierBlock, head) {
-		return newCompatError("Muir Glacier fork block", c.MuirGlacierBlock, newcfg.MuirGlacierBlock)
-	}
-	if isForkIncompatible(c.BerlinBlock, newcfg.BerlinBlock, head) {
-		return newCompatError("Berlin fork block", c.BerlinBlock, newcfg.BerlinBlock)
-	}
-	if isForkIncompatible(c.LondonBlock, newcfg.LondonBlock, head) {
-		return newCompatError("London fork block", c.LondonBlock, newcfg.LondonBlock)
-	}
-	if isForkIncompatible(c.ArrowGlacierBlock, newcfg.ArrowGlacierBlock, head) {
-		return newCompatError("Arrow Glacier fork block", c.ArrowGlacierBlock, newcfg.ArrowGlacierBlock)
-	}
-	if isForkIncompatible(c.GrayGlacierBlock, newcfg.GrayGlacierBlock, head) {
-		return newCompatError("Gray Glacier fork block", c.GrayGlacierBlock, newcfg.GrayGlacierBlock)
-	}
-	if isForkIncompatible(c.MergeNetsplitBlock, newcfg.MergeNetsplitBlock, head) {
-		return newCompatError("Merge netsplit block", c.MergeNetsplitBlock, newcfg.MergeNetsplitBlock)
-	}
-
-	// Parlia forks
-	if isForkIncompatible(c.RamanujanBlock, newcfg.RamanujanBlock, head) {
-		return newCompatError("Ramanujan fork block", c.RamanujanBlock, newcfg.RamanujanBlock)
-	}
-	if isForkIncompatible(c.NielsBlock, newcfg.NielsBlock, head) {
-		return newCompatError("Niels fork block", c.NielsBlock, newcfg.NielsBlock)
-	}
-	if isForkIncompatible(c.MirrorSyncBlock, newcfg.MirrorSyncBlock, head) {
-		return newCompatError("MirrorSync fork block", c.MirrorSyncBlock, newcfg.MirrorSyncBlock)
-	}
-	if isForkIncompatible(c.BrunoBlock, newcfg.BrunoBlock, head) {
-		return newCompatError("Bruno fork block", c.BrunoBlock, newcfg.BrunoBlock)
-	}
-	if isForkIncompatible(c.EulerBlock, newcfg.EulerBlock, head) {
-		return newCompatError("Euler fork block", c.EulerBlock, newcfg.EulerBlock)
-	}
-	if isForkIncompatible(c.GibbsBlock, newcfg.GibbsBlock, head) {
-		return newCompatError("Gibbs fork block", c.GibbsBlock, newcfg.GibbsBlock)
-	}
-	if isForkIncompatible(c.NanoBlock, newcfg.NanoBlock, head) {
-		return newCompatError("Nano fork block", c.NanoBlock, newcfg.NanoBlock)
-	}
-	if isForkIncompatible(c.MoranBlock, newcfg.MoranBlock, head) {
-		return newCompatError("moran fork block", c.MoranBlock, newcfg.MoranBlock)
-	}
-	return nil
-}
-
-// isForkIncompatible returns true if a fork scheduled at s1 cannot be rescheduled to
-// block s2 because head is already past the fork.
-func isForkIncompatible(s1, s2 *big.Int, head uint64) bool {
-	return (isForked(s1, head) || isForked(s2, head)) && !configNumEqual(s1, s2)
-}
-
-// isForked returns whether a fork scheduled at block s is active at the given head block.
-func isForked(s *big.Int, head uint64) bool {
-	if s == nil {
-		return false
-	}
-	return s.Uint64() <= head
-}
-
-func configNumEqual(x, y *big.Int) bool {
-	if x == nil {
-		return y == nil
-	}
-	if y == nil {
-		return x == nil
-	}
-	return x.Cmp(y) == 0
-}
-
-// ConfigCompatError is raised if the locally-stored blockchain is initialised with a
-// ChainConfig that would alter the past.
-type ConfigCompatError struct {
-	What string
-	// block numbers of the stored and new configurations
-	StoredConfig, NewConfig *big.Int
-	// the block number to which the local chain must be rewound to correct the error
-	RewindTo uint64
-}
-
-func newCompatError(what string, storedblock, newblock *big.Int) *ConfigCompatError {
-	var rew *big.Int
-	switch {
-	case storedblock == nil:
-		rew = newblock
-	case newblock == nil || storedblock.Cmp(newblock) < 0:
-		rew = storedblock
-	default:
-		rew = newblock
-	}
-	err := &ConfigCompatError{what, storedblock, newblock, 0}
-	if rew != nil && rew.Sign() > 0 {
-		err.RewindTo = rew.Uint64() - 1
-	}
-	return err
-}
-
-func (err *ConfigCompatError) Error() string {
-	return fmt.Sprintf("mismatching %s in database (have %d, want %d, rewindto %d)", err.What, err.StoredConfig, err.NewConfig, err.RewindTo)
-}
-
-// Rules wraps ChainConfig and is merely syntactic sugar or can be used for functions
-// that do not have or require information about the block.
-//
-// Rules is a one time interface meaning that it shouldn't be used in between transition
-// phases.
-type Rules struct {
-	ChainID                                                 *big.Int
-	IsHomestead, IsTangerineWhistle, IsSpuriousDragon       bool
-	IsByzantium, IsConstantinople, IsPetersburg, IsIstanbul bool
-	IsBerlin, IsLondon, IsShanghai, IsCancun                bool
-	IsSharding                                              bool
-	IsNano, IsMoran, isGibbs                                bool
-	IsEip1559FeeCollector                                   bool
-	IsParlia, IsStarknet, IsAura                            bool
-}
-
-// Rules ensures c's ChainID is not nil.
-func (c *ChainConfig) Rules(num uint64, time uint64) *Rules {
-	chainID := c.ChainID
-	if chainID == nil {
-		chainID = new(big.Int)
-	}
-
-	return &Rules{
-		ChainID:               new(big.Int).Set(chainID),
-		IsHomestead:           c.IsHomestead(num),
-		IsTangerineWhistle:    c.IsTangerineWhistle(num),
-		IsSpuriousDragon:      c.IsSpuriousDragon(num),
-		IsByzantium:           c.IsByzantium(num),
-		IsConstantinople:      c.IsConstantinople(num),
-		IsPetersburg:          c.IsPetersburg(num),
-		IsIstanbul:            c.IsIstanbul(num),
-		IsBerlin:              c.IsBerlin(num),
-		IsLondon:              c.IsLondon(num),
-		IsSharding:            c.IsSharding(time),
-		IsShanghai:            c.IsShanghai(time),
-		IsCancun:              c.IsCancun(time),
-		IsNano:                c.IsNano(num),
-		IsMoran:               c.IsMoran(num),
-		IsEip1559FeeCollector: c.IsEip1559FeeCollector(num),
-		IsParlia:              c.Parlia != nil,
-		IsAura:                c.Aura != nil,
-	}
-}
-
-func ChainConfigByChainName(chain string) *ChainConfig {
-=======
 func ChainConfigByChainName(chain string) *chain.Config {
->>>>>>> a6f75bdd
 	switch chain {
 	case networkname.MainnetChainName:
 		return MainnetChainConfig
