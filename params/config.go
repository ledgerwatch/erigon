// Copyright 2016 The go-ethereum Authors
// This file is part of the go-ethereum library.
//
// The go-ethereum library is free software: you can redistribute it and/or modify
// it under the terms of the GNU Lesser General Public License as published by
// the Free Software Foundation, either version 3 of the License, or
// (at your option) any later version.
//
// The go-ethereum library is distributed in the hope that it will be useful,
// but WITHOUT ANY WARRANTY; without even the implied warranty of
// MERCHANTABILITY or FITNESS FOR A PARTICULAR PURPOSE. See the
// GNU Lesser General Public License for more details.
//
// You should have received a copy of the GNU Lesser General Public License
// along with the go-ethereum library. If not, see <http://www.gnu.org/licenses/>.

package params

import (
	"fmt"
	"math/big"
	"path"

	"github.com/ledgerwatch/erigon/common"
	"github.com/ledgerwatch/erigon/common/paths"
	"github.com/ledgerwatch/erigon/params/networkname"
)

type ConsensusType string

const (
	AuRaConsensus   ConsensusType = "aura"
	EtHashConsensus ConsensusType = "ethash"
	CliqueConsensus ConsensusType = "clique"
	ParliaConsensus ConsensusType = "parlia"
)

// Genesis hashes to enforce below configs on.
var (
	MainnetGenesisHash = common.HexToHash("0xd4e56740f876aef8c010b86a40d5f56745a118d0906a34e69aec8c0db1cb8fa3")
	RopstenGenesisHash = common.HexToHash("0x41941023680923e0fe4d74a34bdac8141f2540e3ae90623718e47d66d1ca4a2d")
	RinkebyGenesisHash = common.HexToHash("0x6341fd3daf94b748c72ced5a5b26028f2474f5f00d824504e4fa37a75767e177")
	GoerliGenesisHash  = common.HexToHash("0xbf7e331f7f7c1dd2e05159666b3bf8bc7a8a3a9eb1d518969eab529dd9b88c1a")
	ErigonGenesisHash  = common.HexToHash("0xfecd5c85712e36f30f09ba3a42386b42c46b5ba5395a4246b952e655f9aa0f58")
	SokolGenesisHash   = common.HexToHash("0x5b28c1bfd3a15230c9a46b399cd0f9a6920d432e85381cc6a140b06e8410112f")
	KovanGenesisHash   = common.HexToHash("0xa3c565fc15c7478862d50ccd6561e3c06b24cc509bf388941c25ea985ce32cb9")
	FermionGenesisHash = common.HexToHash("0x0658360d8680ead416900a552b67b84e6d575c7f0ecab3dbe42406f9f8c34c35")
	BSCGenesisHash     = common.HexToHash("0x0d21840abff46b96c84b2ac9e10e4f5cdaeb5693cb665db62a2f3b02d2d57b5b")
	ChapelGenesisHash  = common.HexToHash("0x6d3c66c5357ec91d5c43af47e234a939b22557cbb552dc45bebbceeed90fbe34")
	RialtoGenesisHash  = common.HexToHash("0xaabe549bfa85c84f7aee9da7010b97453ad686f2c2d8ce00503d1a00c72cad54")
)

var (
	SokolGenesisEpochProof = common.FromHex("0xf91a8c80b91a87f91a84f9020da00000000000000000000000000000000000000000000000000000000000000000a01dcc4de8dec75d7aab85b567b6ccd41ad312451b948a7413f0a142fd40d49347940000000000000000000000000000000000000000a0fad4af258fd11939fae0c6c6eec9d340b1caac0b0196fd9a1bc3f489c5bf00b3a056e81f171bcc55a6ff8345e692c0f86e5b48e01b996cadc001622fb5e363b421a056e81f171bcc55a6ff8345e692c0f86e5b48e01b996cadc001622fb5e363b421b9010000000000000000000000000000000000000000000000000000000000000000000000000000000000000000000000000000000000000000000000000000000000000000000000000000000000000000000000000000000000000000000000000000000000000000000000000000000000000000000000000000000000000000000000000000000000000000000000000000000000000000000000000000000000000000000000000000000000000000000000000000000000000000000000000000000000000000000000000000000000000000000000000000000000000000000000000000000000000000000000000000000000000000000000000000000000830200008083663be080808080b8410000000000000000000000000000000000000000000000000000000000000000000000000000000000000000000000000000000000000000000000000000000000f91871b914c26060604052600436106100fc576000357c0100000000000000000000000000000000000000000000000000000000900463ffffffff16806303aca79214610101578063108552691461016457806340a141ff1461019d57806340c9cdeb146101d65780634110a489146101ff57806345199e0a1461025757806349285b58146102c15780634d238c8e14610316578063752862111461034f578063900eb5a8146103645780639a573786146103c7578063a26a47d21461041c578063ae4b1b5b14610449578063b3f05b971461049e578063b7ab4db5146104cb578063d3e848f114610535578063fa81b2001461058a578063facd743b146105df575b600080fd5b341561010c57600080fd5b6101226004808035906020019091905050610630565b604051808273ffffffffffffffffffffffffffffffffffffffff1673ffffffffffffffffffffffffffffffffffffffff16815260200191505060405180910390f35b341561016f57600080fd5b61019b600480803573ffffffffffffffffffffffffffffffffffffffff1690602001909190505061066f565b005b34156101a857600080fd5b6101d4600480803573ffffffffffffffffffffffffffffffffffffffff16906020019091905050610807565b005b34156101e157600080fd5b6101e9610bb7565b6040518082815260200191505060405180910390f35b341561020a57600080fd5b610236600480803573ffffffffffffffffffffffffffffffffffffffff16906020019091905050610bbd565b60405180831515151581526020018281526020019250505060405180910390f35b341561026257600080fd5b61026a610bee565b6040518080602001828103825283818151815260200191508051906020019060200280838360005b838110156102ad578082015181840152602081019050610292565b505050509050019250505060405180910390f35b34156102cc57600080fd5b6102d4610c82565b604051808273ffffffffffffffffffffffffffffffffffffffff1673ffffffffffffffffffffffffffffffffffffffff16815260200191505060405180910390f35b341561032157600080fd5b61034d600480803573ffffffffffffffffffffffffffffffffffffffff16906020019091905050610d32565b005b341561035a57600080fd5b610362610fcc565b005b341561036f57600080fd5b61038560048080359060200190919050506110fc565b604051808273ffffffffffffffffffffffffffffffffffffffff1673ffffffffffffffffffffffffffffffffffffffff16815260200191505060405180910390f35b34156103d257600080fd5b6103da61113b565b604051808273ffffffffffffffffffffffffffffffffffffffff1673ffffffffffffffffffffffffffffffffffffffff16815260200191505060405180910390f35b341561042757600080fd5b61042f6111eb565b604051808215151515815260200191505060405180910390f35b341561045457600080fd5b61045c6111fe565b604051808273ffffffffffffffffffffffffffffffffffffffff1673ffffffffffffffffffffffffffffffffffffffff16815260200191505060405180910390f35b34156104a957600080fd5b6104b1611224565b604051808215151515815260200191505060405180910390f35b34156104d657600080fd5b6104de611237565b6040518080602001828103825283818151815260200191508051906020019060200280838360005b83811015610521578082015181840152602081019050610506565b505050509050019250505060405180910390f35b341561054057600080fd5b6105486112cb565b604051808273ffffffffffffffffffffffffffffffffffffffff1673ffffffffffffffffffffffffffffffffffffffff16815260200191505060405180910390f35b341561059557600080fd5b61059d6112f1565b604051808273ffffffffffffffffffffffffffffffffffffffff1673ffffffffffffffffffffffffffffffffffffffff16815260200191505060405180910390f35b34156105ea57600080fd5b610616600480803573ffffffffffffffffffffffffffffffffffffffff16906020019091905050611317565b604051808215151515815260200191505060405180910390f35b60078181548110151561063f57fe5b90600052602060002090016000915054906101000a900473ffffffffffffffffffffffffffffffffffffffff1681565b600460029054906101000a900473ffffffffffffffffffffffffffffffffffffffff1673ffffffffffffffffffffffffffffffffffffffff163373ffffffffffffffffffffffffffffffffffffffff161415156106cb57600080fd5b600460019054906101000a900460ff161515156106e757600080fd5b600073ffffffffffffffffffffffffffffffffffffffff168173ffffffffffffffffffffffffffffffffffffffff161415151561072357600080fd5b80600a60006101000a81548173ffffffffffffffffffffffffffffffffffffffff021916908373ffffffffffffffffffffffffffffffffffffffff1602179055506001600460016101000a81548160ff0219169083151502179055507f600bcf04a13e752d1e3670a5a9f1c21177ca2a93c6f5391d4f1298d098097c22600a60009054906101000a900473ffffffffffffffffffffffffffffffffffffffff16604051808273ffffffffffffffffffffffffffffffffffffffff1673ffffffffffffffffffffffffffffffffffffffff16815260200191505060405180910390a150565b600080600061081461113b565b73ffffffffffffffffffffffffffffffffffffffff163373ffffffffffffffffffffffffffffffffffffffff1614151561084d57600080fd5b83600960008273ffffffffffffffffffffffffffffffffffffffff1673ffffffffffffffffffffffffffffffffffffffff16815260200190815260200160002060000160009054906101000a900460ff1615156108a957600080fd5b600960008673ffffffffffffffffffffffffffffffffffffffff1673ffffffffffffffffffffffffffffffffffffffff168152602001908152602001600020600101549350600160078054905003925060078381548110151561090857fe5b906000526020600020900160009054906101000a900473ffffffffffffffffffffffffffffffffffffffff1691508160078581548110151561094657fe5b906000526020600020900160006101000a81548173ffffffffffffffffffffffffffffffffffffffff021916908373ffffffffffffffffffffffffffffffffffffffff16021790555083600960008473ffffffffffffffffffffffffffffffffffffffff1673ffffffffffffffffffffffffffffffffffffffff168152602001908152602001600020600101819055506007838154811015156109e557fe5b906000526020600020900160006101000a81549073ffffffffffffffffffffffffffffffffffffffff02191690556000600780549050111515610a2757600080fd5b6007805480919060019003610a3c9190611370565b506000600960008773ffffffffffffffffffffffffffffffffffffffff1673ffffffffffffffffffffffffffffffffffffffff168152602001908152602001600020600101819055506000600960008773ffffffffffffffffffffffffffffffffffffffff1673ffffffffffffffffffffffffffffffffffffffff16815260200190815260200160002060000160006101000a81548160ff0219169083151502179055506000600460006101000a81548160ff0219169083151502179055506001430340600019167f55252fa6eee4741b4e24a74a70e9c11fd2c2281df8d6ea13126ff845f7825c89600760405180806020018281038252838181548152602001915080548015610ba257602002820191906000526020600020905b8160009054906101000a900473ffffffffffffffffffffffffffffffffffffffff1673ffffffffffffffffffffffffffffffffffffffff1681526020019060010190808311610b58575b50509250505060405180910390a25050505050565b60085481565b60096020528060005260406000206000915090508060000160009054906101000a900460ff16908060010154905082565b610bf661139c565b6007805480602002602001604051908101604052809291908181526020018280548015610c7857602002820191906000526020600020905b8160009054906101000a900473ffffffffffffffffffffffffffffffffffffffff1673ffffffffffffffffffffffffffffffffffffffff1681526020019060010190808311610c2e575b5050505050905090565b6000600a60009054906101000a900473ffffffffffffffffffffffffffffffffffffffff1673ffffffffffffffffffffffffffffffffffffffff166349285b586000604051602001526040518163ffffffff167c0100000000000000000000000000000000000000000000000000000000028152600401602060405180830381600087803b1515610d1257600080fd5b6102c65a03f11515610d2357600080fd5b50505060405180519050905090565b610d3a61113b565b73ffffffffffffffffffffffffffffffffffffffff163373ffffffffffffffffffffffffffffffffffffffff16141515610d7357600080fd5b80600960008273ffffffffffffffffffffffffffffffffffffffff1673ffffffffffffffffffffffffffffffffffffffff16815260200190815260200160002060000160009054906101000a900460ff16151515610dd057600080fd5b600073ffffffffffffffffffffffffffffffffffffffff168273ffffffffffffffffffffffffffffffffffffffff1614151515610e0c57600080fd5b6040805190810160405280600115158152602001600780549050815250600960008473ffffffffffffffffffffffffffffffffffffffff1673ffffffffffffffffffffffffffffffffffffffff16815260200190815260200160002060008201518160000160006101000a81548160ff0219169083151502179055506020820151816001015590505060078054806001018281610ea991906113b0565b9160005260206000209001600084909190916101000a81548173ffffffffffffffffffffffffffffffffffffffff021916908373ffffffffffffffffffffffffffffffffffffffff160217905550506000600460006101000a81548160ff0219169083151502179055506001430340600019167f55252fa6eee4741b4e24a74a70e9c11fd2c2281df8d6ea13126ff845f7825c89600760405180806020018281038252838181548152602001915080548015610fba57602002820191906000526020600020905b8160009054906101000a900473ffffffffffffffffffffffffffffffffffffffff1673ffffffffffffffffffffffffffffffffffffffff1681526020019060010190808311610f70575b50509250505060405180910390a25050565b600560009054906101000a900473ffffffffffffffffffffffffffffffffffffffff1673ffffffffffffffffffffffffffffffffffffffff163373ffffffffffffffffffffffffffffffffffffffff161480156110365750600460009054906101000a900460ff16155b151561104157600080fd5b6001600460006101000a81548160ff0219169083151502179055506007600690805461106e9291906113dc565b506006805490506008819055507f8564cd629b15f47dc310d45bcbfc9bcf5420b0d51bf0659a16c67f91d27632536110a4611237565b6040518080602001828103825283818151815260200191508051906020019060200280838360005b838110156110e75780820151818401526020810190506110cc565b505050509050019250505060405180910390a1565b60068181548110151561110b57fe5b90600052602060002090016000915054906101000a900473ffffffffffffffffffffffffffffffffffffffff1681565b6000600a60009054906101000a900473ffffffffffffffffffffffffffffffffffffffff1673ffffffffffffffffffffffffffffffffffffffff16639a5737866000604051602001526040518163ffffffff167c0100000000000000000000000000000000000000000000000000000000028152600401602060405180830381600087803b15156111cb57600080fd5b6102c65a03f115156111dc57600080fd5b50505060405180519050905090565b600460019054906101000a900460ff1681565b600a60009054906101000a900473ffffffffffffffffffffffffffffffffffffffff1681565b600460009054906101000a900460ff1681565b61123f61139c565b60068054806020026020016040519081016040528092919081815260200182805480156112c157602002820191906000526020600020905b8160009054906101000a900473ffffffffffffffffffffffffffffffffffffffff1673ffffffffffffffffffffffffffffffffffffffff1681526020019060010190808311611277575b5050505050905090565b600560009054906101000a900473ffffffffffffffffffffffffffffffffffffffff1681565b600460029054906101000a900473ffffffffffffffffffffffffffffffffffffffff1681565b6000600960008373ffffffffffffffffffffffffffffffffffffffff1673ffffffffffffffffffffffffffffffffffffffff16815260200190815260200160002060000160009054906101000a900460ff169050919050565b81548183558181151161139757818360005260206000209182019101611396919061142e565b5b505050565b602060405190810160405280600081525090565b8154818355818115116113d7578183600052602060002091820191016113d6919061142e565b5b505050565b82805482825590600052602060002090810192821561141d5760005260206000209182015b8281111561141c578254825591600101919060010190611401565b5b50905061142a9190611453565b5090565b61145091905b8082111561144c576000816000905550600101611434565b5090565b90565b61149391905b8082111561148f57600081816101000a81549073ffffffffffffffffffffffffffffffffffffffff021916905550600101611459565b5090565b905600a165627a7a7230582036ea35935c8246b68074adece2eab70c40e69a0193c08a6277ce06e5b25188510029b86bf869a033aa5d69545785694b808840be50c182dad2ec3636dfccbe6572fb69828742c0b846f8440101a0663ce0d171e545a26aa67e4ca66f72ba96bb48287dbcc03beea282867f80d44ba01f0e7726926cb43c03a0abf48197dba78522ec8ba1b158e2aa30da7d2a2c6f9eb8f3f8f1a08023c0d95fc2364e0bf7593f5ff32e1db8ef9f4b41c0bd474eae62d1af896e99808080a0b47b4f0b3e73b5edc8f9a9da1cbcfed562eb06bf54619b6aefeadebf5b3604c280a0da6ec08940a924cb08c947dd56cdb40076b29a6f0ea4dba4e2d02d9a9a72431b80a030cc4138c9e74b6cf79d624b4b5612c0fd888e91f55316cfee7d1694e1a90c0b80a0c5d54b915b56a888eee4e6eeb3141e778f9b674d1d322962eed900f02c29990aa017256b36ef47f907c6b1378a2636942ce894c17075e56fc054d4283f6846659e808080a03340bbaeafcda3a8672eb83099231dbbfab8dae02a1e8ec2f7180538fac207e080b838f7a03868bdfa8727775661e4ccf117824a175a33f8703d728c04488fbfffcafda9f99594e8ddc5c7a2d2f0d7a9798459c0104fdf5e987acab853f851808080a07bb75cabebdcbd1dbb4331054636d0c6d7a2b08483b9e04df057395a7434c9e080808080808080a0e61e567237b49c44d8f906ceea49027260b4010c10a547b38d8b131b9d3b6f848080808080b853f851808080a0a87d9bb950836582673aa0eecc0ff64aac607870637a2dd2012b8b1b31981f698080a08da6d5c36a404670c553a2c9052df7cd604f04e3863c4c7b9e0027bfd54206d680808080808080808080b86bf869a02080c7b7ae81a58eb98d9c78de4a1fd7fd9535fc953ed2be602daaa41767312ab846f8448080a056e81f171bcc55a6ff8345e692c0f86e5b48e01b996cadc001622fb5e363b421a0c5d2460186f7233c927e7db2dcc703c0e500b653ca82273b7bfad8045d85a470b8d3f8d1a0dc277c93a9f9dcee99aac9b8ba3cfa4c51821998522469c37715644e8fbac0bfa0ab8cdb808c8303bb61fb48e276217be9770fa83ecf3f90f2234d558885f5abf1808080a0fe137c3a474fbde41d89a59dd76da4c55bf696b86d3af64a55632f76cf30786780808080a06301b39b2ea8a44df8b0356120db64b788e71f52e1d7a6309d0d2e5b86fee7cb80a0da5d8b08dea0c5a4799c0f44d8a24d7cdf209f9b7a5588c1ecafb5361f6b9f07a01b7779e149cadf24d4ffb77ca7e11314b8db7097e4d70b2a173493153ca2e5a0808080a3e2a02052222313e28459528d920b65115c16c04f3efc82aaedc97be59f3f377c0d3f0180")
)

var (
	SokolGenesisStateRoot   = common.HexToHash("0xfad4af258fd11939fae0c6c6eec9d340b1caac0b0196fd9a1bc3f489c5bf00b3")
	KovanGenesisStateRoot   = common.HexToHash("0x2480155b48a1cea17d67dbfdfaafe821c1d19cdd478c5358e8ec56dec24502b2")
	FermionGenesisStateRoot = common.HexToHash("0x08982dc16236c51b6d9aff8b76cd0faa7067eb55eba62395d5a82649d8fb73c4")
)

var (
	// MainnetChainConfig is the chain parameters to run a node on the main network.
	MainnetChainConfig = &ChainConfig{
		ChainName:           networkname.MainnetChainName,
		ChainID:             big.NewInt(1),
		Consensus:           EtHashConsensus,
		HomesteadBlock:      big.NewInt(1_150_000),
		DAOForkBlock:        big.NewInt(1_920_000),
		DAOForkSupport:      true,
		EIP150Block:         big.NewInt(2_463_000),
		EIP150Hash:          common.HexToHash("0x2086799aeebeae135c246c65021c82b4e15a2c451340993aacfd2751886514f0"),
		EIP155Block:         big.NewInt(2_675_000),
		EIP158Block:         big.NewInt(2_675_000),
		ByzantiumBlock:      big.NewInt(4_370_000),
		ConstantinopleBlock: big.NewInt(7_280_000),
		PetersburgBlock:     big.NewInt(7_280_000),
		IstanbulBlock:       big.NewInt(9_069_000),
		MuirGlacierBlock:    big.NewInt(9_200_000),
		BerlinBlock:         big.NewInt(12_244_000),
		LondonBlock:         big.NewInt(12_965_000),
		ArrowGlacierBlock:   big.NewInt(13_773_000),
		Ethash:              new(EthashConfig),
	}

	// RopstenChainConfig contains the chain parameters to run a node on the Ropsten test network.
	RopstenChainConfig = &ChainConfig{
		ChainName:           networkname.RopstenChainName,
		ChainID:             big.NewInt(3),
		Consensus:           EtHashConsensus,
		HomesteadBlock:      big.NewInt(0),
		DAOForkBlock:        nil,
		DAOForkSupport:      true,
		EIP150Block:         big.NewInt(0),
		EIP150Hash:          common.HexToHash("0x41941023680923e0fe4d74a34bdac8141f2540e3ae90623718e47d66d1ca4a2d"),
		EIP155Block:         big.NewInt(10),
		EIP158Block:         big.NewInt(10),
		ByzantiumBlock:      big.NewInt(1_700_000),
		ConstantinopleBlock: big.NewInt(4_230_000),
		PetersburgBlock:     big.NewInt(4_939_394),
		IstanbulBlock:       big.NewInt(6_485_846),
		MuirGlacierBlock:    big.NewInt(7_117_117),
		BerlinBlock:         big.NewInt(9_812_189),
		LondonBlock:         big.NewInt(10_499_401),
		Ethash:              new(EthashConfig),
	}

	// RinkebyChainConfig contains the chain parameters to run a node on the Rinkeby test network.
	RinkebyChainConfig = &ChainConfig{
		ChainName:           networkname.RinkebyChainName,
		ChainID:             big.NewInt(4),
		Consensus:           CliqueConsensus,
		HomesteadBlock:      big.NewInt(1),
		DAOForkBlock:        nil,
		DAOForkSupport:      true,
		EIP150Block:         big.NewInt(2),
		EIP150Hash:          common.HexToHash("0x9b095b36c15eaf13044373aef8ee0bd3a382a5abb92e402afa44b8249c3a90e9"),
		EIP155Block:         big.NewInt(3),
		EIP158Block:         big.NewInt(3),
		ByzantiumBlock:      big.NewInt(1_035_301),
		ConstantinopleBlock: big.NewInt(3_660_663),
		PetersburgBlock:     big.NewInt(4_321_234),
		IstanbulBlock:       big.NewInt(5_435_345),
		MuirGlacierBlock:    nil,
		BerlinBlock:         big.NewInt(8_290_928),
		LondonBlock:         big.NewInt(8_897_988),
		Clique: &CliqueConfig{
			Period: 15,
			Epoch:  30000,
		},
	}

	// GoerliChainConfig contains the chain parameters to run a node on the Görli test network.
	GoerliChainConfig = &ChainConfig{
		ChainName:           networkname.GoerliChainName,
		ChainID:             big.NewInt(5),
		Consensus:           CliqueConsensus,
		HomesteadBlock:      big.NewInt(0),
		DAOForkBlock:        nil,
		DAOForkSupport:      true,
		EIP150Block:         big.NewInt(0),
		EIP155Block:         big.NewInt(0),
		EIP158Block:         big.NewInt(0),
		ByzantiumBlock:      big.NewInt(0),
		ConstantinopleBlock: big.NewInt(0),
		PetersburgBlock:     big.NewInt(0),
		IstanbulBlock:       big.NewInt(1_561_651),
		MuirGlacierBlock:    nil,
		BerlinBlock:         big.NewInt(4_460_644),
		LondonBlock:         big.NewInt(5_062_605),
		Clique: &CliqueConfig{
			Period: 15,
			Epoch:  30000,
		},
	}

	BSCChainConfig = &ChainConfig{
		ChainName:           networkname.BSCChainName,
		ChainID:             big.NewInt(56),
		Consensus:           ParliaConsensus,
		HomesteadBlock:      big.NewInt(0),
		EIP150Block:         big.NewInt(0),
		EIP155Block:         big.NewInt(0),
		EIP158Block:         big.NewInt(0),
		ByzantiumBlock:      big.NewInt(0),
		ConstantinopleBlock: big.NewInt(0),
		PetersburgBlock:     big.NewInt(0),
		IstanbulBlock:       big.NewInt(0),
		MuirGlacierBlock:    big.NewInt(0),
		RamanujanBlock:      big.NewInt(0),
		NielsBlock:          big.NewInt(0),
		MirrorSyncBlock:     big.NewInt(5184000),
		BrunoBlock:          big.NewInt(13082000),
		Parlia: &ParliaConfig{
			Period: 3,
			Epoch:  200,
		},
	}

	ChapelChainConfig = &ChainConfig{
		ChainName:           networkname.ChapelChainName,
		ChainID:             big.NewInt(97),
		Consensus:           ParliaConsensus,
		HomesteadBlock:      big.NewInt(0),
		EIP150Block:         big.NewInt(0),
		EIP155Block:         big.NewInt(0),
		EIP158Block:         big.NewInt(0),
		ByzantiumBlock:      big.NewInt(0),
		ConstantinopleBlock: big.NewInt(0),
		PetersburgBlock:     big.NewInt(0),
		IstanbulBlock:       big.NewInt(0),
		MuirGlacierBlock:    big.NewInt(0),
		RamanujanBlock:      big.NewInt(1010000),
		NielsBlock:          big.NewInt(1014369),
		MirrorSyncBlock:     big.NewInt(5582500),
		BrunoBlock:          big.NewInt(13837000),
		Parlia: &ParliaConfig{
			Period: 3,
			Epoch:  200,
		},
	}

	RialtoChainConfig = &ChainConfig{
		ChainName:           networkname.RialtoChainName,
		ChainID:             big.NewInt(1417),
		Consensus:           ParliaConsensus,
		HomesteadBlock:      big.NewInt(0),
		EIP150Block:         big.NewInt(0),
		EIP155Block:         big.NewInt(0),
		EIP158Block:         big.NewInt(0),
		ByzantiumBlock:      big.NewInt(0),
		ConstantinopleBlock: big.NewInt(0),
		PetersburgBlock:     big.NewInt(0),
		IstanbulBlock:       big.NewInt(0),
		MuirGlacierBlock:    big.NewInt(0),
		RamanujanBlock:      big.NewInt(400),
		NielsBlock:          big.NewInt(0),
		MirrorSyncBlock:     big.NewInt(400),
		BrunoBlock:          big.NewInt(400),
		Parlia: &ParliaConfig{
			Period: 3,
			Epoch:  200,
		},
	}

	// MainnetChainConfig is the chain parameters to run a PoW dev net to test Erigon mining
	ErigonChainConfig = &ChainConfig{
		ChainName:           networkname.ErigonMineName,
		ChainID:             new(big.Int).SetBytes([]byte("erigon-mine")),
		Consensus:           EtHashConsensus,
		HomesteadBlock:      big.NewInt(0),
		DAOForkBlock:        nil,
		DAOForkSupport:      true,
		EIP150Block:         big.NewInt(0),
		EIP155Block:         big.NewInt(0),
		EIP158Block:         big.NewInt(0),
		ByzantiumBlock:      big.NewInt(0),
		ConstantinopleBlock: big.NewInt(0),
		PetersburgBlock:     big.NewInt(0),
		IstanbulBlock:       big.NewInt(0),
		MuirGlacierBlock:    big.NewInt(0),
		BerlinBlock:         big.NewInt(0),
		LondonBlock:         nil,
		ArrowGlacierBlock:   nil,
		Ethash:              new(EthashConfig),
	}

	SokolChainConfig = &ChainConfig{
		ChainName:      networkname.SokolChainName,
		ChainID:        big.NewInt(77),
		Consensus:      AuRaConsensus,
		HomesteadBlock: big.NewInt(0),
		DAOForkBlock:   nil,
		DAOForkSupport: false,
		EIP150Block:    big.NewInt(0),
		EIP155Block:    big.NewInt(0),
		EIP158Block:    big.NewInt(0),
		/*
		   eip150_transition: 0,
		   eip155_transition: 0,
		   eip160_transition: 0,
		   eip161abc_transition: 0,
		   eip161d_transition: 0,
		   //eip658_transition: 0,
		   validate_receipts_transition: 0,
		   validate_chain_id_transition: 0,
		   //eip140_transition: 0,
		   //eip211_transition: 0,
		   //eip214_transition: 0,
		*/

		/*
							"eip140Transition": "0x0",  in Byzantium
							"eip211Transition": "0x0",  in Byzantium
							"eip214Transition": "0x0",  in Byzantium
							"eip658Transition": "0x0",  in Byzantium
			Byzantium also has EIP-100, EIP-196, EIP-197, EIP-198, EIP-649

							"eip145Transition": 6464300,  in Constantinople
							"eip1014Transition": 6464300, in Constantinople
							"eip1052Transition": 6464300, in Constantinople
							"eip1283Transition": 6464300, in Constantinople
			Constantinople also has EIP-1234 (bomb)

							"eip1283DisableTransition": 7026400, in Petersburg
			Petersburg has nothing else

							"eip1283ReenableTransition": 12095200, ????

							"eip1344Transition": 12095200, in Istanbul
							"eip1706Transition": 12095200,  ???? [EIP-2200] has superseded [EIP-1706]
							"eip1884Transition": 12095200, in Istanbul
							"eip2028Transition": 12095200, in Istanbul
			Istanbul also has 152, 1108, 2200

							"eip2929Transition": 21050600, in Berlin ?
							"eip2930Transition": 21050600  in Berlin ?
			Berlin also has  663, 1057, 1380, 1702, 1962, 1985, 2045, 2046
			London : not in list
		*/
		ByzantiumBlock:      big.NewInt(0),
		ConstantinopleBlock: big.NewInt(6464300),
		PetersburgBlock:     big.NewInt(7026400),
		IstanbulBlock:       big.NewInt(12095200),
		MuirGlacierBlock:    nil,
		BerlinBlock:         big.NewInt(21050600),
		//LondonBlock:         big.NewInt(21050600),
		ArrowGlacierBlock: nil,
		Aura:              &AuRaConfig{},
	}

	KovanChainConfig = &ChainConfig{
		ChainName:           networkname.KovanChainName,
		ChainID:             big.NewInt(42),
		Consensus:           AuRaConsensus,
		HomesteadBlock:      big.NewInt(0),
		DAOForkBlock:        nil,
		DAOForkSupport:      false,
		EIP150Block:         big.NewInt(0),
		EIP155Block:         big.NewInt(0),
		EIP158Block:         big.NewInt(0),
		ByzantiumBlock:      big.NewInt(5067000),
		ConstantinopleBlock: big.NewInt(9200000),
		PetersburgBlock:     big.NewInt(10255201),
		IstanbulBlock:       big.NewInt(14111141),
		MuirGlacierBlock:    nil,
		BerlinBlock:         big.NewInt(24770900),
		LondonBlock:         big.NewInt(26741100),
		ArrowGlacierBlock:   nil,
		Aura:                &AuRaConfig{},
	}

	FermionChainConfig = &ChainConfig{
		ChainName:           networkname.FermionChainName,
		ChainID:             big.NewInt(1212120),
		Consensus:           CliqueConsensus,
		HomesteadBlock:      big.NewInt(0),
		DAOForkBlock:        nil,
		DAOForkSupport:      false,
		EIP150Block:         big.NewInt(0),
		EIP155Block:         big.NewInt(0),
		EIP158Block:         big.NewInt(0),
		ByzantiumBlock:      big.NewInt(0),
		ConstantinopleBlock: big.NewInt(0),
		PetersburgBlock:     big.NewInt(0),
		IstanbulBlock:       big.NewInt(0),
		MuirGlacierBlock:    big.NewInt(0),
		BerlinBlock:         big.NewInt(0),
		LondonBlock:         big.NewInt(0),
		ArrowGlacierBlock:   nil,
		Clique: &CliqueConfig{
			Period: 15,
			Epoch:  30000,
		},
	}

	// AllEthashProtocolChanges contains every protocol change (EIPs) introduced
	// and accepted by the Ethereum core developers into the Ethash consensus.
	AllEthashProtocolChanges = &ChainConfig{
		ChainID:             big.NewInt(1337),
		Consensus:           EtHashConsensus,
		HomesteadBlock:      big.NewInt(0),
		DAOForkBlock:        nil,
		DAOForkSupport:      false,
		EIP150Block:         big.NewInt(0),
		EIP150Hash:          common.Hash{},
		EIP155Block:         big.NewInt(0),
		EIP158Block:         big.NewInt(0),
		ByzantiumBlock:      big.NewInt(0),
		ConstantinopleBlock: big.NewInt(0),
		PetersburgBlock:     big.NewInt(0),
		IstanbulBlock:       big.NewInt(0),
		MuirGlacierBlock:    big.NewInt(0),
		BerlinBlock:         big.NewInt(0),
		LondonBlock:         nil,
		ArrowGlacierBlock:   nil,
		Ethash:              new(EthashConfig),
		Clique:              nil,
	}

	// AllCliqueProtocolChanges contains every protocol change (EIPs) introduced
	// and accepted by the Ethereum core developers into the Clique consensus.
	AllCliqueProtocolChanges = &ChainConfig{
		ChainID:             big.NewInt(1337),
		Consensus:           CliqueConsensus,
		HomesteadBlock:      big.NewInt(0),
		DAOForkBlock:        nil,
		DAOForkSupport:      false,
		EIP150Block:         big.NewInt(0),
		EIP150Hash:          common.Hash{},
		EIP155Block:         big.NewInt(0),
		EIP158Block:         big.NewInt(0),
		ByzantiumBlock:      big.NewInt(0),
		ConstantinopleBlock: big.NewInt(0),
		PetersburgBlock:     big.NewInt(0),
		IstanbulBlock:       big.NewInt(0),
		MuirGlacierBlock:    big.NewInt(0),
		BerlinBlock:         big.NewInt(0),
		LondonBlock:         big.NewInt(0),
		ArrowGlacierBlock:   nil,
		Ethash:              nil,
		Clique:              &CliqueConfig{Period: 0, Epoch: 30000},
	}

	CliqueSnapshot = NewSnapshotConfig(10, 1024, 16384, true, "")

	TestChainConfig = &ChainConfig{
		ChainID:             big.NewInt(1),
		Consensus:           EtHashConsensus,
		HomesteadBlock:      big.NewInt(0),
		DAOForkBlock:        nil,
		DAOForkSupport:      false,
		EIP150Block:         big.NewInt(0),
		EIP150Hash:          common.Hash{},
		EIP155Block:         big.NewInt(0),
		EIP158Block:         big.NewInt(0),
		ByzantiumBlock:      big.NewInt(0),
		ConstantinopleBlock: big.NewInt(0),
		PetersburgBlock:     big.NewInt(0),
		IstanbulBlock:       big.NewInt(0),
		MuirGlacierBlock:    big.NewInt(0),
		BerlinBlock:         big.NewInt(0),
		LondonBlock:         nil,
		ArrowGlacierBlock:   nil,
		Ethash:              new(EthashConfig),
		Clique:              nil,
	}

	TestChainAuraConfig = &ChainConfig{
		ChainID:             big.NewInt(1),
		Consensus:           AuRaConsensus,
		HomesteadBlock:      big.NewInt(0),
		DAOForkBlock:        nil,
		DAOForkSupport:      false,
		EIP150Block:         big.NewInt(0),
		EIP150Hash:          common.Hash{},
		EIP155Block:         big.NewInt(0),
		EIP158Block:         big.NewInt(0),
		ByzantiumBlock:      big.NewInt(0),
		ConstantinopleBlock: big.NewInt(0),
		PetersburgBlock:     big.NewInt(0),
		IstanbulBlock:       big.NewInt(0),
		MuirGlacierBlock:    big.NewInt(0),
		BerlinBlock:         big.NewInt(0),
		LondonBlock:         nil,
		ArrowGlacierBlock:   nil,
		Aura:                &AuRaConfig{},
	}

	TestRules = TestChainConfig.Rules(0)
)

// ChainConfig is the core config which determines the blockchain settings.
//
// ChainConfig is stored in the database on a per block basis. This means
// that any network, identified by its genesis block, can have its own
// set of configuration options.
type ChainConfig struct {
	ChainName string
	ChainID   *big.Int `json:"chainId"` // chainId identifies the current chain and is used for replay protection

	Consensus ConsensusType `json:"consensus,omitempty"` // aura, ethash or clique

	HomesteadBlock *big.Int `json:"homesteadBlock,omitempty"` // Homestead switch block (nil = no fork, 0 = already homestead)

	DAOForkBlock   *big.Int `json:"daoForkBlock,omitempty"`   // TheDAO hard-fork switch block (nil = no fork)
	DAOForkSupport bool     `json:"daoForkSupport,omitempty"` // Whether the nodes supports or opposes the DAO hard-fork

	// EIP150 implements the Gas price changes (https://github.com/ethereum/EIPs/issues/150)
	EIP150Block *big.Int    `json:"eip150Block,omitempty"` // EIP150 HF block (nil = no fork)
	EIP150Hash  common.Hash `json:"eip150Hash,omitempty"`  // EIP150 HF hash (needed for header only clients as only gas pricing changed)

	EIP155Block *big.Int `json:"eip155Block,omitempty"` // EIP155 HF block
	EIP158Block *big.Int `json:"eip158Block,omitempty"` // EIP158 HF block

	ByzantiumBlock      *big.Int `json:"byzantiumBlock,omitempty"`      // Byzantium switch block (nil = no fork, 0 = already on byzantium)
	ConstantinopleBlock *big.Int `json:"constantinopleBlock,omitempty"` // Constantinople switch block (nil = no fork, 0 = already activated)
	PetersburgBlock     *big.Int `json:"petersburgBlock,omitempty"`     // Petersburg switch block (nil = same as Constantinople)
	IstanbulBlock       *big.Int `json:"istanbulBlock,omitempty"`       // Istanbul switch block (nil = no fork, 0 = already on istanbul)
	MuirGlacierBlock    *big.Int `json:"muirGlacierBlock,omitempty"`    // EIP-2384 (bomb delay) switch block (nil = no fork, 0 = already activated)
	BerlinBlock         *big.Int `json:"berlinBlock,omitempty"`         // Berlin switch block (nil = no fork, 0 = already on berlin)
	LondonBlock         *big.Int `json:"londonBlock,omitempty"`         // London switch block (nil = no fork, 0 = already on london)
	ArrowGlacierBlock   *big.Int `json:"arrowGlacierBlock,omitempty"`   // EIP-4345 (bomb delay) switch block (nil = no fork, 0 = already activated)

	RamanujanBlock  *big.Int `json:"ramanujanBlock,omitempty" toml:",omitempty"`  // ramanujanBlock switch block (nil = no fork, 0 = already activated)
	NielsBlock      *big.Int `json:"nielsBlock,omitempty" toml:",omitempty"`      // nielsBlock switch block (nil = no fork, 0 = already activated)
	MirrorSyncBlock *big.Int `json:"mirrorSyncBlock,omitempty" toml:",omitempty"` // mirrorSyncBlock switch block (nil = no fork, 0 = already activated)
	BrunoBlock      *big.Int `json:"brunoBlock,omitempty" toml:",omitempty"`      // brunoBlock switch block (nil = no fork, 0 = already activated)

	// EIP-3675: Upgrade consensus to Proof-of-Stake
	TerminalTotalDifficulty *big.Int `json:"terminalTotalDifficulty,omitempty"` // The merge happens when terminal total difficulty is reached
	// Various consensus engines
	Ethash *EthashConfig `json:"ethash,omitempty"`
	Clique *CliqueConfig `json:"clique,omitempty"`
	Aura   *AuRaConfig   `json:"aura,omitempty"`
	Parlia *ParliaConfig `json:"parlia,omitempty" toml:",omitempty"`
}

// EthashConfig is the consensus engine configs for proof-of-work based sealing.
type EthashConfig struct{}

// String implements the stringer interface, returning the consensus engine details.
func (c *EthashConfig) String() string {
	return "ethash"
}

// CliqueConfig is the consensus engine configs for proof-of-authority based sealing.
type CliqueConfig struct {
	Period uint64 `json:"period"` // Number of seconds between blocks to enforce
	Epoch  uint64 `json:"epoch"`  // Epoch length to reset votes and checkpoint
}

// AuRaConfig is the consensus engine configs for proof-of-authority based sealing.
type AuRaConfig struct {
	DBPath    string
	InMemory  bool
	Etherbase common.Address // same as miner etherbase
}

// String implements the stringer interface, returning the consensus engine details.
func (c *CliqueConfig) String() string {
	return "clique"
}

// ParliaConfig is the consensus engine configs for proof-of-staked-authority based sealing.
type ParliaConfig struct {
	DBPath   string
	InMemory bool
	Period   uint64 `json:"period"` // Number of seconds between blocks to enforce
	Epoch    uint64 `json:"epoch"`  // Epoch length to update validatorSet
}

// String implements the stringer interface, returning the consensus engine details.
func (b *ParliaConfig) String() string {
	return "parlia"
}

// String implements the fmt.Stringer interface.
func (c *ChainConfig) String() string {
	var engine interface{}
	switch {
	case c.Ethash != nil:
		engine = c.Ethash
	case c.Clique != nil:
		engine = c.Clique
	case c.Parlia != nil:
		engine = c.Parlia
	default:
		engine = "unknown"
	}

	// TODO Covalent: Refactor to more generic approach and potentially introduce tag for "ecosystem" field (Ethereum, BSC, etc.)
	if c.Consensus == ParliaConsensus {
		return fmt.Sprintf("{ChainID: %v Ramanujan: %v, Niels: %v, MirrorSync: %v, Bruno: %v, Engine: %v}",
			c.ChainID,
			c.RamanujanBlock,
			c.NielsBlock,
			c.MirrorSyncBlock,
			c.BrunoBlock,
			engine,
		)
	}

<<<<<<< HEAD
	return fmt.Sprintf("{ChainID: %v Homestead: %v DAO: %v DAOSupport: %v EIP150: %v EIP155: %v EIP158: %v Byzantium: %v Constantinople: %v Petersburg: %v Istanbul: %v, Muir Glacier: %v, Berlin: %v, London: %v, Arrow Glacier: %v, Engine: %v}",
=======
	return fmt.Sprintf("{ChainID: %v Homestead: %v DAO: %v DAOSupport: %v EIP150: %v EIP155: %v EIP158: %v Byzantium: %v Constantinople: %v Petersburg: %v Istanbul: %v , Muir Glacier: %v, Berlin: %v, London: %v, Arrow Glacier: %v, Terminal Total Difficulty: %v, Engine: %v}",
>>>>>>> c0523482
		c.ChainID,
		c.HomesteadBlock,
		c.DAOForkBlock,
		c.DAOForkSupport,
		c.EIP150Block,
		c.EIP155Block,
		c.EIP158Block,
		c.ByzantiumBlock,
		c.ConstantinopleBlock,
		c.PetersburgBlock,
		c.IstanbulBlock,
		c.MuirGlacierBlock,
		c.BerlinBlock,
		c.LondonBlock,
		c.ArrowGlacierBlock,
		c.TerminalTotalDifficulty,
		engine,
	)
}

func (c *ChainConfig) IsHeaderWithSeal() bool {
	return c.Consensus == AuRaConsensus
}

type ConsensusSnapshotConfig struct {
	CheckpointInterval uint64 // Number of blocks after which to save the vote snapshot to the database
	InmemorySnapshots  int    // Number of recent vote snapshots to keep in memory
	InmemorySignatures int    // Number of recent block signatures to keep in memory
	DBPath             string
	InMemory           bool
}

const cliquePath = "clique"

func NewSnapshotConfig(checkpointInterval uint64, inmemorySnapshots int, inmemorySignatures int, inmemory bool, dbPath string) *ConsensusSnapshotConfig {
	if len(dbPath) == 0 {
		dbPath = paths.DefaultDataDir()
	}

	return &ConsensusSnapshotConfig{
		checkpointInterval,
		inmemorySnapshots,
		inmemorySignatures,
		path.Join(dbPath, cliquePath),
		inmemory,
	}
}

// IsHomestead returns whether num is either equal to the homestead block or greater.
func (c *ChainConfig) IsHomestead(num uint64) bool {
	return isForked(c.HomesteadBlock, num)
}

// IsDAOFork returns whether num is either equal to the DAO fork block or greater.
func (c *ChainConfig) IsDAOFork(num uint64) bool {
	return isForked(c.DAOForkBlock, num)
}

// IsEIP150 returns whether num is either equal to the EIP150 fork block or greater.
func (c *ChainConfig) IsEIP150(num uint64) bool {
	return isForked(c.EIP150Block, num)
}

// IsEIP155 returns whether num is either equal to the EIP155 fork block or greater.
func (c *ChainConfig) IsEIP155(num uint64) bool {
	return isForked(c.EIP155Block, num)
}

// IsEIP158 returns whether num is either equal to the EIP158 fork block or greater.
func (c *ChainConfig) IsEIP158(num uint64) bool {
	return isForked(c.EIP158Block, num)
}

// IsByzantium returns whether num is either equal to the Byzantium fork block or greater.
func (c *ChainConfig) IsByzantium(num uint64) bool {
	return isForked(c.ByzantiumBlock, num)
}

// IsConstantinople returns whether num is either equal to the Constantinople fork block or greater.
func (c *ChainConfig) IsConstantinople(num uint64) bool {
	return isForked(c.ConstantinopleBlock, num)
}

// IsRamanujan returns whether num is either equal to the IsRamanujan fork block or greater.
func (c *ChainConfig) IsRamanujan(num uint64) bool {
	return isForked(c.RamanujanBlock, num)
}

// IsOnRamanujan returns whether num is equal to the Ramanujan fork block
func (c *ChainConfig) IsOnRamanujan(num *big.Int) bool {
	return configNumEqual(c.RamanujanBlock, num)
}

// IsNiels returns whether num is either equal to the Niels fork block or greater.
func (c *ChainConfig) IsNiels(num uint64) bool {
	return isForked(c.NielsBlock, num)
}

// IsOnNiels returns whether num is equal to the IsNiels fork block
func (c *ChainConfig) IsOnNiels(num *big.Int) bool {
	return configNumEqual(c.NielsBlock, num)
}

// IsMirrorSync returns whether num is either equal to the MirrorSync fork block or greater.
func (c *ChainConfig) IsMirrorSync(num uint64) bool {
	return isForked(c.MirrorSyncBlock, num)
}

// IsOnMirrorSync returns whether num is equal to the MirrorSync fork block
func (c *ChainConfig) IsOnMirrorSync(num *big.Int) bool {
	return configNumEqual(c.MirrorSyncBlock, num)
}

// IsBruno returns whether num is either equal to the Burn fork block or greater.
func (c *ChainConfig) IsBruno(num uint64) bool {
	return isForked(c.BrunoBlock, num)
}

// IsOnBruno returns whether num is equal to the Burn fork block
func (c *ChainConfig) IsOnBruno(num *big.Int) bool {
	return configNumEqual(c.BrunoBlock, num)
}

// IsMuirGlacier returns whether num is either equal to the Muir Glacier (EIP-2384) fork block or greater.
func (c *ChainConfig) IsMuirGlacier(num uint64) bool {
	return isForked(c.MuirGlacierBlock, num)
}

// IsPetersburg returns whether num is either
// - equal to or greater than the PetersburgBlock fork block,
// - OR is nil, and Constantinople is active
func (c *ChainConfig) IsPetersburg(num uint64) bool {
	return isForked(c.PetersburgBlock, num) || c.PetersburgBlock == nil && isForked(c.ConstantinopleBlock, num)
}

// IsIstanbul returns whether num is either equal to the Istanbul fork block or greater.
func (c *ChainConfig) IsIstanbul(num uint64) bool {
	return isForked(c.IstanbulBlock, num)
}

// IsBerlin returns whether num is either equal to the Berlin fork block or greater.
func (c *ChainConfig) IsBerlin(num uint64) bool {
	return isForked(c.BerlinBlock, num)
}

// IsLondon returns whether num is either equal to the London fork block or greater.
func (c *ChainConfig) IsLondon(num uint64) bool {
	return isForked(c.LondonBlock, num)
}

// IsArrowGlacier returns whether num is either equal to the Arrow Glacier (EIP-4345) fork block or greater.
func (c *ChainConfig) IsArrowGlacier(num uint64) bool {
	return isForked(c.ArrowGlacierBlock, num)
}

// CheckCompatible checks whether scheduled fork transitions have been imported
// with a mismatching chain configuration.
func (c *ChainConfig) CheckCompatible(newcfg *ChainConfig, height uint64) *ConfigCompatError {
	bhead := height

	// Iterate checkCompatible to find the lowest conflict.
	var lasterr *ConfigCompatError
	for {
		err := c.checkCompatible(newcfg, bhead)
		if err == nil || (lasterr != nil && err.RewindTo == lasterr.RewindTo) {
			break
		}
		lasterr = err
		bhead = err.RewindTo
	}
	return lasterr
}

// CheckConfigForkOrder checks that we don't "skip" any forks, geth isn't pluggable enough
// to guarantee that forks can be implemented in a different order than on official networks
func (c *ChainConfig) CheckConfigForkOrder() error {
	if c != nil && c.ChainID != nil && c.ChainID.Uint64() == 77 {
		return nil
	}
	type fork struct {
		name     string
		block    *big.Int
		optional bool // if true, the fork may be nil and next fork is still allowed
	}
	var lastFork fork
	for _, cur := range []fork{
		{name: "homesteadBlock", block: c.HomesteadBlock},
		{name: "daoForkBlock", block: c.DAOForkBlock, optional: true},
		{name: "eip150Block", block: c.EIP150Block},
		{name: "eip155Block", block: c.EIP155Block},
		{name: "eip158Block", block: c.EIP158Block},
		{name: "byzantiumBlock", block: c.ByzantiumBlock},
		{name: "constantinopleBlock", block: c.ConstantinopleBlock},
		{name: "petersburgBlock", block: c.PetersburgBlock},
		{name: "istanbulBlock", block: c.IstanbulBlock},
		{name: "muirGlacierBlock", block: c.MuirGlacierBlock, optional: true},
		{name: "berlinBlock", block: c.BerlinBlock},
		{name: "londonBlock", block: c.LondonBlock},
		{name: "arrowGlacierBlock", block: c.ArrowGlacierBlock, optional: true},
	} {
		if lastFork.name != "" {
			// Next one must be higher number
			if lastFork.block == nil && cur.block != nil {
				return fmt.Errorf("unsupported fork ordering: %v not enabled, but %v enabled at %v",
					lastFork.name, cur.name, cur.block)
			}
			if lastFork.block != nil && cur.block != nil {
				if lastFork.block.Cmp(cur.block) > 0 {
					return fmt.Errorf("unsupported fork ordering: %v enabled at %v, but %v enabled at %v",
						lastFork.name, lastFork.block, cur.name, cur.block)
				}
			}
			// If it was optional and not set, then ignore it
		}
		if !cur.optional || cur.block != nil {
			lastFork = cur
		}
	}
	return nil
}

func (c *ChainConfig) checkCompatible(newcfg *ChainConfig, head uint64) *ConfigCompatError {
	if isForkIncompatible(c.HomesteadBlock, newcfg.HomesteadBlock, head) {
		return newCompatError("Homestead fork block", c.HomesteadBlock, newcfg.HomesteadBlock)
	}
	if isForkIncompatible(c.DAOForkBlock, newcfg.DAOForkBlock, head) {
		return newCompatError("DAO fork block", c.DAOForkBlock, newcfg.DAOForkBlock)
	}
	if c.IsDAOFork(head) && c.DAOForkSupport != newcfg.DAOForkSupport {
		return newCompatError("DAO fork support flag", c.DAOForkBlock, newcfg.DAOForkBlock)
	}
	if isForkIncompatible(c.EIP150Block, newcfg.EIP150Block, head) {
		return newCompatError("EIP150 fork block", c.EIP150Block, newcfg.EIP150Block)
	}
	if isForkIncompatible(c.EIP155Block, newcfg.EIP155Block, head) {
		return newCompatError("EIP155 fork block", c.EIP155Block, newcfg.EIP155Block)
	}
	if isForkIncompatible(c.EIP158Block, newcfg.EIP158Block, head) {
		return newCompatError("EIP158 fork block", c.EIP158Block, newcfg.EIP158Block)
	}
	if c.IsEIP158(head) && !configNumEqual(c.ChainID, newcfg.ChainID) {
		return newCompatError("EIP158 chain ID", c.EIP158Block, newcfg.EIP158Block)
	}
	if isForkIncompatible(c.ByzantiumBlock, newcfg.ByzantiumBlock, head) {
		return newCompatError("Byzantium fork block", c.ByzantiumBlock, newcfg.ByzantiumBlock)
	}
	if isForkIncompatible(c.ConstantinopleBlock, newcfg.ConstantinopleBlock, head) {
		return newCompatError("Constantinople fork block", c.ConstantinopleBlock, newcfg.ConstantinopleBlock)
	}
	if isForkIncompatible(c.PetersburgBlock, newcfg.PetersburgBlock, head) {
		// the only case where we allow Petersburg to be set in the past is if it is equal to Constantinople
		// mainly to satisfy fork ordering requirements which state that Petersburg fork be set if Constantinople fork is set
		if isForkIncompatible(c.ConstantinopleBlock, newcfg.PetersburgBlock, head) {
			return newCompatError("Petersburg fork block", c.PetersburgBlock, newcfg.PetersburgBlock)
		}
	}
	if isForkIncompatible(c.IstanbulBlock, newcfg.IstanbulBlock, head) {
		return newCompatError("Istanbul fork block", c.IstanbulBlock, newcfg.IstanbulBlock)
	}
	if isForkIncompatible(c.MuirGlacierBlock, newcfg.MuirGlacierBlock, head) {
		return newCompatError("Muir Glacier fork block", c.MuirGlacierBlock, newcfg.MuirGlacierBlock)
	}
	if isForkIncompatible(c.BerlinBlock, newcfg.BerlinBlock, head) {
		return newCompatError("Berlin fork block", c.BerlinBlock, newcfg.BerlinBlock)
	}
	if isForkIncompatible(c.LondonBlock, newcfg.LondonBlock, head) {
		return newCompatError("London fork block", c.LondonBlock, newcfg.LondonBlock)
	}
	if isForkIncompatible(c.ArrowGlacierBlock, newcfg.ArrowGlacierBlock, head) {
		return newCompatError("Arrow Glacier fork block", c.ArrowGlacierBlock, newcfg.ArrowGlacierBlock)
	}
	return nil
}

// isForkIncompatible returns true if a fork scheduled at s1 cannot be rescheduled to
// block s2 because head is already past the fork.
func isForkIncompatible(s1, s2 *big.Int, head uint64) bool {
	return (isForked(s1, head) || isForked(s2, head)) && !configNumEqual(s1, s2)
}

// isForked returns whether a fork scheduled at block s is active at the given head block.
func isForked(s *big.Int, head uint64) bool {
	if s == nil {
		return false
	}
	return s.Uint64() <= head
}

func configNumEqual(x, y *big.Int) bool {
	if x == nil {
		return y == nil
	}
	if y == nil {
		return x == nil
	}
	return x.Cmp(y) == 0
}

// ConfigCompatError is raised if the locally-stored blockchain is initialised with a
// ChainConfig that would alter the past.
type ConfigCompatError struct {
	What string
	// block numbers of the stored and new configurations
	StoredConfig, NewConfig *big.Int
	// the block number to which the local chain must be rewound to correct the error
	RewindTo uint64
}

func newCompatError(what string, storedblock, newblock *big.Int) *ConfigCompatError {
	var rew *big.Int
	switch {
	case storedblock == nil:
		rew = newblock
	case newblock == nil || storedblock.Cmp(newblock) < 0:
		rew = storedblock
	default:
		rew = newblock
	}
	err := &ConfigCompatError{what, storedblock, newblock, 0}
	if rew != nil && rew.Sign() > 0 {
		err.RewindTo = rew.Uint64() - 1
	}
	return err
}

func (err *ConfigCompatError) Error() string {
	return fmt.Sprintf("mismatching %s in database (have %d, want %d, rewindto %d)", err.What, err.StoredConfig, err.NewConfig, err.RewindTo)
}

// Rules wraps ChainConfig and is merely syntactic sugar or can be used for functions
// that do not have or require information about the block.
//
// Rules is a one time interface meaning that it shouldn't be used in between transition
// phases.
type Rules struct {
	ChainID                                                 *big.Int
	IsHomestead, IsEIP150, IsEIP155, IsEIP158               bool
	IsByzantium, IsConstantinople, IsPetersburg, IsIstanbul bool
	IsBerlin, IsLondon, IsParlia                            bool
}

// Rules ensures c's ChainID is not nil.
func (c *ChainConfig) Rules(num uint64) Rules {
	chainID := c.ChainID
	if chainID == nil {
		chainID = new(big.Int)
	}
	return Rules{
		ChainID:          new(big.Int).Set(chainID),
		IsHomestead:      c.IsHomestead(num),
		IsEIP150:         c.IsEIP150(num),
		IsEIP155:         c.IsEIP155(num),
		IsEIP158:         c.IsEIP158(num),
		IsByzantium:      c.IsByzantium(num),
		IsConstantinople: c.IsConstantinople(num),
		IsPetersburg:     c.IsPetersburg(num),
		IsIstanbul:       c.IsIstanbul(num),
		IsBerlin:         c.IsBerlin(num),
		IsLondon:         c.IsLondon(num),
		IsParlia:         c.Parlia != nil,
	}
}<|MERGE_RESOLUTION|>--- conflicted
+++ resolved
@@ -562,11 +562,7 @@
 		)
 	}
 
-<<<<<<< HEAD
-	return fmt.Sprintf("{ChainID: %v Homestead: %v DAO: %v DAOSupport: %v EIP150: %v EIP155: %v EIP158: %v Byzantium: %v Constantinople: %v Petersburg: %v Istanbul: %v, Muir Glacier: %v, Berlin: %v, London: %v, Arrow Glacier: %v, Engine: %v}",
-=======
-	return fmt.Sprintf("{ChainID: %v Homestead: %v DAO: %v DAOSupport: %v EIP150: %v EIP155: %v EIP158: %v Byzantium: %v Constantinople: %v Petersburg: %v Istanbul: %v , Muir Glacier: %v, Berlin: %v, London: %v, Arrow Glacier: %v, Terminal Total Difficulty: %v, Engine: %v}",
->>>>>>> c0523482
+	return fmt.Sprintf("{ChainID: %v Homestead: %v DAO: %v DAOSupport: %v EIP150: %v EIP155: %v EIP158: %v Byzantium: %v Constantinople: %v Petersburg: %v Istanbul: %v, Muir Glacier: %v, Berlin: %v, London: %v, Arrow Glacier: %v, Terminal Total Difficulty: %v, Engine: %v}",
 		c.ChainID,
 		c.HomesteadBlock,
 		c.DAOForkBlock,
