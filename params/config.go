// Copyright 2016 The go-ethereum Authors
// This file is part of the go-ethereum library.
//
// The go-ethereum library is free software: you can redistribute it and/or modify
// it under the terms of the GNU Lesser General Public License as published by
// the Free Software Foundation, either version 3 of the License, or
// (at your option) any later version.
//
// The go-ethereum library is distributed in the hope that it will be useful,
// but WITHOUT ANY WARRANTY; without even the implied warranty of
// MERCHANTABILITY or FITNESS FOR A PARTICULAR PURPOSE. See the
// GNU Lesser General Public License for more details.
//
// You should have received a copy of the GNU Lesser General Public License
// along with the go-ethereum library. If not, see <http://www.gnu.org/licenses/>.

package params

import (
	"embed"
	"encoding/json"
	"fmt"
	"math/big"
	"path"
	"sort"
	"strconv"

	"github.com/ledgerwatch/erigon/common"
	"github.com/ledgerwatch/erigon/common/paths"
	"github.com/ledgerwatch/erigon/params/networkname"
)

//go:embed chainspecs
var chainspecs embed.FS

func readChainSpec(filename string) *ChainConfig {
	f, err := chainspecs.Open(filename)
	if err != nil {
		panic(fmt.Sprintf("Could not open chainspec for %s: %v", filename, err))
	}
	defer f.Close()
	decoder := json.NewDecoder(f)
	spec := &ChainConfig{}
	err = decoder.Decode(&spec)
	if err != nil {
		panic(fmt.Sprintf("Could not parse chainspec for %s: %v", filename, err))
	}
	return spec
}

type ConsensusType string

const (
	AuRaConsensus   ConsensusType = "aura"
	EtHashConsensus ConsensusType = "ethash"
	CliqueConsensus ConsensusType = "clique"
	ParliaConsensus ConsensusType = "parlia"
	BorConsensus    ConsensusType = "bor"
)

// Genesis hashes to enforce below configs on.
var (
	MainnetGenesisHash    = common.HexToHash("0xd4e56740f876aef8c010b86a40d5f56745a118d0906a34e69aec8c0db1cb8fa3")
	SepoliaGenesisHash    = common.HexToHash("0x25a5cc106eea7138acab33231d7160d69cb777ee0c2c553fcddf5138993e6dd9")
	RinkebyGenesisHash    = common.HexToHash("0x6341fd3daf94b748c72ced5a5b26028f2474f5f00d824504e4fa37a75767e177")
	GoerliGenesisHash     = common.HexToHash("0xbf7e331f7f7c1dd2e05159666b3bf8bc7a8a3a9eb1d518969eab529dd9b88c1a")
	SokolGenesisHash      = common.HexToHash("0x5b28c1bfd3a15230c9a46b399cd0f9a6920d432e85381cc6a140b06e8410112f")
	BSCGenesisHash        = common.HexToHash("0x0d21840abff46b96c84b2ac9e10e4f5cdaeb5693cb665db62a2f3b02d2d57b5b")
	ChapelGenesisHash     = common.HexToHash("0x6d3c66c5357ec91d5c43af47e234a939b22557cbb552dc45bebbceeed90fbe34")
	RialtoGenesisHash     = common.HexToHash("0xee835a629f9cf5510b48b6ba41d69e0ff7d6ef10f977166ef939db41f59f5501")
	MumbaiGenesisHash     = common.HexToHash("0x7b66506a9ebdbf30d32b43c5f15a3b1216269a1ec3a75aa3182b86176a2b1ca7")
	BorMainnetGenesisHash = common.HexToHash("0xa9c28ce2141b56c474f1dc504bee9b01eb1bd7d1a507580d5519d4437a97de1b")
	BorDevnetGenesisHash  = common.HexToHash("0x5a06b25b0c6530708ea0b98a3409290e39dce6be7f558493aeb6e4b99a172a87")
	GnosisGenesisHash     = common.HexToHash("0x4f1dd23188aab3a76b463e4af801b52b1248ef073c648cbdc4c9333d3da79756")
	ChiadoGenesisHash     = common.HexToHash("0xada44fd8d2ecab8b08f256af07ad3e777f17fb434f8f8e678b312f576212ba9a")
)

var (
	SokolGenesisEpochProof = common.FromHex("0xf91a8c80b91a87f91a84f9020da00000000000000000000000000000000000000000000000000000000000000000a01dcc4de8dec75d7aab85b567b6ccd41ad312451b948a7413f0a142fd40d49347940000000000000000000000000000000000000000a0fad4af258fd11939fae0c6c6eec9d340b1caac0b0196fd9a1bc3f489c5bf00b3a056e81f171bcc55a6ff8345e692c0f86e5b48e01b996cadc001622fb5e363b421a056e81f171bcc55a6ff8345e692c0f86e5b48e01b996cadc001622fb5e363b421b9010000000000000000000000000000000000000000000000000000000000000000000000000000000000000000000000000000000000000000000000000000000000000000000000000000000000000000000000000000000000000000000000000000000000000000000000000000000000000000000000000000000000000000000000000000000000000000000000000000000000000000000000000000000000000000000000000000000000000000000000000000000000000000000000000000000000000000000000000000000000000000000000000000000000000000000000000000000000000000000000000000000000000000000000000000000000830200008083663be080808080b8410000000000000000000000000000000000000000000000000000000000000000000000000000000000000000000000000000000000000000000000000000000000f91871b914c26060604052600436106100fc576000357c0100000000000000000000000000000000000000000000000000000000900463ffffffff16806303aca79214610101578063108552691461016457806340a141ff1461019d57806340c9cdeb146101d65780634110a489146101ff57806345199e0a1461025757806349285b58146102c15780634d238c8e14610316578063752862111461034f578063900eb5a8146103645780639a573786146103c7578063a26a47d21461041c578063ae4b1b5b14610449578063b3f05b971461049e578063b7ab4db5146104cb578063d3e848f114610535578063fa81b2001461058a578063facd743b146105df575b600080fd5b341561010c57600080fd5b6101226004808035906020019091905050610630565b604051808273ffffffffffffffffffffffffffffffffffffffff1673ffffffffffffffffffffffffffffffffffffffff16815260200191505060405180910390f35b341561016f57600080fd5b61019b600480803573ffffffffffffffffffffffffffffffffffffffff1690602001909190505061066f565b005b34156101a857600080fd5b6101d4600480803573ffffffffffffffffffffffffffffffffffffffff16906020019091905050610807565b005b34156101e157600080fd5b6101e9610bb7565b6040518082815260200191505060405180910390f35b341561020a57600080fd5b610236600480803573ffffffffffffffffffffffffffffffffffffffff16906020019091905050610bbd565b60405180831515151581526020018281526020019250505060405180910390f35b341561026257600080fd5b61026a610bee565b6040518080602001828103825283818151815260200191508051906020019060200280838360005b838110156102ad578082015181840152602081019050610292565b505050509050019250505060405180910390f35b34156102cc57600080fd5b6102d4610c82565b604051808273ffffffffffffffffffffffffffffffffffffffff1673ffffffffffffffffffffffffffffffffffffffff16815260200191505060405180910390f35b341561032157600080fd5b61034d600480803573ffffffffffffffffffffffffffffffffffffffff16906020019091905050610d32565b005b341561035a57600080fd5b610362610fcc565b005b341561036f57600080fd5b61038560048080359060200190919050506110fc565b604051808273ffffffffffffffffffffffffffffffffffffffff1673ffffffffffffffffffffffffffffffffffffffff16815260200191505060405180910390f35b34156103d257600080fd5b6103da61113b565b604051808273ffffffffffffffffffffffffffffffffffffffff1673ffffffffffffffffffffffffffffffffffffffff16815260200191505060405180910390f35b341561042757600080fd5b61042f6111eb565b604051808215151515815260200191505060405180910390f35b341561045457600080fd5b61045c6111fe565b604051808273ffffffffffffffffffffffffffffffffffffffff1673ffffffffffffffffffffffffffffffffffffffff16815260200191505060405180910390f35b34156104a957600080fd5b6104b1611224565b604051808215151515815260200191505060405180910390f35b34156104d657600080fd5b6104de611237565b6040518080602001828103825283818151815260200191508051906020019060200280838360005b83811015610521578082015181840152602081019050610506565b505050509050019250505060405180910390f35b341561054057600080fd5b6105486112cb565b604051808273ffffffffffffffffffffffffffffffffffffffff1673ffffffffffffffffffffffffffffffffffffffff16815260200191505060405180910390f35b341561059557600080fd5b61059d6112f1565b604051808273ffffffffffffffffffffffffffffffffffffffff1673ffffffffffffffffffffffffffffffffffffffff16815260200191505060405180910390f35b34156105ea57600080fd5b610616600480803573ffffffffffffffffffffffffffffffffffffffff16906020019091905050611317565b604051808215151515815260200191505060405180910390f35b60078181548110151561063f57fe5b90600052602060002090016000915054906101000a900473ffffffffffffffffffffffffffffffffffffffff1681565b600460029054906101000a900473ffffffffffffffffffffffffffffffffffffffff1673ffffffffffffffffffffffffffffffffffffffff163373ffffffffffffffffffffffffffffffffffffffff161415156106cb57600080fd5b600460019054906101000a900460ff161515156106e757600080fd5b600073ffffffffffffffffffffffffffffffffffffffff168173ffffffffffffffffffffffffffffffffffffffff161415151561072357600080fd5b80600a60006101000a81548173ffffffffffffffffffffffffffffffffffffffff021916908373ffffffffffffffffffffffffffffffffffffffff1602179055506001600460016101000a81548160ff0219169083151502179055507f600bcf04a13e752d1e3670a5a9f1c21177ca2a93c6f5391d4f1298d098097c22600a60009054906101000a900473ffffffffffffffffffffffffffffffffffffffff16604051808273ffffffffffffffffffffffffffffffffffffffff1673ffffffffffffffffffffffffffffffffffffffff16815260200191505060405180910390a150565b600080600061081461113b565b73ffffffffffffffffffffffffffffffffffffffff163373ffffffffffffffffffffffffffffffffffffffff1614151561084d57600080fd5b83600960008273ffffffffffffffffffffffffffffffffffffffff1673ffffffffffffffffffffffffffffffffffffffff16815260200190815260200160002060000160009054906101000a900460ff1615156108a957600080fd5b600960008673ffffffffffffffffffffffffffffffffffffffff1673ffffffffffffffffffffffffffffffffffffffff168152602001908152602001600020600101549350600160078054905003925060078381548110151561090857fe5b906000526020600020900160009054906101000a900473ffffffffffffffffffffffffffffffffffffffff1691508160078581548110151561094657fe5b906000526020600020900160006101000a81548173ffffffffffffffffffffffffffffffffffffffff021916908373ffffffffffffffffffffffffffffffffffffffff16021790555083600960008473ffffffffffffffffffffffffffffffffffffffff1673ffffffffffffffffffffffffffffffffffffffff168152602001908152602001600020600101819055506007838154811015156109e557fe5b906000526020600020900160006101000a81549073ffffffffffffffffffffffffffffffffffffffff02191690556000600780549050111515610a2757600080fd5b6007805480919060019003610a3c9190611370565b506000600960008773ffffffffffffffffffffffffffffffffffffffff1673ffffffffffffffffffffffffffffffffffffffff168152602001908152602001600020600101819055506000600960008773ffffffffffffffffffffffffffffffffffffffff1673ffffffffffffffffffffffffffffffffffffffff16815260200190815260200160002060000160006101000a81548160ff0219169083151502179055506000600460006101000a81548160ff0219169083151502179055506001430340600019167f55252fa6eee4741b4e24a74a70e9c11fd2c2281df8d6ea13126ff845f7825c89600760405180806020018281038252838181548152602001915080548015610ba257602002820191906000526020600020905b8160009054906101000a900473ffffffffffffffffffffffffffffffffffffffff1673ffffffffffffffffffffffffffffffffffffffff1681526020019060010190808311610b58575b50509250505060405180910390a25050505050565b60085481565b60096020528060005260406000206000915090508060000160009054906101000a900460ff16908060010154905082565b610bf661139c565b6007805480602002602001604051908101604052809291908181526020018280548015610c7857602002820191906000526020600020905b8160009054906101000a900473ffffffffffffffffffffffffffffffffffffffff1673ffffffffffffffffffffffffffffffffffffffff1681526020019060010190808311610c2e575b5050505050905090565b6000600a60009054906101000a900473ffffffffffffffffffffffffffffffffffffffff1673ffffffffffffffffffffffffffffffffffffffff166349285b586000604051602001526040518163ffffffff167c0100000000000000000000000000000000000000000000000000000000028152600401602060405180830381600087803b1515610d1257600080fd5b6102c65a03f11515610d2357600080fd5b50505060405180519050905090565b610d3a61113b565b73ffffffffffffffffffffffffffffffffffffffff163373ffffffffffffffffffffffffffffffffffffffff16141515610d7357600080fd5b80600960008273ffffffffffffffffffffffffffffffffffffffff1673ffffffffffffffffffffffffffffffffffffffff16815260200190815260200160002060000160009054906101000a900460ff16151515610dd057600080fd5b600073ffffffffffffffffffffffffffffffffffffffff168273ffffffffffffffffffffffffffffffffffffffff1614151515610e0c57600080fd5b6040805190810160405280600115158152602001600780549050815250600960008473ffffffffffffffffffffffffffffffffffffffff1673ffffffffffffffffffffffffffffffffffffffff16815260200190815260200160002060008201518160000160006101000a81548160ff0219169083151502179055506020820151816001015590505060078054806001018281610ea991906113b0565b9160005260206000209001600084909190916101000a81548173ffffffffffffffffffffffffffffffffffffffff021916908373ffffffffffffffffffffffffffffffffffffffff160217905550506000600460006101000a81548160ff0219169083151502179055506001430340600019167f55252fa6eee4741b4e24a74a70e9c11fd2c2281df8d6ea13126ff845f7825c89600760405180806020018281038252838181548152602001915080548015610fba57602002820191906000526020600020905b8160009054906101000a900473ffffffffffffffffffffffffffffffffffffffff1673ffffffffffffffffffffffffffffffffffffffff1681526020019060010190808311610f70575b50509250505060405180910390a25050565b600560009054906101000a900473ffffffffffffffffffffffffffffffffffffffff1673ffffffffffffffffffffffffffffffffffffffff163373ffffffffffffffffffffffffffffffffffffffff161480156110365750600460009054906101000a900460ff16155b151561104157600080fd5b6001600460006101000a81548160ff0219169083151502179055506007600690805461106e9291906113dc565b506006805490506008819055507f8564cd629b15f47dc310d45bcbfc9bcf5420b0d51bf0659a16c67f91d27632536110a4611237565b6040518080602001828103825283818151815260200191508051906020019060200280838360005b838110156110e75780820151818401526020810190506110cc565b505050509050019250505060405180910390a1565b60068181548110151561110b57fe5b90600052602060002090016000915054906101000a900473ffffffffffffffffffffffffffffffffffffffff1681565b6000600a60009054906101000a900473ffffffffffffffffffffffffffffffffffffffff1673ffffffffffffffffffffffffffffffffffffffff16639a5737866000604051602001526040518163ffffffff167c0100000000000000000000000000000000000000000000000000000000028152600401602060405180830381600087803b15156111cb57600080fd5b6102c65a03f115156111dc57600080fd5b50505060405180519050905090565b600460019054906101000a900460ff1681565b600a60009054906101000a900473ffffffffffffffffffffffffffffffffffffffff1681565b600460009054906101000a900460ff1681565b61123f61139c565b60068054806020026020016040519081016040528092919081815260200182805480156112c157602002820191906000526020600020905b8160009054906101000a900473ffffffffffffffffffffffffffffffffffffffff1673ffffffffffffffffffffffffffffffffffffffff1681526020019060010190808311611277575b5050505050905090565b600560009054906101000a900473ffffffffffffffffffffffffffffffffffffffff1681565b600460029054906101000a900473ffffffffffffffffffffffffffffffffffffffff1681565b6000600960008373ffffffffffffffffffffffffffffffffffffffff1673ffffffffffffffffffffffffffffffffffffffff16815260200190815260200160002060000160009054906101000a900460ff169050919050565b81548183558181151161139757818360005260206000209182019101611396919061142e565b5b505050565b602060405190810160405280600081525090565b8154818355818115116113d7578183600052602060002091820191016113d6919061142e565b5b505050565b82805482825590600052602060002090810192821561141d5760005260206000209182015b8281111561141c578254825591600101919060010190611401565b5b50905061142a9190611453565b5090565b61145091905b8082111561144c576000816000905550600101611434565b5090565b90565b61149391905b8082111561148f57600081816101000a81549073ffffffffffffffffffffffffffffffffffffffff021916905550600101611459565b5090565b905600a165627a7a7230582036ea35935c8246b68074adece2eab70c40e69a0193c08a6277ce06e5b25188510029b86bf869a033aa5d69545785694b808840be50c182dad2ec3636dfccbe6572fb69828742c0b846f8440101a0663ce0d171e545a26aa67e4ca66f72ba96bb48287dbcc03beea282867f80d44ba01f0e7726926cb43c03a0abf48197dba78522ec8ba1b158e2aa30da7d2a2c6f9eb8f3f8f1a08023c0d95fc2364e0bf7593f5ff32e1db8ef9f4b41c0bd474eae62d1af896e99808080a0b47b4f0b3e73b5edc8f9a9da1cbcfed562eb06bf54619b6aefeadebf5b3604c280a0da6ec08940a924cb08c947dd56cdb40076b29a6f0ea4dba4e2d02d9a9a72431b80a030cc4138c9e74b6cf79d624b4b5612c0fd888e91f55316cfee7d1694e1a90c0b80a0c5d54b915b56a888eee4e6eeb3141e778f9b674d1d322962eed900f02c29990aa017256b36ef47f907c6b1378a2636942ce894c17075e56fc054d4283f6846659e808080a03340bbaeafcda3a8672eb83099231dbbfab8dae02a1e8ec2f7180538fac207e080b838f7a03868bdfa8727775661e4ccf117824a175a33f8703d728c04488fbfffcafda9f99594e8ddc5c7a2d2f0d7a9798459c0104fdf5e987acab853f851808080a07bb75cabebdcbd1dbb4331054636d0c6d7a2b08483b9e04df057395a7434c9e080808080808080a0e61e567237b49c44d8f906ceea49027260b4010c10a547b38d8b131b9d3b6f848080808080b853f851808080a0a87d9bb950836582673aa0eecc0ff64aac607870637a2dd2012b8b1b31981f698080a08da6d5c36a404670c553a2c9052df7cd604f04e3863c4c7b9e0027bfd54206d680808080808080808080b86bf869a02080c7b7ae81a58eb98d9c78de4a1fd7fd9535fc953ed2be602daaa41767312ab846f8448080a056e81f171bcc55a6ff8345e692c0f86e5b48e01b996cadc001622fb5e363b421a0c5d2460186f7233c927e7db2dcc703c0e500b653ca82273b7bfad8045d85a470b8d3f8d1a0dc277c93a9f9dcee99aac9b8ba3cfa4c51821998522469c37715644e8fbac0bfa0ab8cdb808c8303bb61fb48e276217be9770fa83ecf3f90f2234d558885f5abf1808080a0fe137c3a474fbde41d89a59dd76da4c55bf696b86d3af64a55632f76cf30786780808080a06301b39b2ea8a44df8b0356120db64b788e71f52e1d7a6309d0d2e5b86fee7cb80a0da5d8b08dea0c5a4799c0f44d8a24d7cdf209f9b7a5588c1ecafb5361f6b9f07a01b7779e149cadf24d4ffb77ca7e11314b8db7097e4d70b2a173493153ca2e5a0808080a3e2a02052222313e28459528d920b65115c16c04f3efc82aaedc97be59f3f377c0d3f0180")
)

var (
	SokolGenesisStateRoot  = common.HexToHash("0xfad4af258fd11939fae0c6c6eec9d340b1caac0b0196fd9a1bc3f489c5bf00b3")
	GnosisGenesisStateRoot = common.HexToHash("0x40cf4430ecaa733787d1a65154a3b9efb560c95d9e324a23b97f0609b539133b")
	ChiadoGenesisStateRoot = common.HexToHash("0x9ec3eaf4e6188dfbdd6ade76eaa88289b57c63c9a2cde8d35291d5a29e143d31")
)

var (
	// MainnetChainConfig is the chain parameters to run a node on the main network.
	MainnetChainConfig = readChainSpec("chainspecs/mainnet.json")

	// SepoliaChainConfig contains the chain parameters to run a node on the Sepolia test network.
	SepoliaChainConfig = readChainSpec("chainspecs/sepolia.json")

	// RinkebyChainConfig contains the chain parameters to run a node on the Rinkeby test network.
	RinkebyChainConfig = readChainSpec("chainspecs/rinkeby.json")

	// GoerliChainConfig contains the chain parameters to run a node on the Görli test network.
	GoerliChainConfig = readChainSpec("chainspecs/goerli.json")

	BSCChainConfig = readChainSpec("chainspecs/bsc.json")

	ChapelChainConfig = readChainSpec("chainspecs/chapel.json")

	RialtoChainConfig = readChainSpec("chainspecs/rialto.json")

	SokolChainConfig = readChainSpec("chainspecs/sokol.json")

	// AllProtocolChanges contains every protocol change (EIPs) introduced
	// and accepted by the Ethereum core developers into the main net protocol.
	AllProtocolChanges = &ChainConfig{
		ChainID:                       big.NewInt(1337),
		Consensus:                     EtHashConsensus,
		HomesteadBlock:                big.NewInt(0),
		TangerineWhistleBlock:         big.NewInt(0),
		TangerineWhistleHash:          common.Hash{},
		SpuriousDragonBlock:           big.NewInt(0),
		ByzantiumBlock:                big.NewInt(0),
		ConstantinopleBlock:           big.NewInt(0),
		PetersburgBlock:               big.NewInt(0),
		IstanbulBlock:                 big.NewInt(0),
		MuirGlacierBlock:              big.NewInt(0),
		BerlinBlock:                   big.NewInt(0),
		LondonBlock:                   big.NewInt(0),
		ArrowGlacierBlock:             big.NewInt(0),
		GrayGlacierBlock:              big.NewInt(0),
		TerminalTotalDifficulty:       big.NewInt(0),
		TerminalTotalDifficultyPassed: true,
		ShanghaiTime:                  big.NewInt(0),
		Ethash:                        new(EthashConfig),
	}

	// AllCliqueProtocolChanges contains every protocol change (EIPs) introduced
	// and accepted by the Ethereum core developers into the Clique consensus.
	AllCliqueProtocolChanges = &ChainConfig{
		ChainID:               big.NewInt(1337),
		Consensus:             CliqueConsensus,
		HomesteadBlock:        big.NewInt(0),
		TangerineWhistleBlock: big.NewInt(0),
		TangerineWhistleHash:  common.Hash{},
		SpuriousDragonBlock:   big.NewInt(0),
		ByzantiumBlock:        big.NewInt(0),
		ConstantinopleBlock:   big.NewInt(0),
		PetersburgBlock:       big.NewInt(0),
		IstanbulBlock:         big.NewInt(0),
		MuirGlacierBlock:      big.NewInt(0),
		BerlinBlock:           big.NewInt(0),
		LondonBlock:           big.NewInt(0),
		Clique:                &CliqueConfig{Period: 0, Epoch: 30000},
	}

	MumbaiChainConfig = readChainSpec("chainspecs/mumbai.json")

	BorMainnetChainConfig = readChainSpec("chainspecs/bor-mainnet.json")

	BorDevnetChainConfig = readChainSpec("chainspecs/bor-devnet.json")

	GnosisChainConfig = readChainSpec("chainspecs/gnosis.json")

	ChiadoChainConfig = readChainSpec("chainspecs/chiado.json")

	CliqueSnapshot = NewSnapshotConfig(10, 1024, 16384, true, "")

	TestChainConfig = &ChainConfig{
		ChainID:               big.NewInt(1337),
		Consensus:             EtHashConsensus,
		HomesteadBlock:        big.NewInt(0),
		TangerineWhistleBlock: big.NewInt(0),
		TangerineWhistleHash:  common.Hash{},
		SpuriousDragonBlock:   big.NewInt(0),
		ByzantiumBlock:        big.NewInt(0),
		ConstantinopleBlock:   big.NewInt(0),
		PetersburgBlock:       big.NewInt(0),
		IstanbulBlock:         big.NewInt(0),
		MuirGlacierBlock:      big.NewInt(0),
		BerlinBlock:           big.NewInt(0),
		Ethash:                new(EthashConfig),
	}

	TestChainAuraConfig = &ChainConfig{
		ChainID:               big.NewInt(1),
		Consensus:             AuRaConsensus,
		HomesteadBlock:        big.NewInt(0),
		TangerineWhistleBlock: big.NewInt(0),
		TangerineWhistleHash:  common.Hash{},
		SpuriousDragonBlock:   big.NewInt(0),
		ByzantiumBlock:        big.NewInt(0),
		ConstantinopleBlock:   big.NewInt(0),
		PetersburgBlock:       big.NewInt(0),
		IstanbulBlock:         big.NewInt(0),
		MuirGlacierBlock:      big.NewInt(0),
		BerlinBlock:           big.NewInt(0),
		Aura:                  &AuRaConfig{},
	}

	TestRules = TestChainConfig.Rules(0, 0)
)

// ChainConfig is the core config which determines the blockchain settings.
//
// ChainConfig is stored in the database on a per block basis. This means
// that any network, identified by its genesis block, can have its own
// set of configuration options.
type ChainConfig struct {
	ChainName string
	ChainID   *big.Int `json:"chainId"` // chainId identifies the current chain and is used for replay protection

	Consensus ConsensusType `json:"consensus,omitempty"` // aura, ethash or clique

	HomesteadBlock *big.Int `json:"homesteadBlock,omitempty"` // Homestead switch block (nil = no fork, 0 = already homestead)

	DAOForkBlock   *big.Int `json:"daoForkBlock,omitempty"`   // TheDAO hard-fork switch block (nil = no fork)
	DAOForkSupport bool     `json:"daoForkSupport,omitempty"` // Whether the nodes supports or opposes the DAO hard-fork

	// Tangerine Whistle (EIP150) implements the Gas price changes (https://github.com/ethereum/EIPs/issues/150)
	TangerineWhistleBlock *big.Int    `json:"eip150Block,omitempty"` // EIP150 HF block (nil = no fork)
	TangerineWhistleHash  common.Hash `json:"eip150Hash,omitempty"`  // EIP150 HF hash (needed for header only clients as only gas pricing changed)

	SpuriousDragonBlock *big.Int `json:"eip155Block,omitempty"` // Spurious Dragon HF block

	ByzantiumBlock      *big.Int `json:"byzantiumBlock,omitempty"`      // Byzantium switch block (nil = no fork, 0 = already on byzantium)
	ConstantinopleBlock *big.Int `json:"constantinopleBlock,omitempty"` // Constantinople switch block (nil = no fork, 0 = already activated)
	PetersburgBlock     *big.Int `json:"petersburgBlock,omitempty"`     // Petersburg switch block (nil = same as Constantinople)
	IstanbulBlock       *big.Int `json:"istanbulBlock,omitempty"`       // Istanbul switch block (nil = no fork, 0 = already on istanbul)
	MuirGlacierBlock    *big.Int `json:"muirGlacierBlock,omitempty"`    // EIP-2384 (bomb delay) switch block (nil = no fork, 0 = already activated)
	BerlinBlock         *big.Int `json:"berlinBlock,omitempty"`         // Berlin switch block (nil = no fork, 0 = already on berlin)
	LondonBlock         *big.Int `json:"londonBlock,omitempty"`         // London switch block (nil = no fork, 0 = already on london)
	ArrowGlacierBlock   *big.Int `json:"arrowGlacierBlock,omitempty"`   // EIP-4345 (bomb delay) switch block (nil = no fork, 0 = already activated)
	GrayGlacierBlock    *big.Int `json:"grayGlacierBlock,omitempty"`    // EIP-5133 (bomb delay) switch block (nil = no fork, 0 = already activated)

	// EIP-3675: Upgrade consensus to Proof-of-Stake
	TerminalTotalDifficulty       *big.Int `json:"terminalTotalDifficulty,omitempty"`       // The merge happens when terminal total difficulty is reached
	TerminalTotalDifficultyPassed bool     `json:"terminalTotalDifficultyPassed,omitempty"` // Disable PoW sync for networks that have already passed through the Merge
	MergeNetsplitBlock            *big.Int `json:"mergeNetsplitBlock,omitempty"`            // Virtual fork after The Merge to use as a network splitter; see FORK_NEXT_VALUE in EIP-3675

<<<<<<< HEAD
	ShanghaiBlock     *big.Int `json:"shanghaiBlock,omitempty"`     // Shanghai switch block (nil = no fork, 0 = already activated)
	CancunBlock       *big.Int `json:"cancunBlock,omitempty"`       // Cancun switch block (nil = no fork, 0 = already activated)
	ShardingForkBlock *big.Int `json:"shardingForkBlock,omitempty"` // Mini-Danksharding switch block (nil = no fork, 0 = already activated)
=======
	ShanghaiTime *big.Int `json:"shanghaiTime,omitempty"` // Shanghai switch time (nil = no fork, 0 = already activated)
	CancunTime   *big.Int `json:"cancunTime,omitempty"`   // Cancun switch time (nil = no fork, 0 = already activated)
>>>>>>> 4932aa52

	// Parlia fork blocks
	RamanujanBlock  *big.Int `json:"ramanujanBlock,omitempty" toml:",omitempty"`  // ramanujanBlock switch block (nil = no fork, 0 = already activated)
	NielsBlock      *big.Int `json:"nielsBlock,omitempty" toml:",omitempty"`      // nielsBlock switch block (nil = no fork, 0 = already activated)
	MirrorSyncBlock *big.Int `json:"mirrorSyncBlock,omitempty" toml:",omitempty"` // mirrorSyncBlock switch block (nil = no fork, 0 = already activated)
	BrunoBlock      *big.Int `json:"brunoBlock,omitempty" toml:",omitempty"`      // brunoBlock switch block (nil = no fork, 0 = already activated)
	EulerBlock      *big.Int `json:"eulerBlock,omitempty" toml:",omitempty"`      // eulerBlock switch block (nil = no fork, 0 = already activated)
	GibbsBlock      *big.Int `json:"gibbsBlock,omitempty" toml:",omitempty"`      // gibbsBlock switch block (nil = no fork, 0 = already activated)
	NanoBlock       *big.Int `json:"nanoBlock,omitempty" toml:",omitempty"`       // nanoBlock switch block (nil = no fork, 0 = already activated)
	MoranBlock      *big.Int `json:"moranBlock,omitempty" toml:",omitempty"`      // moranBlock switch block (nil = no fork, 0 = already activated)

	// Gnosis Chain fork blocks
	PosdaoBlock *big.Int `json:"posdaoBlock,omitempty"`

	Eip1559FeeCollector           *common.Address `json:"eip1559FeeCollector,omitempty"`           // (Optional) Address where burnt EIP-1559 fees go to
	Eip1559FeeCollectorTransition *big.Int        `json:"eip1559FeeCollectorTransition,omitempty"` // (Optional) Block from which burnt EIP-1559 fees go to the Eip1559FeeCollector

	// Various consensus engines
	Ethash *EthashConfig `json:"ethash,omitempty"`
	Clique *CliqueConfig `json:"clique,omitempty"`
	Aura   *AuRaConfig   `json:"aura,omitempty"`
	Parlia *ParliaConfig `json:"parlia,omitempty" toml:",omitempty"`
	Bor    *BorConfig    `json:"bor,omitempty"`
}

// EthashConfig is the consensus engine configs for proof-of-work based sealing.
type EthashConfig struct{}

// String implements the stringer interface, returning the consensus engine details.
func (c *EthashConfig) String() string {
	return "ethash"
}

// CliqueConfig is the consensus engine configs for proof-of-authority based sealing.
type CliqueConfig struct {
	Period uint64 `json:"period"` // Number of seconds between blocks to enforce
	Epoch  uint64 `json:"epoch"`  // Epoch length to reset votes and checkpoint
}

// String implements the stringer interface, returning the consensus engine details.
func (c *CliqueConfig) String() string {
	return "clique"
}

// AuRaConfig is the consensus engine configs for proof-of-authority based sealing.
type AuRaConfig struct {
	DBPath    string
	InMemory  bool
	Etherbase common.Address // same as miner etherbase
}

// String implements the stringer interface, returning the consensus engine details.
func (c *AuRaConfig) String() string {
	return "aura"
}

type ParliaConfig struct {
	DBPath   string
	InMemory bool
	Period   uint64 `json:"period"` // Number of seconds between blocks to enforce
	Epoch    uint64 `json:"epoch"`  // Epoch length to update validatorSet
}

// String implements the stringer interface, returning the consensus engine details.
func (b *ParliaConfig) String() string {
	return "parlia"
}

// BorConfig is the consensus engine configs for Matic bor based sealing.
type BorConfig struct {
	Period                map[string]uint64 `json:"period"`                // Number of seconds between blocks to enforce
	ProducerDelay         map[string]uint64 `json:"producerDelay"`         // Number of seconds delay between two producer interval
	Sprint                map[string]uint64 `json:"sprint"`                // Epoch length to proposer
	BackupMultiplier      map[string]uint64 `json:"backupMultiplier"`      // Backup multiplier to determine the wiggle time
	ValidatorContract     string            `json:"validatorContract"`     // Validator set contract
	StateReceiverContract string            `json:"stateReceiverContract"` // State receiver contract

	OverrideStateSyncRecords map[string]int         `json:"overrideStateSyncRecords"` // override state records count
	BlockAlloc               map[string]interface{} `json:"blockAlloc"`

	JaipurBlock *big.Int `json:"jaipurBlock"` // Jaipur switch block (nil = no fork, 0 = already on jaipur)
	DelhiBlock  *big.Int `json:"delhiBlock"`  // Delhi switch block (nil = no fork, 0 = already on delhi)
}

// String implements the stringer interface, returning the consensus engine details.
func (b *BorConfig) String() string {
	return "bor"
}

func (c *BorConfig) CalculateProducerDelay(number uint64) uint64 {
	return c.calculateSprintSizeHelper(c.ProducerDelay, number)
}

func (c *BorConfig) CalculateSprint(number uint64) uint64 {
	return c.calculateSprintSizeHelper(c.Sprint, number)
}

func (c *BorConfig) CalculateBackupMultiplier(number uint64) uint64 {
	return c.calculateBorConfigHelper(c.BackupMultiplier, number)
}

func (c *BorConfig) CalculatePeriod(number uint64) uint64 {
	return c.calculateBorConfigHelper(c.Period, number)
}

func (c *BorConfig) IsJaipur(number uint64) bool {
	return isForked(c.JaipurBlock, number)
}

func (c *BorConfig) IsDelhi(number uint64) bool {
	return isForked(c.DelhiBlock, number)
}

func (c *BorConfig) calculateBorConfigHelper(field map[string]uint64, number uint64) uint64 {
	keys := make([]string, 0, len(field))
	for k := range field {
		keys = append(keys, k)
	}
	sort.Strings(keys)
	for i := 0; i < len(keys)-1; i++ {
		valUint, _ := strconv.ParseUint(keys[i], 10, 64)
		valUintNext, _ := strconv.ParseUint(keys[i+1], 10, 64)
		if number > valUint && number < valUintNext {
			return field[keys[i]]
		}
	}
	return field[keys[len(keys)-1]]
}

func (c *BorConfig) calculateSprintSizeHelper(field map[string]uint64, number uint64) uint64 {
	keys := make([]string, 0, len(field))
	for k := range field {
		keys = append(keys, k)
	}

	sort.Strings(keys)

	for i := 0; i < len(keys)-1; i++ {
		valUint, _ := strconv.ParseUint(keys[i], 10, 64)
		valUintNext, _ := strconv.ParseUint(keys[i+1], 10, 64)

		if number >= valUint && number < valUintNext {
			return field[keys[i]]
		}
	}

	return field[keys[len(keys)-1]]
}

// String implements the fmt.Stringer interface.
func (c *ChainConfig) String() string {
	var engine interface{}
	switch {
	case c.Ethash != nil:
		engine = c.Ethash
	case c.Clique != nil:
		engine = c.Clique
	case c.Parlia != nil:
		engine = c.Parlia
	case c.Bor != nil:
		engine = c.Bor
	case c.Aura != nil:
		engine = c.Aura
	default:
		engine = "unknown"
	}

	// TODO Covalent: Refactor to more generic approach and potentially introduce tag for "ecosystem" field (Ethereum, BSC, etc.)
	if c.Consensus == ParliaConsensus {
		return fmt.Sprintf("{ChainID: %v Ramanujan: %v, Niels: %v, MirrorSync: %v, Bruno: %v, Euler: %v, Gibbs: %v, Nano: %v, Moran: %v, Gibbs: %v, Engine: %v}",
			c.ChainID,
			c.RamanujanBlock,
			c.NielsBlock,
			c.MirrorSyncBlock,
			c.BrunoBlock,
			c.EulerBlock,
			c.GibbsBlock,
			c.NanoBlock,
			c.MoranBlock,
			c.GibbsBlock,
			engine,
		)
	}

	return fmt.Sprintf("{ChainID: %v, Homestead: %v, DAO: %v, DAO Support: %v, Tangerine Whistle: %v, Spurious Dragon: %v, Byzantium: %v, Constantinople: %v, Petersburg: %v, Istanbul: %v, Muir Glacier: %v, Berlin: %v, London: %v, Arrow Glacier: %v, Gray Glacier: %v, Terminal Total Difficulty: %v, Merge Netsplit: %v, Shanghai: %v, Cancun: %v, ShardingFork: %v, Engine: %v}",
		c.ChainID,
		c.HomesteadBlock,
		c.DAOForkBlock,
		c.DAOForkSupport,
		c.TangerineWhistleBlock,
		c.SpuriousDragonBlock,
		c.ByzantiumBlock,
		c.ConstantinopleBlock,
		c.PetersburgBlock,
		c.IstanbulBlock,
		c.MuirGlacierBlock,
		c.BerlinBlock,
		c.LondonBlock,
		c.ArrowGlacierBlock,
		c.GrayGlacierBlock,
		c.TerminalTotalDifficulty,
		c.MergeNetsplitBlock,
<<<<<<< HEAD
		c.ShanghaiBlock,
		c.CancunBlock,
		c.ShardingForkBlock,
=======
		c.ShanghaiTime,
		c.CancunTime,
>>>>>>> 4932aa52
		engine,
	)
}

func (c *ChainConfig) IsHeaderWithSeal() bool {
	return c.Consensus == AuRaConsensus
}

type ConsensusSnapshotConfig struct {
	CheckpointInterval uint64 // Number of blocks after which to save the vote snapshot to the database
	InmemorySnapshots  int    // Number of recent vote snapshots to keep in memory
	InmemorySignatures int    // Number of recent block signatures to keep in memory
	DBPath             string
	InMemory           bool
}

const cliquePath = "clique"

func NewSnapshotConfig(checkpointInterval uint64, inmemorySnapshots int, inmemorySignatures int, inmemory bool, dbPath string) *ConsensusSnapshotConfig {
	if len(dbPath) == 0 {
		dbPath = paths.DefaultDataDir()
	}

	return &ConsensusSnapshotConfig{
		checkpointInterval,
		inmemorySnapshots,
		inmemorySignatures,
		path.Join(dbPath, cliquePath),
		inmemory,
	}
}

// IsHomestead returns whether num is either equal to the homestead block or greater.
func (c *ChainConfig) IsHomestead(num uint64) bool {
	return isForked(c.HomesteadBlock, num)
}

// IsDAOFork returns whether num is either equal to the DAO fork block or greater.
func (c *ChainConfig) IsDAOFork(num uint64) bool {
	return isForked(c.DAOForkBlock, num)
}

// IsTangerineWhistle returns whether num is either equal to the Tangerine Whistle (EIP150) fork block or greater.
func (c *ChainConfig) IsTangerineWhistle(num uint64) bool {
	return isForked(c.TangerineWhistleBlock, num)
}

// IsSpuriousDragon returns whether num is either equal to the Spurious Dragon fork block or greater.
func (c *ChainConfig) IsSpuriousDragon(num uint64) bool {
	return isForked(c.SpuriousDragonBlock, num)
}

// IsByzantium returns whether num is either equal to the Byzantium fork block or greater.
func (c *ChainConfig) IsByzantium(num uint64) bool {
	return isForked(c.ByzantiumBlock, num)
}

// IsConstantinople returns whether num is either equal to the Constantinople fork block or greater.
func (c *ChainConfig) IsConstantinople(num uint64) bool {
	return isForked(c.ConstantinopleBlock, num)
}

// IsRamanujan returns whether num is either equal to the IsRamanujan fork block or greater.
func (c *ChainConfig) IsRamanujan(num uint64) bool {
	return isForked(c.RamanujanBlock, num)
}

// IsOnRamanujan returns whether num is equal to the Ramanujan fork block
func (c *ChainConfig) IsOnRamanujan(num *big.Int) bool {
	return configNumEqual(c.RamanujanBlock, num)
}

// IsNiels returns whether num is either equal to the Niels fork block or greater.
func (c *ChainConfig) IsNiels(num uint64) bool {
	return isForked(c.NielsBlock, num)
}

// IsOnNiels returns whether num is equal to the IsNiels fork block
func (c *ChainConfig) IsOnNiels(num *big.Int) bool {
	return configNumEqual(c.NielsBlock, num)
}

// IsMirrorSync returns whether num is either equal to the MirrorSync fork block or greater.
func (c *ChainConfig) IsMirrorSync(num uint64) bool {
	return isForked(c.MirrorSyncBlock, num)
}

// IsOnMirrorSync returns whether num is equal to the MirrorSync fork block
func (c *ChainConfig) IsOnMirrorSync(num *big.Int) bool {
	return configNumEqual(c.MirrorSyncBlock, num)
}

// IsBruno returns whether num is either equal to the Burn fork block or greater.
func (c *ChainConfig) IsBruno(num uint64) bool {
	return isForked(c.BrunoBlock, num)
}

// IsOnBruno returns whether num is equal to the Burn fork block
func (c *ChainConfig) IsOnBruno(num *big.Int) bool {
	return configNumEqual(c.BrunoBlock, num)
}

// IsEuler returns whether num is either equal to the euler fork block or greater.
func (c *ChainConfig) IsEuler(num *big.Int) bool {
	return isForked(c.EulerBlock, num.Uint64())
}

func (c *ChainConfig) IsOnEuler(num *big.Int) bool {
	return configNumEqual(c.EulerBlock, num)
}

// IsGibbs returns whether num is either equal to the euler fork block or greater.
func (c *ChainConfig) IsGibbs(num *big.Int) bool {
	return isForked(c.GibbsBlock, num.Uint64())
}

func (c *ChainConfig) IsOnGibbs(num *big.Int) bool {
	return configNumEqual(c.GibbsBlock, num)
}

func (c *ChainConfig) IsMoran(num uint64) bool {
	return isForked(c.MoranBlock, num)
}

func (c *ChainConfig) IsOnMoran(num *big.Int) bool {
	return configNumEqual(c.MoranBlock, num)
}

// IsNano returns whether num is either equal to the euler fork block or greater.
func (c *ChainConfig) IsNano(num uint64) bool {
	return isForked(c.NanoBlock, num)
}

func (c *ChainConfig) IsOnNano(num *big.Int) bool {
	return configNumEqual(c.NanoBlock, num)
}

// IsMuirGlacier returns whether num is either equal to the Muir Glacier (EIP-2384) fork block or greater.
func (c *ChainConfig) IsMuirGlacier(num uint64) bool {
	return isForked(c.MuirGlacierBlock, num)
}

// IsPetersburg returns whether num is either
// - equal to or greater than the PetersburgBlock fork block,
// - OR is nil, and Constantinople is active
func (c *ChainConfig) IsPetersburg(num uint64) bool {
	return isForked(c.PetersburgBlock, num) || c.PetersburgBlock == nil && isForked(c.ConstantinopleBlock, num)
}

// IsIstanbul returns whether num is either equal to the Istanbul fork block or greater.
func (c *ChainConfig) IsIstanbul(num uint64) bool {
	return isForked(c.IstanbulBlock, num)
}

// IsBerlin returns whether num is either equal to the Berlin fork block or greater.
func (c *ChainConfig) IsBerlin(num uint64) bool {
	return isForked(c.BerlinBlock, num)
}

// IsLondon returns whether num is either equal to the London fork block or greater.
func (c *ChainConfig) IsLondon(num uint64) bool {
	return isForked(c.LondonBlock, num)
}

// IsArrowGlacier returns whether num is either equal to the Arrow Glacier (EIP-4345) fork block or greater.
func (c *ChainConfig) IsArrowGlacier(num uint64) bool {
	return isForked(c.ArrowGlacierBlock, num)
}

// IsGrayGlacier returns whether num is either equal to the Gray Glacier (EIP-5133) fork block or greater.
func (c *ChainConfig) IsGrayGlacier(num uint64) bool {
	return isForked(c.GrayGlacierBlock, num)
}

// IsShanghai returns whether time is either equal to the Shanghai fork time or greater.
func (c *ChainConfig) IsShanghai(time uint64) bool {
	return isForked(c.ShanghaiTime, time)
}

// IsCancun returns whether time is either equal to the Cancun fork time or greater.
func (c *ChainConfig) IsCancun(time uint64) bool {
	return isForked(c.CancunTime, time)
}

func (c *ChainConfig) IsEip1559FeeCollector(num uint64) bool {
	return c.Eip1559FeeCollector != nil && isForked(c.Eip1559FeeCollectorTransition, num)
}

// IsSharding returns whether num is either equal to the fork block that activates proto-danksharding (EIP-4844)
func (c *ChainConfig) IsSharding(num uint64) bool {
	return isForked(c.ShanghaiBlock, num)
}

// CheckCompatible checks whether scheduled fork transitions have been imported
// with a mismatching chain configuration.
func (c *ChainConfig) CheckCompatible(newcfg *ChainConfig, height uint64) *ConfigCompatError {
	bhead := height

	// Iterate checkCompatible to find the lowest conflict.
	var lasterr *ConfigCompatError
	for {
		err := c.checkCompatible(newcfg, bhead)
		if err == nil || (lasterr != nil && err.RewindTo == lasterr.RewindTo) {
			break
		}
		lasterr = err
		bhead = err.RewindTo
	}
	return lasterr
}

// CheckConfigForkOrder checks that we don't "skip" any forks, geth isn't pluggable enough
// to guarantee that forks can be implemented in a different order than on official networks
func (c *ChainConfig) CheckConfigForkOrder() error {
	if c != nil && c.ChainID != nil && c.ChainID.Uint64() == 77 {
		return nil
	}
	type fork struct {
		name     string
		block    *big.Int
		optional bool // if true, the fork may be nil and next fork is still allowed
	}
	var lastFork fork
	for _, cur := range []fork{
		{name: "homesteadBlock", block: c.HomesteadBlock},
		{name: "daoForkBlock", block: c.DAOForkBlock, optional: true},
		{name: "eip150Block", block: c.TangerineWhistleBlock},
		{name: "eip155Block", block: c.SpuriousDragonBlock},
		{name: "byzantiumBlock", block: c.ByzantiumBlock},
		{name: "constantinopleBlock", block: c.ConstantinopleBlock},
		{name: "petersburgBlock", block: c.PetersburgBlock},
		{name: "istanbulBlock", block: c.IstanbulBlock},
		{name: "muirGlacierBlock", block: c.MuirGlacierBlock, optional: true},
		{name: "eulerBlock", block: c.EulerBlock, optional: true},
		{name: "gibbsBlock", block: c.GibbsBlock, optional: true},
		{name: "berlinBlock", block: c.BerlinBlock},
		{name: "londonBlock", block: c.LondonBlock},
		{name: "arrowGlacierBlock", block: c.ArrowGlacierBlock, optional: true},
		{name: "grayGlacierBlock", block: c.GrayGlacierBlock, optional: true},
		{name: "mergeNetsplitBlock", block: c.MergeNetsplitBlock, optional: true},
<<<<<<< HEAD
		{name: "shanghaiBlock", block: c.ShanghaiBlock},
		{name: "cancunBlock", block: c.CancunBlock},
		// {name: "shardingForkBlock", block: c.ShardingForkBlock},
=======
>>>>>>> 4932aa52
	} {
		if lastFork.name != "" {
			// Next one must be higher number
			if lastFork.block == nil && cur.block != nil {
				return fmt.Errorf("unsupported fork ordering: %v not enabled, but %v enabled at %v",
					lastFork.name, cur.name, cur.block)
			}
			if lastFork.block != nil && cur.block != nil {
				if lastFork.block.Cmp(cur.block) > 0 {
					return fmt.Errorf("unsupported fork ordering: %v enabled at %v, but %v enabled at %v",
						lastFork.name, lastFork.block, cur.name, cur.block)
				}
			}
			// If it was optional and not set, then ignore it
		}
		if !cur.optional || cur.block != nil {
			lastFork = cur
		}
	}
	return nil
}

func (c *ChainConfig) checkCompatible(newcfg *ChainConfig, head uint64) *ConfigCompatError {
	// Ethereum mainnet forks
	if isForkIncompatible(c.HomesteadBlock, newcfg.HomesteadBlock, head) {
		return newCompatError("Homestead fork block", c.HomesteadBlock, newcfg.HomesteadBlock)
	}
	if isForkIncompatible(c.DAOForkBlock, newcfg.DAOForkBlock, head) {
		return newCompatError("DAO fork block", c.DAOForkBlock, newcfg.DAOForkBlock)
	}
	if c.IsDAOFork(head) && c.DAOForkSupport != newcfg.DAOForkSupport {
		return newCompatError("DAO fork support flag", c.DAOForkBlock, newcfg.DAOForkBlock)
	}
	if isForkIncompatible(c.TangerineWhistleBlock, newcfg.TangerineWhistleBlock, head) {
		return newCompatError("Tangerine Whistle fork block", c.TangerineWhistleBlock, newcfg.TangerineWhistleBlock)
	}
	if isForkIncompatible(c.SpuriousDragonBlock, newcfg.SpuriousDragonBlock, head) {
		return newCompatError("Spurious Dragon fork block", c.SpuriousDragonBlock, newcfg.SpuriousDragonBlock)
	}
	if c.IsSpuriousDragon(head) && !configNumEqual(c.ChainID, newcfg.ChainID) {
		return newCompatError("EIP155 chain ID", c.SpuriousDragonBlock, newcfg.SpuriousDragonBlock)
	}
	if isForkIncompatible(c.ByzantiumBlock, newcfg.ByzantiumBlock, head) {
		return newCompatError("Byzantium fork block", c.ByzantiumBlock, newcfg.ByzantiumBlock)
	}
	if isForkIncompatible(c.ConstantinopleBlock, newcfg.ConstantinopleBlock, head) {
		return newCompatError("Constantinople fork block", c.ConstantinopleBlock, newcfg.ConstantinopleBlock)
	}
	if isForkIncompatible(c.PetersburgBlock, newcfg.PetersburgBlock, head) {
		// the only case where we allow Petersburg to be set in the past is if it is equal to Constantinople
		// mainly to satisfy fork ordering requirements which state that Petersburg fork be set if Constantinople fork is set
		if isForkIncompatible(c.ConstantinopleBlock, newcfg.PetersburgBlock, head) {
			return newCompatError("Petersburg fork block", c.PetersburgBlock, newcfg.PetersburgBlock)
		}
	}
	if isForkIncompatible(c.IstanbulBlock, newcfg.IstanbulBlock, head) {
		return newCompatError("Istanbul fork block", c.IstanbulBlock, newcfg.IstanbulBlock)
	}
	if isForkIncompatible(c.MuirGlacierBlock, newcfg.MuirGlacierBlock, head) {
		return newCompatError("Muir Glacier fork block", c.MuirGlacierBlock, newcfg.MuirGlacierBlock)
	}
	if isForkIncompatible(c.BerlinBlock, newcfg.BerlinBlock, head) {
		return newCompatError("Berlin fork block", c.BerlinBlock, newcfg.BerlinBlock)
	}
	if isForkIncompatible(c.LondonBlock, newcfg.LondonBlock, head) {
		return newCompatError("London fork block", c.LondonBlock, newcfg.LondonBlock)
	}
	if isForkIncompatible(c.ArrowGlacierBlock, newcfg.ArrowGlacierBlock, head) {
		return newCompatError("Arrow Glacier fork block", c.ArrowGlacierBlock, newcfg.ArrowGlacierBlock)
	}
	if isForkIncompatible(c.GrayGlacierBlock, newcfg.GrayGlacierBlock, head) {
		return newCompatError("Gray Glacier fork block", c.GrayGlacierBlock, newcfg.GrayGlacierBlock)
	}
	if isForkIncompatible(c.MergeNetsplitBlock, newcfg.MergeNetsplitBlock, head) {
		return newCompatError("Merge netsplit block", c.MergeNetsplitBlock, newcfg.MergeNetsplitBlock)
	}
<<<<<<< HEAD
	if isForkIncompatible(c.ShanghaiBlock, newcfg.ShanghaiBlock, head) {
		return newCompatError("Shanghai fork block", c.ShanghaiBlock, newcfg.ShanghaiBlock)
	}
	if isForkIncompatible(c.CancunBlock, newcfg.CancunBlock, head) {
		return newCompatError("Cancun fork block", c.CancunBlock, newcfg.CancunBlock)
	}
	if isForkIncompatible(c.ShardingForkBlock, newcfg.ShardingForkBlock, head) {
		return newCompatError("Mini-Danksharding fork block", c.ShardingForkBlock, newcfg.ShardingForkBlock)
	}
=======
>>>>>>> 4932aa52

	// Parlia forks
	if isForkIncompatible(c.RamanujanBlock, newcfg.RamanujanBlock, head) {
		return newCompatError("Ramanujan fork block", c.RamanujanBlock, newcfg.RamanujanBlock)
	}
	if isForkIncompatible(c.NielsBlock, newcfg.NielsBlock, head) {
		return newCompatError("Niels fork block", c.NielsBlock, newcfg.NielsBlock)
	}
	if isForkIncompatible(c.MirrorSyncBlock, newcfg.MirrorSyncBlock, head) {
		return newCompatError("MirrorSync fork block", c.MirrorSyncBlock, newcfg.MirrorSyncBlock)
	}
	if isForkIncompatible(c.BrunoBlock, newcfg.BrunoBlock, head) {
		return newCompatError("Bruno fork block", c.BrunoBlock, newcfg.BrunoBlock)
	}
	if isForkIncompatible(c.EulerBlock, newcfg.EulerBlock, head) {
		return newCompatError("Euler fork block", c.EulerBlock, newcfg.EulerBlock)
	}
	if isForkIncompatible(c.GibbsBlock, newcfg.GibbsBlock, head) {
		return newCompatError("Gibbs fork block", c.GibbsBlock, newcfg.GibbsBlock)
	}
	if isForkIncompatible(c.NanoBlock, newcfg.NanoBlock, head) {
		return newCompatError("Nano fork block", c.NanoBlock, newcfg.NanoBlock)
	}
	if isForkIncompatible(c.MoranBlock, newcfg.MoranBlock, head) {
		return newCompatError("moran fork block", c.MoranBlock, newcfg.MoranBlock)
	}
	return nil
}

// isForkIncompatible returns true if a fork scheduled at s1 cannot be rescheduled to
// block s2 because head is already past the fork.
func isForkIncompatible(s1, s2 *big.Int, head uint64) bool {
	return (isForked(s1, head) || isForked(s2, head)) && !configNumEqual(s1, s2)
}

// isForked returns whether a fork scheduled at block s is active at the given head block.
func isForked(s *big.Int, head uint64) bool {
	if s == nil {
		return false
	}
	return s.Uint64() <= head
}

func configNumEqual(x, y *big.Int) bool {
	if x == nil {
		return y == nil
	}
	if y == nil {
		return x == nil
	}
	return x.Cmp(y) == 0
}

// ConfigCompatError is raised if the locally-stored blockchain is initialised with a
// ChainConfig that would alter the past.
type ConfigCompatError struct {
	What string
	// block numbers of the stored and new configurations
	StoredConfig, NewConfig *big.Int
	// the block number to which the local chain must be rewound to correct the error
	RewindTo uint64
}

func newCompatError(what string, storedblock, newblock *big.Int) *ConfigCompatError {
	var rew *big.Int
	switch {
	case storedblock == nil:
		rew = newblock
	case newblock == nil || storedblock.Cmp(newblock) < 0:
		rew = storedblock
	default:
		rew = newblock
	}
	err := &ConfigCompatError{what, storedblock, newblock, 0}
	if rew != nil && rew.Sign() > 0 {
		err.RewindTo = rew.Uint64() - 1
	}
	return err
}

func (err *ConfigCompatError) Error() string {
	return fmt.Sprintf("mismatching %s in database (have %d, want %d, rewindto %d)", err.What, err.StoredConfig, err.NewConfig, err.RewindTo)
}

// Rules wraps ChainConfig and is merely syntactic sugar or can be used for functions
// that do not have or require information about the block.
//
// Rules is a one time interface meaning that it shouldn't be used in between transition
// phases.
type Rules struct {
	ChainID                                                 *big.Int
	IsHomestead, IsTangerineWhistle, IsSpuriousDragon       bool
	IsByzantium, IsConstantinople, IsPetersburg, IsIstanbul bool
	IsBerlin, IsLondon, IsShanghai, IsCancun                bool
<<<<<<< HEAD
	IsSharding                                              bool
	IsNano, IsMoran                                         bool
=======
	IsNano, IsMoran, IsGibbs                                bool
>>>>>>> 4932aa52
	IsEip1559FeeCollector                                   bool
	IsParlia, IsStarknet, IsAura                            bool
}

// Rules ensures c's ChainID is not nil.
func (c *ChainConfig) Rules(num uint64, time uint64) *Rules {
	chainID := c.ChainID
	if chainID == nil {
		chainID = new(big.Int)
	}

	return &Rules{
		ChainID:               new(big.Int).Set(chainID),
		IsHomestead:           c.IsHomestead(num),
		IsTangerineWhistle:    c.IsTangerineWhistle(num),
		IsSpuriousDragon:      c.IsSpuriousDragon(num),
		IsByzantium:           c.IsByzantium(num),
		IsConstantinople:      c.IsConstantinople(num),
		IsPetersburg:          c.IsPetersburg(num),
		IsIstanbul:            c.IsIstanbul(num),
		IsBerlin:              c.IsBerlin(num),
		IsLondon:              c.IsLondon(num),
<<<<<<< HEAD
		IsShanghai:            c.IsShanghai(num),
		IsCancun:              c.IsCancun(num),
		IsSharding:            c.IsSharding(num),
=======
		IsShanghai:            c.IsShanghai(time),
		IsCancun:              c.IsCancun(time),
>>>>>>> 4932aa52
		IsNano:                c.IsNano(num),
		IsMoran:               c.IsMoran(num),
		IsEip1559FeeCollector: c.IsEip1559FeeCollector(num),
		IsParlia:              c.Parlia != nil,
		IsAura:                c.Aura != nil,
	}
}

func ChainConfigByChainName(chain string) *ChainConfig {
	switch chain {
	case networkname.MainnetChainName:
		return MainnetChainConfig
	case networkname.SepoliaChainName:
		return SepoliaChainConfig
	case networkname.RinkebyChainName:
		return RinkebyChainConfig
	case networkname.GoerliChainName:
		return GoerliChainConfig
	case networkname.SokolChainName:
		return SokolChainConfig
	case networkname.BSCChainName:
		return BSCChainConfig
	case networkname.ChapelChainName:
		return ChapelChainConfig
	case networkname.RialtoChainName:
		return RialtoChainConfig
	case networkname.MumbaiChainName:
		return MumbaiChainConfig
	case networkname.BorMainnetChainName:
		return BorMainnetChainConfig
	case networkname.BorDevnetChainName:
		return BorDevnetChainConfig
	case networkname.GnosisChainName:
		return GnosisChainConfig
	case networkname.ChiadoChainName:
		return ChiadoChainConfig
	default:
		return nil
	}
}

func GenesisHashByChainName(chain string) *common.Hash {
	switch chain {
	case networkname.MainnetChainName:
		return &MainnetGenesisHash
	case networkname.SepoliaChainName:
		return &SepoliaGenesisHash
	case networkname.RinkebyChainName:
		return &RinkebyGenesisHash
	case networkname.GoerliChainName:
		return &GoerliGenesisHash
	case networkname.SokolChainName:
		return &SokolGenesisHash
	case networkname.BSCChainName:
		return &BSCGenesisHash
	case networkname.ChapelChainName:
		return &ChapelGenesisHash
	case networkname.RialtoChainName:
		return &RialtoGenesisHash
	case networkname.MumbaiChainName:
		return &MumbaiGenesisHash
	case networkname.BorMainnetChainName:
		return &BorMainnetGenesisHash
	case networkname.BorDevnetChainName:
		return &BorDevnetGenesisHash
	case networkname.GnosisChainName:
		return &GnosisGenesisHash
	case networkname.ChiadoChainName:
		return &ChiadoGenesisHash
	default:
		return nil
	}
}

func ChainConfigByGenesisHash(genesisHash common.Hash) *ChainConfig {
	switch {
	case genesisHash == MainnetGenesisHash:
		return MainnetChainConfig
	case genesisHash == SepoliaGenesisHash:
		return SepoliaChainConfig
	case genesisHash == RinkebyGenesisHash:
		return RinkebyChainConfig
	case genesisHash == GoerliGenesisHash:
		return GoerliChainConfig
	case genesisHash == SokolGenesisHash:
		return SokolChainConfig
	case genesisHash == BSCGenesisHash:
		return BSCChainConfig
	case genesisHash == ChapelGenesisHash:
		return ChapelChainConfig
	case genesisHash == RialtoGenesisHash:
		return RialtoChainConfig
	case genesisHash == MumbaiGenesisHash:
		return MumbaiChainConfig
	case genesisHash == BorMainnetGenesisHash:
		return BorMainnetChainConfig
	case genesisHash == BorDevnetGenesisHash:
		return BorDevnetChainConfig
	case genesisHash == GnosisGenesisHash:
		return GnosisChainConfig
	case genesisHash == ChiadoGenesisHash:
		return ChiadoChainConfig
	default:
		return nil
	}
}

func NetworkIDByChainName(chain string) uint64 {
	switch chain {
	case networkname.RialtoChainName:
		return 97
	case networkname.DevChainName:
		return 1337
	default:
		config := ChainConfigByChainName(chain)
		if config == nil {
			return 0
		}
		return config.ChainID.Uint64()
	}
}<|MERGE_RESOLUTION|>--- conflicted
+++ resolved
@@ -233,14 +233,9 @@
 	TerminalTotalDifficultyPassed bool     `json:"terminalTotalDifficultyPassed,omitempty"` // Disable PoW sync for networks that have already passed through the Merge
 	MergeNetsplitBlock            *big.Int `json:"mergeNetsplitBlock,omitempty"`            // Virtual fork after The Merge to use as a network splitter; see FORK_NEXT_VALUE in EIP-3675
 
-<<<<<<< HEAD
-	ShanghaiBlock     *big.Int `json:"shanghaiBlock,omitempty"`     // Shanghai switch block (nil = no fork, 0 = already activated)
-	CancunBlock       *big.Int `json:"cancunBlock,omitempty"`       // Cancun switch block (nil = no fork, 0 = already activated)
-	ShardingForkBlock *big.Int `json:"shardingForkBlock,omitempty"` // Mini-Danksharding switch block (nil = no fork, 0 = already activated)
-=======
-	ShanghaiTime *big.Int `json:"shanghaiTime,omitempty"` // Shanghai switch time (nil = no fork, 0 = already activated)
-	CancunTime   *big.Int `json:"cancunTime,omitempty"`   // Cancun switch time (nil = no fork, 0 = already activated)
->>>>>>> 4932aa52
+	ShanghaiTime     *big.Int `json:"shanghaiTime,omitempty"`     // Shanghai switch time (nil = no fork, 0 = already activated)
+	CancunTime       *big.Int `json:"cancunTime,omitempty"`       // Cancun switch time (nil = no fork, 0 = already activated)
+	ShardingForkTime *uint64  `json:"shardingForkTime,omitempty"` // Mini-Danksharding switch block (nil = no fork, 0 = already activated)
 
 	// Parlia fork blocks
 	RamanujanBlock  *big.Int `json:"ramanujanBlock,omitempty" toml:",omitempty"`  // ramanujanBlock switch block (nil = no fork, 0 = already activated)
@@ -443,14 +438,9 @@
 		c.GrayGlacierBlock,
 		c.TerminalTotalDifficulty,
 		c.MergeNetsplitBlock,
-<<<<<<< HEAD
-		c.ShanghaiBlock,
-		c.CancunBlock,
-		c.ShardingForkBlock,
-=======
 		c.ShanghaiTime,
 		c.CancunTime,
->>>>>>> 4932aa52
+		c.ShardingForkTime,
 		engine,
 	)
 }
@@ -640,8 +630,11 @@
 }
 
 // IsSharding returns whether num is either equal to the fork block that activates proto-danksharding (EIP-4844)
-func (c *ChainConfig) IsSharding(num uint64) bool {
-	return isForked(c.ShanghaiBlock, num)
+func (c *ChainConfig) IsSharding(time uint64) bool {
+	if c.ShardingForkTime == nil {
+		return false
+	}
+	return *c.ShardingForkTime <= time
 }
 
 // CheckCompatible checks whether scheduled fork transitions have been imported
@@ -691,12 +684,9 @@
 		{name: "arrowGlacierBlock", block: c.ArrowGlacierBlock, optional: true},
 		{name: "grayGlacierBlock", block: c.GrayGlacierBlock, optional: true},
 		{name: "mergeNetsplitBlock", block: c.MergeNetsplitBlock, optional: true},
-<<<<<<< HEAD
-		{name: "shanghaiBlock", block: c.ShanghaiBlock},
-		{name: "cancunBlock", block: c.CancunBlock},
-		// {name: "shardingForkBlock", block: c.ShardingForkBlock},
-=======
->>>>>>> 4932aa52
+		//{name: "shanghaiBlock", block: c.ShanghaiBlock, optional: true},
+		{name: "cancunBlock", block: c.CancunTime, optional: true},
+		//{name: "shardingForkBlock", block: c.ShardingForkBlock, optional: true},
 	} {
 		if lastFork.name != "" {
 			// Next one must be higher number
@@ -773,18 +763,15 @@
 	if isForkIncompatible(c.MergeNetsplitBlock, newcfg.MergeNetsplitBlock, head) {
 		return newCompatError("Merge netsplit block", c.MergeNetsplitBlock, newcfg.MergeNetsplitBlock)
 	}
-<<<<<<< HEAD
-	if isForkIncompatible(c.ShanghaiBlock, newcfg.ShanghaiBlock, head) {
-		return newCompatError("Shanghai fork block", c.ShanghaiBlock, newcfg.ShanghaiBlock)
-	}
-	if isForkIncompatible(c.CancunBlock, newcfg.CancunBlock, head) {
-		return newCompatError("Cancun fork block", c.CancunBlock, newcfg.CancunBlock)
-	}
-	if isForkIncompatible(c.ShardingForkBlock, newcfg.ShardingForkBlock, head) {
-		return newCompatError("Mini-Danksharding fork block", c.ShardingForkBlock, newcfg.ShardingForkBlock)
-	}
-=======
->>>>>>> 4932aa52
+	// if isForkIncompatible(c.ShanghaiBlock, newcfg.ShanghaiBlock, head) {
+	// 	return newCompatError("Shanghai fork block", c.ShanghaiBlock, newcfg.ShanghaiBlock)
+	// }
+	// if isForkIncompatible(c.CancunTime, newcfg.CancunTime, head) {
+	// 	return newCompatError("Cancun fork block", c.CancunTime, newcfg.CancunTime)
+	// }
+	// if isForkIncompatible(c.ShardingForkBlock, newcfg.ShardingForkBlock, head) {
+	// 	return newCompatError("Mini-Danksharding fork block", c.ShardingForkBlock, newcfg.ShardingForkBlock)
+	// }
 
 	// Parlia forks
 	if isForkIncompatible(c.RamanujanBlock, newcfg.RamanujanBlock, head) {
@@ -879,12 +866,8 @@
 	IsHomestead, IsTangerineWhistle, IsSpuriousDragon       bool
 	IsByzantium, IsConstantinople, IsPetersburg, IsIstanbul bool
 	IsBerlin, IsLondon, IsShanghai, IsCancun                bool
-<<<<<<< HEAD
 	IsSharding                                              bool
-	IsNano, IsMoran                                         bool
-=======
 	IsNano, IsMoran, IsGibbs                                bool
->>>>>>> 4932aa52
 	IsEip1559FeeCollector                                   bool
 	IsParlia, IsStarknet, IsAura                            bool
 }
@@ -907,14 +890,9 @@
 		IsIstanbul:            c.IsIstanbul(num),
 		IsBerlin:              c.IsBerlin(num),
 		IsLondon:              c.IsLondon(num),
-<<<<<<< HEAD
 		IsShanghai:            c.IsShanghai(num),
 		IsCancun:              c.IsCancun(num),
 		IsSharding:            c.IsSharding(num),
-=======
-		IsShanghai:            c.IsShanghai(time),
-		IsCancun:              c.IsCancun(time),
->>>>>>> 4932aa52
 		IsNano:                c.IsNano(num),
 		IsMoran:               c.IsMoran(num),
 		IsEip1559FeeCollector: c.IsEip1559FeeCollector(num),
