--- conflicted
+++ resolved
@@ -285,36 +285,4 @@
 		}
 		lifecycleConstructorFuncs[name] = f
 	}
-<<<<<<< HEAD
-}
-
-// TODO: (leonard) method not used, remove?
-// adds the host part to the configuration's ENR, signs it
-// creates and  the corresponding enode object to the configuration
-func (n *NodeConfig) initEnode(ip net.IP, tcpport int, udpport int) error {
-	enrIp := enr.IP(ip)
-	n.Record.Set(&enrIp)
-	enrTcpPort := enr.TCP(tcpport)
-	n.Record.Set(&enrTcpPort)
-	enrUdpPort := enr.UDP(udpport)
-	n.Record.Set(&enrUdpPort)
-
-	err := enode.SignV4(&n.Record, n.PrivateKey)
-	if err != nil {
-		return fmt.Errorf("unable to generate ENR: %v", err)
-	}
-	nod, err := enode.New(enode.V4ID{}, &n.Record)
-	if err != nil {
-		return fmt.Errorf("unable to create enode: %v", err)
-	}
-	log.Trace("simnode new", "record", n.Record)
-	n.node = nod
-	return nil
-}
-
-// TODO: (leonard) method not used, remove?
-func (n *NodeConfig) initDummyEnode() error {
-	return n.initEnode(net.IPv4(127, 0, 0, 1), int(n.Port), 0)
-=======
->>>>>>> a0da31bb
 }