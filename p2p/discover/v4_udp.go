--- conflicted
+++ resolved
@@ -78,10 +78,7 @@
 	addReplyMatcher chan *replyMatcher
 	gotreply        chan reply
 	replyTimeout    time.Duration
-<<<<<<< HEAD
-=======
 	pingBackDelay   time.Duration
->>>>>>> 7c2a7150
 	closeCtx        context.Context
 	cancelCloseCtx  context.CancelFunc
 
@@ -145,10 +142,7 @@
 		gotreply:        make(chan reply),
 		addReplyMatcher: make(chan *replyMatcher),
 		replyTimeout:    cfg.ReplyTimeout,
-<<<<<<< HEAD
-=======
 		pingBackDelay:   cfg.PingBackDelay,
->>>>>>> 7c2a7150
 		closeCtx:        closeCtx,
 		cancelCloseCtx:  cancel,
 		log:             cfg.Log,
@@ -609,11 +603,7 @@
 		rm := t.sendPing(toid, toaddr, nil)
 		<-rm.errc
 		// Wait for them to ping back and process our pong.
-<<<<<<< HEAD
-		time.Sleep(t.replyTimeout)
-=======
 		time.Sleep(t.pingBackDelay)
->>>>>>> 7c2a7150
 	}
 }
 
