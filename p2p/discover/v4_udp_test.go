--- conflicted
+++ resolved
@@ -92,11 +92,8 @@
 
 		ReplyTimeout: replyTimeout,
 
-<<<<<<< HEAD
-=======
 		PingBackDelay: time.Nanosecond,
 
->>>>>>> 7c2a7150
 		PrivateKeyGenerator: contextGetPrivateKeyGenerator(ctx),
 	})
 	if err != nil {
