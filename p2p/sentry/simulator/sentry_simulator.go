package simulator

import (
	"bytes"
	"context"
	"fmt"
	"path/filepath"

	"github.com/ledgerwatch/log/v3"
	"google.golang.org/protobuf/types/known/emptypb"

	"github.com/ledgerwatch/erigon-lib/chain/snapcfg"
	"github.com/ledgerwatch/erigon-lib/common"
	"github.com/ledgerwatch/erigon-lib/downloader/snaptype"
	"github.com/ledgerwatch/erigon-lib/gointerfaces"
	sentry_if "github.com/ledgerwatch/erigon-lib/gointerfaces/sentry"
	"github.com/ledgerwatch/erigon-lib/gointerfaces/types"
<<<<<<< HEAD
	core_snaptype "github.com/ledgerwatch/erigon/core/snaptype"
=======
	"github.com/ledgerwatch/erigon/cmd/snapshots/sync"
>>>>>>> 0d2cf665
	core_types "github.com/ledgerwatch/erigon/core/types"
	"github.com/ledgerwatch/erigon/crypto"
	"github.com/ledgerwatch/erigon/eth/ethconfig"
	"github.com/ledgerwatch/erigon/eth/protocols/eth"
	"github.com/ledgerwatch/erigon/p2p"
	"github.com/ledgerwatch/erigon/p2p/discover/v4wire"
	"github.com/ledgerwatch/erigon/p2p/enode"
	"github.com/ledgerwatch/erigon/p2p/sentry"
	"github.com/ledgerwatch/erigon/rlp"
	"github.com/ledgerwatch/erigon/turbo/snapshotsync/freezeblocks"
)

type server struct {
	sentry_if.UnimplementedSentryServer
	ctx              context.Context
	peers            map[[64]byte]*p2p.Peer
	messageReceivers map[sentry_if.MessageId][]sentry_if.Sentry_MessagesServer
	logger           log.Logger
	knownSnapshots   *freezeblocks.RoSnapshots
	activeSnapshots  *freezeblocks.RoSnapshots
	blockReader      *freezeblocks.BlockReader
	downloader       *sync.TorrentClient
	chain            string
}

func newPeer(name string, caps []p2p.Cap) (*p2p.Peer, error) {
	key, err := crypto.GenerateKey()

	if err != nil {
		return nil, err
	}

	return p2p.NewPeer(enode.PubkeyToIDV4(&key.PublicKey), v4wire.EncodePubkey(&key.PublicKey), name, caps, true), nil
}

func NewSentry(ctx context.Context, chain string, snapshotLocation string, peerCount int, logger log.Logger) (sentry_if.SentryServer, error) {
	peers := map[[64]byte]*p2p.Peer{}

	for i := 0; i < peerCount; i++ {
		peer, err := newPeer(fmt.Sprint("peer-", i), nil)

		if err != nil {
			return nil, err
		}
		peers[peer.Pubkey()] = peer
	}

	cfg := snapcfg.KnownCfg(chain)
	torrentDir := filepath.Join(snapshotLocation, "torrents", chain)

	knownSnapshots := freezeblocks.NewRoSnapshots(ethconfig.BlocksFreezing{
		Enabled:      true,
		Produce:      false,
		NoDownloader: true,
	}, "", 0, logger)

	files := make([]string, 0, len(cfg.Preverified))

	for _, item := range cfg.Preverified {
		files = append(files, item.Name)
	}

	knownSnapshots.InitSegments(files)

	//s.knownSnapshots.ReopenList([]string{ent2.Name()}, false)
	activeSnapshots := freezeblocks.NewRoSnapshots(ethconfig.BlocksFreezing{
		Enabled:      true,
		Produce:      false,
		NoDownloader: true,
	}, torrentDir, 0, logger)

	if err := activeSnapshots.ReopenFolder(); err != nil {
		return nil, err
	}

	config := sync.NewDefaultTorrentClientConfig(chain, snapshotLocation, logger)
	downloader, err := sync.NewTorrentClient(config)

	if err != nil {
		return nil, err
	}

	s := &server{
		ctx:              ctx,
		peers:            peers,
		messageReceivers: map[sentry_if.MessageId][]sentry_if.Sentry_MessagesServer{},
		knownSnapshots:   knownSnapshots,
		activeSnapshots:  activeSnapshots,
		blockReader:      freezeblocks.NewBlockReader(activeSnapshots, nil),
		logger:           logger,
		downloader:       downloader,
		chain:            chain,
	}

	go func() {
		<-ctx.Done()
		s.Close()
	}()

	return s, nil
}

func (s *server) Close() {
	_ = s.downloader.Close()
	s.activeSnapshots.Close()
}

func (s *server) NodeInfo(context.Context, *emptypb.Empty) (*types.NodeInfoReply, error) {
	return nil, fmt.Errorf("TODO")
}

func (s *server) PeerById(ctx context.Context, in *sentry_if.PeerByIdRequest) (*sentry_if.PeerByIdReply, error) {
	peerId := sentry.ConvertH512ToPeerID(in.PeerId)

	peer, ok := s.peers[peerId]

	if !ok {
		return nil, fmt.Errorf("unknown peer")
	}

	info := peer.Info()

	return &sentry_if.PeerByIdReply{
		Peer: &types.PeerInfo{
			Id:             info.ID,
			Name:           info.Name,
			Enode:          info.Enode,
			Enr:            info.ENR,
			Caps:           info.Caps,
			ConnLocalAddr:  info.Network.LocalAddress,
			ConnRemoteAddr: info.Network.RemoteAddress,
			ConnIsInbound:  info.Network.Inbound,
			ConnIsTrusted:  info.Network.Trusted,
			ConnIsStatic:   info.Network.Static,
		},
	}, nil
}

func (s *server) PeerCount(context.Context, *sentry_if.PeerCountRequest) (*sentry_if.PeerCountReply, error) {
	return &sentry_if.PeerCountReply{Count: uint64(len(s.peers))}, nil
}

func (s *server) PeerEvents(*sentry_if.PeerEventsRequest, sentry_if.Sentry_PeerEventsServer) error {
	return fmt.Errorf("TODO")
}

func (s *server) PeerMinBlock(context.Context, *sentry_if.PeerMinBlockRequest) (*emptypb.Empty, error) {
	return nil, fmt.Errorf("TODO")
}

func (s *server) Peers(context.Context, *emptypb.Empty) (*sentry_if.PeersReply, error) {
	reply := &sentry_if.PeersReply{}

	for _, peer := range s.peers {
		info := peer.Info()

		reply.Peers = append(reply.Peers,
			&types.PeerInfo{
				Id:             info.ID,
				Name:           info.Name,
				Enode:          info.Enode,
				Enr:            info.ENR,
				Caps:           info.Caps,
				ConnLocalAddr:  info.Network.LocalAddress,
				ConnRemoteAddr: info.Network.RemoteAddress,
				ConnIsInbound:  info.Network.Inbound,
				ConnIsTrusted:  info.Network.Trusted,
				ConnIsStatic:   info.Network.Static,
			})
	}

	return reply, nil
}

func (s *server) SendMessageById(ctx context.Context, in *sentry_if.SendMessageByIdRequest) (*sentry_if.SentPeers, error) {
	peerId := sentry.ConvertH512ToPeerID(in.PeerId)

	if err := s.sendMessageById(ctx, peerId, in.Data); err != nil {
		return nil, err
	}

	return &sentry_if.SentPeers{
		Peers: []*types.H512{in.PeerId},
	}, nil
}

func (s *server) sendMessageById(ctx context.Context, peerId [64]byte, messageData *sentry_if.OutboundMessageData) error {
	peer, ok := s.peers[peerId]

	if !ok {
		return fmt.Errorf("unknown peer")
	}

	switch messageData.Id {
	case sentry_if.MessageId_GET_BLOCK_HEADERS_65:
		packet := &eth.GetBlockHeadersPacket{}
		if err := rlp.DecodeBytes(messageData.Data, packet); err != nil {
			return fmt.Errorf("failed to decode packet: %w", err)
		}

		go s.processGetBlockHeaders(ctx, peer, 0, packet)

	case sentry_if.MessageId_GET_BLOCK_HEADERS_66:
		packet := &eth.GetBlockHeadersPacket66{}
		if err := rlp.DecodeBytes(messageData.Data, packet); err != nil {
			return fmt.Errorf("failed to decode packet: %w", err)
		}

		go s.processGetBlockHeaders(ctx, peer, packet.RequestId, packet.GetBlockHeadersPacket)

	default:
		return fmt.Errorf("unhandled message id: %s", messageData.Id)
	}

	return nil
}

func (s *server) SendMessageByMinBlock(ctx context.Context, request *sentry_if.SendMessageByMinBlockRequest) (*sentry_if.SentPeers, error) {
	return s.UnimplementedSentryServer.SendMessageByMinBlock(ctx, request)
}

func (s *server) SendMessageToAll(ctx context.Context, data *sentry_if.OutboundMessageData) (*sentry_if.SentPeers, error) {
	sentPeers := &sentry_if.SentPeers{}

	for _, peer := range s.peers {
		peerKey := peer.Pubkey()

		if err := s.sendMessageById(ctx, peerKey, data); err != nil {
			return sentPeers, err
		}

		sentPeers.Peers = append(sentPeers.Peers, gointerfaces.ConvertBytesToH512(peerKey[:]))
	}

	return sentPeers, nil
}

func (s *server) SendMessageToRandomPeers(ctx context.Context, request *sentry_if.SendMessageToRandomPeersRequest) (*sentry_if.SentPeers, error) {
	sentPeers := &sentry_if.SentPeers{}

	var i uint64

	for _, peer := range s.peers {
		peerKey := peer.Pubkey()

		if err := s.sendMessageById(ctx, peerKey, request.Data); err != nil {
			return sentPeers, err
		}

		sentPeers.Peers = append(sentPeers.Peers, gointerfaces.ConvertBytesToH512(peerKey[:]))

		i++

		if i == request.MaxPeers {
			break
		}
	}

	return sentPeers, nil

}

func (s *server) Messages(request *sentry_if.MessagesRequest, receiver sentry_if.Sentry_MessagesServer) error {
	for _, messageId := range request.Ids {
		receivers := s.messageReceivers[messageId]
		s.messageReceivers[messageId] = append(receivers, receiver)
	}

	<-s.ctx.Done()

	return nil
}

func (s *server) processGetBlockHeaders(ctx context.Context, peer *p2p.Peer, requestId uint64, request *eth.GetBlockHeadersPacket) {
	r65 := s.messageReceivers[sentry_if.MessageId_BLOCK_HEADERS_65]
	r66 := s.messageReceivers[sentry_if.MessageId_BLOCK_HEADERS_66]

	if len(r65)+len(r66) > 0 {

		peerKey := peer.Pubkey()
		peerId := gointerfaces.ConvertBytesToH512(peerKey[:])

		headers, err := s.getHeaders(ctx, request.Origin, request.Amount, request.Skip, request.Reverse)

		if err != nil {
			s.logger.Warn("Can't get headers", "error", err)
			return
		}

		if len(r65) > 0 {
			var data bytes.Buffer

			err := rlp.Encode(&data, headers)

			if err != nil {
				s.logger.Warn("Can't encode headers", "error", err)
				return
			}

			for _, receiver := range r65 {
				receiver.Send(&sentry_if.InboundMessage{
					Id:     sentry_if.MessageId_BLOCK_HEADERS_65,
					Data:   data.Bytes(),
					PeerId: peerId,
				})
			}
		}

		if len(r66) > 0 {
			var data bytes.Buffer

			err := rlp.Encode(&data, &eth.BlockHeadersPacket66{
				RequestId:          requestId,
				BlockHeadersPacket: headers,
			})

			if err != nil {
				fmt.Printf("Error (move to logger): %s", err)
				return
			}

			for _, receiver := range r66 {
				receiver.Send(&sentry_if.InboundMessage{
					Id:     sentry_if.MessageId_BLOCK_HEADERS_66,
					Data:   data.Bytes(),
					PeerId: peerId,
				})
			}
		}
	}
}

func (s *server) getHeaders(ctx context.Context, origin eth.HashOrNumber, amount uint64, skip uint64, reverse bool) (eth.BlockHeadersPacket, error) {

	var headers eth.BlockHeadersPacket

	var next uint64

	nextBlockNum := func(blockNum uint64) uint64 {
		inc := uint64(1)

		if skip != 0 {
			inc = skip
		}

		if reverse {
			return blockNum - inc
		} else {
			return blockNum + inc
		}
	}

	if origin.Hash != (common.Hash{}) {
		header, err := s.getHeaderByHash(ctx, origin.Hash)

		if err != nil {
			return nil, err
		}

		headers = append(headers, header)

		next = nextBlockNum(header.Number.Uint64())
	} else {
		header, err := s.getHeader(ctx, origin.Number)

		if err != nil {
			return nil, err
		}

		headers = append(headers, header)

		next = nextBlockNum(header.Number.Uint64())
	}

	for len(headers) < int(amount) {
		header, err := s.getHeader(ctx, next)

		if err != nil {
			return nil, err
		}

		headers = append(headers, header)

		next = nextBlockNum(header.Number.Uint64())
	}

	return headers, nil
}

func (s *server) getHeader(ctx context.Context, blockNum uint64) (*core_types.Header, error) {
	header, err := s.blockReader.Header(ctx, nil, common.Hash{}, blockNum)

	if err != nil {
		return nil, err
	}

	if header == nil {
		view := s.knownSnapshots.View()
		defer view.Close()

		if seg, ok := view.HeadersSegment(blockNum); ok {
			if err := s.downloadHeaders(ctx, seg); err != nil {
				return nil, err
			}
		}

		s.activeSnapshots.ReopenSegments([]snaptype.Type{core_snaptype.Headers}, true)

		header, err = s.blockReader.Header(ctx, nil, common.Hash{}, blockNum)

		if err != nil {
			return nil, err
		}
	}

	return header, nil
}

func (s *server) getHeaderByHash(ctx context.Context, hash common.Hash) (*core_types.Header, error) {
	return s.blockReader.HeaderByHash(ctx, nil, hash)
}

func (s *server) downloadHeaders(ctx context.Context, header *freezeblocks.Segment) error {
	fileName := snaptype.SegmentFileName(0, header.From(), header.To(), snaptype.Enums.Headers)
	session := sync.NewTorrentSession(s.downloader, s.chain)

	s.logger.Info(fmt.Sprintf("Downloading %s", fileName))

	err := session.Download(ctx, fileName)

	if err != nil {
		return fmt.Errorf("can't download %s: %w", fileName, err)
	}

	s.logger.Info(fmt.Sprintf("Indexing %s", fileName))

	info, _, _ := snaptype.ParseFileName(session.LocalFsRoot(), fileName)

<<<<<<< HEAD
	return core_snaptype.Headers.BuildIndexes(ctx, info, nil, s.downloader.LocalFsRoot(), nil, log.LvlDebug, s.logger)
=======
	salt := freezeblocks.GetIndicesSalt(session.LocalFsRoot())
	return freezeblocks.HeadersIdx(ctx, info, salt, session.LocalFsRoot(), nil, log.LvlDebug, s.logger)
>>>>>>> 0d2cf665
}<|MERGE_RESOLUTION|>--- conflicted
+++ resolved
@@ -13,14 +13,11 @@
 	"github.com/ledgerwatch/erigon-lib/common"
 	"github.com/ledgerwatch/erigon-lib/downloader/snaptype"
 	"github.com/ledgerwatch/erigon-lib/gointerfaces"
-	sentry_if "github.com/ledgerwatch/erigon-lib/gointerfaces/sentry"
+	isentry "github.com/ledgerwatch/erigon-lib/gointerfaces/sentry"
 	"github.com/ledgerwatch/erigon-lib/gointerfaces/types"
-<<<<<<< HEAD
-	core_snaptype "github.com/ledgerwatch/erigon/core/snaptype"
-=======
 	"github.com/ledgerwatch/erigon/cmd/snapshots/sync"
->>>>>>> 0d2cf665
-	core_types "github.com/ledgerwatch/erigon/core/types"
+	coresnaptype "github.com/ledgerwatch/erigon/core/snaptype"
+	coretypes "github.com/ledgerwatch/erigon/core/types"
 	"github.com/ledgerwatch/erigon/crypto"
 	"github.com/ledgerwatch/erigon/eth/ethconfig"
 	"github.com/ledgerwatch/erigon/eth/protocols/eth"
@@ -33,10 +30,10 @@
 )
 
 type server struct {
-	sentry_if.UnimplementedSentryServer
+	isentry.UnimplementedSentryServer
 	ctx              context.Context
 	peers            map[[64]byte]*p2p.Peer
-	messageReceivers map[sentry_if.MessageId][]sentry_if.Sentry_MessagesServer
+	messageReceivers map[isentry.MessageId][]isentry.Sentry_MessagesServer
 	logger           log.Logger
 	knownSnapshots   *freezeblocks.RoSnapshots
 	activeSnapshots  *freezeblocks.RoSnapshots
@@ -55,7 +52,7 @@
 	return p2p.NewPeer(enode.PubkeyToIDV4(&key.PublicKey), v4wire.EncodePubkey(&key.PublicKey), name, caps, true), nil
 }
 
-func NewSentry(ctx context.Context, chain string, snapshotLocation string, peerCount int, logger log.Logger) (sentry_if.SentryServer, error) {
+func NewSentry(ctx context.Context, chain string, snapshotLocation string, peerCount int, logger log.Logger) (isentry.SentryServer, error) {
 	peers := map[[64]byte]*p2p.Peer{}
 
 	for i := 0; i < peerCount; i++ {
@@ -105,7 +102,7 @@
 	s := &server{
 		ctx:              ctx,
 		peers:            peers,
-		messageReceivers: map[sentry_if.MessageId][]sentry_if.Sentry_MessagesServer{},
+		messageReceivers: map[isentry.MessageId][]isentry.Sentry_MessagesServer{},
 		knownSnapshots:   knownSnapshots,
 		activeSnapshots:  activeSnapshots,
 		blockReader:      freezeblocks.NewBlockReader(activeSnapshots, nil),
@@ -131,7 +128,7 @@
 	return nil, fmt.Errorf("TODO")
 }
 
-func (s *server) PeerById(ctx context.Context, in *sentry_if.PeerByIdRequest) (*sentry_if.PeerByIdReply, error) {
+func (s *server) PeerById(ctx context.Context, in *isentry.PeerByIdRequest) (*isentry.PeerByIdReply, error) {
 	peerId := sentry.ConvertH512ToPeerID(in.PeerId)
 
 	peer, ok := s.peers[peerId]
@@ -142,7 +139,7 @@
 
 	info := peer.Info()
 
-	return &sentry_if.PeerByIdReply{
+	return &isentry.PeerByIdReply{
 		Peer: &types.PeerInfo{
 			Id:             info.ID,
 			Name:           info.Name,
@@ -158,20 +155,20 @@
 	}, nil
 }
 
-func (s *server) PeerCount(context.Context, *sentry_if.PeerCountRequest) (*sentry_if.PeerCountReply, error) {
-	return &sentry_if.PeerCountReply{Count: uint64(len(s.peers))}, nil
-}
-
-func (s *server) PeerEvents(*sentry_if.PeerEventsRequest, sentry_if.Sentry_PeerEventsServer) error {
+func (s *server) PeerCount(context.Context, *isentry.PeerCountRequest) (*isentry.PeerCountReply, error) {
+	return &isentry.PeerCountReply{Count: uint64(len(s.peers))}, nil
+}
+
+func (s *server) PeerEvents(*isentry.PeerEventsRequest, isentry.Sentry_PeerEventsServer) error {
 	return fmt.Errorf("TODO")
 }
 
-func (s *server) PeerMinBlock(context.Context, *sentry_if.PeerMinBlockRequest) (*emptypb.Empty, error) {
+func (s *server) PeerMinBlock(context.Context, *isentry.PeerMinBlockRequest) (*emptypb.Empty, error) {
 	return nil, fmt.Errorf("TODO")
 }
 
-func (s *server) Peers(context.Context, *emptypb.Empty) (*sentry_if.PeersReply, error) {
-	reply := &sentry_if.PeersReply{}
+func (s *server) Peers(context.Context, *emptypb.Empty) (*isentry.PeersReply, error) {
+	reply := &isentry.PeersReply{}
 
 	for _, peer := range s.peers {
 		info := peer.Info()
@@ -194,19 +191,19 @@
 	return reply, nil
 }
 
-func (s *server) SendMessageById(ctx context.Context, in *sentry_if.SendMessageByIdRequest) (*sentry_if.SentPeers, error) {
+func (s *server) SendMessageById(ctx context.Context, in *isentry.SendMessageByIdRequest) (*isentry.SentPeers, error) {
 	peerId := sentry.ConvertH512ToPeerID(in.PeerId)
 
 	if err := s.sendMessageById(ctx, peerId, in.Data); err != nil {
 		return nil, err
 	}
 
-	return &sentry_if.SentPeers{
+	return &isentry.SentPeers{
 		Peers: []*types.H512{in.PeerId},
 	}, nil
 }
 
-func (s *server) sendMessageById(ctx context.Context, peerId [64]byte, messageData *sentry_if.OutboundMessageData) error {
+func (s *server) sendMessageById(ctx context.Context, peerId [64]byte, messageData *isentry.OutboundMessageData) error {
 	peer, ok := s.peers[peerId]
 
 	if !ok {
@@ -214,7 +211,7 @@
 	}
 
 	switch messageData.Id {
-	case sentry_if.MessageId_GET_BLOCK_HEADERS_65:
+	case isentry.MessageId_GET_BLOCK_HEADERS_65:
 		packet := &eth.GetBlockHeadersPacket{}
 		if err := rlp.DecodeBytes(messageData.Data, packet); err != nil {
 			return fmt.Errorf("failed to decode packet: %w", err)
@@ -222,7 +219,7 @@
 
 		go s.processGetBlockHeaders(ctx, peer, 0, packet)
 
-	case sentry_if.MessageId_GET_BLOCK_HEADERS_66:
+	case isentry.MessageId_GET_BLOCK_HEADERS_66:
 		packet := &eth.GetBlockHeadersPacket66{}
 		if err := rlp.DecodeBytes(messageData.Data, packet); err != nil {
 			return fmt.Errorf("failed to decode packet: %w", err)
@@ -237,12 +234,12 @@
 	return nil
 }
 
-func (s *server) SendMessageByMinBlock(ctx context.Context, request *sentry_if.SendMessageByMinBlockRequest) (*sentry_if.SentPeers, error) {
+func (s *server) SendMessageByMinBlock(ctx context.Context, request *isentry.SendMessageByMinBlockRequest) (*isentry.SentPeers, error) {
 	return s.UnimplementedSentryServer.SendMessageByMinBlock(ctx, request)
 }
 
-func (s *server) SendMessageToAll(ctx context.Context, data *sentry_if.OutboundMessageData) (*sentry_if.SentPeers, error) {
-	sentPeers := &sentry_if.SentPeers{}
+func (s *server) SendMessageToAll(ctx context.Context, data *isentry.OutboundMessageData) (*isentry.SentPeers, error) {
+	sentPeers := &isentry.SentPeers{}
 
 	for _, peer := range s.peers {
 		peerKey := peer.Pubkey()
@@ -257,8 +254,8 @@
 	return sentPeers, nil
 }
 
-func (s *server) SendMessageToRandomPeers(ctx context.Context, request *sentry_if.SendMessageToRandomPeersRequest) (*sentry_if.SentPeers, error) {
-	sentPeers := &sentry_if.SentPeers{}
+func (s *server) SendMessageToRandomPeers(ctx context.Context, request *isentry.SendMessageToRandomPeersRequest) (*isentry.SentPeers, error) {
+	sentPeers := &isentry.SentPeers{}
 
 	var i uint64
 
@@ -282,7 +279,7 @@
 
 }
 
-func (s *server) Messages(request *sentry_if.MessagesRequest, receiver sentry_if.Sentry_MessagesServer) error {
+func (s *server) Messages(request *isentry.MessagesRequest, receiver isentry.Sentry_MessagesServer) error {
 	for _, messageId := range request.Ids {
 		receivers := s.messageReceivers[messageId]
 		s.messageReceivers[messageId] = append(receivers, receiver)
@@ -294,8 +291,8 @@
 }
 
 func (s *server) processGetBlockHeaders(ctx context.Context, peer *p2p.Peer, requestId uint64, request *eth.GetBlockHeadersPacket) {
-	r65 := s.messageReceivers[sentry_if.MessageId_BLOCK_HEADERS_65]
-	r66 := s.messageReceivers[sentry_if.MessageId_BLOCK_HEADERS_66]
+	r65 := s.messageReceivers[isentry.MessageId_BLOCK_HEADERS_65]
+	r66 := s.messageReceivers[isentry.MessageId_BLOCK_HEADERS_66]
 
 	if len(r65)+len(r66) > 0 {
 
@@ -320,8 +317,8 @@
 			}
 
 			for _, receiver := range r65 {
-				receiver.Send(&sentry_if.InboundMessage{
-					Id:     sentry_if.MessageId_BLOCK_HEADERS_65,
+				receiver.Send(&isentry.InboundMessage{
+					Id:     isentry.MessageId_BLOCK_HEADERS_65,
 					Data:   data.Bytes(),
 					PeerId: peerId,
 				})
@@ -342,8 +339,8 @@
 			}
 
 			for _, receiver := range r66 {
-				receiver.Send(&sentry_if.InboundMessage{
-					Id:     sentry_if.MessageId_BLOCK_HEADERS_66,
+				receiver.Send(&isentry.InboundMessage{
+					Id:     isentry.MessageId_BLOCK_HEADERS_66,
 					Data:   data.Bytes(),
 					PeerId: peerId,
 				})
@@ -409,7 +406,7 @@
 	return headers, nil
 }
 
-func (s *server) getHeader(ctx context.Context, blockNum uint64) (*core_types.Header, error) {
+func (s *server) getHeader(ctx context.Context, blockNum uint64) (*coretypes.Header, error) {
 	header, err := s.blockReader.Header(ctx, nil, common.Hash{}, blockNum)
 
 	if err != nil {
@@ -426,7 +423,7 @@
 			}
 		}
 
-		s.activeSnapshots.ReopenSegments([]snaptype.Type{core_snaptype.Headers}, true)
+		s.activeSnapshots.ReopenSegments([]snaptype.Type{coresnaptype.Headers}, true)
 
 		header, err = s.blockReader.Header(ctx, nil, common.Hash{}, blockNum)
 
@@ -438,7 +435,7 @@
 	return header, nil
 }
 
-func (s *server) getHeaderByHash(ctx context.Context, hash common.Hash) (*core_types.Header, error) {
+func (s *server) getHeaderByHash(ctx context.Context, hash common.Hash) (*coretypes.Header, error) {
 	return s.blockReader.HeaderByHash(ctx, nil, hash)
 }
 
@@ -446,7 +443,7 @@
 	fileName := snaptype.SegmentFileName(0, header.From(), header.To(), snaptype.Enums.Headers)
 	session := sync.NewTorrentSession(s.downloader, s.chain)
 
-	s.logger.Info(fmt.Sprintf("Downloading %s", fileName))
+	s.logger.Info("Downloading", "file", fileName)
 
 	err := session.Download(ctx, fileName)
 
@@ -454,14 +451,9 @@
 		return fmt.Errorf("can't download %s: %w", fileName, err)
 	}
 
-	s.logger.Info(fmt.Sprintf("Indexing %s", fileName))
+	s.logger.Info("Indexing", "file", fileName)
 
 	info, _, _ := snaptype.ParseFileName(session.LocalFsRoot(), fileName)
 
-<<<<<<< HEAD
-	return core_snaptype.Headers.BuildIndexes(ctx, info, nil, s.downloader.LocalFsRoot(), nil, log.LvlDebug, s.logger)
-=======
-	salt := freezeblocks.GetIndicesSalt(session.LocalFsRoot())
-	return freezeblocks.HeadersIdx(ctx, info, salt, session.LocalFsRoot(), nil, log.LvlDebug, s.logger)
->>>>>>> 0d2cf665
+	return coresnaptype.Headers.BuildIndexes(ctx, info, nil, s.downloader.LocalFsRoot(), nil, log.LvlDebug, s.logger)
 }