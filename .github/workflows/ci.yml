--- conflicted
+++ resolved
@@ -26,11 +26,7 @@
     strategy:
       matrix:
         os: [ ubuntu-20.04, macos-11 ] # list of os: https://github.com/actions/virtual-environments
-<<<<<<< HEAD
         go: ['1.20']
-=======
-        go: [ '1.20']
->>>>>>> 8ee6f858
     runs-on: ${{ matrix.os }}
 
     steps:
