// Copyright 2024 The Erigon Authors
// This file is part of Erigon.
//
// Erigon is free software: you can redistribute it and/or modify
// it under the terms of the GNU Lesser General Public License as published by
// the Free Software Foundation, either version 3 of the License, or
// (at your option) any later version.
//
// Erigon is distributed in the hope that it will be useful,
// but WITHOUT ANY WARRANTY; without even the implied warranty of
// MERCHANTABILITY or FITNESS FOR A PARTICULAR PURPOSE. See the
// GNU Lesser General Public License for more details.
//
// You should have received a copy of the GNU Lesser General Public License
// along with Erigon. If not, see <http://www.gnu.org/licenses/>.

package eth1

import (
	"context"
	"errors"
	"fmt"
	"runtime"
	"time"

	"github.com/erigontech/erigon-lib/common"
	"github.com/erigontech/erigon-lib/common/dbg"
	"github.com/erigontech/erigon-lib/gointerfaces"
	execution "github.com/erigontech/erigon-lib/gointerfaces/executionproto"
	"github.com/erigontech/erigon-lib/kv"
	"github.com/erigontech/erigon-lib/kv/rawdbv3"
	"github.com/erigontech/erigon-lib/log/v3"
	"github.com/erigontech/erigon-lib/state"
	"github.com/erigontech/erigon-lib/wrap"
	"github.com/erigontech/erigon/core/rawdb"
	"github.com/erigontech/erigon/eth/consensuschain"
	"github.com/erigontech/erigon/eth/stagedsync"
	"github.com/erigontech/erigon/eth/stagedsync/stages"
	"github.com/erigontech/erigon/turbo/engineapi/engine_helpers"
)

const startPruneFrom = 1024

type forkchoiceOutcome struct {
	receipt *execution.ForkChoiceReceipt
	err     error
}

func sendForkchoiceReceiptWithoutWaiting(ch chan forkchoiceOutcome, receipt *execution.ForkChoiceReceipt, alreadySent bool) {
	if alreadySent {
		return
	}
	select {
	case ch <- forkchoiceOutcome{receipt: receipt}:
	default:
	}
}

func sendForkchoiceErrorWithoutWaiting(logger log.Logger, ch chan forkchoiceOutcome, err error, alreadySent bool) {
	if alreadySent {
		logger.Warn("forkchoice: error received after result was sent", "error", err)
		return
	}

	select {
	case ch <- forkchoiceOutcome{err: err}:
	default:
	}
}

func isDomainAheadOfBlocks(tx kv.RwTx) bool {
	doms, err := state.NewSharedDomains(tx, log.New())
	if err != nil {
		return errors.Is(err, state.ErrBehindCommitment)
	}
	defer doms.Close()
	return false
}

// verifyForkchoiceHashes verifies the finalized and safe hash of the forkchoice state
func (e *EthereumExecutionModule) verifyForkchoiceHashes(ctx context.Context, tx kv.Tx, blockHash, finalizedHash, safeHash common.Hash) (bool, error) {
	// Client software MUST return -38002: Invalid forkchoice state error if the payload referenced by
	// forkchoiceState.headBlockHash is VALID and a payload referenced by either forkchoiceState.finalizedBlockHash or
	// forkchoiceState.safeBlockHash does not belong to the chain defined by forkchoiceState.headBlockHash
	headNumber := rawdb.ReadHeaderNumber(tx, blockHash)
	finalizedNumber := rawdb.ReadHeaderNumber(tx, finalizedHash)
	safeNumber := rawdb.ReadHeaderNumber(tx, safeHash)

	if finalizedHash != (common.Hash{}) && finalizedHash != blockHash {
		canonical, err := e.isCanonicalHash(ctx, tx, finalizedHash)
		if err != nil {
			return false, err
		}
		if !canonical || *headNumber <= *finalizedNumber {
			return false, nil
		}

	}
	if safeHash != (common.Hash{}) && safeHash != blockHash {
		canonical, err := e.isCanonicalHash(ctx, tx, safeHash)
		if err != nil {
			return false, err
		}

		if !canonical || *headNumber <= *safeNumber {
			return false, nil
		}
	}
	return true, nil
}

func (e *EthereumExecutionModule) UpdateForkChoice(ctx context.Context, req *execution.ForkChoice) (*execution.ForkChoiceReceipt, error) {
	blockHash := gointerfaces.ConvertH256ToHash(req.HeadBlockHash)
	safeHash := gointerfaces.ConvertH256ToHash(req.SafeBlockHash)
	finalizedHash := gointerfaces.ConvertH256ToHash(req.FinalizedBlockHash)

	outcomeCh := make(chan forkchoiceOutcome, 1)

	// So we wait at most the amount specified by req.Timeout before just sending out
	go e.updateForkChoice(e.bacgroundCtx, blockHash, safeHash, finalizedHash, outcomeCh)
	fcuTimer := time.NewTimer(time.Duration(req.Timeout) * time.Millisecond)

	select {
	case <-fcuTimer.C:
		e.logger.Debug("treating forkChoiceUpdated as asynchronous as it is taking too long")
		return &execution.ForkChoiceReceipt{
			LatestValidHash: gointerfaces.ConvertHashToH256(common.Hash{}),
			Status:          execution.ExecutionStatus_Busy,
		}, nil
	case outcome := <-outcomeCh:
		return outcome.receipt, outcome.err
	}

}

func writeForkChoiceHashes(tx kv.RwTx, blockHash, safeHash, finalizedHash common.Hash) {
	if finalizedHash != (common.Hash{}) {
		rawdb.WriteForkchoiceFinalized(tx, finalizedHash)
	}
	if safeHash != (common.Hash{}) {
		rawdb.WriteForkchoiceSafe(tx, safeHash)
	}
	rawdb.WriteHeadBlockHash(tx, blockHash)
	rawdb.WriteForkchoiceHead(tx, blockHash)
}

func (e *EthereumExecutionModule) updateForkChoice(ctx context.Context, originalBlockHash, safeHash, finalizedHash common.Hash, outcomeCh chan forkchoiceOutcome) {
	if !e.semaphore.TryAcquire(1) {
		e.logger.Trace("ethereumExecutionModule.updateForkChoice: ExecutionStatus_Busy")
		sendForkchoiceReceiptWithoutWaiting(outcomeCh, &execution.ForkChoiceReceipt{
			LatestValidHash: gointerfaces.ConvertHashToH256(common.Hash{}),
			Status:          execution.ExecutionStatus_Busy,
		}, false)
		return
	}
	defer e.semaphore.Release(1)

	//if err := stages2.ProcessFrozenBlocks(ctx, e.db, e.blockReader, e.executionPipeline); err != nil {
	//	sendForkchoiceErrorWithoutWaiting(e.logger, outcomeCh, err, false)
	//	e.logger.Warn("ProcessFrozenBlocks", "error", err)
	//	return
	//}
	defer e.forkValidator.ClearWithUnwind(e.accumulator, e.stateChangeConsumer)

	// Update the last new block seen.
	// This is used by eth_syncing as an heuristic to determine if the node is syncing or not.
	if err := e.db.Update(ctx, func(tx kv.RwTx) error {
		num := rawdb.ReadHeaderNumber(tx, originalBlockHash)
		if num == nil {
			return nil
		}
		return rawdb.WriteLastNewBlockSeen(tx, *num)
	}); err != nil {
		sendForkchoiceErrorWithoutWaiting(e.logger, outcomeCh, err, false)
		return
	}

	var validationError string
	type canonicalEntry struct {
		hash   common.Hash
		number uint64
	}
	tx, err := e.db.BeginRwNosync(ctx)
	if err != nil {
		sendForkchoiceErrorWithoutWaiting(e.logger, outcomeCh, err, false)
		return
	}
	defer tx.Rollback()

	blockHash := originalBlockHash

	finishProgressBefore, err := stages.GetStageProgress(tx, stages.Finish)
	if err != nil {
		sendForkchoiceErrorWithoutWaiting(e.logger, outcomeCh, err, false)
		return
	}
	headersProgressBefore, err := stages.GetStageProgress(tx, stages.Headers)
	if err != nil {
		sendForkchoiceErrorWithoutWaiting(e.logger, outcomeCh, err, false)
		return
	}

	// Step one, find reconnection point, and mark all of those headers as canonical.
	fcuHeader, err := e.blockReader.HeaderByHash(ctx, tx, originalBlockHash)
	if err != nil {
		sendForkchoiceErrorWithoutWaiting(e.logger, outcomeCh, err, false)
		return
	}
	if fcuHeader == nil {
		sendForkchoiceErrorWithoutWaiting(e.logger, outcomeCh, fmt.Errorf("forkchoice: block %x not found or was marked invalid", blockHash), false)
		return
	}

	limitedBigJump := e.syncCfg.LoopBlockLimit > 0 && finishProgressBefore > 0 && fcuHeader.Number.Uint64()-finishProgressBefore > uint64(e.syncCfg.LoopBlockLimit-2)
	isSynced := finishProgressBefore > 0 && finishProgressBefore > e.blockReader.FrozenBlocks() && finishProgressBefore == headersProgressBefore
	if limitedBigJump {
		isSynced = false
		log.Info("[sync] limited big jump", "from", finishProgressBefore, "amount", uint64(e.syncCfg.LoopBlockLimit))
	}

	canonicalHash, err := rawdb.ReadCanonicalHash(tx, fcuHeader.Number.Uint64())
	if err != nil {
		sendForkchoiceErrorWithoutWaiting(e.logger, outcomeCh, err, false)
		return
	}
	if fcuHeader.Number.Uint64() > 0 {
		if canonicalHash == blockHash {
			// if block hash is part of the canonical chain treat it as no-op.
			writeForkChoiceHashes(tx, blockHash, safeHash, finalizedHash)
			valid, err := e.verifyForkchoiceHashes(ctx, tx, blockHash, finalizedHash, safeHash)
			if err != nil {
				sendForkchoiceErrorWithoutWaiting(e.logger, outcomeCh, err, false)
				return
			}
			if !valid {
				sendForkchoiceReceiptWithoutWaiting(outcomeCh, &execution.ForkChoiceReceipt{
					LatestValidHash: gointerfaces.ConvertHashToH256(common.Hash{}),
					Status:          execution.ExecutionStatus_InvalidForkchoice,
				}, false)
				return
			}
			sendForkchoiceReceiptWithoutWaiting(outcomeCh, &execution.ForkChoiceReceipt{
				LatestValidHash: gointerfaces.ConvertHashToH256(blockHash),
				Status:          execution.ExecutionStatus_Success,
			}, false)
			return
		}

		// If we don't have it, too bad
		if fcuHeader == nil {
			sendForkchoiceReceiptWithoutWaiting(outcomeCh, &execution.ForkChoiceReceipt{
				LatestValidHash: gointerfaces.ConvertHashToH256(common.Hash{}),
				Status:          execution.ExecutionStatus_MissingSegment,
			}, false)
			return
		}

		currentParentHash := fcuHeader.ParentHash
		currentParentNumber := fcuHeader.Number.Uint64() - 1
		isCanonicalHash, err := rawdb.IsCanonicalHash(tx, currentParentHash, currentParentNumber)
		if err != nil {
			sendForkchoiceErrorWithoutWaiting(e.logger, outcomeCh, err, false)
			return
		}
		// Find such point, and collect all hashes
		newCanonicals := make([]*canonicalEntry, 0, 64)
		newCanonicals = append(newCanonicals, &canonicalEntry{
			hash:   fcuHeader.Hash(),
			number: fcuHeader.Number.Uint64(),
		})
		for !isCanonicalHash {
			newCanonicals = append(newCanonicals, &canonicalEntry{
				hash:   currentParentHash,
				number: currentParentNumber,
			})
			currentHeader, err := e.blockReader.Header(ctx, tx, currentParentHash, currentParentNumber)
			if err != nil {
				sendForkchoiceErrorWithoutWaiting(e.logger, outcomeCh, err, false)
				return
			}
			if currentHeader == nil {
				sendForkchoiceReceiptWithoutWaiting(outcomeCh, &execution.ForkChoiceReceipt{
					LatestValidHash: gointerfaces.ConvertHashToH256(common.Hash{}),
					Status:          execution.ExecutionStatus_MissingSegment,
				}, false)
				return
			}
			currentParentHash = currentHeader.ParentHash
			if currentHeader.Number.Uint64() == 0 {
				panic("assert:uint64 underflow") //uint-underflow
			}
			currentParentNumber = currentHeader.Number.Uint64() - 1
			isCanonicalHash, err = rawdb.IsCanonicalHash(tx, currentParentHash, currentParentNumber)
			if err != nil {
				sendForkchoiceErrorWithoutWaiting(e.logger, outcomeCh, err, false)
				return
			}
		}

		if err := e.executionPipeline.UnwindTo(currentParentNumber, stagedsync.ForkChoice, tx); err != nil {
			sendForkchoiceErrorWithoutWaiting(e.logger, outcomeCh, err, false)
			return
		}
		if e.hook != nil {
			if err = e.hook.BeforeRun(tx, isSynced); err != nil {
				sendForkchoiceErrorWithoutWaiting(e.logger, outcomeCh, err, false)
				return
			}
		}
		// Run the unwind
		if err := e.executionPipeline.RunUnwind(e.db, wrap.TxContainer{Tx: tx}); err != nil {
			err = fmt.Errorf("updateForkChoice: %w", err)
			sendForkchoiceErrorWithoutWaiting(e.logger, outcomeCh, err, false)
			return
		}

		if err := rawdbv3.TxNums.Truncate(tx, currentParentNumber+1); err != nil {
			sendForkchoiceErrorWithoutWaiting(e.logger, outcomeCh, err, false)
			return
		}
		// Mark all new canonicals as canonicals
		for _, canonicalSegment := range newCanonicals {
			chainReader := consensuschain.NewReader(e.config, tx, e.blockReader, e.logger)

			b, _, _ := rawdb.ReadBody(tx, canonicalSegment.hash, canonicalSegment.number)
			h := rawdb.ReadHeader(tx, canonicalSegment.hash, canonicalSegment.number)

			if b == nil || h == nil {
				sendForkchoiceErrorWithoutWaiting(e.logger, outcomeCh, fmt.Errorf("unexpected chain cap: %d", canonicalSegment.number), false)
				return
			}

			if err := e.engine.VerifyHeader(chainReader, h, true); err != nil {
				sendForkchoiceErrorWithoutWaiting(e.logger, outcomeCh, err, false)
				return
			}

			if err := e.engine.VerifyUncles(chainReader, h, b.Uncles); err != nil {
				sendForkchoiceErrorWithoutWaiting(e.logger, outcomeCh, err, false)
				return
			}

			if err := rawdb.WriteCanonicalHash(tx, canonicalSegment.hash, canonicalSegment.number); err != nil {
				sendForkchoiceErrorWithoutWaiting(e.logger, outcomeCh, err, false)
				return
			}
		}
		if len(newCanonicals) > 0 {
			if err := rawdbv3.TxNums.Truncate(tx, newCanonicals[0].number); err != nil {
				sendForkchoiceErrorWithoutWaiting(e.logger, outcomeCh, err, false)
				return
			}
			if err := rawdb.AppendCanonicalTxNums(tx, newCanonicals[len(newCanonicals)-1].number); err != nil {
				sendForkchoiceErrorWithoutWaiting(e.logger, outcomeCh, err, false)
				return
			}
		}
	}
	if isDomainAheadOfBlocks(tx) {
		if err := tx.Commit(); err != nil {
			sendForkchoiceErrorWithoutWaiting(e.logger, outcomeCh, err, false)
			return
		}
		sendForkchoiceReceiptWithoutWaiting(outcomeCh, &execution.ForkChoiceReceipt{
			LatestValidHash: gointerfaces.ConvertHashToH256(common.Hash{}),
			Status:          execution.ExecutionStatus_TooFarAway,
			ValidationError: "domain ahead of blocks",
		}, false)
		return
	}

	// Set Progress for headers and bodies accordingly.
	if err := stages.SaveStageProgress(tx, stages.Headers, fcuHeader.Number.Uint64()); err != nil {
		sendForkchoiceErrorWithoutWaiting(e.logger, outcomeCh, err, false)
		return
	}
	if err := stages.SaveStageProgress(tx, stages.BlockHashes, fcuHeader.Number.Uint64()); err != nil {
		sendForkchoiceErrorWithoutWaiting(e.logger, outcomeCh, err, false)
		return
	}
	if err := stages.SaveStageProgress(tx, stages.Bodies, fcuHeader.Number.Uint64()); err != nil {
		sendForkchoiceErrorWithoutWaiting(e.logger, outcomeCh, err, false)
		return
	}
	if err = rawdb.WriteHeadHeaderHash(tx, blockHash); err != nil {
		sendForkchoiceErrorWithoutWaiting(e.logger, outcomeCh, err, false)
		return
	}

	flushExtendingFork := blockHash == e.forkValidator.ExtendingForkHeadHash()
	if flushExtendingFork {
<<<<<<< HEAD
		e.logger.Info("[updateForkchoice] Fork choice update: flushing in-memory state (built by previous newPayload)")
=======
		e.logger.Debug("[updateForkchoice] Fork choice update: flushing in-memory state (built by previous newPayload)")
>>>>>>> 6a0e4941
		if err := e.forkValidator.FlushExtendingFork(tx, e.accumulator); err != nil {
			sendForkchoiceErrorWithoutWaiting(e.logger, outcomeCh, err, false)
			return
		}
		sendForkchoiceReceiptWithoutWaiting(outcomeCh, &execution.ForkChoiceReceipt{
			LatestValidHash: gointerfaces.ConvertHashToH256(blockHash),
			Status:          execution.ExecutionStatus_Success,
			ValidationError: validationError,
		}, false)
	}
	// Run the forkchoice
	initialCycle := limitedBigJump
	firstCycle := false
	if _, err := e.executionPipeline.Run(e.db, wrap.TxContainer{Tx: tx}, initialCycle, firstCycle); err != nil {
		err = fmt.Errorf("updateForkChoice: %w", err)
		e.logger.Warn("Cannot update chain head", "hash", blockHash, "err", err)
		sendForkchoiceErrorWithoutWaiting(e.logger, outcomeCh, err, false)
		return
	}

	// if head hash was set then success otherwise no
	headHash := rawdb.ReadHeadBlockHash(tx)
	headNumber := rawdb.ReadHeaderNumber(tx, headHash)
	log := headNumber != nil && e.logger != nil
	// Update forks...
	writeForkChoiceHashes(tx, blockHash, safeHash, finalizedHash)
	status := execution.ExecutionStatus_Success

	if headHash != blockHash {
		status = execution.ExecutionStatus_BadBlock
		validationError = "headHash and blockHash mismatch"
		if log {
			e.logger.Warn("bad forkchoice", "head", headHash, "hash", blockHash)
		}
	} else {
		valid, err := e.verifyForkchoiceHashes(ctx, tx, blockHash, finalizedHash, safeHash)
		if err != nil {
			sendForkchoiceErrorWithoutWaiting(e.logger, outcomeCh, err, flushExtendingFork)
			return
		}
		if !valid {
			sendForkchoiceReceiptWithoutWaiting(outcomeCh, &execution.ForkChoiceReceipt{
				Status:          execution.ExecutionStatus_InvalidForkchoice,
				LatestValidHash: gointerfaces.ConvertHashToH256(common.Hash{}),
			}, flushExtendingFork)
			return
		}
		if err := rawdb.TruncateCanonicalChain(ctx, tx, *headNumber+1); err != nil {
			sendForkchoiceErrorWithoutWaiting(e.logger, outcomeCh, err, flushExtendingFork)
			return
		}

		if err := rawdbv3.TxNums.Truncate(tx, *headNumber+1); err != nil {
			sendForkchoiceErrorWithoutWaiting(e.logger, outcomeCh, err, flushExtendingFork)
			return
		}
		commitStart := time.Now()
		if err := tx.Commit(); err != nil {
			sendForkchoiceErrorWithoutWaiting(e.logger, outcomeCh, err, flushExtendingFork)
			return
		}
		commitTime := time.Since(commitStart)

		if e.hook != nil {
			if err := e.db.View(ctx, func(tx kv.Tx) error {
				return e.hook.AfterRun(tx, finishProgressBefore)
			}); err != nil {
				sendForkchoiceErrorWithoutWaiting(e.logger, outcomeCh, err, flushExtendingFork)
				return
			}
		}

		// force fsync after notifications are sent
		if err := e.db.Update(ctx, func(tx kv.RwTx) error {
			return kv.IncrementKey(tx, kv.DatabaseInfo, []byte("alex"))
		}); err != nil {
			sendForkchoiceErrorWithoutWaiting(e.logger, outcomeCh, err, flushExtendingFork)
			return
		}

		var m runtime.MemStats
		dbg.ReadMemStats(&m)
		blockTimings := e.forkValidator.GetTimings(blockHash)
		logArgs := []interface{}{"head", headHash, "hash", blockHash}
		if flushExtendingFork {
			totalTime := blockTimings[engine_helpers.BlockTimingsValidationIndex] + blockTimings[engine_helpers.BlockTimingsFlushExtendingFork]
			gasUsedMgas := float64(fcuHeader.GasUsed) / 1e6
			mgasPerSec := gasUsedMgas / totalTime.Seconds()
			logArgs = append(logArgs, "number", fcuHeader.Number.Uint64(), "execution", blockTimings[engine_helpers.BlockTimingsValidationIndex], "flushing", blockTimings[engine_helpers.BlockTimingsFlushExtendingFork], "mgas/s", fmt.Sprintf("%.2f", mgasPerSec))
		}
		logArgs = append(logArgs, "commit", commitTime, "alloc", common.ByteCount(m.Alloc), "sys", common.ByteCount(m.Sys))
		if log {
			e.logger.Info("head updated", logArgs...)
		}
	}
	if *headNumber >= startPruneFrom {
		e.runPostForkchoiceInBackground(initialCycle)
	}

	sendForkchoiceReceiptWithoutWaiting(outcomeCh, &execution.ForkChoiceReceipt{
		LatestValidHash: gointerfaces.ConvertHashToH256(headHash),
		Status:          status,
		ValidationError: validationError,
	}, flushExtendingFork)
}

func (e *EthereumExecutionModule) runPostForkchoiceInBackground(initialCycle bool) {
	if !e.doingPostForkchoice.CompareAndSwap(false, true) {
		return
	}
	go func() {
		defer e.doingPostForkchoice.Store(false)
		var timings []interface{}
		// Wait for semaphore to be available
		if e.semaphore.Acquire(e.bacgroundCtx, 1) != nil {
			return
		}
		defer e.semaphore.Release(1)
		if err := e.db.Update(e.bacgroundCtx, func(tx kv.RwTx) error {
			if err := e.executionPipeline.RunPrune(e.db, tx, initialCycle); err != nil {
				return err
			}
			if pruneTimings := e.executionPipeline.PrintTimings(); len(pruneTimings) > 0 {
				timings = append(timings, pruneTimings...)
			}
			return nil
		}); err != nil {
			e.logger.Error("runPostForkchoiceInBackground", "error", err)
			return
		}
		if len(timings) > 0 {
			e.logger.Info("Timings: Post-Forkchoice (slower than 50ms)", timings...)
		}
	}()
}<|MERGE_RESOLUTION|>--- conflicted
+++ resolved
@@ -389,20 +389,17 @@
 
 	flushExtendingFork := blockHash == e.forkValidator.ExtendingForkHeadHash()
 	if flushExtendingFork {
-<<<<<<< HEAD
-		e.logger.Info("[updateForkchoice] Fork choice update: flushing in-memory state (built by previous newPayload)")
-=======
 		e.logger.Debug("[updateForkchoice] Fork choice update: flushing in-memory state (built by previous newPayload)")
->>>>>>> 6a0e4941
-		if err := e.forkValidator.FlushExtendingFork(tx, e.accumulator); err != nil {
-			sendForkchoiceErrorWithoutWaiting(e.logger, outcomeCh, err, false)
-			return
-		}
+		// Send forkchoice early (We already know the fork is valid)
 		sendForkchoiceReceiptWithoutWaiting(outcomeCh, &execution.ForkChoiceReceipt{
 			LatestValidHash: gointerfaces.ConvertHashToH256(blockHash),
 			Status:          execution.ExecutionStatus_Success,
 			ValidationError: validationError,
 		}, false)
+		if err := e.forkValidator.FlushExtendingFork(tx, e.accumulator); err != nil {
+			sendForkchoiceErrorWithoutWaiting(e.logger, outcomeCh, err, false)
+			return
+		}
 	}
 	// Run the forkchoice
 	initialCycle := limitedBigJump
@@ -479,10 +476,10 @@
 		blockTimings := e.forkValidator.GetTimings(blockHash)
 		logArgs := []interface{}{"head", headHash, "hash", blockHash}
 		if flushExtendingFork {
-			totalTime := blockTimings[engine_helpers.BlockTimingsValidationIndex] + blockTimings[engine_helpers.BlockTimingsFlushExtendingFork]
+			totalTime := blockTimings[engine_helpers.BlockTimingsValidationIndex]
 			gasUsedMgas := float64(fcuHeader.GasUsed) / 1e6
 			mgasPerSec := gasUsedMgas / totalTime.Seconds()
-			logArgs = append(logArgs, "number", fcuHeader.Number.Uint64(), "execution", blockTimings[engine_helpers.BlockTimingsValidationIndex], "flushing", blockTimings[engine_helpers.BlockTimingsFlushExtendingFork], "mgas/s", fmt.Sprintf("%.2f", mgasPerSec))
+			logArgs = append(logArgs, "number", fcuHeader.Number.Uint64(), "execution", blockTimings[engine_helpers.BlockTimingsValidationIndex], "mgas/s", fmt.Sprintf("%.2f", mgasPerSec))
 		}
 		logArgs = append(logArgs, "commit", commitTime, "alloc", common.ByteCount(m.Alloc), "sys", common.ByteCount(m.Sys))
 		if log {
