package eth1

import (
	"context"
	"errors"
	"math/big"

	"github.com/ledgerwatch/erigon-lib/chain"
	libcommon "github.com/ledgerwatch/erigon-lib/common"
	"github.com/ledgerwatch/erigon-lib/gointerfaces"
	"github.com/ledgerwatch/erigon-lib/gointerfaces/execution"
	"github.com/ledgerwatch/log/v3"
	"golang.org/x/sync/semaphore"
	"google.golang.org/protobuf/types/known/emptypb"

	"github.com/ledgerwatch/erigon-lib/kv"
	"github.com/ledgerwatch/erigon/common/math"
	"github.com/ledgerwatch/erigon/consensus"
	"github.com/ledgerwatch/erigon/core"
	"github.com/ledgerwatch/erigon/core/rawdb"
	"github.com/ledgerwatch/erigon/core/types"
	"github.com/ledgerwatch/erigon/eth/stagedsync"
	"github.com/ledgerwatch/erigon/turbo/builder"
	"github.com/ledgerwatch/erigon/turbo/engineapi/engine_helpers"
	"github.com/ledgerwatch/erigon/turbo/engineapi/engine_types"
	"github.com/ledgerwatch/erigon/turbo/services"
	"github.com/ledgerwatch/erigon/turbo/shards"
	"github.com/ledgerwatch/erigon/turbo/stages"
)

const maxBlocksLookBehind = 32

// EthereumExecutionModule describes ethereum execution logic and indexing.
type EthereumExecutionModule struct {
	// Snapshots + MDBX
	blockReader services.FullBlockReader

	// MDBX database
	db                kv.RwDB // main database
	semaphore         *semaphore.Weighted
	executionPipeline *stagedsync.Sync
	forkValidator     *engine_helpers.ForkValidator

	logger log.Logger
	// Block building
	nextPayloadId  uint64
	lastParameters *core.BlockBuilderParameters
	builderFunc    builder.BlockBuilderFunc
	builders       map[uint64]*builder.BlockBuilder

	// Changes accumulator
	hook                *stages.Hook
	accumulator         *shards.Accumulator
	stateChangeConsumer shards.StateChangeConsumer

	// configuration
	config    *chain.Config
	historyV3 bool
	// consensus
	engine consensus.Engine

	execution.UnimplementedExecutionServer
}

func NewEthereumExecutionModule(blockReader services.FullBlockReader, db kv.RwDB, executionPipeline *stagedsync.Sync, forkValidator *engine_helpers.ForkValidator,
	config *chain.Config, builderFunc builder.BlockBuilderFunc, hook *stages.Hook, accumulator *shards.Accumulator, stateChangeConsumer shards.StateChangeConsumer, logger log.Logger, engine consensus.Engine, historyV3 bool) *EthereumExecutionModule {
	return &EthereumExecutionModule{
		blockReader:         blockReader,
		db:                  db,
		executionPipeline:   executionPipeline,
		logger:              logger,
		forkValidator:       forkValidator,
		builders:            make(map[uint64]*builder.BlockBuilder),
		builderFunc:         builderFunc,
		config:              config,
		semaphore:           semaphore.NewWeighted(1),
		hook:                hook,
		accumulator:         accumulator,
		stateChangeConsumer: stateChangeConsumer,
		engine:              engine,
	}
}

func (e *EthereumExecutionModule) getHeader(ctx context.Context, tx kv.Tx, blockHash libcommon.Hash, blockNumber uint64) (*types.Header, error) {
	td, err := rawdb.ReadTd(tx, blockHash, blockNumber)
	if err != nil {
		return nil, err
	}
	if td == nil {
		return nil, nil
	}
	if e.blockReader == nil {
		return rawdb.ReadHeader(tx, blockHash, blockNumber), nil
	}
	return e.blockReader.Header(ctx, tx, blockHash, blockNumber)
}

func (e *EthereumExecutionModule) getTD(ctx context.Context, tx kv.Tx, blockHash libcommon.Hash, blockNumber uint64) (*big.Int, error) {
	return rawdb.ReadTd(tx, blockHash, blockNumber)

}

func (e *EthereumExecutionModule) getBody(ctx context.Context, tx kv.Tx, blockHash libcommon.Hash, blockNumber uint64) (*types.Body, error) {
	td, err := rawdb.ReadTd(tx, blockHash, blockNumber)
	if err != nil {
		return nil, err
	}
	if td == nil {
		return nil, nil
	}
	if e.blockReader == nil {
		body, _, _ := rawdb.ReadBody(tx, blockHash, blockNumber)
		return body, nil
	}
	return e.blockReader.BodyWithTransactions(ctx, tx, blockHash, blockNumber)
}

func (e *EthereumExecutionModule) canonicalHash(ctx context.Context, tx kv.Tx, blockNumber uint64) (libcommon.Hash, error) {
	var canonical libcommon.Hash
	var err error
	if e.blockReader == nil {
		canonical, err = rawdb.ReadCanonicalHash(tx, blockNumber)
	} else {
		canonical, err = e.blockReader.CanonicalHash(ctx, tx, blockNumber)
	}
	if err != nil {
		return libcommon.Hash{}, err
	}

	td, err := rawdb.ReadTd(tx, canonical, blockNumber)
	if err != nil {
		return libcommon.Hash{}, err
	}
	if td == nil {
		return libcommon.Hash{}, nil
	}
	return canonical, nil

}

func (e *EthereumExecutionModule) ValidateChain(ctx context.Context, req *execution.ValidationRequest) (*execution.ValidationReceipt, error) {
	if !e.semaphore.TryAcquire(1) {
		return &execution.ValidationReceipt{
			LatestValidHash:  gointerfaces.ConvertHashToH256(libcommon.Hash{}),
			ValidationStatus: execution.ExecutionStatus_Busy,
		}, nil
	}
	defer e.semaphore.Release(1)
	tx, err := e.db.BeginRw(ctx)
	if err != nil {
		return nil, err
	}
	defer tx.Rollback()
	e.forkValidator.ClearWithUnwind(e.accumulator, e.stateChangeConsumer)
	blockHash := gointerfaces.ConvertH256ToHash(req.Hash)
	header, err := e.blockReader.Header(ctx, tx, blockHash, req.Number)
	if err != nil {
		return nil, err
	}

	body, err := e.blockReader.BodyWithTransactions(ctx, tx, blockHash, req.Number)
	if err != nil {
		return nil, err
	}

	if header == nil || body == nil {
		return &execution.ValidationReceipt{
			LatestValidHash:  gointerfaces.ConvertHashToH256(libcommon.Hash{}),
			ValidationStatus: execution.ExecutionStatus_MissingSegment,
		}, nil
	}
	currentBlockNumber := rawdb.ReadCurrentBlockNumber(tx)

	if math.AbsoluteDifference(*currentBlockNumber, req.Number) >= maxBlocksLookBehind {
		return &execution.ValidationReceipt{
			ValidationStatus: execution.ExecutionStatus_TooFarAway,
			LatestValidHash:  gointerfaces.ConvertHashToH256(libcommon.Hash{}),
		}, tx.Commit()
	}

	currentHeadHash := rawdb.ReadHeadHeaderHash(tx)

	extendingHash := e.forkValidator.ExtendingForkHeadHash()
	extendCanonical := extendingHash == libcommon.Hash{} && header.ParentHash == currentHeadHash

	status, lvh, validationError, criticalError := e.forkValidator.ValidatePayload(tx, header, body.RawBody(), extendCanonical)
	if criticalError != nil {
		return nil, criticalError
	}

	// if the block is deemed invalid then we delete it. perhaps we want to keep bad blocks and just keep an index of bad ones.
	validationStatus := execution.ExecutionStatus_Success
	if status == engine_types.AcceptedStatus {
		validationStatus = execution.ExecutionStatus_MissingSegment
	}
	isInvalidChain := status == engine_types.InvalidStatus || status == engine_types.InvalidBlockHashStatus || validationError != nil
	if isInvalidChain && (lvh != libcommon.Hash{}) && lvh != blockHash {
		if err := e.purgeBadChain(ctx, tx, lvh, blockHash); err != nil {
			return nil, err
		}
	}
	if isInvalidChain {
		e.logger.Warn("ethereumExecutionModule.ValidateChain: chain is invalid", "hash", libcommon.Hash(blockHash))
		validationStatus = execution.ExecutionStatus_BadBlock
	}
	return &execution.ValidationReceipt{
		ValidationStatus: validationStatus,
		LatestValidHash:  gointerfaces.ConvertHashToH256(lvh),
	}, tx.Commit()
}

func (e *EthereumExecutionModule) purgeBadChain(ctx context.Context, tx kv.RwTx, latestValidHash, headHash libcommon.Hash) error {
	tip := rawdb.ReadHeaderNumber(tx, headHash)

	currentHash := headHash
	currentNumber := *tip
	for currentHash != latestValidHash {
		currentHeader, err := e.getHeader(ctx, tx, currentHash, currentNumber)
		if err != nil {
			return err
		}
		rawdb.DeleteHeader(tx, currentHash, currentNumber)
		currentHash = currentHeader.ParentHash
		currentNumber--
	}
	return nil
}

func (e *EthereumExecutionModule) Start(ctx context.Context) {
	e.semaphore.Acquire(ctx, 1)
	defer e.semaphore.Release(1)
<<<<<<< HEAD

	more := true

	for more {
		var err error

		if more, err = e.executionPipeline.Run(e.db, nil, true); err != nil {
			e.logger.Error("Failure starting execution service", "err", err)
			continue
		}
		if err := e.executionPipeline.RunPrune(e.db, nil, true); err != nil {
			e.logger.Error("Failure starting execution service", "err", err)
			continue
		}
=======
	// Run the forkchoice
	if err := e.executionPipeline.Run(e.db, nil, true); err != nil {
		if !errors.Is(err, context.Canceled) {
			e.logger.Error("Could not start execution service", "err", err)
		}
		return
	}
	if err := e.executionPipeline.RunPrune(e.db, nil, true); err != nil {
		if !errors.Is(err, context.Canceled) {
			e.logger.Error("Could not start execution service", "err", err)
		}
		return
>>>>>>> 2760eeb9
	}
}

func (e *EthereumExecutionModule) Ready(context.Context, *emptypb.Empty) (*execution.ReadyResponse, error) {
	if !e.semaphore.TryAcquire(1) {
		return &execution.ReadyResponse{Ready: false}, nil
	}
	defer e.semaphore.Release(1)
	return &execution.ReadyResponse{Ready: true}, nil
}<|MERGE_RESOLUTION|>--- conflicted
+++ resolved
@@ -229,7 +229,6 @@
 func (e *EthereumExecutionModule) Start(ctx context.Context) {
 	e.semaphore.Acquire(ctx, 1)
 	defer e.semaphore.Release(1)
-<<<<<<< HEAD
 
 	more := true
 
@@ -237,27 +236,18 @@
 		var err error
 
 		if more, err = e.executionPipeline.Run(e.db, nil, true); err != nil {
-			e.logger.Error("Failure starting execution service", "err", err)
+			if !errors.Is(err, context.Canceled) {
+				e.logger.Error("Could not start execution service", "err", err)
+			}
 			continue
 		}
+
 		if err := e.executionPipeline.RunPrune(e.db, nil, true); err != nil {
-			e.logger.Error("Failure starting execution service", "err", err)
+			if !errors.Is(err, context.Canceled) {
+				e.logger.Error("Could not start execution service", "err", err)
+			}
 			continue
 		}
-=======
-	// Run the forkchoice
-	if err := e.executionPipeline.Run(e.db, nil, true); err != nil {
-		if !errors.Is(err, context.Canceled) {
-			e.logger.Error("Could not start execution service", "err", err)
-		}
-		return
-	}
-	if err := e.executionPipeline.RunPrune(e.db, nil, true); err != nil {
-		if !errors.Is(err, context.Canceled) {
-			e.logger.Error("Could not start execution service", "err", err)
-		}
-		return
->>>>>>> 2760eeb9
 	}
 }
 
