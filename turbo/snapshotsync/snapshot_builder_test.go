--- conflicted
+++ resolved
@@ -36,12 +36,8 @@
 //After 3 seconds, we rollback Ro tx, and migration must continue without any errors.
 // Step 5. We need to check that the new snapshot contains headers from 0 to 20, the headers bucket in the main database is empty,
 // it started seeding a new snapshot and removed the old one.
-<<<<<<< HEAD
 func TestSnapshotMigratorStageAsync(t *testing.T) {
-=======
-func TestSnapshotMigratorStage(t *testing.T) {
 	t.Skip("often fails on CI")
->>>>>>> 954304e4
 	if runtime.GOOS == "windows" {
 		t.Skip("fix me on win please") // after remove ChainReader from consensus engine - this test can be changed to create less databases, then can enable on win. now timeout after 20min
 	}
