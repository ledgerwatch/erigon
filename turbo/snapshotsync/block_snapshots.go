package snapshotsync

import (
	"bytes"
	"context"
	"encoding/binary"
	"errors"
	"fmt"
<<<<<<< HEAD
	"io/fs"
=======
>>>>>>> 18b51b17
	"os"
	"path"
	"path/filepath"
	"runtime"
	"sort"
	"strings"
	"sync"
	"time"

	"github.com/holiman/uint256"
	common2 "github.com/ledgerwatch/erigon-lib/common"
	"github.com/ledgerwatch/erigon-lib/common/dir"
	"github.com/ledgerwatch/erigon-lib/compress"
	proto_downloader "github.com/ledgerwatch/erigon-lib/gointerfaces/downloader"
	"github.com/ledgerwatch/erigon-lib/kv"
	"github.com/ledgerwatch/erigon-lib/recsplit"
	types2 "github.com/ledgerwatch/erigon-lib/types"
	"github.com/ledgerwatch/erigon/cmd/hack/tool"
	"github.com/ledgerwatch/erigon/common"
	"github.com/ledgerwatch/erigon/common/dbutils"
	"github.com/ledgerwatch/erigon/core/rawdb"
	"github.com/ledgerwatch/erigon/core/types"
	"github.com/ledgerwatch/erigon/crypto"
	"github.com/ledgerwatch/erigon/eth/ethconfig"
	"github.com/ledgerwatch/erigon/params"
	"github.com/ledgerwatch/erigon/rlp"
	"github.com/ledgerwatch/erigon/turbo/snapshotsync/snap"
	"github.com/ledgerwatch/erigon/turbo/snapshotsync/snapshothashes"
	"github.com/ledgerwatch/log/v3"
	"go.uber.org/atomic"
)

type BlocksSnapshot struct {
	Bodies              *compress.Decompressor // value: rlp(types.BodyForStorage)
	Headers             *compress.Decompressor // value: first_byte_of_header_hash + header_rlp
	Transactions        *compress.Decompressor // value: first_byte_of_transaction_hash + transaction_rlp
	BodyNumberIdx       *recsplit.Index        // block_num_u64     -> bodies_segment_offset
	HeaderHashIdx       *recsplit.Index        // header_hash       -> headers_segment_offset
	TxnHashIdx          *recsplit.Index        // transaction_hash  -> transactions_segment_offset
	TxnIdsIdx           *recsplit.Index        // transaction_id    -> transactions_segment_offset
	TxnHash2BlockNumIdx *recsplit.Index        // transaction_hash  -> block_number

	From, To uint64 // [from,to)
}

func (s BlocksSnapshot) Has(block uint64) bool { return block >= s.From && block < s.To }

type HeaderSegment struct {
	seg           *compress.Decompressor // value: first_byte_of_header_hash + header_rlp
	idxHeaderHash *recsplit.Index        // header_hash       -> headers_segment_offset
	From, To      uint64
}

func (sn *HeaderSegment) close() {
	if sn.seg != nil {
		sn.seg.Close()
		sn.seg = nil
	}
	if sn.idxHeaderHash != nil {
		sn.idxHeaderHash.Close()
		sn.idxHeaderHash = nil
	}
}
func (sn *HeaderSegment) reopen(dir string) (err error) {
	sn.close()
	fileName := snap.SegmentFileName(sn.From, sn.To, snap.Headers)
	sn.seg, err = compress.NewDecompressor(path.Join(dir, fileName))
	if err != nil {
		return err
	}
	sn.idxHeaderHash, err = recsplit.OpenIndex(path.Join(dir, snap.IdxFileName(sn.From, sn.To, snap.Headers.String())))
	if err != nil {
		return err
	}
	return nil
}

type BodySegment struct {
	seg           *compress.Decompressor // value: rlp(types.BodyForStorage)
	idxBodyNumber *recsplit.Index        // block_num_u64     -> bodies_segment_offset
	From, To      uint64
}

func (sn *BodySegment) close() {
	if sn.seg != nil {
		sn.seg.Close()
		sn.seg = nil
	}
	if sn.idxBodyNumber != nil {
		sn.idxBodyNumber.Close()
		sn.idxBodyNumber = nil
	}
}
func (sn *BodySegment) reopen(dir string) (err error) {
	sn.close()
	fileName := snap.SegmentFileName(sn.From, sn.To, snap.Bodies)
	sn.seg, err = compress.NewDecompressor(path.Join(dir, fileName))
	if err != nil {
		return err
	}
	sn.idxBodyNumber, err = recsplit.OpenIndex(path.Join(dir, snap.IdxFileName(sn.From, sn.To, snap.Bodies.String())))
	if err != nil {
		return err
	}
	return nil
}

type TxnSegment struct {
	Seg                 *compress.Decompressor // value: first_byte_of_transaction_hash + transaction_rlp
	IdxTxnHash          *recsplit.Index        // transaction_hash  -> transactions_segment_offset
	IdxTxnHash2BlockNum *recsplit.Index        // transaction_hash  -> block_number
	From, To            uint64
}

func (sn *TxnSegment) close() {
	if sn.Seg != nil {
		sn.Seg.Close()
		sn.Seg = nil
	}
	if sn.IdxTxnHash != nil {
		sn.IdxTxnHash.Close()
		sn.IdxTxnHash = nil
	}
	if sn.IdxTxnHash2BlockNum != nil {
		sn.IdxTxnHash2BlockNum.Close()
		sn.IdxTxnHash2BlockNum = nil
	}
}
func (sn *TxnSegment) reopen(dir string) (err error) {
	sn.close()
	fileName := snap.SegmentFileName(sn.From, sn.To, snap.Transactions)
	sn.Seg, err = compress.NewDecompressor(path.Join(dir, fileName))
	if err != nil {
		return err
	}
	sn.IdxTxnHash, err = recsplit.OpenIndex(path.Join(dir, snap.IdxFileName(sn.From, sn.To, snap.Transactions.String())))
	if err != nil {
		return err
	}
	sn.IdxTxnHash2BlockNum, err = recsplit.OpenIndex(path.Join(dir, snap.IdxFileName(sn.From, sn.To, snap.Transactions2Block.String())))
	if err != nil {
		return err
	}
	return nil
}

type headerSegments struct {
	lock     sync.RWMutex
	segments []*HeaderSegment
}

func (s *headerSegments) closeLocked() {
	for i := range s.segments {
		s.segments[i].close()
	}
}
func (s *headerSegments) reopen(dir string) error {
	for _, seg := range s.segments {
		if err := seg.reopen(dir); err != nil {
			if errors.Is(err, os.ErrNotExist) {
				continue
			}
			return err
		}
	}
	return nil
}
func (s *headerSegments) View(f func(segments []*HeaderSegment) error) error {
	s.lock.RLock()
	defer s.lock.RUnlock()
	return f(s.segments)
}
func (s *headerSegments) ViewSegment(blockNum uint64, f func(sn *HeaderSegment) error) (found bool, err error) {
	s.lock.RLock()
	defer s.lock.RUnlock()
	for _, seg := range s.segments {
		if !(blockNum >= seg.From && blockNum < seg.To) {
			continue
		}
		return true, f(seg)
	}
	return false, nil
}

type bodySegments struct {
	lock     sync.RWMutex
	segments []*BodySegment
}

func (s *bodySegments) closeLocked() {
	for i := range s.segments {
		s.segments[i].close()
	}
}
func (s *bodySegments) reopen(dir string) error {
	for _, seg := range s.segments {
		if err := seg.reopen(dir); err != nil {
			if errors.Is(err, os.ErrNotExist) {
				continue
			}
			return err
		}
	}
	return nil
}
func (s *bodySegments) View(f func([]*BodySegment) error) error {
	s.lock.RLock()
	defer s.lock.RUnlock()
	return f(s.segments)
}
func (s *bodySegments) ViewSegment(blockNum uint64, f func(*BodySegment) error) (found bool, err error) {
	s.lock.RLock()
	defer s.lock.RUnlock()
	for _, seg := range s.segments {
		if !(blockNum >= seg.From && blockNum < seg.To) {
			continue
		}
		return true, f(seg)
	}
	return false, nil
}

type txnSegments struct {
	lock     sync.RWMutex
	segments []*TxnSegment
}

func (s *txnSegments) closeLocked() {
	for i := range s.segments {
		s.segments[i].close()
	}
}
func (s *txnSegments) reopen(dir string) error {
	for _, seg := range s.segments {
		if err := seg.reopen(dir); err != nil {
			if errors.Is(err, os.ErrNotExist) {
				continue
			}
			return err
		}
	}
	return nil
}
func (s *txnSegments) View(f func([]*TxnSegment) error) error {
	s.lock.RLock()
	defer s.lock.RUnlock()
	return f(s.segments)
}
func (s *txnSegments) ViewSegment(blockNum uint64, f func(*TxnSegment) error) (found bool, err error) {
	s.lock.RLock()
	defer s.lock.RUnlock()
	for _, seg := range s.segments {
		if !(blockNum >= seg.From && blockNum < seg.To) {
			continue
		}
		return true, f(seg)
	}
	return false, nil
}

type RoSnapshots struct {
	indicesReady  atomic.Bool
	segmentsReady atomic.Bool

	Headers *headerSegments
	Bodies  *bodySegments
	Txs     *txnSegments

	dir               string
	segmentsAvailable atomic.Uint64 // all types of .seg files are available - up to this number
	idxAvailable      atomic.Uint64 // all types of .idx files are available - up to this number
	cfg               ethconfig.Snapshot
}

// NewRoSnapshots - opens all snapshots. But to simplify everything:
//  - it opens snapshots only on App start and immutable after
//  - all snapshots of given blocks range must exist - to make this blocks range available
//  - gaps are not allowed
//  - segment have [from:to) semantic
func NewRoSnapshots(cfg ethconfig.Snapshot, snapshotDir string) *RoSnapshots {
	return &RoSnapshots{dir: snapshotDir, cfg: cfg, Headers: &headerSegments{}, Bodies: &bodySegments{}, Txs: &txnSegments{}}
}

func (s *RoSnapshots) Cfg() ethconfig.Snapshot   { return s.cfg }
func (s *RoSnapshots) Dir() string               { return s.dir }
func (s *RoSnapshots) SegmentsReady() bool       { return s.segmentsReady.Load() }
func (s *RoSnapshots) IndicesReady() bool        { return s.indicesReady.Load() }
func (s *RoSnapshots) IndicesAvailable() uint64  { return s.idxAvailable.Load() }
func (s *RoSnapshots) SegmentsAvailable() uint64 { return s.segmentsAvailable.Load() }
func (s *RoSnapshots) BlocksAvailable() uint64 {
	return min(s.segmentsAvailable.Load(), s.idxAvailable.Load())
}

func (s *RoSnapshots) EnsureExpectedBlocksAreAvailable(cfg *snapshothashes.Config) error {
	if s.BlocksAvailable() < cfg.ExpectBlocks {
		return fmt.Errorf("app must wait until all expected snapshots are available. Expected: %d, Available: %d", cfg.ExpectBlocks, s.BlocksAvailable())
	}
	return nil
}

func (s *RoSnapshots) idxAvailability() uint64 {
	var headers, bodies, txs uint64
	for i := len(s.Headers.segments) - 1; i >= 0; i-- {
		seg := s.Headers.segments[i]
		if seg.idxHeaderHash == nil {
			continue
		}
		headers = seg.To - 1
		break
	}
	for i := len(s.Bodies.segments) - 1; i >= 0; i-- {
		seg := s.Bodies.segments[i]
		if seg.idxBodyNumber == nil {
			continue
		}
		bodies = seg.To - 1
		break
	}

	for i := len(s.Txs.segments) - 1; i >= 0; i-- {
		seg := s.Txs.segments[i]
		if seg.IdxTxnHash == nil || seg.IdxTxnHash2BlockNum == nil {
			continue
		}
		txs = seg.To - 1
		break
	}
	return min(headers, min(bodies, txs))
}

func (s *RoSnapshots) ReopenIndices() error {
	return s.ReopenSomeIndices(snap.AllSnapshotTypes...)
}

func (s *RoSnapshots) ReopenSomeIndices(types ...snap.Type) (err error) {
	s.Headers.lock.Lock()
	defer s.Headers.lock.Unlock()
	s.Bodies.lock.Lock()
	defer s.Bodies.lock.Unlock()
	s.Txs.lock.Lock()
	defer s.Txs.lock.Unlock()

	for _, t := range types {
		switch t {
		case snap.Headers:
			if err := s.Headers.reopen(s.dir); err != nil {
				return err
			}
		case snap.Bodies:
			if err := s.Bodies.reopen(s.dir); err != nil {
				return err
			}
		case snap.Transactions:
			if err := s.Txs.reopen(s.dir); err != nil {
				return err
			}
		default:
			panic(fmt.Sprintf("unknown snapshot type: %s", t))
		}
	}

	s.idxAvailable.Store(s.idxAvailability())
	s.indicesReady.Store(true)
	return nil
}

func (s *RoSnapshots) AsyncOpenAll(ctx context.Context) {
	go func() {
		for !s.segmentsReady.Load() || !s.indicesReady.Load() {
			select {
			case <-ctx.Done():
				return
			default:
			}
			if err := s.Reopen(); err != nil && !errors.Is(err, os.ErrNotExist) && !errors.Is(err, snap.ErrSnapshotMissed) {
				log.Error("AsyncOpenAll", "err", err)
			}
			time.Sleep(15 * time.Second)
		}
	}()
}

func (s *RoSnapshots) Reopen() error {
	s.Headers.lock.Lock()
	defer s.Headers.lock.Unlock()
	s.Bodies.lock.Lock()
	defer s.Bodies.lock.Unlock()
	s.Txs.lock.Lock()
	defer s.Txs.lock.Unlock()
	s.closeSegmentsLocked()
	files, err := segments2(s.dir)
	if err != nil {
		return err
	}
	for _, f := range files {
		{
			seg := &BodySegment{From: f.From, To: f.To}
			fileName := snap.SegmentFileName(f.From, f.To, snap.Bodies)
			seg.seg, err = compress.NewDecompressor(path.Join(s.dir, fileName))
			if err != nil {
				if errors.Is(err, os.ErrNotExist) {
					break
				}
				return err
			}
			s.Bodies.segments = append(s.Bodies.segments, seg)
		}
		{
			seg := &HeaderSegment{From: f.From, To: f.To}
			fileName := snap.SegmentFileName(f.From, f.To, snap.Headers)
			seg.seg, err = compress.NewDecompressor(path.Join(s.dir, fileName))
			if err != nil {
				if errors.Is(err, os.ErrNotExist) {
					break
				}
				return err
			}
			s.Headers.segments = append(s.Headers.segments, seg)
		}
		{
			seg := &TxnSegment{From: f.From, To: f.To}
			fileName := snap.SegmentFileName(f.From, f.To, snap.Transactions)
			seg.Seg, err = compress.NewDecompressor(path.Join(s.dir, fileName))
			if err != nil {
				if errors.Is(err, os.ErrNotExist) {
					break
				}
				return err
			}
			s.Txs.segments = append(s.Txs.segments, seg)
		}

		if f.To > 0 {
			s.segmentsAvailable.Store(f.To - 1)
		} else {
			s.segmentsAvailable.Store(0)
		}
	}
	s.segmentsReady.Store(true)

	for _, sn := range s.Headers.segments {
		sn.idxHeaderHash, err = recsplit.OpenIndex(path.Join(s.dir, snap.IdxFileName(sn.From, sn.To, snap.Headers.String())))
		if err != nil && !errors.Is(err, os.ErrNotExist) {
			return err
		}
	}
	for _, sn := range s.Bodies.segments {
		sn.idxBodyNumber, err = recsplit.OpenIndex(path.Join(s.dir, snap.IdxFileName(sn.From, sn.To, snap.Bodies.String())))
		if err != nil && !errors.Is(err, os.ErrNotExist) {
			return err
		}
	}
	for _, sn := range s.Txs.segments {
		sn.IdxTxnHash, err = recsplit.OpenIndex(path.Join(s.dir, snap.IdxFileName(sn.From, sn.To, snap.Transactions.String())))
		if err != nil && !errors.Is(err, os.ErrNotExist) {
			return err
		}
		sn.IdxTxnHash2BlockNum, err = recsplit.OpenIndex(path.Join(s.dir, snap.IdxFileName(sn.From, sn.To, snap.Transactions2Block.String())))
		if err != nil && !errors.Is(err, os.ErrNotExist) {
			return err
		}
	}

	s.idxAvailable.Store(s.idxAvailability())
	s.indicesReady.Store(true)

	return nil
}
func (s *RoSnapshots) ReopenSegments() error {
	s.Headers.lock.Lock()
	defer s.Headers.lock.Unlock()
	s.Bodies.lock.Lock()
	defer s.Bodies.lock.Unlock()
	s.Txs.lock.Lock()
	defer s.Txs.lock.Unlock()
	s.closeSegmentsLocked()
	files, err := segments2(s.dir)
	if err != nil {
		return err
	}
	for _, f := range files {
		{
			seg := &BodySegment{From: f.From, To: f.To}
			fileName := snap.SegmentFileName(f.From, f.To, snap.Bodies)
			seg.seg, err = compress.NewDecompressor(path.Join(s.dir, fileName))
			if err != nil {
				if errors.Is(err, os.ErrNotExist) {
					break
				}
				return err
			}
			s.Bodies.segments = append(s.Bodies.segments, seg)
		}
		{
			fmt.Printf("reopen segment: %d-%d\n", f.From, f.To)
			seg := &HeaderSegment{From: f.From, To: f.To}
			fileName := snap.SegmentFileName(f.From, f.To, snap.Headers)
			seg.seg, err = compress.NewDecompressor(path.Join(s.dir, fileName))
			if err != nil {
				if errors.Is(err, os.ErrNotExist) {
					break
				}
				return err
			}
			s.Headers.segments = append(s.Headers.segments, seg)
		}
		{
			seg := &TxnSegment{From: f.From, To: f.To}
			fileName := snap.SegmentFileName(f.From, f.To, snap.Transactions)
			seg.Seg, err = compress.NewDecompressor(path.Join(s.dir, fileName))
			if err != nil {
				if errors.Is(err, os.ErrNotExist) {
					break
				}
				return err
			}
			s.Txs.segments = append(s.Txs.segments, seg)
		}

		if f.To > 0 {
			s.segmentsAvailable.Store(f.To - 1)
		} else {
			s.segmentsAvailable.Store(0)
		}
	}
	s.segmentsReady.Store(true)
	return nil
}

func (s *RoSnapshots) Close() {
	s.Headers.lock.Lock()
	defer s.Headers.lock.Unlock()
	s.Bodies.lock.Lock()
	defer s.Bodies.lock.Unlock()
	s.Txs.lock.Lock()
	defer s.Txs.lock.Unlock()
	s.closeSegmentsLocked()
}
func (s *RoSnapshots) closeSegmentsLocked() {
	if s.Headers != nil {
		s.Headers.closeLocked()
		s.Headers.segments = nil
	}
	if s.Bodies != nil {
		s.Bodies.closeLocked()
		s.Bodies.segments = nil
	}
	if s.Txs != nil {
		s.Txs.closeLocked()
		s.Txs.segments = nil
	}
}
func (s *RoSnapshots) PrintDebug() {
	s.Headers.lock.RLock()
	defer s.Headers.lock.RUnlock()
	s.Bodies.lock.RLock()
	defer s.Bodies.lock.RUnlock()
	s.Txs.lock.RLock()
	defer s.Txs.lock.RUnlock()
	fmt.Printf("sn: %d, %d\n", s.segmentsAvailable.Load(), s.idxAvailable.Load())
	fmt.Println("    == Snapshots, Header")
	for _, sn := range s.Headers.segments {
		fmt.Printf("%d,  %t\n", sn.From, sn.idxHeaderHash == nil)
	}
	fmt.Println("    == Snapshots, Body")
	for _, sn := range s.Bodies.segments {
		fmt.Printf("%d,  %t\n", sn.From, sn.idxBodyNumber == nil)
	}
	fmt.Println("    == Snapshots, Txs")
	for _, sn := range s.Txs.segments {
		fmt.Printf("%d,  %t, %t\n", sn.From, sn.IdxTxnHash == nil, sn.IdxTxnHash2BlockNum == nil)
	}
}
func (s *RoSnapshots) ViewHeaders(blockNum uint64, f func(sn *HeaderSegment) error) (found bool, err error) {
	if !s.indicesReady.Load() || blockNum > s.BlocksAvailable() {
		return false, nil
	}
	return s.Headers.ViewSegment(blockNum, f)
}
func (s *RoSnapshots) ViewBodies(blockNum uint64, f func(sn *BodySegment) error) (found bool, err error) {
	if !s.indicesReady.Load() || blockNum > s.BlocksAvailable() {
		return false, nil
	}
	return s.Bodies.ViewSegment(blockNum, f)
}
func (s *RoSnapshots) ViewTxs(blockNum uint64, f func(sn *TxnSegment) error) (found bool, err error) {
	if !s.indicesReady.Load() || blockNum > s.BlocksAvailable() {
		return false, nil
	}
	return s.Txs.ViewSegment(blockNum, f)
}

func BuildIndices(ctx context.Context, s *RoSnapshots, snapshotDir *dir.Rw, chainID uint256.Int, tmpDir string, from uint64, workers int, lvl log.Lvl) error {
	log.Log(lvl, "[snapshots] Build indices", "from", from)
	logEvery := time.NewTicker(20 * time.Second)
	defer logEvery.Stop()
	if err := s.Headers.View(func(segments []*HeaderSegment) error {
		wg := &sync.WaitGroup{}
		errs := make(chan error, len(segments)*2)
		workersCh := make(chan struct{}, workers)
		for _, sn := range segments {
			if sn.From < from {
				continue
			}

			wg.Add(1)
			workersCh <- struct{}{}
			go func(blockFrom, blockTo uint64) {
				defer func() {
					wg.Done()
					<-workersCh
				}()

				f := filepath.Join(snapshotDir.Path, snap.SegmentFileName(blockFrom, blockTo, snap.Headers))
				errs <- HeadersIdx(ctx, f, blockFrom, tmpDir, lvl)
				select {
				case <-ctx.Done():
					errs <- ctx.Err()
					return
				case <-logEvery.C:
					var m runtime.MemStats
					runtime.ReadMemStats(&m)
					log.Log(lvl, "[snapshots] HeadersIdx", "blockNum", blockTo,
						"alloc", common2.ByteCount(m.Alloc), "sys", common2.ByteCount(m.Sys))
				default:
				}

			}(sn.From, sn.To)
		}
		go func() {
			wg.Wait()
			close(errs)
		}()
		for err := range errs {
			if err != nil {
				return err
			}
		}
		return nil
	}); err != nil {
		return err
	}

	if err := s.Bodies.View(func(segments []*BodySegment) error {
		wg := &sync.WaitGroup{}
		errs := make(chan error, len(segments)*2)
		workersCh := make(chan struct{}, workers)
		for _, sn := range segments {
			if sn.From < from {
				continue
			}

			wg.Add(1)
			workersCh <- struct{}{}
			go func(blockFrom, blockTo uint64) {
				defer func() {
					wg.Done()
					<-workersCh
				}()

				f := filepath.Join(snapshotDir.Path, snap.SegmentFileName(blockFrom, blockTo, snap.Bodies))
				errs <- BodiesIdx(ctx, f, blockFrom, tmpDir, lvl)
				select {
				case <-ctx.Done():
					errs <- ctx.Err()
					return
				case <-logEvery.C:
					var m runtime.MemStats
					runtime.ReadMemStats(&m)
					log.Log(lvl, "[snapshots] BodiesIdx", "blockNum", blockTo,
						"alloc", common2.ByteCount(m.Alloc), "sys", common2.ByteCount(m.Sys))
				default:
				}

			}(sn.From, sn.To)
		}
		go func() {
			wg.Wait()
			close(errs)
		}()
		for err := range errs {
			if err != nil {
				return err
			}
		}
		return nil
	}); err != nil {
		return err
	}
	// hack to read first block body - to get baseTxId from there
	if err := s.ReopenSomeIndices(snap.Headers, snap.Bodies); err != nil {
		return err
	}
	if err := s.Txs.View(func(segments []*TxnSegment) error {
		return s.Bodies.View(func(bodySegments []*BodySegment) error {
			wg := &sync.WaitGroup{}
			errs := make(chan error, len(segments)*2)
			workersCh := make(chan struct{}, workers)
			for i, sn := range segments {
				if sn.From < from {
					continue
				}

				if bodySegments[i].idxBodyNumber == nil {
					log.Info("[snapshots] Segment has no index, skip", "seg", bodySegments[i].seg.FilePath())
					continue
				}

				wg.Add(1)
				workersCh <- struct{}{}
				go func(blockFrom, blockTo uint64) {
					defer func() {
						wg.Done()
						<-workersCh
					}()
					errs <- TransactionsIdx(ctx, chainID, blockFrom, blockTo, snapshotDir, tmpDir, lvl)
					select {
					case <-ctx.Done():
						errs <- ctx.Err()
						return
					case <-logEvery.C:
						var m runtime.MemStats
						runtime.ReadMemStats(&m)
						log.Log(lvl, "[Snapshots Indexing] TransactionsIdx", "blockNum", blockTo,
							"alloc", common2.ByteCount(m.Alloc), "sys", common2.ByteCount(m.Sys))
					default:
					}

				}(sn.From, sn.To)
			}
			go func() {
				wg.Wait()
				close(errs)
			}()
			for err := range errs {
				if err != nil {
					return err
				}
			}

			return nil
		})
	}); err != nil {
		return err
	}

	return nil
}

<<<<<<< HEAD
// FileInfo - parsed file metadata
type FileInfo struct {
	_         fs.FileInfo
	Version   uint8
	From, To  uint64
	Path, Ext string
	T         Type
}

func IdxFiles(dir string) (res []FileInfo, err error) { return filesWithExt(dir, ".idx") }
func Segments(dir string) (res []FileInfo, err error) { return filesWithExt(dir, ".seg") }
func TmpFiles(dir string) (res []string, err error) {
	files, err := os.ReadDir(dir)
	if err != nil {
		return nil, err
	}
	for _, f := range files {
		if f.IsDir() || len(f.Name()) < 3 {
			continue
		}
		if filepath.Ext(f.Name()) != ".tmp" {
			continue
		}
		res = append(res, filepath.Join(dir, f.Name()))
	}
	return res, nil
}

var ErrSnapshotMissed = fmt.Errorf("snapshot missed")

func noGaps(in []FileInfo) (out []FileInfo, err error) {
=======
func noGaps(in []snap.FileInfo) (out []snap.FileInfo, err error) {
>>>>>>> 18b51b17
	var prevTo uint64
	for _, f := range in {
		if f.To <= prevTo {
			continue
		}
		if f.From != prevTo { // no gaps
			return nil, fmt.Errorf("%w: from %d to %d", snap.ErrSnapshotMissed, prevTo, f.From)
		}
		prevTo = f.To
		out = append(out, f)
	}
	return out, nil
}
<<<<<<< HEAD
func parseDir(dir string) (res []FileInfo, err error) {
	files, err := os.ReadDir(dir)
	if err != nil {
		return nil, err
	}
	for _, f := range files {
		fileInfo, err := f.Info()
		if err != nil {
			return nil, err
		}
		if f.IsDir() || fileInfo.Size() == 0 || len(f.Name()) < 3 {
			continue
		}
=======
>>>>>>> 18b51b17

func allTypeOfSegmentsMustExist(dir string, in []snap.FileInfo) (res []snap.FileInfo) {
MainLoop:
	for _, f := range in {
		if f.From == f.To {
			continue
		}
		for _, t := range snap.AllSnapshotTypes {
			p := filepath.Join(dir, snap.SegmentFileName(f.From, f.To, t))
			if _, err := os.Stat(p); err != nil {
				if errors.Is(err, os.ErrNotExist) {
					continue MainLoop
				}
				continue MainLoop
			}
		}
		res = append(res, f)
	}
	return res
}

// noOverlaps - keep largest ranges and avoid overlap
func noOverlaps(in []snap.FileInfo) (res []snap.FileInfo) {
	for i := range in {
		f := in[i]
		if f.From == f.To {
			continue
		}

		for j := i + 1; j < len(in); j++ { // if there is file with larger range - use it instead
			f2 := in[j]
			if f.From == f.To {
				continue
			}
			if f2.From > f.From {
				break
			}
			f = f2
			i++
		}

		res = append(res, f)
	}
	return res
}

func segments2(dir string) (res []snap.FileInfo, err error) {
	list, err := snap.Segments(dir)
	if err != nil {
		return nil, err
	}
	for _, f := range list {
		if f.T != snap.Headers {
			continue
		}
		res = append(res, f)
	}
	return noGaps(noOverlaps(allTypeOfSegmentsMustExist(dir, res)))
}

func chooseSegmentEnd(from, to, blocksPerFile uint64) uint64 {
	next := (from/blocksPerFile + 1) * blocksPerFile
	to = min(next, to)
	return to - (to % snap.MIN_SEGMENT_SIZE) // round down to the nearest 1k
}

func min(a, b uint64) uint64 {
	if a < b {
		return a
	}
	return b
}

type BlockRetire struct {
	working atomic.Bool
	wg      *sync.WaitGroup
	result  *BlockRetireResult

	workers     int
	tmpDir      string
	snapshots   *RoSnapshots
	snapshotDir *dir.Rw
	db          kv.RoDB

	downloader proto_downloader.DownloaderClient
	notifier   DBEventNotifier
}

type BlockRetireResult struct {
	BlockFrom, BlockTo uint64
	Err                error
}

func NewBlockRetire(workers int, tmpDir string, snapshots *RoSnapshots, snapshotDir *dir.Rw, db kv.RoDB, downloader proto_downloader.DownloaderClient, notifier DBEventNotifier) *BlockRetire {
	return &BlockRetire{workers: workers, tmpDir: tmpDir, snapshots: snapshots, snapshotDir: snapshotDir, wg: &sync.WaitGroup{}, db: db, downloader: downloader, notifier: notifier}
}
func (br *BlockRetire) Snapshots() *RoSnapshots { return br.snapshots }
func (br *BlockRetire) Working() bool           { return br.working.Load() }
func (br *BlockRetire) Wait()                   { br.wg.Wait() }
func (br *BlockRetire) Result() *BlockRetireResult {
	r := br.result
	br.result = nil
	return r
}
func CanRetire(curBlockNum uint64, snapshots *RoSnapshots) (blockFrom, blockTo uint64, can bool) {
	blockFrom = snapshots.BlocksAvailable() + 1
	return canRetire(blockFrom, curBlockNum-params.FullImmutabilityThreshold)
}
func canRetire(from, to uint64) (blockFrom, blockTo uint64, can bool) {
	blockFrom = (from / 1_000) * 1_000
	roundedTo1K := (to / 1_000) * 1_000
	var maxJump uint64 = 1_000
	if blockFrom%500_000 == 0 {
		maxJump = 500_000
	} else if blockFrom%100_000 == 0 {
		maxJump = 100_000
	} else if blockFrom%10_000 == 0 {
		maxJump = 10_000
	}
	//roundedTo1K := (to / 1_000) * 1_000
	jump := min(maxJump, roundedTo1K-blockFrom)
	switch { // only next segment sizes are allowed
	case jump >= 500_000:
		blockTo = blockFrom + 500_000
	case jump >= 100_000:
		blockTo = blockFrom + 100_000
	case jump >= 10_000:
		blockTo = blockFrom + 10_000
	case jump >= 1_000:
		blockTo = blockFrom + 1_000
	default:
		blockTo = blockFrom
	}
	return blockFrom, blockTo, blockTo-blockFrom >= 1_000
}
func CanDeleteTo(curBlockNum uint64, snapshots *RoSnapshots) (blockTo uint64) {
	hardLimit := (curBlockNum/1_000)*1_000 - params.FullImmutabilityThreshold
	return min(hardLimit, snapshots.BlocksAvailable()+1)
}
func (br *BlockRetire) RetireBlocksInBackground(ctx context.Context, blockFrom, blockTo uint64, chainID uint256.Int, lvl log.Lvl) {
	br.result = nil
	if br.working.Load() {
		return
	}

	br.wg.Add(1)
	go func() {
		br.working.Store(true)
		defer br.working.Store(false)
		defer br.wg.Done()

		err := retireBlocks(ctx, blockFrom, blockTo, chainID, br.tmpDir, br.snapshots, br.snapshotDir, br.db, br.workers, br.downloader, lvl, br.notifier)
		br.result = &BlockRetireResult{
			BlockFrom: blockFrom,
			BlockTo:   blockTo,
			Err:       err,
		}
	}()
}

type DBEventNotifier interface {
	OnNewSnapshot()
}

func retireBlocks(ctx context.Context, blockFrom, blockTo uint64, chainID uint256.Int, tmpDir string, snapshots *RoSnapshots, rwSnapshotDir *dir.Rw, db kv.RoDB, workers int, downloader proto_downloader.DownloaderClient, lvl log.Lvl, notifier DBEventNotifier) error {
	log.Log(lvl, "[snapshots] Retire Blocks", "range", fmt.Sprintf("%dk-%dk", blockFrom/1000, blockTo/1000))
	// in future we will do it in background
	if err := DumpBlocks(ctx, blockFrom, blockTo, snap.DEFAULT_SEGMENT_SIZE, tmpDir, snapshots.Dir(), db, workers, lvl); err != nil {
		return fmt.Errorf("DumpBlocks: %w", err)
	}
	if err := snapshots.Reopen(); err != nil {
		return fmt.Errorf("ReopenSegments: %w", err)
	}
	idxWorkers := workers
	if idxWorkers > 4 {
		idxWorkers = 4
	}
	if err := BuildIndices(ctx, snapshots, rwSnapshotDir, chainID, tmpDir, snapshots.IndicesAvailable(), idxWorkers, log.LvlInfo); err != nil {
		return err
	}
	merger := NewMerger(tmpDir, workers, lvl, chainID, notifier)
	ranges := merger.FindMergeRanges(snapshots)
	if len(ranges) == 0 {
		return nil
	}
	err := merger.Merge(ctx, snapshots, ranges, rwSnapshotDir, true)
	if err != nil {
		return err
	}
	// start seed large .seg of large size
	req := &proto_downloader.DownloadRequest{Items: make([]*proto_downloader.DownloadItem, 0, len(snap.AllSnapshotTypes))}
	for _, r := range ranges {
		if r.to-r.from != snap.DEFAULT_SEGMENT_SIZE {
			continue
		}
		for _, t := range snap.AllSnapshotTypes {
			req.Items = append(req.Items, &proto_downloader.DownloadItem{
				Path: snap.SegmentFileName(r.from, r.to, t),
			})
		}
	}
	if len(req.Items) > 0 && downloader != nil {
		if _, err := downloader.Download(ctx, req); err != nil {
			return err
		}
	}
	return nil
}

func DumpBlocks(ctx context.Context, blockFrom, blockTo, blocksPerFile uint64, tmpDir, snapshotDir string, chainDB kv.RoDB, workers int, lvl log.Lvl) error {
	if blocksPerFile == 0 {
		return nil
	}
	for i := blockFrom; i < blockTo; i = chooseSegmentEnd(i, blockTo, blocksPerFile) {
		if err := dumpBlocksRange(ctx, i, chooseSegmentEnd(i, blockTo, blocksPerFile), tmpDir, snapshotDir, chainDB, workers, lvl); err != nil {
			return err
		}
	}
	return nil
}
func dumpBlocksRange(ctx context.Context, blockFrom, blockTo uint64, tmpDir, snapshotDir string, chainDB kv.RoDB, workers int, lvl log.Lvl) error {
	segmentFile := filepath.Join(snapshotDir, snap.SegmentFileName(blockFrom, blockTo, snap.Transactions))
	if _, err := DumpTxs(ctx, chainDB, segmentFile, tmpDir, blockFrom, blockTo, workers, lvl); err != nil {
		return fmt.Errorf("DumpTxs: %w", err)
	}

	segmentFile = filepath.Join(snapshotDir, snap.SegmentFileName(blockFrom, blockTo, snap.Bodies))
	if err := DumpBodies(ctx, chainDB, segmentFile, tmpDir, blockFrom, blockTo, workers, lvl); err != nil {
		return fmt.Errorf("DumpBodies: %w", err)
	}

	segmentFile = filepath.Join(snapshotDir, snap.SegmentFileName(blockFrom, blockTo, snap.Headers))
	if err := DumpHeaders(ctx, chainDB, segmentFile, tmpDir, blockFrom, blockTo, workers, lvl); err != nil {
		return fmt.Errorf("DumpHeaders: %w", err)
	}

	return nil
}

// DumpTxs - [from, to)
// Format: hash[0]_1byte + sender_address_2bytes + txnRlp
func DumpTxs(ctx context.Context, db kv.RoDB, segmentFile, tmpDir string, blockFrom, blockTo uint64, workers int, lvl log.Lvl) (firstTxID uint64, err error) {
	logEvery := time.NewTicker(20 * time.Second)
	defer logEvery.Stop()

	chainConfig := tool.ChainConfigFromDB(db)
	chainID, _ := uint256.FromBig(chainConfig.ChainID)

	f, err := compress.NewCompressor(ctx, "Transactions", segmentFile, tmpDir, compress.MinPatternScore, workers, lvl)
	if err != nil {
		return 0, fmt.Errorf("NewCompressor: %w, %s", err, segmentFile)
	}
	defer f.Close()

	var count, prevTxID uint64
	numBuf := make([]byte, binary.MaxVarintLen64)
	parseCtx := types2.NewTxParseContext(*chainID)
	parseCtx.WithSender(false)
	slot := types2.TxSlot{}
	var sender [20]byte
	parse := func(v, valueBuf []byte, senders []common.Address, j int) ([]byte, error) {
		if _, err := parseCtx.ParseTransaction(v, 0, &slot, sender[:], false /* hasEnvelope */, nil); err != nil {
			return valueBuf, err
		}
		if len(senders) > 0 {
			sender = senders[j]
		}

		valueBuf = valueBuf[:0]
		valueBuf = append(valueBuf, slot.IDHash[:1]...)
		valueBuf = append(valueBuf, sender[:]...)
		valueBuf = append(valueBuf, v...)
		return valueBuf, nil
	}
	valueBuf := make([]byte, 16*4096)
	addSystemTx := func(tx kv.Tx, txId uint64) error {
		binary.BigEndian.PutUint64(numBuf, txId)
		tv, err := tx.GetOne(kv.EthTx, numBuf[:8])
		if err != nil {
			return err
		}
		if tv == nil {
			if err := f.AddWord(nil); err != nil {
				return fmt.Errorf("AddWord1: %d", err)
			}
			return nil
		}

		parseCtx.WithSender(false)
		valueBuf, err = parse(tv, valueBuf, nil, 0)
		if err != nil {
			return err
		}
		if err := f.AddWord(valueBuf); err != nil {
			return fmt.Errorf("AddWord2: %d", err)
		}
		return nil
	}

	firstIDSaved := false

	doWarmup, warmupTxs, warmupSenders := blockTo-blockFrom >= 100_000 && workers > 4, atomic.NewBool(false), atomic.NewBool(false)
	from := dbutils.EncodeBlockNumber(blockFrom)
	var lastBody types.BodyForStorage
	if err := kv.BigChunks(db, kv.HeaderCanonical, from, func(tx kv.Tx, k, v []byte) (bool, error) {
		blockNum := binary.BigEndian.Uint64(k)
		if blockNum >= blockTo { // [from, to)
			return false, nil
		}

		h := common.BytesToHash(v)
		dataRLP := rawdb.ReadStorageBodyRLP(tx, h, blockNum)
		if dataRLP == nil {
			return false, fmt.Errorf("body not found: %d, %x", blockNum, h)
		}
		var body types.BodyForStorage
		if e := rlp.DecodeBytes(dataRLP, &body); e != nil {
			return false, e
		}
		lastBody = body
		if body.TxAmount == 0 {
			return true, nil
		}
		if doWarmup && !warmupSenders.Load() && blockNum%1_000 == 0 {
			kv.ReadAhead(ctx, db, warmupSenders, kv.Senders, dbutils.EncodeBlockNumber(blockNum), 10_000)
		}
		if doWarmup && !warmupTxs.Load() && blockNum%1_000 == 0 {
			kv.ReadAhead(ctx, db, warmupTxs, kv.EthTx, dbutils.EncodeBlockNumber(body.BaseTxId), 100*10_000)
		}
		senders, err := rawdb.ReadSenders(tx, h, blockNum)
		if err != nil {
			return false, err
		}

		if !firstIDSaved {
			firstIDSaved = true
			firstTxID = body.BaseTxId
		}
		j := 0

		if err := addSystemTx(tx, body.BaseTxId); err != nil {
			return false, err
		}
		count++
		if prevTxID > 0 {
			prevTxID++
		} else {
			prevTxID = body.BaseTxId
		}
		binary.BigEndian.PutUint64(numBuf, body.BaseTxId+1)
		if err := tx.ForAmount(kv.EthTx, numBuf[:8], body.TxAmount-2, func(tk, tv []byte) error {
			id := binary.BigEndian.Uint64(tk)
			if prevTxID != 0 && id != prevTxID+1 {
				panic(fmt.Sprintf("no gaps in tx ids are allowed: block %d does jump from %d to %d", blockNum, prevTxID, id))
			}
			prevTxID = id
			parseCtx.WithSender(len(senders) == 0)
			valueBuf, err = parse(tv, valueBuf, senders, j)
			if err != nil {
				return err
			}
			if err := f.AddWord(valueBuf); err != nil {
				return err
			}
			count++
			j++

			return nil
		}); err != nil {
			return false, fmt.Errorf("ForAmount: %w", err)
		}

		if err := addSystemTx(tx, body.BaseTxId+uint64(body.TxAmount)-1); err != nil {
			return false, err
		}
		prevTxID++
		count++

		select {
		case <-ctx.Done():
			return false, ctx.Err()
		case <-logEvery.C:
			var m runtime.MemStats
			runtime.ReadMemStats(&m)
			log.Log(lvl, "[snapshots] Dumping txs", "block num", blockNum,
				"alloc", common2.ByteCount(m.Alloc), "sys", common2.ByteCount(m.Sys),
			)
		default:
		}
		return true, nil
	}); err != nil {
		return 0, fmt.Errorf("BigChunks: %w", err)
	}
	if lastBody.BaseTxId+uint64(lastBody.TxAmount)-firstTxID != count {
		return 0, fmt.Errorf("incorrect tx count: %d, expected: %d", count, lastBody.BaseTxId+uint64(lastBody.TxAmount)-firstTxID)
	}
	if err := f.Compress(); err != nil {
		return 0, fmt.Errorf("compress: %w", err)
	}

	_, fileName := filepath.Split(segmentFile)
	ext := filepath.Ext(fileName)
	log.Log(lvl, "[snapshots] Compression", "ratio", f.Ratio.String(), "file", fileName[:len(fileName)-len(ext)])

	return firstTxID, nil
}

// DumpHeaders - [from, to)
func DumpHeaders(ctx context.Context, db kv.RoDB, segmentFilePath, tmpDir string, blockFrom, blockTo uint64, workers int, lvl log.Lvl) error {
	logEvery := time.NewTicker(20 * time.Second)
	defer logEvery.Stop()

	f, err := compress.NewCompressor(ctx, "Headers", segmentFilePath, tmpDir, compress.MinPatternScore, workers, lvl)
	if err != nil {
		return err
	}
	defer f.Close()

	key := make([]byte, 8+32)
	from := dbutils.EncodeBlockNumber(blockFrom)
	if err := kv.BigChunks(db, kv.HeaderCanonical, from, func(tx kv.Tx, k, v []byte) (bool, error) {
		blockNum := binary.BigEndian.Uint64(k)
		if blockNum >= blockTo {
			return false, nil
		}
		copy(key, k)
		copy(key[8:], v)
		dataRLP, err := tx.GetOne(kv.Headers, key)
		if err != nil {
			return false, err
		}
		if dataRLP == nil {
			return false, fmt.Errorf("header missed in db: block_num=%d,  hash=%x", blockNum, v)
		}
		h := types.Header{}
		if err := rlp.DecodeBytes(dataRLP, &h); err != nil {
			return false, err
		}

		value := make([]byte, len(dataRLP)+1) // first_byte_of_header_hash + header_rlp
		value[0] = h.Hash()[0]
		copy(value[1:], dataRLP)
		if err := f.AddWord(value); err != nil {
			return false, err
		}

		select {
		case <-ctx.Done():
			return false, ctx.Err()
		case <-logEvery.C:
			var m runtime.MemStats
			runtime.ReadMemStats(&m)
			log.Log(lvl, "[snapshots] Dumping headers", "block num", blockNum,
				"alloc", common2.ByteCount(m.Alloc), "sys", common2.ByteCount(m.Sys),
			)
		default:
		}
		return true, nil
	}); err != nil {
		return err
	}
	if err := f.Compress(); err != nil {
		return fmt.Errorf("compress: %w", err)
	}

	return nil
}

// DumpBodies - [from, to)
func DumpBodies(ctx context.Context, db kv.RoDB, segmentFilePath, tmpDir string, blockFrom, blockTo uint64, workers int, lvl log.Lvl) error {
	logEvery := time.NewTicker(20 * time.Second)
	defer logEvery.Stop()

	f, err := compress.NewCompressor(ctx, "Bodies", segmentFilePath, tmpDir, compress.MinPatternScore, workers, lvl)
	if err != nil {
		return err
	}
	defer f.Close()

	key := make([]byte, 8+32)
	from := dbutils.EncodeBlockNumber(blockFrom)
	if err := kv.BigChunks(db, kv.HeaderCanonical, from, func(tx kv.Tx, k, v []byte) (bool, error) {
		blockNum := binary.BigEndian.Uint64(k)
		if blockNum >= blockTo {
			return false, nil
		}
		copy(key, k)
		copy(key[8:], v)
		dataRLP, err := tx.GetOne(kv.BlockBody, key)
		if err != nil {
			return false, err
		}
		if dataRLP == nil {
			log.Warn("header missed", "block_num", blockNum, "hash", fmt.Sprintf("%x", v))
			return true, nil
		}

		if err := f.AddWord(dataRLP); err != nil {
			return false, err
		}

		select {
		case <-ctx.Done():
			return false, ctx.Err()
		case <-logEvery.C:
			var m runtime.MemStats
			runtime.ReadMemStats(&m)
			log.Log(lvl, "[snapshots] Wrote into file", "block num", blockNum,
				"alloc", common2.ByteCount(m.Alloc), "sys", common2.ByteCount(m.Sys),
			)
		default:
		}
		return true, nil
	}); err != nil {
		return err
	}
	if err := f.Compress(); err != nil {
		return fmt.Errorf("compress: %w", err)
	}

	return nil
}

var EmptyTxHash = common.Hash{}

func TransactionsIdx(ctx context.Context, chainID uint256.Int, blockFrom, blockTo uint64, snapshotDir *dir.Rw, tmpDir string, lvl log.Lvl) (err error) {
	defer func() {
		if rec := recover(); rec != nil {
			err = fmt.Errorf("TransactionsIdx: at=%d-%d, %v", blockFrom, blockTo, rec)
		}
	}()
	var expectedCount, firstTxID uint64
	firstBlockNum := blockFrom

	bodySegmentPath := filepath.Join(snapshotDir.Path, snap.SegmentFileName(blockFrom, blockTo, snap.Bodies))
	bodiesSegment, err := compress.NewDecompressor(bodySegmentPath)
	if err != nil {
		return err
	}
	defer bodiesSegment.Close()

	{
		gg := bodiesSegment.MakeGetter()
		buf, _ := gg.Next(nil)
		firstBody := &types.BodyForStorage{}
		if err := rlp.DecodeBytes(buf, firstBody); err != nil {
			return err
		}
		firstTxID = firstBody.BaseTxId

		bodyIdxPath := filepath.Join(snapshotDir.Path, snap.IdxFileName(blockFrom, blockTo, snap.Bodies.String()))
		idx, err := recsplit.OpenIndex(bodyIdxPath)
		if err != nil {
			return err
		}
		defer idx.Close()

		off := idx.Lookup2(blockTo - blockFrom - 1)
		gg.Reset(off)

		buf, _ = gg.Next(buf[:0])
		lastBody := new(types.BodyForStorage)
		if err := rlp.DecodeBytes(buf, lastBody); err != nil {
			return err
		}
		expectedCount = lastBody.BaseTxId + uint64(lastBody.TxAmount) - firstBody.BaseTxId

		idx.Close()
	}

	segmentFilePath := filepath.Join(snapshotDir.Path, snap.SegmentFileName(blockFrom, blockTo, snap.Transactions))
	d, err := compress.NewDecompressor(segmentFilePath)
	if err != nil {
		return err
	}
	defer d.Close()

	txnHashIdx, err := recsplit.NewRecSplit(recsplit.RecSplitArgs{
		KeyCount:   d.Count(),
		Enums:      true,
		BucketSize: 2000,
		LeafSize:   8,
		TmpDir:     tmpDir,
		IndexFile:  filepath.Join(snapshotDir.Path, snap.IdxFileName(blockFrom, blockTo, snap.Transactions.String())),
		BaseDataID: firstTxID,
	})
	if err != nil {
		return err
	}
	txnHash2BlockNumIdx, err := recsplit.NewRecSplit(recsplit.RecSplitArgs{
		KeyCount:   d.Count(),
		Enums:      false,
		BucketSize: 2000,
		LeafSize:   8,
		TmpDir:     tmpDir,
		IndexFile:  filepath.Join(snapshotDir.Path, snap.IdxFileName(blockFrom, blockTo, snap.Transactions2Block.String())),
		BaseDataID: firstBlockNum,
	})
	if err != nil {
		return err
	}
	txnHashIdx.LogLvl(log.LvlDebug)
	txnHash2BlockNumIdx.LogLvl(log.LvlDebug)

	parseCtx := types2.NewTxParseContext(chainID)
	parseCtx.WithSender(false)
	slot := types2.TxSlot{}
	bodyBuf, word := make([]byte, 0, 4096), make([]byte, 0, 4096)

	withReadAhead := func(f func(g, bodyGetter *compress.Getter) error) error {
		return d.WithReadAhead(func() error {
			return bodiesSegment.WithReadAhead(func() error {
				return f(d.MakeGetter(), bodiesSegment.MakeGetter())
			})
		})
	}

RETRY:
	if err := withReadAhead(func(g, bodyGetter *compress.Getter) error {
		var i, offset, nextPos uint64
		blockNum := firstBlockNum
		body := &types.BodyForStorage{}

		bodyBuf, _ = bodyGetter.Next(bodyBuf[:0])
		if err := rlp.DecodeBytes(bodyBuf, body); err != nil {
			return err
		}

		for g.HasNext() {
			word, nextPos = g.Next(word[:0])
			select {
			case <-ctx.Done():
				return ctx.Err()
			default:
			}

			for body.BaseTxId+uint64(body.TxAmount) <= firstTxID+i { // skip empty blocks
				if !bodyGetter.HasNext() {
					return fmt.Errorf("not enough bodies")
				}
				bodyBuf, _ = bodyGetter.Next(bodyBuf[:0])
				if err := rlp.DecodeBytes(bodyBuf, body); err != nil {
					return err
				}
				blockNum++
			}

			isSystemTx := len(word) == 0
			if isSystemTx { // system-txs hash:pad32(txnID)
				binary.BigEndian.PutUint64(slot.IDHash[:], firstTxID+i)
			} else {
				if _, err := parseCtx.ParseTransaction(word[1+20:], 0, &slot, nil, true /* hasEnvelope */, nil); err != nil {
					return err
				}
			}

			if err := txnHashIdx.AddKey(slot.IDHash[:], offset); err != nil {
				return err
			}
			if err := txnHash2BlockNumIdx.AddKey(slot.IDHash[:], blockNum); err != nil {
				return err
			}

			i++
			offset = nextPos
		}

		if i != expectedCount {
			panic(fmt.Errorf("expect: %d, got %d\n", expectedCount, i))
		}

		if err := txnHashIdx.Build(); err != nil {
			return fmt.Errorf("txnHashIdx: %w", err)
		}
		if err := txnHash2BlockNumIdx.Build(); err != nil {
			return fmt.Errorf("txnHash2BlockNumIdx: %w", err)
		}

		return nil
	}); err != nil {
		if errors.Is(err, recsplit.ErrCollision) {
			log.Warn("Building recsplit. Collision happened. It's ok. Restarting with another salt...", "err", err)
			txnHashIdx.ResetNextSalt()
			txnHash2BlockNumIdx.ResetNextSalt()
			goto RETRY
		}
		return err
	}

	return nil
}

// HeadersIdx - headerHash -> offset (analog of kv.HeaderNumber)
func HeadersIdx(ctx context.Context, segmentFilePath string, firstBlockNumInSegment uint64, tmpDir string, lvl log.Lvl) error {
	d, err := compress.NewDecompressor(segmentFilePath)
	if err != nil {
		return err
	}
	defer d.Close()

	hasher := crypto.NewKeccakState()
	var h common.Hash
	if err := Idx(ctx, d, firstBlockNumInSegment, tmpDir, func(idx *recsplit.RecSplit, i, offset uint64, word []byte) error {
		headerRlp := word[1:]
		hasher.Reset()
		hasher.Write(headerRlp)
		hasher.Read(h[:])
		if err := idx.AddKey(h[:], offset); err != nil {
			return err
		}
		return nil
	}); err != nil {
		return fmt.Errorf("HeadersIdx: %w", err)
	}
	return nil
}

func BodiesIdx(ctx context.Context, segmentFilePath string, firstBlockNumInSegment uint64, tmpDir string, lvl log.Lvl) error {
	num := make([]byte, 8)

	d, err := compress.NewDecompressor(segmentFilePath)
	if err != nil {
		return err
	}
	defer d.Close()

	if err := Idx(ctx, d, firstBlockNumInSegment, tmpDir, func(idx *recsplit.RecSplit, i, offset uint64, word []byte) error {
		n := binary.PutUvarint(num, i)
		if err := idx.AddKey(num[:n], offset); err != nil {
			return err
		}
		return nil
	}); err != nil {
		return fmt.Errorf("BodyNumberIdx: %w", err)
	}
	return nil
}

type decompressItem struct {
	i, offset uint64
	word      []byte
	err       error
}

func forEachAsync(ctx context.Context, d *compress.Decompressor) chan decompressItem {
	ch := make(chan decompressItem, 1024)
	go func() {
		defer close(ch)
		if err := d.WithReadAhead(func() error {
			g := d.MakeGetter()
			var wc, pos, nextPos uint64
			word := make([]byte, 0, 4096)
			for g.HasNext() {
				word, nextPos = g.Next(word[:0])
				select {
				case <-ctx.Done():
					return nil
				case ch <- decompressItem{i: wc, offset: pos, word: common2.Copy(word)}:
				}
				wc++
				pos = nextPos
			}
			return nil
		}); err != nil {
			ch <- decompressItem{err: err}
		}
	}()
	return ch
}

// Idx - iterate over segment and building .idx file
func Idx(ctx context.Context, d *compress.Decompressor, firstDataID uint64, tmpDir string, walker func(idx *recsplit.RecSplit, i, offset uint64, word []byte) error) error {
	segmentFileName := d.FilePath()
	var extension = filepath.Ext(segmentFileName)
	var idxFilePath = segmentFileName[0:len(segmentFileName)-len(extension)] + ".idx"

	rs, err := recsplit.NewRecSplit(recsplit.RecSplitArgs{
		KeyCount:   d.Count(),
		Enums:      true,
		BucketSize: 2000,
		LeafSize:   8,
		TmpDir:     tmpDir,
		IndexFile:  idxFilePath,
		BaseDataID: firstDataID,
	})
	if err != nil {
		return err
	}
	rs.LogLvl(log.LvlDebug)

RETRY:
	if err := d.WithReadAhead(func() error {
		g := d.MakeGetter()
		var i, offset, nextPos uint64
		word := make([]byte, 0, 4096)
		for g.HasNext() {
			word, nextPos = g.Next(word[:0])
			if err := walker(rs, i, offset, word); err != nil {
				return err
			}
			i++
			offset = nextPos

			select {
			case <-ctx.Done():
				return ctx.Err()
			default:
			}
		}
		return nil
	}); err != nil {
		return err
	}

	if err = rs.Build(); err != nil {
		if errors.Is(err, recsplit.ErrCollision) {
			log.Info("Building recsplit. Collision happened. It's ok. Restarting with another salt...", "err", err)
			rs.ResetNextSalt()
			goto RETRY
		}
		return err
	}
	return nil
}

func ForEachHeader(ctx context.Context, s *RoSnapshots, walker func(header *types.Header) error) error {
	r := bytes.NewReader(nil)
	err := s.Headers.View(func(snapshots []*HeaderSegment) error {
		for _, sn := range snapshots {
			ch := forEachAsync(ctx, sn.seg)
			for it := range ch {
				if it.err != nil {
					return nil
				}

				header := new(types.Header)
				r.Reset(it.word[1:])
				if err := rlp.Decode(r, header); err != nil {
					return err
				}
				if err := walker(header); err != nil {
					return err
				}
			}
		}
		return nil
	})
	if err != nil {
		return err
	}

	return nil
}

type Merger struct {
	lvl      log.Lvl
	workers  int
	tmpDir   string
	chainID  uint256.Int
	notifier DBEventNotifier
}

func NewMerger(tmpDir string, workers int, lvl log.Lvl, chainID uint256.Int, notifier DBEventNotifier) *Merger {
	return &Merger{tmpDir: tmpDir, workers: workers, lvl: lvl, chainID: chainID, notifier: notifier}
}

type mergeRange struct {
	from, to uint64
}

func (r mergeRange) String() string { return fmt.Sprintf("%dk-%dk", r.from/1000, r.to/1000) }

func (*Merger) FindMergeRanges(snapshots *RoSnapshots) (res []mergeRange) {
	for i := len(snapshots.Headers.segments) - 1; i > 0; i-- {
		sn := snapshots.Headers.segments[i]
		if sn.To-sn.From >= snap.DEFAULT_SEGMENT_SIZE { // is complete .seg
			continue
		}

		for _, span := range []uint64{500_000, 100_000, 10_000} {
			if sn.To%span != 0 {
				continue
			}
			if sn.To-sn.From == span {
				break
			}
			aggFrom := sn.To - span
			res = append(res, mergeRange{from: aggFrom, to: sn.To})
			for snapshots.Headers.segments[i].From > aggFrom {
				i--
			}
			break
		}
	}
	sort.Slice(res, func(i, j int) bool { return res[i].from < res[j].from })
	return res
}
func (m *Merger) filesByRange(snapshots *RoSnapshots, from, to uint64) (toMergeHeaders, toMergeBodies, toMergeTxs []string, err error) {
	err = snapshots.Headers.View(func(hSegments []*HeaderSegment) error {
		return snapshots.Bodies.View(func(bSegments []*BodySegment) error {
			return snapshots.Txs.View(func(tSegments []*TxnSegment) error {
				for i, sn := range hSegments {
					if sn.From < from {
						continue
					}
					if sn.To > to {
						break
					}

					toMergeHeaders = append(toMergeHeaders, hSegments[i].seg.FilePath())
					toMergeBodies = append(toMergeBodies, bSegments[i].seg.FilePath())
					toMergeTxs = append(toMergeTxs, tSegments[i].Seg.FilePath())
				}

				return nil
			})
		})
	})
	return
}

// Merge does merge segments in given ranges
func (m *Merger) Merge(ctx context.Context, snapshots *RoSnapshots, mergeRanges []mergeRange, snapshotDir *dir.Rw, doIndex bool) error {
	if len(mergeRanges) == 0 {
		return nil
	}
	logEvery := time.NewTicker(30 * time.Second)
	defer logEvery.Stop()
	log.Log(m.lvl, "[snapshots] Merge segments", "ranges", fmt.Sprintf("%v", mergeRanges))
	for _, r := range mergeRanges {
		toMergeHeaders, toMergeBodies, toMergeTxs, err := m.filesByRange(snapshots, r.from, r.to)
		if err != nil {
			return err
		}
		{
			segFilePath := filepath.Join(snapshotDir.Path, snap.SegmentFileName(r.from, r.to, snap.Bodies))
			if err := m.merge(ctx, toMergeBodies, segFilePath, logEvery); err != nil {
				return fmt.Errorf("mergeByAppendSegments: %w", err)
			}
			if doIndex {
				if err := BodiesIdx(ctx, segFilePath, r.from, m.tmpDir, m.lvl); err != nil {
					return fmt.Errorf("BodiesIdx: %w", err)
				}
			}
		}

		{
			segFilePath := filepath.Join(snapshotDir.Path, snap.SegmentFileName(r.from, r.to, snap.Headers))
			if err := m.merge(ctx, toMergeHeaders, segFilePath, logEvery); err != nil {
				return fmt.Errorf("mergeByAppendSegments: %w", err)
			}
			if doIndex {
				if err := HeadersIdx(ctx, segFilePath, r.from, m.tmpDir, m.lvl); err != nil {
					return fmt.Errorf("HeadersIdx: %w", err)
				}
			}
		}

		{
			segFilePath := filepath.Join(snapshotDir.Path, snap.SegmentFileName(r.from, r.to, snap.Transactions))
			if err := m.merge(ctx, toMergeTxs, segFilePath, logEvery); err != nil {
				return fmt.Errorf("mergeByAppendSegments: %w", err)
			}
			if doIndex {
				if err := TransactionsIdx(ctx, m.chainID, r.from, r.to, snapshotDir, m.tmpDir, m.lvl); err != nil {
					return fmt.Errorf("TransactionsIdx: %w", err)
				}
			}
		}

		if err := snapshots.Reopen(); err != nil {
			return fmt.Errorf("ReopenSegments: %w", err)
		}
		if m.notifier != nil { // notify about new snapshots of any size
			m.notifier.OnNewSnapshot()
			time.Sleep(1 * time.Second) // i working on blocking API - to ensure client does not use
		}

		if err := m.removeOldFiles(toMergeHeaders, snapshotDir); err != nil {
			return err
		}

		if err := m.removeOldFiles(toMergeBodies, snapshotDir); err != nil {
			return err
		}

		if err := m.removeOldFiles(toMergeTxs, snapshotDir); err != nil {
			return err
		}
	}
	log.Log(m.lvl, "[snapshots] Merge done", "from", mergeRanges[0].from)
	return nil
}

func (m *Merger) merge(ctx context.Context, toMerge []string, targetFile string, logEvery *time.Ticker) error {
	f, err := compress.NewCompressor(ctx, "merge", targetFile, m.tmpDir, compress.MinPatternScore, m.workers, m.lvl)
	if err != nil {
		return err
	}
	defer f.Close()
	var word = make([]byte, 0, 4096)
	var cnt, total int
	cList := make([]*compress.Decompressor, len(toMerge))
	for i, cFile := range toMerge {
		d, err := compress.NewDecompressor(cFile)
		if err != nil {
			return err
		}
		defer d.Close()
		cList[i] = d
		total += d.Count()
	}

	for _, d := range cList {
		if err := d.WithReadAhead(func() error {
			g := d.MakeGetter()
			for g.HasNext() {
				cnt++
				word, _ = g.Next(word[:0])
				if err := f.AddWord(word); err != nil {
					return err
				}
				select {
				case <-ctx.Done():
					return ctx.Err()
				case <-logEvery.C:
					_, fName := filepath.Split(targetFile)
					log.Info("[snapshots] Merge", "progress", fmt.Sprintf("%.2f%%", 100*float64(cnt)/float64(total)), "to", fName)
				default:
				}
			}
			return nil
		}); err != nil {
			return err
		}
		d.Close()
	}
	if err = f.Compress(); err != nil {
		return err
	}
	return nil
}

func (m *Merger) removeOldFiles(toDel []string, snapshotsDir *dir.Rw) error {
	for _, f := range toDel {
		_ = os.Remove(f)
		ext := filepath.Ext(f)
		withoutExt := f[:len(f)-len(ext)]
		_ = os.Remove(withoutExt + ".idx")
		if strings.HasSuffix(withoutExt, snap.Transactions.String()) {
			_ = os.Remove(withoutExt + "-to-block.idx")
			_ = os.Remove(withoutExt + "-id.idx")
		}
	}
	tmpFiles, err := snap.TmpFiles(snapshotsDir.Path)
	if err != nil {
		return err
	}
	for _, f := range tmpFiles {
		_ = os.Remove(f)
	}
	return nil
}

//nolint
func assertAllSegments(blocks []*BlocksSnapshot, root string) {
	wg := sync.WaitGroup{}
	for _, sn := range blocks {
		wg.Add(1)
		go func(sn *BlocksSnapshot) {
			defer wg.Done()
			f := filepath.Join(root, snap.SegmentFileName(sn.From, sn.To, snap.Headers))
			assertSegment(f)
			f = filepath.Join(root, snap.SegmentFileName(sn.From, sn.To, snap.Bodies))
			assertSegment(f)
			f = filepath.Join(root, snap.SegmentFileName(sn.From, sn.To, snap.Transactions))
			assertSegment(f)
			fmt.Printf("done:%s\n", f)
		}(sn)
	}
	wg.Wait()
	panic("success")
}

//nolint
func assertSegment(segmentFile string) {
	d, err := compress.NewDecompressor(segmentFile)
	if err != nil {
		panic(err)
	}
	defer d.Close()
	var buf []byte
	if err := d.WithReadAhead(func() error {
		g := d.MakeGetter()
		for g.HasNext() {
			buf, _ = g.Next(buf[:0])
		}
		return nil
	}); err != nil {
		panic(err)
	}
}<|MERGE_RESOLUTION|>--- conflicted
+++ resolved
@@ -6,10 +6,6 @@
 	"encoding/binary"
 	"errors"
 	"fmt"
-<<<<<<< HEAD
-	"io/fs"
-=======
->>>>>>> 18b51b17
 	"os"
 	"path"
 	"path/filepath"
@@ -759,41 +755,7 @@
 	return nil
 }
 
-<<<<<<< HEAD
-// FileInfo - parsed file metadata
-type FileInfo struct {
-	_         fs.FileInfo
-	Version   uint8
-	From, To  uint64
-	Path, Ext string
-	T         Type
-}
-
-func IdxFiles(dir string) (res []FileInfo, err error) { return filesWithExt(dir, ".idx") }
-func Segments(dir string) (res []FileInfo, err error) { return filesWithExt(dir, ".seg") }
-func TmpFiles(dir string) (res []string, err error) {
-	files, err := os.ReadDir(dir)
-	if err != nil {
-		return nil, err
-	}
-	for _, f := range files {
-		if f.IsDir() || len(f.Name()) < 3 {
-			continue
-		}
-		if filepath.Ext(f.Name()) != ".tmp" {
-			continue
-		}
-		res = append(res, filepath.Join(dir, f.Name()))
-	}
-	return res, nil
-}
-
-var ErrSnapshotMissed = fmt.Errorf("snapshot missed")
-
-func noGaps(in []FileInfo) (out []FileInfo, err error) {
-=======
 func noGaps(in []snap.FileInfo) (out []snap.FileInfo, err error) {
->>>>>>> 18b51b17
 	var prevTo uint64
 	for _, f := range in {
 		if f.To <= prevTo {
@@ -807,22 +769,6 @@
 	}
 	return out, nil
 }
-<<<<<<< HEAD
-func parseDir(dir string) (res []FileInfo, err error) {
-	files, err := os.ReadDir(dir)
-	if err != nil {
-		return nil, err
-	}
-	for _, f := range files {
-		fileInfo, err := f.Info()
-		if err != nil {
-			return nil, err
-		}
-		if f.IsDir() || fileInfo.Size() == 0 || len(f.Name()) < 3 {
-			continue
-		}
-=======
->>>>>>> 18b51b17
 
 func allTypeOfSegmentsMustExist(dir string, in []snap.FileInfo) (res []snap.FileInfo) {
 MainLoop:
