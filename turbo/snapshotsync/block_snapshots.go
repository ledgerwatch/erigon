--- conflicted
+++ resolved
@@ -502,22 +502,14 @@
 	return nil
 }
 
-<<<<<<< HEAD
 // HeadersIdx - headerHash -> offset (analog of kv.HeaderNumber)
-func HeadersIdx(segmentFileName string) error {
-	if err := Idx(segmentFileName, func(idx *recsplit.RecSplit, i, offset uint64, word []byte) error {
+func HeadersIdx(segmentFileName string, firstBlockNumInSegment uint64) error {
+	if err := Idx(segmentFileName, firstBlockNumInSegment, func(idx *recsplit.RecSplit, i, offset uint64, word []byte) error {
 		h := types.Header{}
 		if err := rlp.DecodeBytes(word, &h); err != nil {
 			return err
 		}
 		return idx.AddKey(h.Hash().Bytes(), offset)
-=======
-func HeadersIdx(segmentFileName string, firstBlockNumInSegment uint64) error {
-	num := make([]byte, 8)
-	if err := Idx(segmentFileName, firstBlockNumInSegment, func(idx *recsplit.RecSplit, i, offset uint64, word []byte) error {
-		n := binary.PutUvarint(num, i)
-		return idx.AddKey(num[:n], offset)
->>>>>>> 0ac0f045
 	}); err != nil {
 		return fmt.Errorf("HeadersIdx: %w", err)
 	}
