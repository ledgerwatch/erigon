package snapshotsync

import (
	"bytes"
	"context"
	"encoding/binary"
	"errors"
	"fmt"
	"os"
	"path"
	"path/filepath"
	"runtime"
	"strings"
	"sync"
	"time"

	"github.com/holiman/uint256"
	common2 "github.com/ledgerwatch/erigon-lib/common"
	"github.com/ledgerwatch/erigon-lib/common/cmp"
	"github.com/ledgerwatch/erigon-lib/common/dbg"
	"github.com/ledgerwatch/erigon-lib/compress"
	"github.com/ledgerwatch/erigon-lib/etl"
	proto_downloader "github.com/ledgerwatch/erigon-lib/gointerfaces/downloader"
	"github.com/ledgerwatch/erigon-lib/kv"
	"github.com/ledgerwatch/erigon-lib/recsplit"
	types2 "github.com/ledgerwatch/erigon-lib/types"
	"github.com/ledgerwatch/erigon/cmd/downloader/downloadergrpc"
	"github.com/ledgerwatch/erigon/cmd/hack/tool"
	"github.com/ledgerwatch/erigon/common"
	"github.com/ledgerwatch/erigon/common/dbutils"
	"github.com/ledgerwatch/erigon/core/rawdb"
	"github.com/ledgerwatch/erigon/core/types"
	"github.com/ledgerwatch/erigon/crypto"
	"github.com/ledgerwatch/erigon/eth/ethconfig"
	"github.com/ledgerwatch/erigon/params"
	"github.com/ledgerwatch/erigon/rlp"
	"github.com/ledgerwatch/erigon/turbo/snapshotsync/snap"
	"github.com/ledgerwatch/erigon/turbo/snapshotsync/snapcfg"
	"github.com/ledgerwatch/log/v3"
	"go.uber.org/atomic"
	"golang.org/x/exp/slices"
	"golang.org/x/sync/semaphore"
)

type DownloadRequest struct {
	ranges      *Range
	path        string
	torrentHash string
}

type HeaderSegment struct {
	seg           *compress.Decompressor // value: first_byte_of_header_hash + header_rlp
	idxHeaderHash *recsplit.Index        // header_hash       -> headers_segment_offset
	ranges        Range
}

type BodySegment struct {
	seg           *compress.Decompressor // value: rlp(types.BodyForStorage)
	idxBodyNumber *recsplit.Index        // block_num_u64     -> bodies_segment_offset
	ranges        Range
}

type TxnSegment struct {
	Seg                 *compress.Decompressor // value: first_byte_of_transaction_hash + sender_address + transaction_rlp
	IdxTxnHash          *recsplit.Index        // transaction_hash  -> transactions_segment_offset
	IdxTxnHash2BlockNum *recsplit.Index        // transaction_hash  -> block_number
	ranges              Range
}

func (sn *HeaderSegment) closeIdx() {
	if sn.idxHeaderHash != nil {
		sn.idxHeaderHash.Close()
		sn.idxHeaderHash = nil
	}
}
func (sn *HeaderSegment) closeSeg() {
	if sn.seg != nil {
		sn.seg.Close()
		sn.seg = nil
	}
}
func (sn *HeaderSegment) close() {
	sn.closeSeg()
	sn.closeIdx()
}
func (sn *HeaderSegment) reopenSeg(dir string) (err error) {
	sn.closeSeg()
	fileName := snap.SegmentFileName(sn.ranges.from, sn.ranges.to, snap.Headers)
	sn.seg, err = compress.NewDecompressor(path.Join(dir, fileName))
	if err != nil {
		return err
	}
	return nil
}
func (sn *HeaderSegment) reopenIdx(dir string) (err error) {
	sn.closeIdx()
	sn.idxHeaderHash, err = recsplit.OpenIndex(path.Join(dir, snap.IdxFileName(sn.ranges.from, sn.ranges.to, snap.Headers.String())))
	if err != nil {
		return err
	}
	return nil
}

func (sn *BodySegment) closeSeg() {
	if sn.seg != nil {
		sn.seg.Close()
		sn.seg = nil
	}
}
func (sn *BodySegment) closeIdx() {
	if sn.idxBodyNumber != nil {
		sn.idxBodyNumber.Close()
		sn.idxBodyNumber = nil
	}
}
func (sn *BodySegment) close() {
	sn.closeSeg()
	sn.closeIdx()
}

func (sn *BodySegment) reopenSeg(dir string) (err error) {
	sn.closeSeg()
	fileName := snap.SegmentFileName(sn.ranges.from, sn.ranges.to, snap.Bodies)
	sn.seg, err = compress.NewDecompressor(path.Join(dir, fileName))
	if err != nil {
		return err
	}
	return nil
}
func (sn *BodySegment) reopenIdx(dir string) (err error) {
	sn.closeIdx()
	sn.idxBodyNumber, err = recsplit.OpenIndex(path.Join(dir, snap.IdxFileName(sn.ranges.from, sn.ranges.to, snap.Bodies.String())))
	if err != nil {
		return err
	}
	return nil
}

func (sn *BodySegment) Iterate(f func(blockNum, baseTxNum, txAmout uint64)) error {
	var buf []byte
	g := sn.seg.MakeGetter()
	blockNum := sn.idxBodyNumber.BaseDataID()
	var b types.BodyForStorage
	for g.HasNext() {
		buf, _ = g.Next(buf[:0])
		if err := rlp.DecodeBytes(buf, &b); err != nil {
			return err
		}
		f(blockNum, b.BaseTxId, uint64(b.TxAmount))
		blockNum++
	}
	return nil
}

func (sn *TxnSegment) closeIdx() {
	if sn.IdxTxnHash != nil {
		sn.IdxTxnHash.Close()
		sn.IdxTxnHash = nil
	}
	if sn.IdxTxnHash2BlockNum != nil {
		sn.IdxTxnHash2BlockNum.Close()
		sn.IdxTxnHash2BlockNum = nil
	}
}
func (sn *TxnSegment) closeSeg() {
	if sn.Seg != nil {
		sn.Seg.Close()
		sn.Seg = nil
	}
}
func (sn *TxnSegment) close() {
	sn.closeSeg()
	sn.closeIdx()
}
func (sn *TxnSegment) reopenSeg(dir string) (err error) {
	sn.closeSeg()
	fileName := snap.SegmentFileName(sn.ranges.from, sn.ranges.to, snap.Transactions)
	sn.Seg, err = compress.NewDecompressor(path.Join(dir, fileName))
	if err != nil {
		return err
	}
	return nil
}
func (sn *TxnSegment) reopenIdx(dir string) (err error) {
	sn.closeIdx()
	sn.IdxTxnHash, err = recsplit.OpenIndex(path.Join(dir, snap.IdxFileName(sn.ranges.from, sn.ranges.to, snap.Transactions.String())))
	if err != nil {
		fmt.Printf("alex23: %s, %s\n", sn.ranges, err)
		return err
	}
	sn.IdxTxnHash2BlockNum, err = recsplit.OpenIndex(path.Join(dir, snap.IdxFileName(sn.ranges.from, sn.ranges.to, snap.Transactions2Block.String())))
	if err != nil {
		fmt.Printf("alex24: %s, %s\n", sn.ranges, err)
		return err
	}
	return nil
}

type headerSegments struct {
	lock     sync.RWMutex
	segments []*HeaderSegment
}

func (s *headerSegments) closeLocked() {
	for i := range s.segments {
		s.segments[i].close()
	}
}
func (s *headerSegments) View(f func(segments []*HeaderSegment) error) error {
	s.lock.RLock()
	defer s.lock.RUnlock()
	return f(s.segments)
}
func (s *headerSegments) ViewSegment(blockNum uint64, f func(sn *HeaderSegment) error) (found bool, err error) {
	s.lock.RLock()
	defer s.lock.RUnlock()
	for _, seg := range s.segments {
		if !(blockNum >= seg.ranges.from && blockNum < seg.ranges.to) {
			continue
		}
		return true, f(seg)
	}
	return false, nil
}

type bodySegments struct {
	lock     sync.RWMutex
	segments []*BodySegment
}

func (s *bodySegments) closeLocked() {
	for i := range s.segments {
		s.segments[i].close()
	}
}
func (s *bodySegments) View(f func([]*BodySegment) error) error {
	s.lock.RLock()
	defer s.lock.RUnlock()
	return f(s.segments)
}
func (s *bodySegments) ViewSegment(blockNum uint64, f func(*BodySegment) error) (found bool, err error) {
	s.lock.RLock()
	defer s.lock.RUnlock()
	for _, seg := range s.segments {
		if !(blockNum >= seg.ranges.from && blockNum < seg.ranges.to) {
			continue
		}
		return true, f(seg)
	}
	return false, nil
}

type txnSegments struct {
	lock     sync.RWMutex
	segments []*TxnSegment
}

func (s *txnSegments) closeLocked() {
	for i := range s.segments {
		s.segments[i].close()
	}
}
func (s *txnSegments) View(f func([]*TxnSegment) error) error {
	s.lock.RLock()
	defer s.lock.RUnlock()
	return f(s.segments)
}
func (s *txnSegments) ViewSegment(blockNum uint64, f func(*TxnSegment) error) (found bool, err error) {
	s.lock.RLock()
	defer s.lock.RUnlock()
	for _, seg := range s.segments {
		if !(blockNum >= seg.ranges.from && blockNum < seg.ranges.to) {
			continue
		}
		return true, f(seg)
	}
	return false, nil
}

type RoSnapshots struct {
	indicesReady  atomic.Bool
	segmentsReady atomic.Bool

	Headers *headerSegments
	Bodies  *bodySegments
	Txs     *txnSegments

	dir         string
	segmentsMax atomic.Uint64 // all types of .seg files are available - up to this number
	idxMax      atomic.Uint64 // all types of .idx files are available - up to this number
	cfg         ethconfig.Snapshot
}

// NewRoSnapshots - opens all snapshots. But to simplify everything:
//  - it opens snapshots only on App start and immutable after
//  - all snapshots of given blocks range must exist - to make this blocks range available
//  - gaps are not allowed
//  - segment have [from:to) semantic
func NewRoSnapshots(cfg ethconfig.Snapshot, snapDir string) *RoSnapshots {
	return &RoSnapshots{dir: snapDir, cfg: cfg, Headers: &headerSegments{}, Bodies: &bodySegments{}, Txs: &txnSegments{}}
}

func (s *RoSnapshots) Cfg() ethconfig.Snapshot { return s.cfg }
func (s *RoSnapshots) Dir() string             { return s.dir }
func (s *RoSnapshots) SegmentsReady() bool     { return s.segmentsReady.Load() }
func (s *RoSnapshots) IndicesReady() bool      { return s.indicesReady.Load() }
func (s *RoSnapshots) IndicesMax() uint64      { return s.idxMax.Load() }
func (s *RoSnapshots) SegmentsMax() uint64     { return s.segmentsMax.Load() }
func (s *RoSnapshots) BlocksAvailable() uint64 { return cmp.Min(s.segmentsMax.Load(), s.idxMax.Load()) }

func (s *RoSnapshots) EnsureExpectedBlocksAreAvailable(cfg *snapcfg.Cfg) error {
	if s.BlocksAvailable() < cfg.ExpectBlocks {
		return fmt.Errorf("app must wait until all expected snapshots are available. Expected: %d, Available: %d", cfg.ExpectBlocks, s.BlocksAvailable())
	}
	return nil
}

func (s *RoSnapshots) idxAvailability() uint64 {
	var headers, bodies, txs uint64
	for _, seg := range s.Headers.segments {
		if seg.idxHeaderHash == nil {
			break
		}
		headers = seg.ranges.to - 1
	}
	for _, seg := range s.Bodies.segments {
		if seg.idxBodyNumber == nil {
			break
		}
		bodies = seg.ranges.to - 1
	}
	for _, seg := range s.Txs.segments {
		if seg.IdxTxnHash == nil || seg.IdxTxnHash2BlockNum == nil {
			break
		}
		txs = seg.ranges.to - 1
	}
	return cmp.Min(headers, cmp.Min(bodies, txs))
}

// OptimisticReopenWithDB - optimistically open snapshots (ignoring error), useful at App startup because:
// - user must be able: delete any snapshot file and Erigon will self-heal by re-downloading
// - RPC return Nil for historical blocks if snapshots are not open
func (s *RoSnapshots) OptimisticReopenWithDB(db kv.RoDB) {
	_ = db.View(context.Background(), func(tx kv.Tx) error {
		snList, err := rawdb.ReadSnapshots(tx)
		if err != nil {
			return err
		}
		return s.ReopenList(snList)
	})
}

func (s *RoSnapshots) Files() (list []string) {
	s.Headers.lock.RLock()
	defer s.Headers.lock.RUnlock()
	s.Bodies.lock.RLock()
	defer s.Bodies.lock.RUnlock()
	s.Txs.lock.RLock()
	defer s.Txs.lock.RUnlock()
	max := s.BlocksAvailable()
	for _, seg := range s.Bodies.segments {
		if seg.ranges.from > max {
			continue
		}
		_, fName := filepath.Split(seg.seg.FilePath())
		list = append(list, fName)
	}
	for _, seg := range s.Headers.segments {
		if seg.ranges.from > max {
			continue
		}
		_, fName := filepath.Split(seg.seg.FilePath())
		list = append(list, fName)
	}
	for _, seg := range s.Txs.segments {
		if seg.ranges.from > max {
			continue
		}
		_, fName := filepath.Split(seg.Seg.FilePath())
		list = append(list, fName)
	}
	return list
}

func (s *RoSnapshots) ReopenList(fileNames []string) error {
	s.Headers.lock.Lock()
	defer s.Headers.lock.Unlock()
	s.Bodies.lock.Lock()
	defer s.Bodies.lock.Unlock()
	s.Txs.lock.Lock()
	defer s.Txs.lock.Unlock()
	s.closeSegmentsLocked()
	var segmentsMax uint64
	var segmentsMaxSet bool
	s.Bodies.segments = s.Bodies.segments[:0]
	s.Headers.segments = s.Headers.segments[:0]
	s.Txs.segments = s.Txs.segments[:0]
Loop:
	for _, fName := range fileNames {
		f, err := snap.ParseFileName(s.dir, fName)
		if err != nil {
			log.Warn("invalid segment name", "err", err, "name", fName)
			continue
		}

		switch f.T {
		case snap.Headers:
			sn := &HeaderSegment{ranges: Range{f.From, f.To}}
			if err := sn.reopenSeg(s.dir); err != nil {
				if errors.Is(err, os.ErrNotExist) {
					break Loop
				}
				return err
			}
			s.Headers.segments = append(s.Headers.segments, sn)
			if err := sn.reopenIdx(s.dir); err != nil {
				if !errors.Is(err, os.ErrNotExist) {
					return err
				}
			}
		case snap.Bodies:
			sn := &BodySegment{ranges: Range{f.From, f.To}}
			if err := sn.reopenSeg(s.dir); err != nil {
				if errors.Is(err, os.ErrNotExist) {
					break
				}
				return err
			}
			s.Bodies.segments = append(s.Bodies.segments, sn)
			if err := sn.reopenIdx(s.dir); err != nil {
				if !errors.Is(err, os.ErrNotExist) {
					return err
				}
			}
		case snap.Transactions:
			sn := &TxnSegment{ranges: Range{f.From, f.To}}
			if err := sn.reopenSeg(s.dir); err != nil {
				if errors.Is(err, os.ErrNotExist) {
					break Loop
				}
				return err
			}
			s.Txs.segments = append(s.Txs.segments, sn)
			if err := sn.reopenIdx(s.dir); err != nil {
				if !errors.Is(err, os.ErrNotExist) {
					return err
				}
			}
		}

		if f.To > 0 {
			segmentsMax = f.To - 1
		} else {
			segmentsMax = 0
		}
		segmentsMaxSet = true
	}
	if segmentsMaxSet {
		s.segmentsMax.Store(segmentsMax)
	}
	s.segmentsReady.Store(true)
	s.idxMax.Store(s.idxAvailability())
	s.indicesReady.Store(true)

	return nil
}

func (s *RoSnapshots) Ranges() (ranges []Range) {
	_ = s.Headers.View(func(segments []*HeaderSegment) error {
		for _, sn := range segments {
			ranges = append(ranges, sn.ranges)
		}
		return nil
	})
	return ranges
}

<<<<<<< HEAD
func (s *RoSnapshots) ReopenFolder() error {
=======
func (s *RoSnapshots) ReopenSegments() error {
	s.Headers.lock.Lock()
	defer s.Headers.lock.Unlock()
	s.Bodies.lock.Lock()
	defer s.Bodies.lock.Unlock()
	s.Txs.lock.Lock()
	defer s.Txs.lock.Unlock()
	s.closeSegmentsLocked()
>>>>>>> cd8b10f5
	files, _, err := Segments(s.dir)
	if err != nil {
		return err
	}
	var list []string
	for _, f := range files {
		_, fName := filepath.Split(f.Path)
		list = append(list, fName)
	}
	return s.ReopenList(list)
}
func (s *RoSnapshots) ReopenWithDB(db kv.RoDB) error {
	if err := db.View(context.Background(), func(tx kv.Tx) error {
		snList, err := rawdb.ReadSnapshots(tx)
		if err != nil {
			return err
		}
		return s.ReopenList(snList)
	}); err != nil {
		return err
	}
	return nil
}

func (s *RoSnapshots) Close() {
	s.Headers.lock.Lock()
	defer s.Headers.lock.Unlock()
	s.Bodies.lock.Lock()
	defer s.Bodies.lock.Unlock()
	s.Txs.lock.Lock()
	defer s.Txs.lock.Unlock()
	s.closeSegmentsLocked()
}
func (s *RoSnapshots) closeSegmentsLocked() {
	if s.Headers != nil {
		s.Headers.closeLocked()
		s.Headers.segments = nil
	}
	if s.Bodies != nil {
		s.Bodies.closeLocked()
		s.Bodies.segments = nil
	}
	if s.Txs != nil {
		s.Txs.closeLocked()
		s.Txs.segments = nil
	}
}
func (s *RoSnapshots) PrintDebug() {
	s.Headers.lock.RLock()
	defer s.Headers.lock.RUnlock()
	s.Bodies.lock.RLock()
	defer s.Bodies.lock.RUnlock()
	s.Txs.lock.RLock()
	defer s.Txs.lock.RUnlock()
	fmt.Printf("sn: %d, %d\n", s.segmentsMax.Load(), s.idxMax.Load())
	fmt.Println("    == Snapshots, Header")
	for _, sn := range s.Headers.segments {
		fmt.Printf("%d,  %t\n", sn.ranges.from, sn.idxHeaderHash == nil)
	}
	fmt.Println("    == Snapshots, Body")
	for _, sn := range s.Bodies.segments {
		fmt.Printf("%d,  %t\n", sn.ranges.from, sn.idxBodyNumber == nil)
	}
	fmt.Println("    == Snapshots, Txs")
	for _, sn := range s.Txs.segments {
		fmt.Printf("%d,  %t, %t\n", sn.ranges.from, sn.IdxTxnHash == nil, sn.IdxTxnHash2BlockNum == nil)
	}
}
func (s *RoSnapshots) ViewHeaders(blockNum uint64, f func(sn *HeaderSegment) error) (found bool, err error) {
	if !s.indicesReady.Load() || blockNum > s.BlocksAvailable() {
		return false, nil
	}
	return s.Headers.ViewSegment(blockNum, f)
}
func (s *RoSnapshots) ViewBodies(blockNum uint64, f func(sn *BodySegment) error) (found bool, err error) {
	if !s.indicesReady.Load() || blockNum > s.BlocksAvailable() {
		return false, nil
	}
	return s.Bodies.ViewSegment(blockNum, f)
}
func (s *RoSnapshots) ViewTxs(blockNum uint64, f func(sn *TxnSegment) error) (found bool, err error) {
	if !s.indicesReady.Load() || blockNum > s.BlocksAvailable() {
		return false, nil
	}
	return s.Txs.ViewSegment(blockNum, f)
}

func buildIdx(ctx context.Context, sn snap.FileInfo, chainID uint256.Int, tmpDir string, lvl log.Lvl) error {
	switch sn.T {
	case snap.Headers:
		if err := HeadersIdx(ctx, sn.Path, sn.From, tmpDir, lvl); err != nil {
			return err
		}
	case snap.Bodies:
		if err := BodiesIdx(ctx, sn.Path, sn.From, tmpDir, lvl); err != nil {
			return err
		}
	case snap.Transactions:
		dir, _ := filepath.Split(sn.Path)
		if err := TransactionsIdx(ctx, chainID, sn.From, sn.To, dir, tmpDir, lvl); err != nil {
			return err
		}
	}
	return nil
}

<<<<<<< HEAD
func BuildMissedIndices(ctx context.Context, dir string, chainID uint256.Int, tmpDir string, workers int, lvl log.Lvl) error {
	//log.Log(lvl, "[snapshots] Build indices", "from", min)
=======
func BuildIndices(ctx context.Context, s *RoSnapshots, chainID uint256.Int, tmpDir string, from uint64, workers int, lvl log.Lvl) error {
	log.Log(lvl, "[snapshots] Build indices", "from", from)
>>>>>>> cd8b10f5
	logEvery := time.NewTicker(20 * time.Second)
	defer logEvery.Stop()
	segments, _, err := Segments(dir)
	if err != nil {
		return err
	}
	errs := make(chan error, 1024)
	wg := &sync.WaitGroup{}
	sem := semaphore.NewWeighted(int64(workers))
	for _, t := range snap.AllSnapshotTypes {
		for _, sn := range segments {
			if sn.T != t {
				continue
			}
			if hasIdxFile(&sn) {
				continue
			}
			wg.Add(1)
			if err := sem.Acquire(ctx, 1); err != nil {
				return err
			}
			go func(sn snap.FileInfo) {
				defer sem.Release(1)
				defer wg.Done()

				log.Log(log.LvlInfo, "[snapshots] BuildMissedIndices", "from", sn.From, "to", sn.To)
				if err := buildIdx(ctx, sn, chainID, tmpDir, lvl); err != nil {
					errs <- err
				}

				select {
				case <-ctx.Done():
					errs <- ctx.Err()
					return
				case <-logEvery.C:
					var m runtime.MemStats
					if lvl >= log.LvlInfo {
						common2.ReadMemStats(&m)
					}
					log.Log(lvl, "[snapshots] Indexing", "type", t.String(), "blockNum", sn.To, "alloc", common2.ByteCount(m.Alloc), "sys", common2.ByteCount(m.Sys))
				default:
				}
			}(sn)
		}
	}
	go func() {
		wg.Wait()
		close(errs)
	}()
	for err := range errs {
		if err != nil {
			return err
		}
	}

	return nil
}

func noGaps(in []snap.FileInfo) (out []snap.FileInfo, missingSnapshots []Range) {
	var prevTo uint64
	for _, f := range in {
		if f.To <= prevTo {
			continue
		}
		if f.From != prevTo { // no gaps
			missingSnapshots = append(missingSnapshots, Range{prevTo, f.From})
			continue
		}
		prevTo = f.To
		out = append(out, f)
	}
	return out, missingSnapshots
}

func allTypeOfSegmentsMustExist(dir string, in []snap.FileInfo) (res []snap.FileInfo) {
MainLoop:
	for _, f := range in {
		if f.From == f.To {
			continue
		}
		for _, t := range snap.AllSnapshotTypes {
			p := filepath.Join(dir, snap.SegmentFileName(f.From, f.To, t))
			if !common.FileExist(p) {
				continue MainLoop
			}
		}
		res = append(res, f)
	}
	return res
}

// noOverlaps - keep largest ranges and avoid overlap
func noOverlaps(in []snap.FileInfo) (res []snap.FileInfo) {
	for i := range in {
		f := in[i]
		if f.From == f.To {
			continue
		}

		for j := i + 1; j < len(in); j++ { // if there is file with larger range - use it instead
			f2 := in[j]
			if f.From == f.To {
				continue
			}
			if f2.From > f.From {
				break
			}
			f = f2
			i++
		}

		res = append(res, f)
	}
	return res
}

func SegmentsList(dir string) (res []string, err error) {
	files, _, err := Segments(dir)
	if err != nil {
		return nil, err
	}
	for _, f := range files {
		_, fName := filepath.Split(f.Path)
		res = append(res, fName)
	}
	return res, nil
}

func Segments(dir string) (res []snap.FileInfo, missingSnapshots []Range, err error) {
	list, err := snap.Segments(dir)
	if err != nil {
		return nil, missingSnapshots, err
	}
	{
		var l []snap.FileInfo
		var m []Range
		for _, f := range list {
			if f.T != snap.Headers {
				continue
			}
			l = append(l, f)
		}
		l, m = noGaps(noOverlaps(allTypeOfSegmentsMustExist(dir, l)))
		res = append(res, l...)
		missingSnapshots = append(missingSnapshots, m...)
	}
	{
		var l []snap.FileInfo
		for _, f := range list {
			if f.T != snap.Bodies {
				continue
			}
			l = append(l, f)
		}
		l, _ = noGaps(noOverlaps(allTypeOfSegmentsMustExist(dir, l)))
		res = append(res, l...)
	}
	{
		var l []snap.FileInfo
		for _, f := range list {
			if f.T != snap.Transactions {
				continue
			}
			l = append(l, f)
		}
		l, _ = noGaps(noOverlaps(allTypeOfSegmentsMustExist(dir, l)))
		res = append(res, l...)
	}

	return res, missingSnapshots, nil
}

func chooseSegmentEnd(from, to, blocksPerFile uint64) uint64 {
	next := (from/blocksPerFile + 1) * blocksPerFile
	to = cmp.Min(next, to)
	return to - (to % snap.MIN_SEGMENT_SIZE) // round down to the nearest 1k
}

type BlockRetire struct {
	working atomic.Bool
	wg      *sync.WaitGroup
	result  *BlockRetireResult

	workers   int
	tmpDir    string
	snapshots *RoSnapshots
	db        kv.RoDB

	downloader proto_downloader.DownloaderClient
	notifier   DBEventNotifier
}

type BlockRetireResult struct {
	BlockFrom, BlockTo uint64
	Err                error
}

func NewBlockRetire(workers int, tmpDir string, snapshots *RoSnapshots, db kv.RoDB, downloader proto_downloader.DownloaderClient, notifier DBEventNotifier) *BlockRetire {
	return &BlockRetire{workers: workers, tmpDir: tmpDir, snapshots: snapshots, wg: &sync.WaitGroup{}, db: db, downloader: downloader, notifier: notifier}
}
func (br *BlockRetire) Snapshots() *RoSnapshots { return br.snapshots }
func (br *BlockRetire) Working() bool           { return br.working.Load() }
func (br *BlockRetire) Wait()                   { br.wg.Wait() }
func (br *BlockRetire) Result() *BlockRetireResult {
	r := br.result
	br.result = nil
	return r
}
func CanRetire(curBlockNum uint64, snapshots *RoSnapshots) (blockFrom, blockTo uint64, can bool) {
	blockFrom = snapshots.BlocksAvailable() + 1
	return canRetire(blockFrom, curBlockNum-params.FullImmutabilityThreshold)
}
func canRetire(from, to uint64) (blockFrom, blockTo uint64, can bool) {
	blockFrom = (from / 1_000) * 1_000
	roundedTo1K := (to / 1_000) * 1_000
	var maxJump uint64 = 1_000
	if blockFrom%500_000 == 0 {
		maxJump = 500_000
	} else if blockFrom%100_000 == 0 {
		maxJump = 100_000
	} else if blockFrom%10_000 == 0 {
		maxJump = 10_000
	}
	//roundedTo1K := (to / 1_000) * 1_000
	jump := cmp.Min(maxJump, roundedTo1K-blockFrom)
	switch { // only next segment sizes are allowed
	case jump >= 500_000:
		blockTo = blockFrom + 500_000
	case jump >= 100_000:
		blockTo = blockFrom + 100_000
	case jump >= 10_000:
		blockTo = blockFrom + 10_000
	case jump >= 1_000:
		blockTo = blockFrom + 1_000
	default:
		blockTo = blockFrom
	}
	return blockFrom, blockTo, blockTo-blockFrom >= 1_000
}
func CanDeleteTo(curBlockNum uint64, snapshots *RoSnapshots) (blockTo uint64) {
	if curBlockNum+999 < params.FullImmutabilityThreshold {
		// To prevent overflow of uint64 below
		return snapshots.BlocksAvailable() + 1
	}
	hardLimit := (curBlockNum/1_000)*1_000 - params.FullImmutabilityThreshold
	return cmp.Min(hardLimit, snapshots.BlocksAvailable()+1)
}
func (br *BlockRetire) RetireBlocks(ctx context.Context, blockFrom, blockTo uint64, lvl log.Lvl) error {
	chainConfig := tool.ChainConfigFromDB(br.db)
	chainID, _ := uint256.FromBig(chainConfig.ChainID)
	return retireBlocks(ctx, blockFrom, blockTo, *chainID, br.tmpDir, br.snapshots, br.db, br.workers, br.downloader, lvl, br.notifier)
}
func (br *BlockRetire) RetireBlocksInBackground(ctx context.Context, forwardProgress uint64, lvl log.Lvl) {
	if br.working.Load() {
		// go-routine is still working
		return
	}
	if br.result != nil {
		// Prevent invocation for the same range twice, result needs to be cleared in the Result() function
		return
	}

	br.wg.Add(1)
	go func() {
		br.working.Store(true)
		defer br.working.Store(false)
		defer br.wg.Done()

		blockFrom, blockTo, ok := CanRetire(forwardProgress, br.Snapshots())
		if !ok {
			return
		}

		err := br.RetireBlocks(ctx, blockFrom, blockTo, lvl)
		br.result = &BlockRetireResult{
			BlockFrom: blockFrom,
			BlockTo:   blockTo,
			Err:       err,
		}
	}()
}

type DBEventNotifier interface {
	OnNewSnapshot()
}

func retireBlocks(ctx context.Context, blockFrom, blockTo uint64, chainID uint256.Int, tmpDir string, snapshots *RoSnapshots, db kv.RoDB, workers int, downloader proto_downloader.DownloaderClient, lvl log.Lvl, notifier DBEventNotifier) error {
	log.Log(lvl, "[snapshots] Retire Blocks", "range", fmt.Sprintf("%dk-%dk", blockFrom/1000, blockTo/1000))
	// in future we will do it in background
	if err := DumpBlocks(ctx, blockFrom, blockTo, snap.DEFAULT_SEGMENT_SIZE, tmpDir, snapshots.Dir(), db, workers, lvl); err != nil {
		return fmt.Errorf("DumpBlocks: %w", err)
	}
	if err := snapshots.ReopenFolder(); err != nil {
		return fmt.Errorf("Reopen: %w", err)
	}
	merger := NewMerger(tmpDir, workers, lvl, chainID, notifier)
	rangesToMerge := merger.FindMergeRanges(snapshots.Ranges())
	if len(rangesToMerge) == 0 {
		return nil
	}
	err := merger.Merge(ctx, snapshots, rangesToMerge, snapshots.Dir(), true)
	if err != nil {
		return err
	}
	if err := snapshots.ReopenFolder(); err != nil {
		return fmt.Errorf("reopen: %w", err)
	}

	var downloadRequest []DownloadRequest
	for _, r := range rangesToMerge {
		downloadRequest = append(downloadRequest, NewDownloadRequest(&r, "", ""))
	}

	return RequestSnapshotsDownload(ctx, downloadRequest, downloader)
}

func DumpBlocks(ctx context.Context, blockFrom, blockTo, blocksPerFile uint64, tmpDir, snapDir string, chainDB kv.RoDB, workers int, lvl log.Lvl) error {
	if blocksPerFile == 0 {
		return nil
	}
	chainConfig := tool.ChainConfigFromDB(chainDB)
	chainID, _ := uint256.FromBig(chainConfig.ChainID)
	for i := blockFrom; i < blockTo; i = chooseSegmentEnd(i, blockTo, blocksPerFile) {
		if err := dumpBlocksRange(ctx, i, chooseSegmentEnd(i, blockTo, blocksPerFile), tmpDir, snapDir, chainDB, *chainID, workers, lvl); err != nil {
			return err
		}
	}
	return nil
}
<<<<<<< HEAD

func dumpBlocksRange(ctx context.Context, blockFrom, blockTo uint64, tmpDir, snapDir string, chainDB kv.RoDB, chainID uint256.Int, workers int, lvl log.Lvl) error {
=======
func dumpBlocksRange(ctx context.Context, blockFrom, blockTo uint64, tmpDir, snapDir string, chainDB kv.RoDB, workers int, lvl log.Lvl) error {
>>>>>>> cd8b10f5
	f, _ := snap.ParseFileName(snapDir, snap.SegmentFileName(blockFrom, blockTo, snap.Headers))
	if err := DumpHeaders(ctx, chainDB, f.Path, tmpDir, blockFrom, blockTo, workers, lvl); err != nil {
		return fmt.Errorf("DumpHeaders: %w", err)
	}
	if err := buildIdx(ctx, f, chainID, tmpDir, lvl); err != nil {
		return err
	}

	f, _ = snap.ParseFileName(snapDir, snap.SegmentFileName(blockFrom, blockTo, snap.Bodies))
	if err := DumpBodies(ctx, chainDB, f.Path, tmpDir, blockFrom, blockTo, workers, lvl); err != nil {
		return fmt.Errorf("DumpBodies: %w", err)
	}
	if err := buildIdx(ctx, f, chainID, tmpDir, lvl); err != nil {
		return err
	}

	f, _ = snap.ParseFileName(snapDir, snap.SegmentFileName(blockFrom, blockTo, snap.Transactions))
	if _, err := DumpTxs(ctx, chainDB, f.Path, tmpDir, blockFrom, blockTo, workers, lvl); err != nil {
		return fmt.Errorf("DumpTxs: %w", err)
	}
	if err := buildIdx(ctx, f, chainID, tmpDir, lvl); err != nil {
		return err
	}

	return nil
}

func hasIdxFile(sn *snap.FileInfo) bool {
	dir, _ := filepath.Split(sn.Path)
	fName := snap.IdxFileName(sn.From, sn.To, sn.T.String())
	switch sn.T {
	case snap.Headers:
		idx, err := recsplit.OpenIndex(path.Join(dir, fName))
		if err != nil {
			return false
		}
		_ = idx.Close()
	case snap.Bodies:
		idx, err := recsplit.OpenIndex(path.Join(dir, fName))
		if err != nil {
			return false
		}
		_ = idx.Close()
	case snap.Transactions:
		idx, err := recsplit.OpenIndex(path.Join(dir, fName))
		if err != nil {
			return false
		}
		_ = idx.Close()

		fName = snap.IdxFileName(sn.From, sn.To, snap.Transactions2Block.String())
		idx, err = recsplit.OpenIndex(path.Join(dir, fName))
		if err != nil {
			return false
		}
		_ = idx.Close()
	}
	return true
}

// DumpTxs - [from, to)
// Format: hash[0]_1byte + sender_address_2bytes + txnRlp
func DumpTxs(ctx context.Context, db kv.RoDB, segmentFile, tmpDir string, blockFrom, blockTo uint64, workers int, lvl log.Lvl) (firstTxID uint64, err error) {
	logEvery := time.NewTicker(20 * time.Second)
	defer logEvery.Stop()
	warmupCtx, cancel := context.WithCancel(ctx)
	defer cancel()

	chainConfig := tool.ChainConfigFromDB(db)
	chainID, _ := uint256.FromBig(chainConfig.ChainID)

	f, err := compress.NewCompressor(ctx, "Snapshots Txs", segmentFile, tmpDir, compress.MinPatternScore, workers, lvl)
	if err != nil {
		return 0, fmt.Errorf("NewCompressor: %w, %s", err, segmentFile)
	}
	defer f.Close()

	var prevTxID uint64
	numBuf := make([]byte, binary.MaxVarintLen64)
	parseCtx := types2.NewTxParseContext(*chainID)
	parseCtx.WithSender(false)
	slot := types2.TxSlot{}
	var sender [20]byte
	parse := func(v, valueBuf []byte, senders []common.Address, j int) ([]byte, error) {
		if _, err := parseCtx.ParseTransaction(v, 0, &slot, sender[:], false /* hasEnvelope */, nil); err != nil {
			return valueBuf, err
		}
		if len(senders) > 0 {
			sender = senders[j]
		}

		valueBuf = valueBuf[:0]
		valueBuf = append(valueBuf, slot.IDHash[:1]...)
		valueBuf = append(valueBuf, sender[:]...)
		valueBuf = append(valueBuf, v...)
		return valueBuf, nil
	}
	valueBuf := make([]byte, 16*4096)
	addSystemTx := func(tx kv.Tx, txId uint64) error {
		binary.BigEndian.PutUint64(numBuf, txId)
		tv, err := tx.GetOne(kv.EthTx, numBuf[:8])
		if err != nil {
			return err
		}
		if tv == nil {
			if err := f.AddWord(nil); err != nil {
				return fmt.Errorf("AddWord1: %d", err)
			}
			return nil
		}

		parseCtx.WithSender(false)
		valueBuf, err = parse(tv, valueBuf, nil, 0)
		if err != nil {
			return err
		}
		if err := f.AddWord(valueBuf); err != nil {
			return fmt.Errorf("AddWord2: %d", err)
		}
		return nil
	}

	firstIDSaved := false

	doWarmup, warmupTxs, warmupSenders := blockTo-blockFrom >= 100_000 && workers > 4, atomic.NewBool(false), atomic.NewBool(false)
	from := dbutils.EncodeBlockNumber(blockFrom)
	var lastBody types.BodyForStorage
	if err := kv.BigChunks(db, kv.HeaderCanonical, from, func(tx kv.Tx, k, v []byte) (bool, error) {
		blockNum := binary.BigEndian.Uint64(k)
		if blockNum >= blockTo { // [from, to)
			return false, nil
		}

		h := common.BytesToHash(v)
		dataRLP := rawdb.ReadStorageBodyRLP(tx, h, blockNum)
		if dataRLP == nil {
			return false, fmt.Errorf("body not found: %d, %x", blockNum, h)
		}
		var body types.BodyForStorage
		if e := rlp.DecodeBytes(dataRLP, &body); e != nil {
			return false, e
		}
		lastBody = body
		if body.TxAmount == 0 {
			return true, nil
		}
		if doWarmup && !warmupSenders.Load() && blockNum%1_000 == 0 {
			kv.ReadAhead(warmupCtx, db, warmupSenders, kv.Senders, dbutils.EncodeBlockNumber(blockNum), 10_000)
		}
		if doWarmup && !warmupTxs.Load() && blockNum%1_000 == 0 {
			kv.ReadAhead(warmupCtx, db, warmupTxs, kv.EthTx, dbutils.EncodeBlockNumber(body.BaseTxId), 100*10_000)
		}
		senders, err := rawdb.ReadSenders(tx, h, blockNum)
		if err != nil {
			return false, err
		}

		if !firstIDSaved {
			firstIDSaved = true
			firstTxID = body.BaseTxId
		}
		j := 0

		if err := addSystemTx(tx, body.BaseTxId); err != nil {
			return false, err
		}
		if prevTxID > 0 {
			prevTxID++
		} else {
			prevTxID = body.BaseTxId
		}
		binary.BigEndian.PutUint64(numBuf, body.BaseTxId+1)
		if err := tx.ForAmount(kv.EthTx, numBuf[:8], body.TxAmount-2, func(tk, tv []byte) error {
			id := binary.BigEndian.Uint64(tk)
			if prevTxID != 0 && id != prevTxID+1 {
				panic(fmt.Sprintf("no gaps in tx ids are allowed: block %d does jump from %d to %d", blockNum, prevTxID, id))
			}
			prevTxID = id
			parseCtx.WithSender(len(senders) == 0)
			valueBuf, err = parse(tv, valueBuf, senders, j)
			if err != nil {
				return fmt.Errorf("%w, block: %d", err, blockNum)
			}
			if err := f.AddWord(valueBuf); err != nil {
				return err
			}
			j++

			return nil
		}); err != nil {
			return false, fmt.Errorf("ForAmount: %w", err)
		}

		if err := addSystemTx(tx, body.BaseTxId+uint64(body.TxAmount)-1); err != nil {
			return false, err
		}
		prevTxID++

		select {
		case <-ctx.Done():
			return false, ctx.Err()
		case <-logEvery.C:
			var m runtime.MemStats
			if lvl >= log.LvlInfo {
				common2.ReadMemStats(&m)
			}
			log.Log(lvl, "[snapshots] Dumping txs", "block num", blockNum,
				"alloc", common2.ByteCount(m.Alloc), "sys", common2.ByteCount(m.Sys),
			)
		default:
		}
		return true, nil
	}); err != nil {
		return 0, fmt.Errorf("BigChunks: %w", err)
	}

	expectedCount := lastBody.BaseTxId + uint64(lastBody.TxAmount) - firstTxID
	if expectedCount != uint64(f.Count()) {
		return 0, fmt.Errorf("incorrect tx count: %d, expected from db: %d", f.Count(), expectedCount)
	}
	snapDir, _ := filepath.Split(segmentFile)
	_, expectedCount, err = expectedTxsAmount(snapDir, blockFrom, blockTo)
	if err != nil {
		return 0, err
	}
	if expectedCount != uint64(f.Count()) {
		return 0, fmt.Errorf("incorrect tx count: %d, expected from snapshots: %d", f.Count(), expectedCount)
	}

	if err := f.Compress(); err != nil {
		return 0, fmt.Errorf("compress: %w", err)
	}

	_, fileName := filepath.Split(segmentFile)
	ext := filepath.Ext(fileName)
	log.Log(lvl, "[snapshots] Compression", "ratio", f.Ratio.String(), "file", fileName[:len(fileName)-len(ext)])

	return firstTxID, nil
}

// DumpHeaders - [from, to)
func DumpHeaders(ctx context.Context, db kv.RoDB, segmentFilePath, tmpDir string, blockFrom, blockTo uint64, workers int, lvl log.Lvl) error {
	logEvery := time.NewTicker(20 * time.Second)
	defer logEvery.Stop()

	f, err := compress.NewCompressor(ctx, "Snapshots Headers", segmentFilePath, tmpDir, compress.MinPatternScore, workers, lvl)
	if err != nil {
		return err
	}
	defer f.Close()

	key := make([]byte, 8+32)
	from := dbutils.EncodeBlockNumber(blockFrom)
	if err := kv.BigChunks(db, kv.HeaderCanonical, from, func(tx kv.Tx, k, v []byte) (bool, error) {
		blockNum := binary.BigEndian.Uint64(k)
		if blockNum >= blockTo {
			return false, nil
		}
		copy(key, k)
		copy(key[8:], v)
		dataRLP, err := tx.GetOne(kv.Headers, key)
		if err != nil {
			return false, err
		}
		if dataRLP == nil {
			return false, fmt.Errorf("header missed in db: block_num=%d,  hash=%x", blockNum, v)
		}
		h := types.Header{}
		if err := rlp.DecodeBytes(dataRLP, &h); err != nil {
			return false, err
		}

		value := make([]byte, len(dataRLP)+1) // first_byte_of_header_hash + header_rlp
		value[0] = h.Hash()[0]
		copy(value[1:], dataRLP)
		if err := f.AddWord(value); err != nil {
			return false, err
		}

		select {
		case <-ctx.Done():
			return false, ctx.Err()
		case <-logEvery.C:
			var m runtime.MemStats
			if lvl >= log.LvlInfo {
				common2.ReadMemStats(&m)
			}
			log.Log(lvl, "[snapshots] Dumping headers", "block num", blockNum,
				"alloc", common2.ByteCount(m.Alloc), "sys", common2.ByteCount(m.Sys),
			)
		default:
		}
		return true, nil
	}); err != nil {
		return err
	}
	if err := f.Compress(); err != nil {
		return fmt.Errorf("compress: %w", err)
	}
	return nil
}

// DumpBodies - [from, to)
func DumpBodies(ctx context.Context, db kv.RoDB, segmentFilePath, tmpDir string, blockFrom, blockTo uint64, workers int, lvl log.Lvl) error {
	logEvery := time.NewTicker(20 * time.Second)
	defer logEvery.Stop()

	f, err := compress.NewCompressor(ctx, "Snapshots Bodies", segmentFilePath, tmpDir, compress.MinPatternScore, workers, lvl)
	if err != nil {
		return err
	}
	defer f.Close()

	key := make([]byte, 8+32)
	from := dbutils.EncodeBlockNumber(blockFrom)
	if err := kv.BigChunks(db, kv.HeaderCanonical, from, func(tx kv.Tx, k, v []byte) (bool, error) {
		blockNum := binary.BigEndian.Uint64(k)
		if blockNum >= blockTo {
			return false, nil
		}
		copy(key, k)
		copy(key[8:], v)
		dataRLP, err := tx.GetOne(kv.BlockBody, key)
		if err != nil {
			return false, err
		}
		if dataRLP == nil {
			log.Warn("header missed", "block_num", blockNum, "hash", fmt.Sprintf("%x", v))
			return true, nil
		}

		if err := f.AddWord(dataRLP); err != nil {
			return false, err
		}

		select {
		case <-ctx.Done():
			return false, ctx.Err()
		case <-logEvery.C:
			var m runtime.MemStats
			if lvl >= log.LvlInfo {
				common2.ReadMemStats(&m)
			}
			log.Log(lvl, "[snapshots] Wrote into file", "block num", blockNum,
				"alloc", common2.ByteCount(m.Alloc), "sys", common2.ByteCount(m.Sys),
			)
		default:
		}
		return true, nil
	}); err != nil {
		return err
	}
	if err := f.Compress(); err != nil {
		return fmt.Errorf("compress: %w", err)
	}

	return nil
}

var EmptyTxHash = common.Hash{}

func expectedTxsAmount(snapDir string, blockFrom, blockTo uint64) (firstTxID, expectedCount uint64, err error) {
	bodySegmentPath := filepath.Join(snapDir, snap.SegmentFileName(blockFrom, blockTo, snap.Bodies))
	bodiesSegment, err := compress.NewDecompressor(bodySegmentPath)
	if err != nil {
		return
	}
	defer bodiesSegment.Close()

	gg := bodiesSegment.MakeGetter()
	buf, _ := gg.Next(nil)
	firstBody := &types.BodyForStorage{}
	if err = rlp.DecodeBytes(buf, firstBody); err != nil {
		return
	}
	firstTxID = firstBody.BaseTxId

	lastBody := new(types.BodyForStorage)
	i := uint64(0)
	for gg.HasNext() {
		i++
		if i == blockTo-blockFrom-1 {
			buf, _ = gg.Next(buf[:0])
			if err = rlp.DecodeBytes(buf, lastBody); err != nil {
				return
			}
			if gg.HasNext() {
				panic(1)
			}
		} else {
			gg.Skip()
		}
	}

	expectedCount = lastBody.BaseTxId + uint64(lastBody.TxAmount) - firstBody.BaseTxId
	return
}

func TransactionsIdx(ctx context.Context, chainID uint256.Int, blockFrom, blockTo uint64, snapDir string, tmpDir string, lvl log.Lvl) (err error) {
	defer func() {
		if rec := recover(); rec != nil {
			err = fmt.Errorf("TransactionsIdx: at=%d-%d, %v, %s", blockFrom, blockTo, rec, dbg.Stack())
		}
	}()
	firstBlockNum := blockFrom
	firstTxID, expectedCount, err := expectedTxsAmount(snapDir, blockFrom, blockTo)
	if err != nil {
		return err
	}
	bodySegmentPath := filepath.Join(snapDir, snap.SegmentFileName(blockFrom, blockTo, snap.Bodies))
	bodiesSegment, err := compress.NewDecompressor(bodySegmentPath)
	if err != nil {
		return
	}
	defer bodiesSegment.Close()

	segmentFilePath := filepath.Join(snapDir, snap.SegmentFileName(blockFrom, blockTo, snap.Transactions))
	d, err := compress.NewDecompressor(segmentFilePath)
	if err != nil {
		return err
	}
	defer d.Close()
	if uint64(d.Count()) != expectedCount {
		panic(fmt.Errorf("expect: %d, got %d\n", expectedCount, d.Count()))
	}

	txnHashIdx, err := recsplit.NewRecSplit(recsplit.RecSplitArgs{
		KeyCount:    d.Count(),
		Enums:       true,
		BucketSize:  2000,
		LeafSize:    8,
		TmpDir:      tmpDir,
		IndexFile:   filepath.Join(snapDir, snap.IdxFileName(blockFrom, blockTo, snap.Transactions.String())),
		BaseDataID:  firstTxID,
		EtlBufLimit: etl.BufferOptimalSize / 2,
	})
	if err != nil {
		return err
	}
	txnHash2BlockNumIdx, err := recsplit.NewRecSplit(recsplit.RecSplitArgs{
		KeyCount:    d.Count(),
		Enums:       false,
		BucketSize:  2000,
		LeafSize:    8,
		TmpDir:      tmpDir,
		IndexFile:   filepath.Join(snapDir, snap.IdxFileName(blockFrom, blockTo, snap.Transactions2Block.String())),
		BaseDataID:  firstBlockNum,
		EtlBufLimit: etl.BufferOptimalSize / 2,
	})
	if err != nil {
		return err
	}
	txnHashIdx.LogLvl(log.LvlDebug)
	txnHash2BlockNumIdx.LogLvl(log.LvlDebug)

	parseCtx := types2.NewTxParseContext(chainID)
	parseCtx.WithSender(false)
	slot := types2.TxSlot{}
	bodyBuf, word := make([]byte, 0, 4096), make([]byte, 0, 4096)

	withReadAhead := func(f func(g, bodyGetter *compress.Getter) error) error {
		return d.WithReadAhead(func() error {
			return bodiesSegment.WithReadAhead(func() error {
				return f(d.MakeGetter(), bodiesSegment.MakeGetter())
			})
		})
	}

RETRY:
	if err := withReadAhead(func(g, bodyGetter *compress.Getter) error {
		var i, offset, nextPos uint64
		blockNum := firstBlockNum
		body := &types.BodyForStorage{}

		bodyBuf, _ = bodyGetter.Next(bodyBuf[:0])
		if err := rlp.DecodeBytes(bodyBuf, body); err != nil {
			return err
		}

		for g.HasNext() {
			word, nextPos = g.Next(word[:0])
			select {
			case <-ctx.Done():
				return ctx.Err()
			default:
			}

			for body.BaseTxId+uint64(body.TxAmount) <= firstTxID+i { // skip empty blocks
				if !bodyGetter.HasNext() {
					return fmt.Errorf("not enough bodies")
				}
				bodyBuf, _ = bodyGetter.Next(bodyBuf[:0])
				if err := rlp.DecodeBytes(bodyBuf, body); err != nil {
					return err
				}
				blockNum++
			}

			isSystemTx := len(word) == 0
			if isSystemTx { // system-txs hash:pad32(txnID)
				binary.BigEndian.PutUint64(slot.IDHash[:], firstTxID+i)
			} else {
				if _, err := parseCtx.ParseTransaction(word[1+20:], 0, &slot, nil, true /* hasEnvelope */, nil); err != nil {
					return fmt.Errorf("ParseTransaction: %w, blockNum: %d, i: %d", err, blockNum, i)
				}
			}

			if err := txnHashIdx.AddKey(slot.IDHash[:], offset); err != nil {
				return err
			}
			if err := txnHash2BlockNumIdx.AddKey(slot.IDHash[:], blockNum); err != nil {
				return err
			}

			i++
			offset = nextPos
		}

		if i != expectedCount {
			panic(fmt.Errorf("expect: %d, got %d\n", expectedCount, i))
		}

		if err := txnHashIdx.Build(); err != nil {
			return fmt.Errorf("txnHashIdx: %w", err)
		}
		if err := txnHash2BlockNumIdx.Build(); err != nil {
			return fmt.Errorf("txnHash2BlockNumIdx: %w", err)
		}

		return nil
	}); err != nil {
		if errors.Is(err, recsplit.ErrCollision) {
			log.Warn("Building recsplit. Collision happened. It's ok. Restarting with another salt...", "err", err)
			txnHashIdx.ResetNextSalt()
			txnHash2BlockNumIdx.ResetNextSalt()
			goto RETRY
		}
		return err
	}

	return nil
}

// HeadersIdx - headerHash -> offset (analog of kv.HeaderNumber)
func HeadersIdx(ctx context.Context, segmentFilePath string, firstBlockNumInSegment uint64, tmpDir string, lvl log.Lvl) (err error) {
	defer func() {
		if rec := recover(); rec != nil {
			_, fName := filepath.Split(segmentFilePath)
			err = fmt.Errorf("HeadersIdx: at=%s, %v, %s", fName, rec, dbg.Stack())
		}
	}()

	d, err := compress.NewDecompressor(segmentFilePath)
	if err != nil {
		return err
	}
	defer d.Close()

	hasher := crypto.NewKeccakState()
	var h common.Hash
	if err := Idx(ctx, d, firstBlockNumInSegment, tmpDir, log.LvlDebug, func(idx *recsplit.RecSplit, i, offset uint64, word []byte) error {
		headerRlp := word[1:]
		hasher.Reset()
		hasher.Write(headerRlp)
		hasher.Read(h[:])
		if err := idx.AddKey(h[:], offset); err != nil {
			return err
		}
		return nil
	}); err != nil {
		return fmt.Errorf("HeadersIdx: %w", err)
	}
	return nil
}

func BodiesIdx(ctx context.Context, segmentFilePath string, firstBlockNumInSegment uint64, tmpDir string, lvl log.Lvl) (err error) {
	defer func() {
		if rec := recover(); rec != nil {
			_, fName := filepath.Split(segmentFilePath)
			err = fmt.Errorf("BodiesIdx: at=%s, %v, %s", fName, rec, dbg.Stack())
		}
	}()

	num := make([]byte, 8)

	d, err := compress.NewDecompressor(segmentFilePath)
	if err != nil {
		return err
	}
	defer d.Close()

	if err := Idx(ctx, d, firstBlockNumInSegment, tmpDir, log.LvlDebug, func(idx *recsplit.RecSplit, i, offset uint64, word []byte) error {
		n := binary.PutUvarint(num, i)
		if err := idx.AddKey(num[:n], offset); err != nil {
			return err
		}
		return nil
	}); err != nil {
		return fmt.Errorf("BodyNumberIdx: %w", err)
	}
	return nil
}

type decompressItem struct {
	i, offset uint64
	word      []byte
	err       error
}

func forEachAsync(ctx context.Context, d *compress.Decompressor) chan decompressItem {
	ch := make(chan decompressItem, 1024)
	go func() {
		defer close(ch)
		if err := d.WithReadAhead(func() error {
			g := d.MakeGetter()
			var wc, pos, nextPos uint64
			word := make([]byte, 0, 4096)
			for g.HasNext() {
				word, nextPos = g.Next(word[:0])
				select {
				case <-ctx.Done():
					return nil
				case ch <- decompressItem{i: wc, offset: pos, word: common2.Copy(word)}:
				}
				wc++
				pos = nextPos
			}
			return nil
		}); err != nil {
			ch <- decompressItem{err: err}
		}
	}()
	return ch
}

// Idx - iterate over segment and building .idx file
func Idx(ctx context.Context, d *compress.Decompressor, firstDataID uint64, tmpDir string, lvl log.Lvl, walker func(idx *recsplit.RecSplit, i, offset uint64, word []byte) error) error {
	segmentFileName := d.FilePath()
	var extension = filepath.Ext(segmentFileName)
	var idxFilePath = segmentFileName[0:len(segmentFileName)-len(extension)] + ".idx"

	rs, err := recsplit.NewRecSplit(recsplit.RecSplitArgs{
		KeyCount:   d.Count(),
		Enums:      true,
		BucketSize: 2000,
		LeafSize:   8,
		TmpDir:     tmpDir,
		IndexFile:  idxFilePath,
		BaseDataID: firstDataID,
	})
	if err != nil {
		return err
	}
	rs.LogLvl(lvl)

RETRY:
	if err := d.WithReadAhead(func() error {
		g := d.MakeGetter()
		var i, offset, nextPos uint64
		word := make([]byte, 0, 4096)
		for g.HasNext() {
			word, nextPos = g.Next(word[:0])
			if err := walker(rs, i, offset, word); err != nil {
				return err
			}
			i++
			offset = nextPos

			select {
			case <-ctx.Done():
				return ctx.Err()
			default:
			}
		}
		return nil
	}); err != nil {
		return err
	}

	if err = rs.Build(); err != nil {
		if errors.Is(err, recsplit.ErrCollision) {
			log.Info("Building recsplit. Collision happened. It's ok. Restarting with another salt...", "err", err)
			rs.ResetNextSalt()
			goto RETRY
		}
		return err
	}
	return nil
}

func ForEachHeader(ctx context.Context, s *RoSnapshots, walker func(header *types.Header) error) error {
	r := bytes.NewReader(nil)
	err := s.Headers.View(func(snapshots []*HeaderSegment) error {
		for _, sn := range snapshots {
			ch := forEachAsync(ctx, sn.seg)
			for it := range ch {
				if it.err != nil {
					return nil
				}

				header := new(types.Header)
				r.Reset(it.word[1:])
				if err := rlp.Decode(r, header); err != nil {
					return err
				}
				if err := walker(header); err != nil {
					return err
				}
			}
		}
		return nil
	})
	if err != nil {
		return err
	}

	return nil
}

type Merger struct {
	lvl      log.Lvl
	workers  int
	tmpDir   string
	chainID  uint256.Int
	notifier DBEventNotifier
}

func NewMerger(tmpDir string, workers int, lvl log.Lvl, chainID uint256.Int, notifier DBEventNotifier) *Merger {
	return &Merger{tmpDir: tmpDir, workers: workers, lvl: lvl, chainID: chainID, notifier: notifier}
}

type Range struct {
	from, to uint64
}

func (r Range) String() string { return fmt.Sprintf("%dk-%dk", r.from/1000, r.to/1000) }

func (*Merger) FindMergeRanges(currentRanges []Range) (toMerge []Range) {
	for i := len(currentRanges) - 1; i > 0; i-- {
		r := currentRanges[i]
		if r.to-r.from >= snap.DEFAULT_SEGMENT_SIZE { // is complete .seg
			continue
		}

		for _, span := range []uint64{500_000, 100_000, 10_000} {
			if r.to%span != 0 {
				continue
			}
			if r.to-r.from == span {
				break
			}
			aggFrom := r.to - span
			toMerge = append(toMerge, Range{from: aggFrom, to: r.to})
			for currentRanges[i].from > aggFrom {
				i--
			}
			break
		}
	}
	slices.SortFunc(toMerge, func(i, j Range) bool { return i.from < j.from })
	return toMerge
}

func (m *Merger) filesByRange(snapshots *RoSnapshots, from, to uint64) (map[snap.Type][]string, error) {
	toMerge := map[snap.Type][]string{}
	err := snapshots.Headers.View(func(hSegments []*HeaderSegment) error {
		return snapshots.Bodies.View(func(bSegments []*BodySegment) error {
			return snapshots.Txs.View(func(tSegments []*TxnSegment) error {
				for i, sn := range hSegments {
					if sn.ranges.from < from {
						continue
					}
					if sn.ranges.to > to {
						break
					}
					toMerge[snap.Headers] = append(toMerge[snap.Headers], hSegments[i].seg.FilePath())
					toMerge[snap.Bodies] = append(toMerge[snap.Bodies], bSegments[i].seg.FilePath())
					toMerge[snap.Transactions] = append(toMerge[snap.Transactions], tSegments[i].Seg.FilePath())
				}

				return nil
			})
		})
	})
	return toMerge, err
}

// Merge does merge segments in given ranges
func (m *Merger) Merge(ctx context.Context, snapshots *RoSnapshots, mergeRanges []Range, snapDir string, doIndex bool) error {
	if len(mergeRanges) == 0 {
		return nil
	}
	logEvery := time.NewTicker(30 * time.Second)
	defer logEvery.Stop()
	log.Log(m.lvl, "[snapshots] Merge segments", "ranges", fmt.Sprintf("%v", mergeRanges))
	for _, r := range mergeRanges {
		toMerge, err := m.filesByRange(snapshots, r.from, r.to)
		if err != nil {
			return err
		}
		for _, t := range snap.AllSnapshotTypes {
			f, _ := snap.ParseFileName(snapDir, snap.SegmentFileName(r.from, r.to, t))
			if err := m.merge(ctx, toMerge[t], f.Path, logEvery); err != nil {
				return fmt.Errorf("mergeByAppendSegments: %w", err)
			}
			if doIndex {
				if err := buildIdx(ctx, f, m.chainID, m.tmpDir, m.lvl); err != nil {
					return err
				}
			}
		}
		if err := snapshots.ReopenFolder(); err != nil {
			return fmt.Errorf("ReopenSegments: %w", err)
		}
		if m.notifier != nil { // notify about new snapshots of any size
			m.notifier.OnNewSnapshot()
			time.Sleep(1 * time.Second) // i working on blocking API - to ensure client does not use
		}
		for _, t := range snap.AllSnapshotTypes {
			if err := m.removeOldFiles(toMerge[t], snapDir); err != nil {
				return err
			}
		}
	}
	log.Log(m.lvl, "[snapshots] Merge done", "from", mergeRanges[0].from)
	return nil
}

func (m *Merger) merge(ctx context.Context, toMerge []string, targetFile string, logEvery *time.Ticker) error {
	var word = make([]byte, 0, 4096)
	var expectedTotal int
	cList := make([]*compress.Decompressor, len(toMerge))
	for i, cFile := range toMerge {
		d, err := compress.NewDecompressor(cFile)
		if err != nil {
			return err
		}
		defer d.Close()
		cList[i] = d
		expectedTotal += d.Count()
	}

	f, err := compress.NewCompressor(ctx, "merge", targetFile, m.tmpDir, compress.MinPatternScore, m.workers, m.lvl)
	if err != nil {
		return err
	}
	defer f.Close()

	for _, d := range cList {
		if err := d.WithReadAhead(func() error {
			g := d.MakeGetter()
			for g.HasNext() {
				word, _ = g.Next(word[:0])
				if err := f.AddWord(word); err != nil {
					return err
				}
				select {
				case <-ctx.Done():
					return ctx.Err()
				case <-logEvery.C:
					_, fName := filepath.Split(targetFile)
					log.Info("[snapshots] Merge", "progress", fmt.Sprintf("%.2f%%", 100*float64(f.Count())/float64(expectedTotal)), "to", fName)
				default:
				}
			}
			return nil
		}); err != nil {
			return err
		}
		d.Close()
	}
	if f.Count() != expectedTotal {
		return fmt.Errorf("unexpected amount after segments merge. got: %d, expected: %d\n", f.Count(), expectedTotal)
	}
	if err = f.Compress(); err != nil {
		return err
	}
	return nil
}

func (m *Merger) removeOldFiles(toDel []string, snapDir string) error {
	for _, f := range toDel {
		_ = os.Remove(f)
		ext := filepath.Ext(f)
		withoutExt := f[:len(f)-len(ext)]
		_ = os.Remove(withoutExt + ".idx")
		if strings.HasSuffix(withoutExt, snap.Transactions.String()) {
			_ = os.Remove(withoutExt + "-to-block.idx")
			_ = os.Remove(withoutExt + "-id.idx")
		}
	}
	tmpFiles, err := snap.TmpFiles(snapDir)
	if err != nil {
		return err
	}
	for _, f := range tmpFiles {
		_ = os.Remove(f)
	}
	return nil
}

//nolint
func assertSegment(segmentFile string) {
	d, err := compress.NewDecompressor(segmentFile)
	if err != nil {
		panic(err)
	}
	defer d.Close()
	var buf []byte
	if err := d.WithReadAhead(func() error {
		g := d.MakeGetter()
		for g.HasNext() {
			buf, _ = g.Next(buf[:0])
		}
		return nil
	}); err != nil {
		panic(err)
	}
}

func NewDownloadRequest(ranges *Range, path string, torrentHash string) DownloadRequest {
	return DownloadRequest{
		ranges:      ranges,
		path:        path,
		torrentHash: torrentHash,
	}
}

// RequestSnapshotsDownload - builds the snapshots download request and downloads them
func RequestSnapshotsDownload(ctx context.Context, downloadRequest []DownloadRequest, downloader proto_downloader.DownloaderClient) error {
	// start seed large .seg of large size
	req := BuildProtoRequest(downloadRequest)
	if _, err := downloader.Download(ctx, req); err != nil {
		return err
	}
	return nil
}

func BuildProtoRequest(downloadRequest []DownloadRequest) *proto_downloader.DownloadRequest {
	req := &proto_downloader.DownloadRequest{Items: make([]*proto_downloader.DownloadItem, 0, len(snap.AllSnapshotTypes))}
	for _, r := range downloadRequest {
		if r.path != "" {
			if r.torrentHash != "" {
				req.Items = append(req.Items, &proto_downloader.DownloadItem{
					TorrentHash: downloadergrpc.String2Proto(r.torrentHash),
					Path:        r.path,
				})
			} else {
				req.Items = append(req.Items, &proto_downloader.DownloadItem{
					Path: r.path,
				})
			}
		} else {
			if r.ranges.to-r.ranges.from != snap.DEFAULT_SEGMENT_SIZE {
				continue
			}
			for _, t := range snap.AllSnapshotTypes {
				req.Items = append(req.Items, &proto_downloader.DownloadItem{
					Path: snap.SegmentFileName(r.ranges.from, r.ranges.to, t),
				})
			}
		}
	}
	return req
}<|MERGE_RESOLUTION|>--- conflicted
+++ resolved
@@ -476,18 +476,17 @@
 	return ranges
 }
 
-<<<<<<< HEAD
+func (s *RoSnapshots) Ranges() (ranges []Range) {
+	_ = s.Headers.View(func(segments []*HeaderSegment) error {
+		for _, sn := range segments {
+			ranges = append(ranges, sn.ranges)
+		}
+		return nil
+	})
+	return ranges
+}
+
 func (s *RoSnapshots) ReopenFolder() error {
-=======
-func (s *RoSnapshots) ReopenSegments() error {
-	s.Headers.lock.Lock()
-	defer s.Headers.lock.Unlock()
-	s.Bodies.lock.Lock()
-	defer s.Bodies.lock.Unlock()
-	s.Txs.lock.Lock()
-	defer s.Txs.lock.Unlock()
-	s.closeSegmentsLocked()
->>>>>>> cd8b10f5
 	files, _, err := Segments(s.dir)
 	if err != nil {
 		return err
@@ -594,13 +593,27 @@
 	return nil
 }
 
-<<<<<<< HEAD
+func buildIdx(ctx context.Context, sn snap.FileInfo, chainID uint256.Int, tmpDir string, lvl log.Lvl) error {
+	switch sn.T {
+	case snap.Headers:
+		if err := HeadersIdx(ctx, sn.Path, sn.From, tmpDir, lvl); err != nil {
+			return err
+		}
+	case snap.Bodies:
+		if err := BodiesIdx(ctx, sn.Path, sn.From, tmpDir, lvl); err != nil {
+			return err
+		}
+	case snap.Transactions:
+		dir, _ := filepath.Split(sn.Path)
+		if err := TransactionsIdx(ctx, chainID, sn.From, sn.To, dir, tmpDir, lvl); err != nil {
+			return err
+		}
+	}
+	return nil
+}
+
 func BuildMissedIndices(ctx context.Context, dir string, chainID uint256.Int, tmpDir string, workers int, lvl log.Lvl) error {
 	//log.Log(lvl, "[snapshots] Build indices", "from", min)
-=======
-func BuildIndices(ctx context.Context, s *RoSnapshots, chainID uint256.Int, tmpDir string, from uint64, workers int, lvl log.Lvl) error {
-	log.Log(lvl, "[snapshots] Build indices", "from", from)
->>>>>>> cd8b10f5
 	logEvery := time.NewTicker(20 * time.Second)
 	defer logEvery.Stop()
 	segments, _, err := Segments(dir)
@@ -930,12 +943,8 @@
 	}
 	return nil
 }
-<<<<<<< HEAD
 
 func dumpBlocksRange(ctx context.Context, blockFrom, blockTo uint64, tmpDir, snapDir string, chainDB kv.RoDB, chainID uint256.Int, workers int, lvl log.Lvl) error {
-=======
-func dumpBlocksRange(ctx context.Context, blockFrom, blockTo uint64, tmpDir, snapDir string, chainDB kv.RoDB, workers int, lvl log.Lvl) error {
->>>>>>> cd8b10f5
 	f, _ := snap.ParseFileName(snapDir, snap.SegmentFileName(blockFrom, blockTo, snap.Headers))
 	if err := DumpHeaders(ctx, chainDB, f.Path, tmpDir, blockFrom, blockTo, workers, lvl); err != nil {
 		return fmt.Errorf("DumpHeaders: %w", err)
