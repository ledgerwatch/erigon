--- conflicted
+++ resolved
@@ -366,7 +366,6 @@
 		_, fName := filepath.Split(seg.seg.FilePath())
 		list = append(list, fName)
 	}
-<<<<<<< HEAD
 	for _, seg := range s.Headers.segments {
 		if seg.ranges.from > max {
 			continue
@@ -385,20 +384,6 @@
 }
 
 func (s *RoSnapshots) ReopenList(fileNames []string) error {
-=======
-
-	s.idxMax.Store(s.idxAvailability())
-	s.indicesReady.Store(true)
-	return nil
-}
-
-// OptimisticReopen - optimistically open snapshots (ignoring error), useful at App startup because:
-// - user must be able: delete any snapshot file and Erigon will self-heal by re-downloading
-// - RPC return Nil for historical blocks if snapshots are not open
-func (s *RoSnapshots) OptimisticReopen() { _ = s.Reopen() }
-
-func (s *RoSnapshots) Reopen() error {
->>>>>>> 66758c79
 	s.Headers.lock.Lock()
 	defer s.Headers.lock.Unlock()
 	s.Bodies.lock.Lock()
@@ -411,7 +396,6 @@
 	s.Bodies.segments = s.Bodies.segments[:0]
 	s.Headers.segments = s.Headers.segments[:0]
 	s.Txs.segments = s.Txs.segments[:0]
-<<<<<<< HEAD
 Loop:
 	for _, fName := range fileNames {
 		f, err := snap.ParseFileName(s.dir, fName)
@@ -424,20 +408,11 @@
 		case snap.Headers:
 			sn := &HeaderSegment{ranges: Range{f.From, f.To}}
 			if err := sn.reopenSeg(s.dir); err != nil {
-=======
-	for _, f := range files {
-		{
-			seg := &BodySegment{ranges: Range{f.From, f.To}}
-			fileName := snap.SegmentFileName(f.From, f.To, snap.Bodies)
-			seg.seg, err = compress.NewDecompressor(path.Join(s.dir, fileName))
-			if err != nil {
->>>>>>> 66758c79
 				if errors.Is(err, os.ErrNotExist) {
 					break Loop
 				}
 				return err
 			}
-<<<<<<< HEAD
 			s.Headers.segments = append(s.Headers.segments, sn)
 			if err := sn.reopenIdx(s.dir); err != nil {
 				if !errors.Is(err, os.ErrNotExist) {
@@ -447,21 +422,11 @@
 		case snap.Bodies:
 			sn := &BodySegment{ranges: Range{f.From, f.To}}
 			if err := sn.reopenSeg(s.dir); err != nil {
-=======
-			s.Bodies.segments = append(s.Bodies.segments, seg)
-		}
-		{
-			seg := &HeaderSegment{ranges: Range{f.From, f.To}}
-			fileName := snap.SegmentFileName(f.From, f.To, snap.Headers)
-			seg.seg, err = compress.NewDecompressor(path.Join(s.dir, fileName))
-			if err != nil {
->>>>>>> 66758c79
 				if errors.Is(err, os.ErrNotExist) {
 					break
 				}
 				return err
 			}
-<<<<<<< HEAD
 			s.Bodies.segments = append(s.Bodies.segments, sn)
 			if err := sn.reopenIdx(s.dir); err != nil {
 				if !errors.Is(err, os.ErrNotExist) {
@@ -471,15 +436,6 @@
 		case snap.Transactions:
 			sn := &TxnSegment{ranges: Range{f.From, f.To}}
 			if err := sn.reopenSeg(s.dir); err != nil {
-=======
-			s.Headers.segments = append(s.Headers.segments, seg)
-		}
-		{
-			seg := &TxnSegment{ranges: Range{f.From, f.To}}
-			fileName := snap.SegmentFileName(f.From, f.To, snap.Transactions)
-			seg.Seg, err = compress.NewDecompressor(path.Join(s.dir, fileName))
-			if err != nil {
->>>>>>> 66758c79
 				if errors.Is(err, os.ErrNotExist) {
 					break Loop
 				}
@@ -527,54 +483,8 @@
 	}
 	var list []string
 	for _, f := range files {
-<<<<<<< HEAD
 		_, fName := filepath.Split(f.Path)
 		list = append(list, fName)
-=======
-		{
-			seg := &BodySegment{ranges: Range{f.From, f.To}}
-			fileName := snap.SegmentFileName(f.From, f.To, snap.Bodies)
-			seg.seg, err = compress.NewDecompressor(path.Join(s.dir, fileName))
-			if err != nil {
-				if errors.Is(err, os.ErrNotExist) {
-					break
-				}
-				return err
-			}
-			s.Bodies.segments = append(s.Bodies.segments, seg)
-		}
-		{
-			seg := &HeaderSegment{ranges: Range{f.From, f.To}}
-			fileName := snap.SegmentFileName(f.From, f.To, snap.Headers)
-			seg.seg, err = compress.NewDecompressor(path.Join(s.dir, fileName))
-			if err != nil {
-				if errors.Is(err, os.ErrNotExist) {
-					break
-				}
-				return err
-			}
-			s.Headers.segments = append(s.Headers.segments, seg)
-		}
-		{
-			seg := &TxnSegment{ranges: Range{f.From, f.To}}
-			fileName := snap.SegmentFileName(f.From, f.To, snap.Transactions)
-			seg.Seg, err = compress.NewDecompressor(path.Join(s.dir, fileName))
-			if err != nil {
-				if errors.Is(err, os.ErrNotExist) {
-					break
-				}
-				return err
-			}
-			s.Txs.segments = append(s.Txs.segments, seg)
-		}
-
-		if f.To > 0 {
-			segmentsMax = f.To - 1
-		} else {
-			segmentsMax = 0
-		}
-		segmentsMaxSet = true
->>>>>>> 66758c79
 	}
 	return s.ReopenList(list)
 }
@@ -791,7 +701,6 @@
 	return res
 }
 
-<<<<<<< HEAD
 func SegmentsList(dir string) (res []string, err error) {
 	files, _, err := Segments(dir)
 	if err != nil {
@@ -804,8 +713,6 @@
 	return res, nil
 }
 
-=======
->>>>>>> 66758c79
 func Segments(dir string) (res []snap.FileInfo, missingSnapshots []Range, err error) {
 	list, err := snap.Segments(dir)
 	if err != nil {
@@ -970,23 +877,8 @@
 	if err := DumpBlocks(ctx, blockFrom, blockTo, snap.DEFAULT_SEGMENT_SIZE, tmpDir, snapshots.Dir(), db, workers, lvl); err != nil {
 		return fmt.Errorf("DumpBlocks: %w", err)
 	}
-<<<<<<< HEAD
 	if err := snapshots.ReopenFolder(); err != nil {
 		return fmt.Errorf("Reopen: %w", err)
-=======
-	if err := snapshots.Reopen(); err != nil {
-		return fmt.Errorf("reopen: %w", err)
-	}
-	idxWorkers := workers
-	if idxWorkers > 4 {
-		idxWorkers = 4
-	}
-	if err := BuildIndices(ctx, snapshots, chainID, tmpDir, snapshots.IndicesMax(), idxWorkers, log.LvlInfo); err != nil {
-		return err
-	}
-	if err := snapshots.Reopen(); err != nil {
-		return fmt.Errorf("reopen: %w", err)
->>>>>>> 66758c79
 	}
 	merger := NewMerger(tmpDir, workers, lvl, chainID, notifier)
 	rangesToMerge := merger.FindMergeRanges(snapshots.Ranges())
@@ -997,13 +889,8 @@
 	if err != nil {
 		return err
 	}
-<<<<<<< HEAD
 	if err := snapshots.ReopenFolder(); err != nil {
-		return fmt.Errorf("Reopen: %w", err)
-=======
-	if err := snapshots.Reopen(); err != nil {
 		return fmt.Errorf("reopen: %w", err)
->>>>>>> 66758c79
 	}
 
 	var downloadRequest []DownloadRequest
@@ -1766,17 +1653,10 @@
 
 func (r Range) String() string { return fmt.Sprintf("%dk-%dk", r.from/1000, r.to/1000) }
 
-<<<<<<< HEAD
 func (*Merger) FindMergeRanges(currentRanges []Range) (toMerge []Range) {
 	for i := len(currentRanges) - 1; i > 0; i-- {
 		r := currentRanges[i]
 		if r.to-r.from >= snap.DEFAULT_SEGMENT_SIZE { // is complete .seg
-=======
-func (*Merger) FindMergeRanges(snapshots *RoSnapshots) (res []Range) {
-	for i := len(snapshots.Headers.segments) - 1; i > 0; i-- {
-		sn := snapshots.Headers.segments[i]
-		if sn.ranges.to-sn.ranges.from >= snap.DEFAULT_SEGMENT_SIZE { // is complete .seg
->>>>>>> 66758c79
 			continue
 		}
 
@@ -1787,27 +1667,16 @@
 			if r.to-r.from == span {
 				break
 			}
-<<<<<<< HEAD
 			aggFrom := r.to - span
 			toMerge = append(toMerge, Range{from: aggFrom, to: r.to})
 			for currentRanges[i].from > aggFrom {
-=======
-			aggFrom := sn.ranges.to - span
-			res = append(res, Range{from: aggFrom, to: sn.ranges.to})
-			for snapshots.Headers.segments[i].ranges.from > aggFrom {
->>>>>>> 66758c79
 				i--
 			}
 			break
 		}
 	}
-<<<<<<< HEAD
 	slices.SortFunc(toMerge, func(i, j Range) bool { return i.from < j.from })
 	return toMerge
-=======
-	slices.SortFunc(res, func(i, j Range) bool { return i.from < j.from })
-	return res
->>>>>>> 66758c79
 }
 
 func (m *Merger) filesByRange(snapshots *RoSnapshots, from, to uint64) (map[snap.Type][]string, error) {
