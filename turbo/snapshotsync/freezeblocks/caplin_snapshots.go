--- conflicted
+++ resolved
@@ -35,13 +35,8 @@
 
 var sidecarSSZSize = (&cltypes.BlobSidecar{}).EncodingSizeSSZ()
 
-<<<<<<< HEAD
-func BeaconSimpleIdx(ctx context.Context, sn snaptype.FileInfo, segmentFilePath string, blockFrom, blockTo uint64, tmpDir string, p *background.Progress, lvl log.Lvl, logger log.Logger) (err error) {
-	if err := snaptype.BuildIndex(ctx, sn, sn.From, tmpDir, log.LvlDebug, p, func(idx *recsplit.RecSplit, i, offset uint64, word []byte) error {
-=======
 func BeaconSimpleIdx(ctx context.Context, sn snaptype.FileInfo, salt uint32, tmpDir string, p *background.Progress, lvl log.Lvl, logger log.Logger) (err error) {
-	if err := Idx(ctx, sn, salt, sn.From, tmpDir, log.LvlDebug, p, func(idx *recsplit.RecSplit, i, offset uint64, word []byte) error {
->>>>>>> a5dfadd1
+	if err := snaptype.BuildIndex(ctx, sn, salt, sn.From, tmpDir, log.LvlDebug, p, func(idx *recsplit.RecSplit, i, offset uint64, word []byte) error {
 		if i%20_000 == 0 {
 			logger.Log(lvl, fmt.Sprintf("Generating idx for %s", sn.Type.String()), "progress", i)
 		}
@@ -472,16 +467,10 @@
 	return BeaconSimpleIdx(ctx, f, salt, tmpDir, p, lvl, logger)
 }
 
-<<<<<<< HEAD
-func DumpBeaconBlocks(ctx context.Context, db kv.RoDB, fromSlot, toSlot uint64, tmpDir, snapDir string, workers int, lvl log.Lvl, logger log.Logger) error {
-	for i := fromSlot; i < toSlot; i = chooseSegmentEnd(i, toSlot, snaptype.Enums.BeaconBlocks, nil) {
-		blocksPerFile := snapcfg.MergeLimit("", snaptype.Enums.BeaconBlocks, i)
-=======
 func DumpBeaconBlocks(ctx context.Context, db kv.RoDB, fromSlot, toSlot uint64, salt uint32, dirs datadir.Dirs, workers int, lvl log.Lvl, logger log.Logger) error {
 
 	for i := fromSlot; i < toSlot; i = chooseSegmentEnd(i, toSlot, nil) {
 		blocksPerFile := snapcfg.MergeLimit("", i)
->>>>>>> a5dfadd1
 
 		if toSlot-i < blocksPerFile {
 			break
@@ -495,15 +484,9 @@
 	return nil
 }
 
-<<<<<<< HEAD
-func DumpBlobsSidecar(ctx context.Context, blobStorage blob_storage.BlobStorage, db kv.RoDB, fromSlot, toSlot uint64, tmpDir, snapDir string, workers int, lvl log.Lvl, logger log.Logger) error {
-	for i := fromSlot; i < toSlot; i = chooseSegmentEnd(i, toSlot, snaptype.Enums.BlobSidecars, nil) {
-		blocksPerFile := snapcfg.MergeLimit("", snaptype.Enums.BlobSidecars, i)
-=======
 func DumpBlobsSidecar(ctx context.Context, blobStorage blob_storage.BlobStorage, db kv.RoDB, fromSlot, toSlot uint64, salt uint32, dirs datadir.Dirs, workers int, lvl log.Lvl, logger log.Logger) error {
 	for i := fromSlot; i < toSlot; i = chooseSegmentEnd(i, toSlot, nil) {
 		blocksPerFile := snapcfg.MergeLimit("", i)
->>>>>>> a5dfadd1
 
 		if toSlot-i < blocksPerFile {
 			break
