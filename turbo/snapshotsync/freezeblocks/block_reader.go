package freezeblocks

import (
	"bytes"
	"context"
	"encoding/binary"
	"errors"
	"fmt"
	"math"
	"sort"

	"github.com/ledgerwatch/log/v3"

	"github.com/ledgerwatch/erigon-lib/common"
	"github.com/ledgerwatch/erigon-lib/common/dbg"
	"github.com/ledgerwatch/erigon-lib/common/length"
	"github.com/ledgerwatch/erigon-lib/downloader/snaptype"
	"github.com/ledgerwatch/erigon-lib/gointerfaces"
	"github.com/ledgerwatch/erigon-lib/gointerfaces/remote"
	"github.com/ledgerwatch/erigon-lib/kv"
	"github.com/ledgerwatch/erigon-lib/recsplit"
	"github.com/ledgerwatch/erigon/core/rawdb"
	"github.com/ledgerwatch/erigon/core/types"
	"github.com/ledgerwatch/erigon/eth/ethconfig"
	"github.com/ledgerwatch/erigon/polygon/heimdall"
	"github.com/ledgerwatch/erigon/rlp"
	"github.com/ledgerwatch/erigon/turbo/services"
)

var SpanNotFoundErr = errors.New("span not found")

type RemoteBlockReader struct {
	client remote.ETHBACKENDClient
}

func (r *RemoteBlockReader) CanPruneTo(uint64) uint64 {
	panic("not implemented")
}
func (r *RemoteBlockReader) CurrentBlock(db kv.Tx) (*types.Block, error) {
	headHash := rawdb.ReadHeadBlockHash(db)
	headNumber := rawdb.ReadHeaderNumber(db, headHash)
	if headNumber == nil {
		return nil, nil
	}
	block, _, err := r.BlockWithSenders(context.Background(), db, headHash, *headNumber)
	return block, err
}
func (r *RemoteBlockReader) RawTransactions(ctx context.Context, tx kv.Getter, fromBlock, toBlock uint64) (txs [][]byte, err error) {
	panic("not implemented")
}

func (r *RemoteBlockReader) FirstTxnNumNotInSnapshots() uint64 {
	panic("not implemented")
}

func (r *RemoteBlockReader) ReadAncestor(db kv.Getter, hash common.Hash, number, ancestor uint64, maxNonCanonical *uint64) (common.Hash, uint64) {
	panic("not implemented")
}
func (r *RemoteBlockReader) HeadersRange(ctx context.Context, walker func(header *types.Header) error) error {
	panic("not implemented")
}

func (r *RemoteBlockReader) Integrity(_ context.Context) error {
	panic("not implemented")
}

func (r *RemoteBlockReader) BadHeaderNumber(ctx context.Context, tx kv.Getter, hash common.Hash) (blockHeight *uint64, err error) {
	return rawdb.ReadBadHeaderNumber(tx, hash)
}

func (r *RemoteBlockReader) BlockByNumber(ctx context.Context, db kv.Tx, number uint64) (*types.Block, error) {
	hash, err := r.CanonicalHash(ctx, db, number)
	if err != nil {
		return nil, fmt.Errorf("failed ReadCanonicalHash: %w", err)
	}
	if hash == (common.Hash{}) {
		return nil, nil
	}
	block, _, err := r.BlockWithSenders(ctx, db, hash, number)
	return block, err
}
func (r *RemoteBlockReader) BlockByHash(ctx context.Context, db kv.Tx, hash common.Hash) (*types.Block, error) {
	number := rawdb.ReadHeaderNumber(db, hash)
	if number == nil {
		return nil, nil
	}
	block, _, err := r.BlockWithSenders(ctx, db, hash, *number)
	return block, err
}
func (r *RemoteBlockReader) HeaderByNumber(ctx context.Context, tx kv.Getter, blockHeight uint64) (*types.Header, error) {
	canonicalHash, err := rawdb.ReadCanonicalHash(tx, blockHeight)
	if err != nil {
		return nil, err
	}
	block, _, err := r.BlockWithSenders(ctx, tx, canonicalHash, blockHeight)
	if err != nil {
		return nil, err
	}
	return block.Header(), nil
}

func (r *RemoteBlockReader) Snapshots() services.BlockSnapshots    { panic("not implemented") }
func (r *RemoteBlockReader) BorSnapshots() services.BlockSnapshots { panic("not implemented") }
func (r *RemoteBlockReader) FrozenBlocks() uint64                  { panic("not supported") }
func (r *RemoteBlockReader) FrozenBorBlocks() uint64               { panic("not supported") }
func (r *RemoteBlockReader) FrozenFiles() (list []string)          { panic("not supported") }
func (r *RemoteBlockReader) FreezingCfg() ethconfig.BlocksFreezing { panic("not supported") }

func (r *RemoteBlockReader) HeaderByHash(ctx context.Context, tx kv.Getter, hash common.Hash) (*types.Header, error) {
	blockNum := rawdb.ReadHeaderNumber(tx, hash)
	if blockNum == nil {
		return nil, nil
	}
	block, _, err := r.BlockWithSenders(ctx, tx, hash, *blockNum)
	if err != nil {
		return nil, err
	}
	return block.Header(), nil
}

func (r *RemoteBlockReader) CanonicalHash(ctx context.Context, tx kv.Getter, blockHeight uint64) (common.Hash, error) {
	return rawdb.ReadCanonicalHash(tx, blockHeight)
}

var _ services.FullBlockReader = &RemoteBlockReader{}

func NewRemoteBlockReader(client remote.ETHBACKENDClient) *RemoteBlockReader {
	return &RemoteBlockReader{client}
}

func (r *RemoteBlockReader) TxnLookup(ctx context.Context, tx kv.Getter, txnHash common.Hash) (uint64, bool, error) {
	reply, err := r.client.TxnLookup(ctx, &remote.TxnLookupRequest{TxnHash: gointerfaces.ConvertHashToH256(txnHash)})
	if err != nil {
		return 0, false, err
	}
	if reply == nil {
		return 0, false, nil
	}
	return reply.BlockNumber, true, nil
}

func (r *RemoteBlockReader) TxnByIdxInBlock(ctx context.Context, tx kv.Getter, blockNum uint64, i int) (txn types.Transaction, err error) {
	canonicalHash, err := r.CanonicalHash(ctx, tx, blockNum)
	if err != nil {
		return nil, err
	}
	b, err := r.BodyWithTransactions(ctx, tx, canonicalHash, blockNum)
	if err != nil {
		return nil, err
	}
	if b == nil {
		return nil, nil
	}
	if i < 0 {
		return nil, nil
	}
	if len(b.Transactions) <= i {
		return nil, nil
	}
	return b.Transactions[i], nil
}

func (r *RemoteBlockReader) HasSenders(ctx context.Context, _ kv.Getter, hash common.Hash, blockHeight uint64) (bool, error) {
	panic("HasSenders is low-level method, don't use it in RPCDaemon")
}

func (r *RemoteBlockReader) BlockWithSenders(ctx context.Context, _ kv.Getter, hash common.Hash, blockHeight uint64) (block *types.Block, senders []common.Address, err error) {
	reply, err := r.client.Block(ctx, &remote.BlockRequest{BlockHash: gointerfaces.ConvertHashToH256(hash), BlockHeight: blockHeight})
	if err != nil {
		return nil, nil, err
	}

	block = &types.Block{}
	err = rlp.Decode(bytes.NewReader(reply.BlockRlp), block)
	if err != nil {
		return nil, nil, err
	}
	senders = make([]common.Address, len(reply.Senders)/20)
	for i := range senders {
		senders[i].SetBytes(reply.Senders[i*20 : (i+1)*20])
	}
	if len(senders) == block.Transactions().Len() { //it's fine if no senders provided - they can be lazy recovered
		block.SendersToTxs(senders)
	}
	return block, senders, nil
}

func (r *RemoteBlockReader) IterateFrozenBodies(_ func(blockNum uint64, baseTxNum uint64, txAmount uint64) error) error {
	panic("not implemented")
}

func (r *RemoteBlockReader) Header(ctx context.Context, tx kv.Getter, hash common.Hash, blockHeight uint64) (*types.Header, error) {
	block, _, err := r.BlockWithSenders(ctx, tx, hash, blockHeight)
	if err != nil {
		return nil, err
	}
	if block == nil {
		return nil, nil
	}
	return block.Header(), nil
}
func (r *RemoteBlockReader) Body(ctx context.Context, tx kv.Getter, hash common.Hash, blockHeight uint64) (body *types.Body, txAmount uint32, err error) {
	block, _, err := r.BlockWithSenders(ctx, tx, hash, blockHeight)
	if err != nil {
		return nil, 0, err
	}
	if block == nil {
		return nil, 0, nil
	}
	return block.Body(), uint32(len(block.Body().Transactions)), nil
}
func (r *RemoteBlockReader) BodyWithTransactions(ctx context.Context, tx kv.Getter, hash common.Hash, blockHeight uint64) (body *types.Body, err error) {
	block, _, err := r.BlockWithSenders(ctx, tx, hash, blockHeight)
	if err != nil {
		return nil, err
	}
	if block == nil {
		return nil, nil
	}
	return block.Body(), nil
}

func (r *RemoteBlockReader) BodyRlp(ctx context.Context, tx kv.Getter, hash common.Hash, blockHeight uint64) (bodyRlp rlp.RawValue, err error) {
	body, err := r.BodyWithTransactions(ctx, tx, hash, blockHeight)
	if err != nil {
		return nil, err
	}
	bodyRlp, err = rlp.EncodeToBytes(body)
	if err != nil {
		return nil, err
	}
	return bodyRlp, nil
}

func (r *RemoteBlockReader) LastEventId(ctx context.Context, tx kv.Tx) (uint64, bool, error) {
	return 0, false, fmt.Errorf("not implemented")
}

func (r *RemoteBlockReader) EventLookup(ctx context.Context, tx kv.Getter, txnHash common.Hash) (uint64, bool, error) {
	reply, err := r.client.BorEvent(ctx, &remote.BorEventRequest{BorTxHash: gointerfaces.ConvertHashToH256(txnHash)})
	if err != nil {
		return 0, false, err
	}
	if reply == nil || len(reply.EventRlps) == 0 {
		return 0, false, nil
	}
	return reply.BlockNumber, true, nil
}

func (r *RemoteBlockReader) EventsByBlock(ctx context.Context, tx kv.Tx, hash common.Hash, blockHeight uint64) ([]rlp.RawValue, error) {
	borTxnHash := types.ComputeBorTxHash(blockHeight, hash)
	reply, err := r.client.BorEvent(ctx, &remote.BorEventRequest{BorTxHash: gointerfaces.ConvertHashToH256(borTxnHash)})
	if err != nil {
		return nil, err
	}
	result := make([]rlp.RawValue, len(reply.EventRlps))
	for i, r := range reply.EventRlps {
		result[i] = rlp.RawValue(r)
	}
	return result, nil
}

<<<<<<< HEAD
func (r *RemoteBlockReader) LastSpanId(ctx context.Context, tx kv.Tx) (uint64, bool, error) {
	return 0, false, fmt.Errorf("not implemented")
}

func (r *RemoteBlockReader) Span(ctx context.Context, tx kv.Getter, spanId uint64) ([]byte, error) {
	return nil, nil
=======
func (r *RemoteBlockReader) LastEventID(_ kv.RwTx) (uint64, error) {
	panic("not implemented")
}

func (r *RemoteBlockReader) LastFrozenEventID() uint64 {
	panic("not implemented")
}

func (r *RemoteBlockReader) Span(_ context.Context, _ kv.Getter, _ uint64) ([]byte, error) {
	panic("not implemented")
}

func (r *RemoteBlockReader) LastSpanID(_ kv.RwTx) (uint64, bool, error) {
	panic("not implemented")
}

func (r *RemoteBlockReader) LastFrozenSpanID() uint64 {
	panic("not implemented")
>>>>>>> f7586cd6
}

func (r *RemoteBlockReader) LastMilestoneId(ctx context.Context, tx kv.Tx) (uint64, bool, error) {
	return 0, false, fmt.Errorf("not implemented")
}

func (r *RemoteBlockReader) Milestone(ctx context.Context, tx kv.Getter, spanId uint64) ([]byte, error) {
	return nil, nil
}

func (r *RemoteBlockReader) LastCheckpointId(ctx context.Context, tx kv.Tx) (uint64, bool, error) {
	return 0, false, fmt.Errorf("not implemented")
}

func (r *RemoteBlockReader) Checkpoint(ctx context.Context, tx kv.Getter, spanId uint64) ([]byte, error) {
	return nil, nil
}

// BlockReader can read blocks from db and snapshots
type BlockReader struct {
	sn    *RoSnapshots
	borSn *BorRoSnapshots
}

func NewBlockReader(snapshots services.BlockSnapshots, borSnapshots services.BlockSnapshots) *BlockReader {
	borSn, _ := borSnapshots.(*BorRoSnapshots)
	sn, _ := snapshots.(*RoSnapshots)
	return &BlockReader{sn: sn, borSn: borSn}
}

func (r *BlockReader) CanPruneTo(currentBlockInDB uint64) uint64 {
	return CanDeleteTo(currentBlockInDB, r.sn.BlocksAvailable())
}
func (r *BlockReader) Snapshots() services.BlockSnapshots { return r.sn }
func (r *BlockReader) BorSnapshots() services.BlockSnapshots {
	if r.borSn != nil {
		return r.borSn
	}

	return nil
}

func (r *BlockReader) FrozenBlocks() uint64 { return r.sn.BlocksAvailable() }
func (r *BlockReader) FrozenBorBlocks() uint64 {
	if r.borSn != nil {
		return r.borSn.BlocksAvailable()
	}
	return 0
}
func (r *BlockReader) FrozenFiles() []string {
	files := r.sn.Files()
	if r.borSn != nil {
		files = append(files, r.borSn.Files()...)
	}
	sort.Strings(files)
	return files
}
func (r *BlockReader) FreezingCfg() ethconfig.BlocksFreezing { return r.sn.Cfg() }

func (r *BlockReader) HeadersRange(ctx context.Context, walker func(header *types.Header) error) error {
	return ForEachHeader(ctx, r.sn, walker)
}

func (r *BlockReader) HeaderByNumber(ctx context.Context, tx kv.Getter, blockHeight uint64) (h *types.Header, err error) {
	if tx != nil {
		blockHash, err := rawdb.ReadCanonicalHash(tx, blockHeight)
		if err != nil {
			return nil, err
		}
		if blockHash == (common.Hash{}) {
			return nil, nil
		}
		h = rawdb.ReadHeader(tx, blockHash, blockHeight)
		if h != nil {
			return h, nil
		}
	}

	view := r.sn.View()
	defer view.Close()
	seg, ok := view.HeadersSegment(blockHeight)
	if !ok {
		return
	}

	h, _, err = r.headerFromSnapshot(blockHeight, seg, nil)
	if err != nil {
		return nil, err
	}
	return h, nil
}

// HeaderByHash - will search header in all snapshots starting from recent
func (r *BlockReader) HeaderByHash(ctx context.Context, tx kv.Getter, hash common.Hash) (h *types.Header, err error) {
	h, err = rawdb.ReadHeaderByHash(tx, hash)
	if err != nil {
		return nil, err
	}
	if h != nil {
		return h, nil
	}

	view := r.sn.View()
	defer view.Close()
	segments := view.Headers()

	buf := make([]byte, 128)
	for i := len(segments) - 1; i >= 0; i-- {
		if segments[i].Index() == nil {
			continue
		}

		h, err = r.headerFromSnapshotByHash(hash, segments[i], buf)
		if err != nil {
			return nil, err
		}
		if h != nil {
			break
		}
	}
	return h, nil
}

var emptyHash = common.Hash{}

func (r *BlockReader) CanonicalHash(ctx context.Context, tx kv.Getter, blockHeight uint64) (h common.Hash, err error) {
	h, err = rawdb.ReadCanonicalHash(tx, blockHeight)
	if err != nil {
		return h, err
	}
	if h != emptyHash {
		return h, nil
	}

	view := r.sn.View()
	defer view.Close()
	seg, ok := view.HeadersSegment(blockHeight)
	if !ok {
		return
	}

	header, _, err := r.headerFromSnapshot(blockHeight, seg, nil)
	if err != nil {
		return h, err
	}
	if header == nil {
		return h, nil
	}
	h = header.Hash()
	return h, nil
}

func (r *BlockReader) Header(ctx context.Context, tx kv.Getter, hash common.Hash, blockHeight uint64) (h *types.Header, err error) {
	if tx != nil {
		h = rawdb.ReadHeader(tx, hash, blockHeight)
		if h != nil {
			return h, nil
		}
	}

	view := r.sn.View()
	defer view.Close()
	seg, ok := view.HeadersSegment(blockHeight)
	if !ok {
		return
	}
	h, _, err = r.headerFromSnapshot(blockHeight, seg, nil)
	if err != nil {
		return h, err
	}
	return h, nil
}

func (r *BlockReader) BodyWithTransactions(ctx context.Context, tx kv.Getter, hash common.Hash, blockHeight uint64) (body *types.Body, err error) {
	if tx != nil {
		body, err = rawdb.ReadBodyWithTransactions(tx, hash, blockHeight)
		if err != nil {
			return nil, err
		}
		if body != nil {
			return body, nil
		}
	}

	view := r.sn.View()
	defer view.Close()

	var baseTxnID uint64
	var txsAmount uint32
	var buf []byte
	seg, ok := view.BodiesSegment(blockHeight)
	if !ok {
		return nil, nil
	}
	body, baseTxnID, txsAmount, buf, err = r.bodyFromSnapshot(blockHeight, seg, buf)
	if err != nil {
		return nil, err
	}
	if body == nil {
		return nil, nil
	}
	txnSeg, ok := view.TxsSegment(blockHeight)
	if !ok {
		return nil, nil
	}
	txs, senders, err := r.txsFromSnapshot(baseTxnID, txsAmount, txnSeg, buf)
	if err != nil {
		return nil, err
	}
	if txs == nil {
		return nil, nil
	}
	body.Transactions = txs
	body.SendersToTxs(senders)
	return body, nil
}

func (r *BlockReader) BodyRlp(ctx context.Context, tx kv.Getter, hash common.Hash, blockHeight uint64) (bodyRlp rlp.RawValue, err error) {
	body, err := r.BodyWithTransactions(ctx, tx, hash, blockHeight)
	if err != nil {
		return nil, err
	}
	bodyRlp, err = rlp.EncodeToBytes(body)
	if err != nil {
		return nil, err
	}
	return bodyRlp, nil
}

func (r *BlockReader) Body(ctx context.Context, tx kv.Getter, hash common.Hash, blockHeight uint64) (body *types.Body, txAmount uint32, err error) {
	maxBlockNumInFiles := r.sn.BlocksAvailable()
	if maxBlockNumInFiles == 0 || blockHeight > maxBlockNumInFiles {
		body, _, txAmount = rawdb.ReadBody(tx, hash, blockHeight)
		return body, txAmount, nil
	}
	view := r.sn.View()
	defer view.Close()

	seg, ok := view.BodiesSegment(blockHeight)
	if !ok {
		return
	}
	body, _, txAmount, _, err = r.bodyFromSnapshot(blockHeight, seg, nil)
	if err != nil {
		return nil, 0, err
	}
	return body, txAmount, nil
}

func (r *BlockReader) HasSenders(ctx context.Context, tx kv.Getter, hash common.Hash, blockHeight uint64) (bool, error) {
	maxBlockNumInFiles := r.sn.BlocksAvailable()
	if maxBlockNumInFiles == 0 || blockHeight > maxBlockNumInFiles {
		return rawdb.HasSenders(tx, hash, blockHeight)
	}
	return true, nil
}

func (r *BlockReader) BlockWithSenders(ctx context.Context, tx kv.Getter, hash common.Hash, blockHeight uint64) (block *types.Block, senders []common.Address, err error) {
	return r.blockWithSenders(ctx, tx, hash, blockHeight, false)
}
func (r *BlockReader) blockWithSenders(ctx context.Context, tx kv.Getter, hash common.Hash, blockHeight uint64, forceCanonical bool) (block *types.Block, senders []common.Address, err error) {
	maxBlockNumInFiles := r.sn.BlocksAvailable()
	if tx != nil && (maxBlockNumInFiles == 0 || blockHeight > maxBlockNumInFiles) {
		if forceCanonical {
			canonicalHash, err := rawdb.ReadCanonicalHash(tx, blockHeight)
			if err != nil {
				return nil, nil, fmt.Errorf("requested non-canonical hash %x. canonical=%x", hash, canonicalHash)
			}
			if canonicalHash != hash {
				return nil, nil, nil
			}
		}

		block, senders, err = rawdb.ReadBlockWithSenders(tx, hash, blockHeight)
		if err != nil {
			return nil, nil, err
		}
		return block, senders, nil
	}

	if r.sn == nil {
		return
	}

	view := r.sn.View()
	defer view.Close()
	seg, ok := view.HeadersSegment(blockHeight)
	if !ok {
		return
	}

	var buf []byte
	h, buf, err := r.headerFromSnapshot(blockHeight, seg, buf)
	if err != nil {
		return nil, nil, err
	}
	if h == nil {
		return
	}

	var b *types.Body
	var baseTxnId uint64
	var txsAmount uint32
	bodySeg, ok := view.BodiesSegment(blockHeight)
	if !ok {
		return
	}
	b, baseTxnId, txsAmount, buf, err = r.bodyFromSnapshot(blockHeight, bodySeg, buf)
	if err != nil {
		return nil, nil, err
	}
	if b == nil {
		return
	}
	if txsAmount == 0 {
		block = types.NewBlockFromStorage(hash, h, nil, b.Uncles, b.Withdrawals)
		if len(senders) != block.Transactions().Len() {
			return block, senders, nil // no senders is fine - will recover them on the fly
		}
		block.SendersToTxs(senders)
		return block, senders, nil
	}

	txnSeg, ok := view.TxsSegment(blockHeight)
	if !ok {
		return
	}
	var txs []types.Transaction
	txs, senders, err = r.txsFromSnapshot(baseTxnId, txsAmount, txnSeg, buf)
	if err != nil {
		return nil, nil, err
	}
	if !ok {
		return
	}
	block = types.NewBlockFromStorage(hash, h, txs, b.Uncles, b.Withdrawals)
	if len(senders) != block.Transactions().Len() {
		return block, senders, nil // no senders is fine - will recover them on the fly
	}
	block.SendersToTxs(senders)
	return block, senders, nil
}

func (r *BlockReader) headerFromSnapshot(blockHeight uint64, sn *Segment, buf []byte) (*types.Header, []byte, error) {
	index := sn.Index()

	if index == nil {
		return nil, buf, nil
	}
	headerOffset := index.OrdinalLookup(blockHeight - index.BaseDataID())
	gg := sn.MakeGetter()
	gg.Reset(headerOffset)
	if !gg.HasNext() {
		return nil, buf, nil
	}
	buf, _ = gg.Next(buf[:0])
	if len(buf) == 0 {
		return nil, buf, nil
	}
	h := &types.Header{}
	if err := rlp.DecodeBytes(buf[1:], h); err != nil {
		return nil, buf, err
	}
	return h, buf, nil
}

// headerFromSnapshotByHash - getting header by hash AND ensure that it has correct hash
// because HeaderByHash method will search header in all snapshots - and may request header which doesn't exists
// but because our indices are based on PerfectHashMap, no way to know is given key exists or not, only way -
// to make sure is to fetch it and compare hash
func (r *BlockReader) headerFromSnapshotByHash(hash common.Hash, sn *Segment, buf []byte) (*types.Header, error) {
	defer func() {
		if rec := recover(); rec != nil {
			panic(fmt.Errorf("%+v, snapshot: %d-%d, trace: %s", rec, sn.from, sn.to, dbg.Stack()))
		}
	}() // avoid crash because Erigon's core does many things

	index := sn.Index()

	if index == nil {
		return nil, nil
	}

	reader := recsplit.NewIndexReader(index)
	localID := reader.Lookup(hash[:])
	headerOffset := index.OrdinalLookup(localID)
	gg := sn.MakeGetter()
	gg.Reset(headerOffset)
	if !gg.HasNext() {
		return nil, nil
	}
	buf, _ = gg.Next(buf[:0])
	if len(buf) > 1 && hash[0] != buf[0] {
		return nil, nil
	}

	h := &types.Header{}
	if err := rlp.DecodeBytes(buf[1:], h); err != nil {
		return nil, err
	}
	if h.Hash() != hash {
		return nil, nil
	}
	return h, nil
}

func (r *BlockReader) bodyFromSnapshot(blockHeight uint64, sn *Segment, buf []byte) (*types.Body, uint64, uint32, []byte, error) {
	b, buf, err := r.bodyForStorageFromSnapshot(blockHeight, sn, buf)
	if err != nil {
		return nil, 0, 0, buf, err
	}
	if b == nil {
		return nil, 0, 0, buf, nil
	}

	body := new(types.Body)
	body.Uncles = b.Uncles
	body.Withdrawals = b.Withdrawals
	var txsAmount uint32
	if b.TxAmount >= 2 {
		txsAmount = b.TxAmount - 2
	}
	return body, b.BaseTxId + 1, txsAmount, buf, nil // empty txs in the beginning and end of block
}

func (r *BlockReader) bodyForStorageFromSnapshot(blockHeight uint64, sn *Segment, buf []byte) (*types.BodyForStorage, []byte, error) {
	defer func() {
		if rec := recover(); rec != nil {
			panic(fmt.Errorf("%+v, snapshot: %d-%d, trace: %s", rec, sn.from, sn.to, dbg.Stack()))
		}
	}() // avoid crash because Erigon's core does many things

	index := sn.Index()

	if index == nil {
		return nil, buf, nil
	}

	bodyOffset := index.OrdinalLookup(blockHeight - index.BaseDataID())

	gg := sn.MakeGetter()
	gg.Reset(bodyOffset)
	if !gg.HasNext() {
		return nil, buf, nil
	}
	buf, _ = gg.Next(buf[:0])
	if len(buf) == 0 {
		return nil, buf, nil
	}
	b := &types.BodyForStorage{}
	reader := bytes.NewReader(buf)
	if err := rlp.Decode(reader, b); err != nil {
		return nil, buf, err
	}

	return b, buf, nil
}

func (r *BlockReader) txsFromSnapshot(baseTxnID uint64, txsAmount uint32, txsSeg *Segment, buf []byte) (txs []types.Transaction, senders []common.Address, err error) {
	defer func() {
		if rec := recover(); rec != nil {
			panic(fmt.Errorf("%+v, snapshot: %d-%d, trace: %s", rec, txsSeg.from, txsSeg.to, dbg.Stack()))
		}
	}() // avoid crash because Erigon's core does many things

	idxTxnHash := txsSeg.Index(snaptype.Indexes.TxnHash)

	if idxTxnHash == nil {
		return nil, nil, nil
	}
	if baseTxnID < idxTxnHash.BaseDataID() {
		return nil, nil, fmt.Errorf(".idx file has wrong baseDataID? %d<%d, %s", baseTxnID, idxTxnHash.BaseDataID(), txsSeg.FilePath())
	}

	txs = make([]types.Transaction, txsAmount)
	senders = make([]common.Address, txsAmount)
	if txsAmount == 0 {
		return txs, senders, nil
	}
	txnOffset := idxTxnHash.OrdinalLookup(baseTxnID - idxTxnHash.BaseDataID())
	gg := txsSeg.MakeGetter()
	gg.Reset(txnOffset)
	for i := uint32(0); i < txsAmount; i++ {
		if !gg.HasNext() {
			return nil, nil, nil
		}
		buf, _ = gg.Next(buf[:0])
		if len(buf) < 1+20 {
			return nil, nil, fmt.Errorf("segment %s has too short record: len(buf)=%d < 21", txsSeg.FilePath(), len(buf))
		}
		senders[i].SetBytes(buf[1 : 1+20])
		txRlp := buf[1+20:]
		txs[i], err = types.DecodeTransaction(txRlp)
		if err != nil {
			return nil, nil, err
		}
		txs[i].SetSender(senders[i])
	}

	return txs, senders, nil
}

func (r *BlockReader) txnByID(txnID uint64, sn *Segment, buf []byte) (txn types.Transaction, err error) {
	idxTxnHash := sn.Index(snaptype.Indexes.TxnHash)

	offset := idxTxnHash.OrdinalLookup(txnID - idxTxnHash.BaseDataID())
	gg := sn.MakeGetter()
	gg.Reset(offset)
	if !gg.HasNext() {
		return nil, nil
	}
	buf, _ = gg.Next(buf[:0])
	sender, txnRlp := buf[1:1+20], buf[1+20:]

	txn, err = types.DecodeTransaction(txnRlp)
	if err != nil {
		return
	}
	txn.SetSender(*(*common.Address)(sender)) // see: https://tip.golang.org/ref/spec#Conversions_from_slice_to_array_pointer
	return
}

func (r *BlockReader) txnByHash(txnHash common.Hash, segments []*Segment, buf []byte) (types.Transaction, uint64, bool, error) {
	for i := len(segments) - 1; i >= 0; i-- {
		sn := segments[i]

		idxTxnHash := sn.Index(snaptype.Indexes.TxnHash)
		idxTxnHash2BlockNum := sn.Index(snaptype.Indexes.TxnHash2BlockNum)

		if idxTxnHash == nil || idxTxnHash2BlockNum == nil {
			continue
		}

		reader := recsplit.NewIndexReader(idxTxnHash)
		txnId := reader.Lookup(txnHash[:])
		offset := idxTxnHash.OrdinalLookup(txnId)
		gg := sn.MakeGetter()
		gg.Reset(offset)
		// first byte txnHash check - reducing false-positives 256 times. Allows don't store and don't calculate full hash of entity - when checking many snapshots.
		if !gg.MatchPrefix([]byte{txnHash[0]}) {
			continue
		}
		buf, _ = gg.Next(buf[:0])
		senderByte, txnRlp := buf[1:1+20], buf[1+20:]
		sender := *(*common.Address)(senderByte)

		txn, err := types.DecodeTransaction(txnRlp)
		if err != nil {
			return nil, 0, false, err
		}

		txn.SetSender(sender) // see: https://tip.golang.org/ref/spec#Conversions_from_slice_to_array_pointer

		reader2 := recsplit.NewIndexReader(idxTxnHash2BlockNum)
		blockNum := reader2.Lookup(txnHash[:])

		// final txnHash check  - completely avoid false-positives
		if txn.Hash() == txnHash {
			return txn, blockNum, true, nil
		}
	}

	return nil, 0, false, nil
}

// TxnByIdxInBlock - doesn't include system-transactions in the begin/end of block
// return nil if 0 < i < body.TxAmount
func (r *BlockReader) TxnByIdxInBlock(ctx context.Context, tx kv.Getter, blockNum uint64, txIdxInBlock int) (txn types.Transaction, err error) {
	maxBlockNumInFiles := r.sn.BlocksAvailable()
	if maxBlockNumInFiles == 0 || blockNum > maxBlockNumInFiles {
		canonicalHash, err := rawdb.ReadCanonicalHash(tx, blockNum)
		if err != nil {
			return nil, err
		}
		return rawdb.TxnByIdxInBlock(tx, canonicalHash, blockNum, txIdxInBlock)
	}

	view := r.sn.View()
	defer view.Close()
	seg, ok := view.BodiesSegment(blockNum)
	if !ok {
		return
	}

	var b *types.BodyForStorage
	b, _, err = r.bodyForStorageFromSnapshot(blockNum, seg, nil)
	if err != nil {
		return nil, err
	}
	if b == nil {
		return
	}

	// if block has no transactions, or requested txNum out of non-system transactions length
	if b.TxAmount == 2 || txIdxInBlock == -1 || txIdxInBlock >= int(b.TxAmount-2) {
		return nil, nil
	}

	txnSeg, ok := view.TxsSegment(blockNum)
	if !ok {
		return
	}
	// +1 because block has system-txn in the beginning of block
	return r.txnByID(b.BaseTxId+1+uint64(txIdxInBlock), txnSeg, nil)
}

// TxnLookup - find blockNumber and txnID by txnHash
func (r *BlockReader) TxnLookup(_ context.Context, tx kv.Getter, txnHash common.Hash) (uint64, bool, error) {
	n, err := rawdb.ReadTxLookupEntry(tx, txnHash)
	if err != nil {
		return 0, false, err
	}
	if n != nil {
		return *n, true, nil
	}

	view := r.sn.View()
	defer view.Close()

	_, blockNum, ok, err := r.txnByHash(txnHash, view.Txs(), nil)
	if err != nil {
		return 0, false, err
	}

	return blockNum, ok, nil
}

func (r *BlockReader) FirstTxnNumNotInSnapshots() uint64 {
	view := r.sn.View()
	defer view.Close()

	sn, ok := view.TxsSegment(r.sn.BlocksAvailable())
	if !ok {
		return 0
	}

	lastTxnID := sn.Index(snaptype.Indexes.TxnHash).BaseDataID() + uint64(sn.Count())
	return lastTxnID
}

func (r *BlockReader) IterateFrozenBodies(f func(blockNum, baseTxNum, txAmount uint64) error) error {
	view := r.sn.View()
	defer view.Close()

	for _, sn := range view.Bodies() {
		sn := sn
		defer sn.EnableMadvNormal().DisableReadAhead()

		var buf []byte
		g := sn.MakeGetter()
		blockNum := sn.from
		var b types.BodyForStorage
		for g.HasNext() {
			buf, _ = g.Next(buf[:0])
			if err := rlp.DecodeBytes(buf, &b); err != nil {
				return err
			}
			if err := f(blockNum, b.BaseTxId, uint64(b.TxAmount)); err != nil {
				return err
			}
			blockNum++
		}
	}
	return nil
}

func (r *BlockReader) IntegrityTxnID(failFast bool) error {
	defer log.Info("[integrity] IntegrityTxnID done")
	view := r.sn.View()
	defer view.Close()

	var expectedFirstTxnID uint64
	for _, snb := range view.Bodies() {
		firstBlockNum := snb.Index().BaseDataID()
		sn, _ := view.TxsSegment(firstBlockNum)
		b, _, err := r.bodyForStorageFromSnapshot(firstBlockNum, snb, nil)
		if err != nil {
			return err
		}
		if b.BaseTxId != expectedFirstTxnID {
			err := fmt.Errorf("[integrity] IntegrityTxnID: bn=%d, baseID=%d, cnt=%d, expectedFirstTxnID=%d", firstBlockNum, b.BaseTxId, sn.Count(), expectedFirstTxnID)
			if failFast {
				return err
			} else {
				log.Error(err.Error())
			}
		}
		expectedFirstTxnID = b.BaseTxId + uint64(sn.Count())
	}
	return nil
}

func (r *BlockReader) BadHeaderNumber(ctx context.Context, tx kv.Getter, hash common.Hash) (blockHeight *uint64, err error) {
	return rawdb.ReadBadHeaderNumber(tx, hash)
}
func (r *BlockReader) BlockByNumber(ctx context.Context, db kv.Tx, number uint64) (*types.Block, error) {
	hash, err := rawdb.ReadCanonicalHash(db, number)
	if err != nil {
		return nil, fmt.Errorf("failed ReadCanonicalHash: %w", err)
	}
	if hash == (common.Hash{}) {
		return nil, nil
	}
	block, _, err := r.BlockWithSenders(ctx, db, hash, number)
	return block, err
}
func (r *BlockReader) BlockByHash(ctx context.Context, db kv.Tx, hash common.Hash) (*types.Block, error) {
	number := rawdb.ReadHeaderNumber(db, hash)
	if number == nil {
		return nil, nil
	}
	block, _, err := r.BlockWithSenders(ctx, db, hash, *number)
	return block, err
}
func (r *BlockReader) CurrentBlock(db kv.Tx) (*types.Block, error) {
	headHash := rawdb.ReadHeadBlockHash(db)
	headNumber := rawdb.ReadHeaderNumber(db, headHash)
	if headNumber == nil {
		return nil, nil
	}
	block, _, err := r.blockWithSenders(context.Background(), db, headHash, *headNumber, true)
	return block, err
}

func (r *BlockReader) RawTransactions(ctx context.Context, tx kv.Getter, fromBlock, toBlock uint64) (txs [][]byte, err error) {
	return rawdb.RawTransactionsRange(tx, fromBlock, toBlock)
}

func (r *BlockReader) ReadAncestor(db kv.Getter, hash common.Hash, number, ancestor uint64, maxNonCanonical *uint64) (common.Hash, uint64) {
	if ancestor > number {
		return common.Hash{}, 0
	}
	if ancestor == 1 {
		header, err := r.Header(context.Background(), db, hash, number)
		if err != nil {
			panic(err)
		}
		// in this case it is cheaper to just read the header
		if header != nil {
			return header.ParentHash, number - 1
		}
		return common.Hash{}, 0
	}
	for ancestor != 0 {
		h, err := r.CanonicalHash(context.Background(), db, number)
		if err != nil {
			panic(err)
		}
		if h == hash {
			ancestorHash, err := r.CanonicalHash(context.Background(), db, number-ancestor)
			if err != nil {
				panic(err)
			}
			h, err := r.CanonicalHash(context.Background(), db, number)
			if err != nil {
				panic(err)
			}
			if h == hash {
				number -= ancestor
				return ancestorHash, number
			}
		}
		if *maxNonCanonical == 0 {
			return common.Hash{}, 0
		}
		*maxNonCanonical--
		ancestor--
		header, err := r.Header(context.Background(), db, hash, number)
		if err != nil {
			panic(err)
		}
		if header == nil {
			return common.Hash{}, 0
		}
		hash = header.ParentHash
		number--
	}
	return hash, number
}

func (r *BlockReader) EventLookup(ctx context.Context, tx kv.Getter, txnHash common.Hash) (uint64, bool, error) {
	n, err := rawdb.ReadBorTxLookupEntry(tx, txnHash)
	if err != nil {
		return 0, false, err
	}
	if n != nil {
		return *n, true, nil
	}

	if r.borSn == nil {
		return 0, false, nil
	}

	view := r.borSn.View()
	defer view.Close()

	blockNum, ok, err := r.borBlockByEventHash(txnHash, view.Events(), nil)
	if err != nil {
		return 0, false, err
	}
	if !ok {
		return 0, false, nil
	}
	return blockNum, true, nil
}

func (r *BlockReader) borBlockByEventHash(txnHash common.Hash, segments []*Segment, buf []byte) (blockNum uint64, ok bool, err error) {
	for i := len(segments) - 1; i >= 0; i-- {
		sn := segments[i]
		idxBorTxnHash := sn.Index()

		if idxBorTxnHash == nil {
			continue
		}
		if idxBorTxnHash.KeyCount() == 0 {
			continue
		}
		reader := recsplit.NewIndexReader(idxBorTxnHash)
		blockEventId := reader.Lookup(txnHash[:])
		offset := idxBorTxnHash.OrdinalLookup(blockEventId)
		gg := sn.MakeGetter()
		gg.Reset(offset)
		if !gg.MatchPrefix(txnHash[:]) {
			continue
		}
		buf, _ = gg.Next(buf[:0])
		blockNum = binary.BigEndian.Uint64(buf[length.Hash:])
		ok = true
		return
	}
	return
}

func (r *BlockReader) EventsByBlock(ctx context.Context, tx kv.Tx, hash common.Hash, blockHeight uint64) ([]rlp.RawValue, error) {
	maxBlockNumInFiles := r.FrozenBorBlocks()
	if maxBlockNumInFiles == 0 || blockHeight > maxBlockNumInFiles {
		c, err := tx.Cursor(kv.BorEventNums)
		if err != nil {
			return nil, err
		}
		defer c.Close()
		var k, v []byte
		var buf [8]byte
		binary.BigEndian.PutUint64(buf[:], blockHeight)
		result := []rlp.RawValue{}
		if k, v, err = c.Seek(buf[:]); err != nil {
			return nil, err
		}
		if !bytes.Equal(k, buf[:]) {
			return result, nil
		}
		startEventId := binary.BigEndian.Uint64(v)
		var endEventId uint64
		if k, v, err = c.Next(); err != nil {
			return nil, err
		}
		if k == nil {
			endEventId = math.MaxUint64
		} else {
			endEventId = binary.BigEndian.Uint64(v)
		}
		c1, err := tx.Cursor(kv.BorEvents)
		if err != nil {
			return nil, err
		}
		defer c1.Close()
		binary.BigEndian.PutUint64(buf[:], startEventId)
		for k, v, err = c1.Seek(buf[:]); err == nil && k != nil; k, v, err = c1.Next() {
			eventId := binary.BigEndian.Uint64(k)
			if eventId >= endEventId {
				break
			}
			result = append(result, rlp.RawValue(common.Copy(v)))
		}
		if err != nil {
			return nil, err
		}
		return result, nil
	}
	borTxHash := types.ComputeBorTxHash(blockHeight, hash)
	view := r.borSn.View()
	defer view.Close()
	segments := view.Events()
	var buf []byte
	result := []rlp.RawValue{}
	for i := len(segments) - 1; i >= 0; i-- {
		sn := segments[i]
		if sn.from > blockHeight {
			continue
		}
		if sn.to <= blockHeight {
			continue
		}

		idxBorTxnHash := sn.Index()

		if idxBorTxnHash == nil {
			continue
		}
		if idxBorTxnHash.KeyCount() == 0 {
			continue
		}
		reader := recsplit.NewIndexReader(idxBorTxnHash)
		blockEventId := reader.Lookup(borTxHash[:])
		offset := idxBorTxnHash.OrdinalLookup(blockEventId)
		gg := sn.MakeGetter()
		gg.Reset(offset)
		for gg.HasNext() && gg.MatchPrefix(borTxHash[:]) {
			buf, _ = gg.Next(buf[:0])
			result = append(result, rlp.RawValue(common.Copy(buf[length.Hash+length.BlockNum+8:])))
		}
	}
	return result, nil
}

<<<<<<< HEAD
func (r *BlockReader) LastEventId(ctx context.Context, tx kv.Tx) (uint64, bool, error) {
	var lastEventId uint64
	var ok bool

	if tx != nil {
		cursor, err := tx.Cursor(kv.BorEvents)
		if err != nil {
			return 0, false, err
		}

		defer cursor.Close()
		k, _, err := cursor.Last()
		if err != nil {
			return 0, false, err
		}

		if k != nil {
			ok = true
			lastEventId = binary.BigEndian.Uint64(k)
		}
	}

	snapshotLastEventId := r.LastFrozenEventId()
	if snapshotLastEventId > lastEventId {
		return snapshotLastEventId, true, nil
	}

	return lastEventId, ok, nil
}

func (r *BlockReader) LastFrozenEventId() uint64 {
=======
func (r *BlockReader) LastEventID(tx kv.RwTx) (uint64, error) {
	cursor, err := tx.Cursor(kv.BorEvents)
	if err != nil {
		return 0, err
	}

	defer cursor.Close()
	k, _, err := cursor.Last()
	if err != nil {
		return 0, err
	}

	var lastEventId uint64
	if k != nil {
		lastEventId = binary.BigEndian.Uint64(k)
	}

	snapshotLastEventId := r.LastFrozenEventID()
	if snapshotLastEventId > lastEventId {
		return snapshotLastEventId, nil
	}

	return lastEventId, nil
}

func (r *BlockReader) LastFrozenEventID() uint64 {
>>>>>>> f7586cd6
	if r.borSn == nil {
		return 0
	}

	view := r.borSn.View()
	defer view.Close()
	segments := view.Events()
	if len(segments) == 0 {
		return 0
	}
	// find the last segment which has a built index
	var lastSegment *Segment
	for i := len(segments) - 1; i >= 0; i-- {
		if segments[i].Index() != nil {
			lastSegment = segments[i]
			break
		}
	}
	if lastSegment == nil {
		return 0
	}
	var lastEventID uint64
	gg := lastSegment.MakeGetter()
	var buf []byte
	for gg.HasNext() {
		buf, _ = gg.Next(buf[:0])
		lastEventID = binary.BigEndian.Uint64(buf[length.Hash+length.BlockNum : length.Hash+length.BlockNum+8])
	}
	return lastEventID
}

func lastId(ctx context.Context, tx kv.Tx, db string) (uint64, bool, error) {
	var last uint64
	var ok bool

	if tx != nil {
		sCursor, err := tx.Cursor(db)
		if err != nil {
			return 0, false, err
		}

		defer sCursor.Close()
		k, _, err := sCursor.Last()
		if err != nil {
			return 0, false, err
		}

		if k != nil {
			ok = true
			last = binary.BigEndian.Uint64(k)
		}
	}

	return last, ok, nil
}

func (r *BlockReader) LastSpanId(ctx context.Context, tx kv.Tx) (uint64, bool, error) {
	lastSpanId, ok, err := lastId(ctx, tx, kv.BorSpans)

	if err != nil {
		return 0, false, err
	}

	snapshotLastSpanId := r.LastFrozenSpanId()

	if snapshotLastSpanId > lastSpanId {
		return snapshotLastSpanId, true, nil
	}

	return lastSpanId, ok, nil
}

func (r *BlockReader) LastFrozenSpanId() uint64 {
	if r.borSn == nil {
		return 0
	}

	view := r.borSn.View()
	defer view.Close()
	segments := view.Spans()
	if len(segments) == 0 {
		return 0
	}
	// find the last segment which has a built index
	var lastSegment *Segment
	for i := len(segments) - 1; i >= 0; i-- {
		if segments[i].Index() != nil {
			lastSegment = segments[i]
			break
		}
	}
	if lastSegment == nil {
		return 0
	}

	lastSpanID := heimdall.SpanIdAt(lastSegment.to)
	if lastSpanID > 0 {
		lastSpanID--
	}
	return uint64(lastSpanID)
}

func (r *BlockReader) Span(ctx context.Context, tx kv.Getter, spanId uint64) ([]byte, error) {
	var endBlock uint64
	if spanId > 0 {
		endBlock = heimdall.SpanEndBlockNum(heimdall.SpanId(spanId))
	}
	var buf [8]byte
	binary.BigEndian.PutUint64(buf[:], spanId)
	maxBlockNumInFiles := r.FrozenBorBlocks()
	if maxBlockNumInFiles == 0 || endBlock > maxBlockNumInFiles {
		v, err := tx.GetOne(kv.BorSpans, buf[:])
		if err != nil {
			return nil, err
		}
		if v == nil {
			err := fmt.Errorf("span %d not found (db), frozenBlocks=%d", spanId, maxBlockNumInFiles)
			return nil, fmt.Errorf("%w: %w", SpanNotFoundErr, err)
		}
		return common.Copy(v), nil
	}
	view := r.borSn.View()
	defer view.Close()
	segments := view.Spans()
	for i := len(segments) - 1; i >= 0; i-- {
		sn := segments[i]
		idx := sn.Index()

		if idx == nil {
			continue
		}
		spanFrom := uint64(heimdall.SpanIdAt(sn.from))
		if spanId < spanFrom {
			continue
		}
		spanTo := uint64(heimdall.SpanIdAt(sn.to))
		if spanId >= spanTo {
			continue
		}
		if idx.KeyCount() == 0 {
			continue
		}
		offset := idx.OrdinalLookup(spanId - idx.BaseDataID())
		gg := sn.MakeGetter()
		gg.Reset(offset)
		result, _ := gg.Next(nil)
		return common.Copy(result), nil
	}
	err := fmt.Errorf("span %d not found (snapshots)", spanId)
	return nil, fmt.Errorf("%w: %w", SpanNotFoundErr, err)
}

func (r *BlockReader) LastSpanID(tx kv.RwTx) (uint64, bool, error) {
	sCursor, err := tx.Cursor(kv.BorSpans)
	if err != nil {
		return 0, false, err
	}

	defer sCursor.Close()
	k, _, err := sCursor.Last()
	if err != nil {
		return 0, false, err
	}

	var lastSpanId uint64
	if k != nil {
		lastSpanId = binary.BigEndian.Uint64(k)
	}

	snapshotLastSpanId := r.LastFrozenSpanID()
	if snapshotLastSpanId > lastSpanId {
		return snapshotLastSpanId, true, nil
	}

	return lastSpanId, k != nil, nil
}

func (r *BlockReader) LastMilestoneId(ctx context.Context, tx kv.Tx) (uint64, bool, error) {
	return lastId(ctx, tx, kv.BorMilestones)
}

func (r *BlockReader) Milestone(ctx context.Context, tx kv.Getter, milestoneId uint64) ([]byte, error) {
	var buf [8]byte
	binary.BigEndian.PutUint64(buf[:], milestoneId)
	v, err := tx.GetOne(kv.BorMilestones, buf[:])

	if err != nil {
		return nil, err
	}

	if v == nil {
		return nil, fmt.Errorf("milestone %d not found (db)", milestoneId)
	}

	return common.Copy(v), nil
}

func (r *BlockReader) LastCheckpointId(ctx context.Context, tx kv.Tx) (uint64, bool, error) {
	return lastId(ctx, tx, kv.BorCheckpoints)
}

func (r *BlockReader) Checkpoint(ctx context.Context, tx kv.Getter, checkpointId uint64) ([]byte, error) {
	var buf [8]byte
	binary.BigEndian.PutUint64(buf[:], checkpointId)
	v, err := tx.GetOne(kv.BorCheckpoints, buf[:])

	if err != nil {
		return nil, err
	}

	if v == nil {
		return nil, fmt.Errorf("milestone %d not found (db)", checkpointId)
	}

	return common.Copy(v), nil
}

// ---- Data Integrity part ----

func (r *BlockReader) ensureHeaderNumber(n uint64, seg *Segment) error {
	h, _, err := r.headerFromSnapshot(n, seg, nil)
	if err != nil {
		return err
	}
	if h == nil {
		return fmt.Errorf("ensureHeaderNumber: not found header: %d", n)
	}
	if h.Number.Uint64() != n {
		return fmt.Errorf("ensureHeaderNumber: requested header: %d, got: %d", n, h.Number.Uint64())
	}
	return nil
}

func (r *BlockReader) Integrity(ctx context.Context) error {
	view := r.sn.View()
	defer view.Close()
	for _, seg := range view.Headers() {
		if err := r.ensureHeaderNumber(seg.from, seg); err != nil {
			return err
		}
		if err := r.ensureHeaderNumber(seg.to-1, seg); err != nil {
			return err
		}
	}
	return nil
}<|MERGE_RESOLUTION|>--- conflicted
+++ resolved
@@ -260,14 +260,6 @@
 	return result, nil
 }
 
-<<<<<<< HEAD
-func (r *RemoteBlockReader) LastSpanId(ctx context.Context, tx kv.Tx) (uint64, bool, error) {
-	return 0, false, fmt.Errorf("not implemented")
-}
-
-func (r *RemoteBlockReader) Span(ctx context.Context, tx kv.Getter, spanId uint64) ([]byte, error) {
-	return nil, nil
-=======
 func (r *RemoteBlockReader) LastEventID(_ kv.RwTx) (uint64, error) {
 	panic("not implemented")
 }
@@ -286,7 +278,6 @@
 
 func (r *RemoteBlockReader) LastFrozenSpanID() uint64 {
 	panic("not implemented")
->>>>>>> f7586cd6
 }
 
 func (r *RemoteBlockReader) LastMilestoneId(ctx context.Context, tx kv.Tx) (uint64, bool, error) {
@@ -1202,39 +1193,6 @@
 	return result, nil
 }
 
-<<<<<<< HEAD
-func (r *BlockReader) LastEventId(ctx context.Context, tx kv.Tx) (uint64, bool, error) {
-	var lastEventId uint64
-	var ok bool
-
-	if tx != nil {
-		cursor, err := tx.Cursor(kv.BorEvents)
-		if err != nil {
-			return 0, false, err
-		}
-
-		defer cursor.Close()
-		k, _, err := cursor.Last()
-		if err != nil {
-			return 0, false, err
-		}
-
-		if k != nil {
-			ok = true
-			lastEventId = binary.BigEndian.Uint64(k)
-		}
-	}
-
-	snapshotLastEventId := r.LastFrozenEventId()
-	if snapshotLastEventId > lastEventId {
-		return snapshotLastEventId, true, nil
-	}
-
-	return lastEventId, ok, nil
-}
-
-func (r *BlockReader) LastFrozenEventId() uint64 {
-=======
 func (r *BlockReader) LastEventID(tx kv.RwTx) (uint64, error) {
 	cursor, err := tx.Cursor(kv.BorEvents)
 	if err != nil {
@@ -1261,7 +1219,6 @@
 }
 
 func (r *BlockReader) LastFrozenEventID() uint64 {
->>>>>>> f7586cd6
 	if r.borSn == nil {
 		return 0
 	}
