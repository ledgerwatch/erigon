package freezeblocks

import (
	"bytes"
	"context"
	"encoding/binary"
	"fmt"
	"github.com/ledgerwatch/erigon/consensus/bor"
	"math"
	"sort"

	"github.com/ledgerwatch/erigon-lib/common"
	"github.com/ledgerwatch/erigon-lib/common/dbg"
	"github.com/ledgerwatch/erigon-lib/common/length"
	"github.com/ledgerwatch/erigon-lib/gointerfaces"
	"github.com/ledgerwatch/erigon-lib/gointerfaces/remote"
	"github.com/ledgerwatch/erigon-lib/kv"
	"github.com/ledgerwatch/erigon-lib/recsplit"
	"github.com/ledgerwatch/erigon/eth/ethconfig"

	"github.com/ledgerwatch/erigon/core/rawdb"
	"github.com/ledgerwatch/erigon/core/types"
	"github.com/ledgerwatch/erigon/rlp"
	"github.com/ledgerwatch/erigon/turbo/services"
)

type RemoteBlockReader struct {
	client remote.ETHBACKENDClient
}

func (r *RemoteBlockReader) CanPruneTo(uint64) uint64 {
	panic("not implemented")
}
func (r *RemoteBlockReader) CurrentBlock(db kv.Tx) (*types.Block, error) {
	headHash := rawdb.ReadHeadBlockHash(db)
	headNumber := rawdb.ReadHeaderNumber(db, headHash)
	if headNumber == nil {
		return nil, nil
	}
	block, _, err := r.BlockWithSenders(context.Background(), db, headHash, *headNumber)
	return block, err
}
func (r *RemoteBlockReader) RawTransactions(ctx context.Context, tx kv.Getter, fromBlock, toBlock uint64) (txs [][]byte, err error) {
	panic("not implemented")
}
func (r *RemoteBlockReader) ReadAncestor(db kv.Getter, hash common.Hash, number, ancestor uint64, maxNonCanonical *uint64) (common.Hash, uint64) {
	panic("not implemented")
}
func (r *RemoteBlockReader) HeadersRange(ctx context.Context, walker func(header *types.Header) error) error {
	panic("not implemented")
}

func (r *RemoteBlockReader) BadHeaderNumber(ctx context.Context, tx kv.Getter, hash common.Hash) (blockHeight *uint64, err error) {
	return rawdb.ReadBadHeaderNumber(tx, hash)
}

func (r *RemoteBlockReader) BlockByNumber(ctx context.Context, db kv.Tx, number uint64) (*types.Block, error) {
	hash, err := r.CanonicalHash(ctx, db, number)
	if err != nil {
		return nil, fmt.Errorf("failed ReadCanonicalHash: %w", err)
	}
	if hash == (common.Hash{}) {
		return nil, nil
	}
	block, _, err := r.BlockWithSenders(ctx, db, hash, number)
	return block, err
}
func (r *RemoteBlockReader) BlockByHash(ctx context.Context, db kv.Tx, hash common.Hash) (*types.Block, error) {
	number := rawdb.ReadHeaderNumber(db, hash)
	if number == nil {
		return nil, nil
	}
	block, _, err := r.BlockWithSenders(ctx, db, hash, *number)
	return block, err
}
func (r *RemoteBlockReader) HeaderByNumber(ctx context.Context, tx kv.Getter, blockHeight uint64) (*types.Header, error) {
	canonicalHash, err := rawdb.ReadCanonicalHash(tx, blockHeight)
	if err != nil {
		return nil, err
	}
	block, _, err := r.BlockWithSenders(ctx, tx, canonicalHash, blockHeight)
	if err != nil {
		return nil, err
	}
	return block.Header(), nil
}

func (r *RemoteBlockReader) Snapshots() services.BlockSnapshots    { panic("not implemented") }
func (r *RemoteBlockReader) BorSnapshots() services.BlockSnapshots { panic("not implemented") }
func (r *RemoteBlockReader) FrozenBlocks() uint64                  { panic("not supported") }
func (r *RemoteBlockReader) FrozenBorBlocks() uint64               { panic("not supported") }
func (r *RemoteBlockReader) FrozenFiles() (list []string)          { panic("not supported") }
func (r *RemoteBlockReader) FreezingCfg() ethconfig.BlocksFreezing { panic("not supported") }

func (r *RemoteBlockReader) HeaderByHash(ctx context.Context, tx kv.Getter, hash common.Hash) (*types.Header, error) {
	blockNum := rawdb.ReadHeaderNumber(tx, hash)
	if blockNum == nil {
		return nil, nil
	}
	block, _, err := r.BlockWithSenders(ctx, tx, hash, *blockNum)
	if err != nil {
		return nil, err
	}
	return block.Header(), nil
}

func (r *RemoteBlockReader) CanonicalHash(ctx context.Context, tx kv.Getter, blockHeight uint64) (common.Hash, error) {
	return rawdb.ReadCanonicalHash(tx, blockHeight)
}

func NewRemoteBlockReader(client remote.ETHBACKENDClient) *RemoteBlockReader {
	return &RemoteBlockReader{client}
}

func (r *RemoteBlockReader) TxnLookup(ctx context.Context, tx kv.Getter, txnHash common.Hash) (uint64, bool, error) {
	reply, err := r.client.TxnLookup(ctx, &remote.TxnLookupRequest{TxnHash: gointerfaces.ConvertHashToH256(txnHash)})
	if err != nil {
		return 0, false, err
	}
	if reply == nil {
		return 0, false, nil
	}
	return reply.BlockNumber, true, nil
}

func (r *RemoteBlockReader) TxnByIdxInBlock(ctx context.Context, tx kv.Getter, blockNum uint64, i int) (txn types.Transaction, err error) {
	canonicalHash, err := r.CanonicalHash(ctx, tx, blockNum)
	if err != nil {
		return nil, err
	}
	b, err := r.BodyWithTransactions(ctx, tx, canonicalHash, blockNum)
	if err != nil {
		return nil, err
	}
	if b == nil {
		return nil, nil
	}
	if i < 0 {
		return nil, nil
	}
	if len(b.Transactions) <= i {
		return nil, nil
	}
	return b.Transactions[i], nil
}

func (r *RemoteBlockReader) HasSenders(ctx context.Context, _ kv.Getter, hash common.Hash, blockHeight uint64) (bool, error) {
	panic("HasSenders is low-level method, don't use it in RPCDaemon")
}

func (r *RemoteBlockReader) BlockWithSenders(ctx context.Context, _ kv.Getter, hash common.Hash, blockHeight uint64) (block *types.Block, senders []common.Address, err error) {
	reply, err := r.client.Block(ctx, &remote.BlockRequest{BlockHash: gointerfaces.ConvertHashToH256(hash), BlockHeight: blockHeight})
	if err != nil {
		return nil, nil, err
	}

	block = &types.Block{}
	err = rlp.Decode(bytes.NewReader(reply.BlockRlp), block)
	if err != nil {
		return nil, nil, err
	}
	senders = make([]common.Address, len(reply.Senders)/20)
	for i := range senders {
		senders[i].SetBytes(reply.Senders[i*20 : (i+1)*20])
	}
	if len(senders) == block.Transactions().Len() { //it's fine if no senders provided - they can be lazy recovered
		block.SendersToTxs(senders)
	}
	return block, senders, nil
}

func (r *RemoteBlockReader) Header(ctx context.Context, tx kv.Getter, hash common.Hash, blockHeight uint64) (*types.Header, error) {
	block, _, err := r.BlockWithSenders(ctx, tx, hash, blockHeight)
	if err != nil {
		return nil, err
	}
	if block == nil {
		return nil, nil
	}
	return block.Header(), nil
}
func (r *RemoteBlockReader) Body(ctx context.Context, tx kv.Getter, hash common.Hash, blockHeight uint64) (body *types.Body, txAmount uint32, err error) {
	block, _, err := r.BlockWithSenders(ctx, tx, hash, blockHeight)
	if err != nil {
		return nil, 0, err
	}
	if block == nil {
		return nil, 0, nil
	}
	return block.Body(), uint32(len(block.Body().Transactions)), nil
}
func (r *RemoteBlockReader) BodyWithTransactions(ctx context.Context, tx kv.Getter, hash common.Hash, blockHeight uint64) (body *types.Body, err error) {
	block, _, err := r.BlockWithSenders(ctx, tx, hash, blockHeight)
	if err != nil {
		return nil, err
	}
	if block == nil {
		return nil, nil
	}
	return block.Body(), nil
}

func (r *RemoteBlockReader) BodyRlp(ctx context.Context, tx kv.Getter, hash common.Hash, blockHeight uint64) (bodyRlp rlp.RawValue, err error) {
	body, err := r.BodyWithTransactions(ctx, tx, hash, blockHeight)
	if err != nil {
		return nil, err
	}
	bodyRlp, err = rlp.EncodeToBytes(body)
	if err != nil {
		return nil, err
	}
	return bodyRlp, nil
}

func (r *RemoteBlockReader) EventLookup(ctx context.Context, tx kv.Getter, txnHash common.Hash) (uint64, bool, error) {
	reply, err := r.client.BorEvent(ctx, &remote.BorEventRequest{BorTxHash: gointerfaces.ConvertHashToH256(txnHash)})
	if err != nil {
		return 0, false, err
	}
	if reply == nil || len(reply.EventRlps) == 0 {
		return 0, false, nil
	}
	return reply.BlockNumber, true, nil
}

func (r *RemoteBlockReader) EventsByBlock(ctx context.Context, tx kv.Tx, hash common.Hash, blockHeight uint64) ([]rlp.RawValue, error) {
	borTxnHash := types.ComputeBorTxHash(blockHeight, hash)
	reply, err := r.client.BorEvent(ctx, &remote.BorEventRequest{BorTxHash: gointerfaces.ConvertHashToH256(borTxnHash)})
	if err != nil {
		return nil, err
	}
	result := make([]rlp.RawValue, len(reply.EventRlps))
	for i, r := range reply.EventRlps {
		result[i] = rlp.RawValue(r)
	}
	return result, nil
}

func (r *RemoteBlockReader) Span(ctx context.Context, tx kv.Getter, spanId uint64) ([]byte, error) {
	return nil, nil
}

// BlockReader can read blocks from db and snapshots
type BlockReader struct {
	sn    *RoSnapshots
	borSn *BorRoSnapshots
}

func NewBlockReader(snapshots services.BlockSnapshots, borSnapshots services.BlockSnapshots) *BlockReader {
	borSn, _ := borSnapshots.(*BorRoSnapshots)
	return &BlockReader{sn: snapshots.(*RoSnapshots), borSn: borSn}
}

func (r *BlockReader) CanPruneTo(currentBlockInDB uint64) uint64 {
	return CanDeleteTo(currentBlockInDB, r.sn.BlocksAvailable())
}
func (r *BlockReader) Snapshots() services.BlockSnapshots { return r.sn }
func (r *BlockReader) BorSnapshots() services.BlockSnapshots {
	if r.borSn != nil {
		return r.borSn
	}

	return nil
}

func (r *BlockReader) FrozenBlocks() uint64 { return r.sn.BlocksAvailable() }
func (r *BlockReader) FrozenBorBlocks() uint64 {
	if r.borSn != nil {
		return r.borSn.BlocksAvailable()
	}
	return 0
}
func (r *BlockReader) FrozenFiles() []string {
	files := r.sn.Files()
	if r.borSn != nil {
		files = append(files, r.borSn.Files()...)
	}
	sort.Strings(files)
	return files
}
func (r *BlockReader) FreezingCfg() ethconfig.BlocksFreezing { return r.sn.Cfg() }

func (r *BlockReader) HeadersRange(ctx context.Context, walker func(header *types.Header) error) error {
	return ForEachHeader(ctx, r.sn, walker)
}

func (r *BlockReader) HeaderByNumber(ctx context.Context, tx kv.Getter, blockHeight uint64) (h *types.Header, err error) {
	if tx != nil {
		blockHash, err := rawdb.ReadCanonicalHash(tx, blockHeight)
		if err != nil {
			return nil, err
		}
		if blockHash == (common.Hash{}) {
			return nil, nil
		}
		h = rawdb.ReadHeader(tx, blockHash, blockHeight)
		if h != nil {
			return h, nil
		}
	}

	view := r.sn.View()
	defer view.Close()
	seg, ok := view.HeadersSegment(blockHeight)
	if !ok {
		return
	}

	h, _, err = r.headerFromSnapshot(blockHeight, seg, nil)
	if err != nil {
		return nil, err
	}
	return h, nil
}

// HeaderByHash - will search header in all snapshots starting from recent
func (r *BlockReader) HeaderByHash(ctx context.Context, tx kv.Getter, hash common.Hash) (h *types.Header, err error) {
	h, err = rawdb.ReadHeaderByHash(tx, hash)
	if err != nil {
		return nil, err
	}
	if h != nil {
		return h, nil
	}

	view := r.sn.View()
	defer view.Close()
	segments := view.Headers()

	buf := make([]byte, 128)
	for i := len(segments) - 1; i >= 0; i-- {
		if segments[i].idxHeaderHash == nil {
			continue
		}

		h, err = r.headerFromSnapshotByHash(hash, segments[i], buf)
		if err != nil {
			return nil, err
		}
		if h != nil {
			break
		}
	}
	return h, nil
}

var emptyHash = common.Hash{}

func (r *BlockReader) CanonicalHash(ctx context.Context, tx kv.Getter, blockHeight uint64) (h common.Hash, err error) {
	h, err = rawdb.ReadCanonicalHash(tx, blockHeight)
	if err != nil {
		return h, err
	}
	if h != emptyHash {
		return h, nil
	}

	view := r.sn.View()
	defer view.Close()
	seg, ok := view.HeadersSegment(blockHeight)
	if !ok {
		return
	}

	header, _, err := r.headerFromSnapshot(blockHeight, seg, nil)
	if err != nil {
		return h, err
	}
	if header == nil {
		return h, nil
	}
	h = header.Hash()
	return h, nil
}

func (r *BlockReader) Header(ctx context.Context, tx kv.Getter, hash common.Hash, blockHeight uint64) (h *types.Header, err error) {
	h = rawdb.ReadHeader(tx, hash, blockHeight)
	if h != nil {
		return h, nil
	}

	view := r.sn.View()
	defer view.Close()
	seg, ok := view.HeadersSegment(blockHeight)
	if !ok {
		return
	}
	h, _, err = r.headerFromSnapshot(blockHeight, seg, nil)
	if err != nil {
		return h, err
	}
	return h, nil
}

func (r *BlockReader) BodyWithTransactions(ctx context.Context, tx kv.Getter, hash common.Hash, blockHeight uint64) (body *types.Body, err error) {
	if tx != nil {
		body, err = rawdb.ReadBodyWithTransactions(tx, hash, blockHeight)
		if err != nil {
			return nil, err
		}
		if body != nil {
			return body, nil
		}
	}

	view := r.sn.View()
	defer view.Close()

	var baseTxnID uint64
	var txsAmount uint32
	var buf []byte
	seg, ok := view.BodiesSegment(blockHeight)
	if !ok {
		return nil, nil
	}
	body, baseTxnID, txsAmount, buf, err = r.bodyFromSnapshot(blockHeight, seg, buf)
	if err != nil {
		return nil, err
	}
	if body == nil {
		return nil, nil
	}
	txnSeg, ok := view.TxsSegment(blockHeight)
	if !ok {
		return nil, nil
	}
	txs, senders, err := r.txsFromSnapshot(baseTxnID, txsAmount, txnSeg, buf)
	if err != nil {
		return nil, err
	}
	if txs == nil {
		return nil, nil
	}
	body.Transactions = txs
	body.SendersToTxs(senders)
	return body, nil
}

func (r *BlockReader) BodyRlp(ctx context.Context, tx kv.Getter, hash common.Hash, blockHeight uint64) (bodyRlp rlp.RawValue, err error) {
	body, err := r.BodyWithTransactions(ctx, tx, hash, blockHeight)
	if err != nil {
		return nil, err
	}
	bodyRlp, err = rlp.EncodeToBytes(body)
	if err != nil {
		return nil, err
	}
	return bodyRlp, nil
}

func (r *BlockReader) Body(ctx context.Context, tx kv.Getter, hash common.Hash, blockHeight uint64) (body *types.Body, txAmount uint32, err error) {
	maxBlockNumInFiles := r.sn.BlocksAvailable()
	if maxBlockNumInFiles == 0 || blockHeight > maxBlockNumInFiles {
		body, _, txAmount = rawdb.ReadBody(tx, hash, blockHeight)
		return body, txAmount, nil
	}
	view := r.sn.View()
	defer view.Close()

	seg, ok := view.BodiesSegment(blockHeight)
	if !ok {
		return
	}
	body, _, txAmount, _, err = r.bodyFromSnapshot(blockHeight, seg, nil)
	if err != nil {
		return nil, 0, err
	}
	return body, txAmount, nil
}

func (r *BlockReader) HasSenders(ctx context.Context, tx kv.Getter, hash common.Hash, blockHeight uint64) (bool, error) {
	maxBlockNumInFiles := r.sn.BlocksAvailable()
	if maxBlockNumInFiles == 0 || blockHeight > maxBlockNumInFiles {
		return rawdb.HasSenders(tx, hash, blockHeight)
	}
	return true, nil
}

func (r *BlockReader) BlockWithSenders(ctx context.Context, tx kv.Getter, hash common.Hash, blockHeight uint64) (block *types.Block, senders []common.Address, err error) {
	return r.blockWithSenders(ctx, tx, hash, blockHeight, false)
}
func (r *BlockReader) blockWithSenders(ctx context.Context, tx kv.Getter, hash common.Hash, blockHeight uint64, forceCanonical bool) (block *types.Block, senders []common.Address, err error) {
	maxBlockNumInFiles := r.sn.BlocksAvailable()
	if maxBlockNumInFiles == 0 || blockHeight > maxBlockNumInFiles {
		if forceCanonical {
			canonicalHash, err := rawdb.ReadCanonicalHash(tx, blockHeight)
			if err != nil {
				return nil, nil, fmt.Errorf("requested non-canonical hash %x. canonical=%x", hash, canonicalHash)
			}
			if canonicalHash != hash {
				return nil, nil, nil
			}
		}

		block, senders, err = rawdb.ReadBlockWithSenders(tx, hash, blockHeight)
		if err != nil {
			return nil, nil, err
		}
		return block, senders, nil
	}

	view := r.sn.View()
	defer view.Close()
	seg, ok := view.HeadersSegment(blockHeight)
	if !ok {
		return
	}

	var buf []byte
	h, buf, err := r.headerFromSnapshot(blockHeight, seg, buf)
	if err != nil {
		return nil, nil, err
	}
	if h == nil {
		return
	}

	var b *types.Body
	var baseTxnId uint64
	var txsAmount uint32
	bodySeg, ok := view.BodiesSegment(blockHeight)
	if !ok {
		return
	}
	b, baseTxnId, txsAmount, buf, err = r.bodyFromSnapshot(blockHeight, bodySeg, buf)
	if err != nil {
		return nil, nil, err
	}
	if b == nil {
		return
	}
	if txsAmount == 0 {
		block = types.NewBlockFromStorage(hash, h, nil, b.Uncles, b.Withdrawals)
		if len(senders) != block.Transactions().Len() {
			return block, senders, nil // no senders is fine - will recover them on the fly
		}
		block.SendersToTxs(senders)
		return block, senders, nil
	}

	txnSeg, ok := view.TxsSegment(blockHeight)
	if !ok {
		return
	}
	var txs []types.Transaction
	txs, senders, err = r.txsFromSnapshot(baseTxnId, txsAmount, txnSeg, buf)
	if err != nil {
		return nil, nil, err
	}
	if !ok {
		return
	}
	block = types.NewBlockFromStorage(hash, h, txs, b.Uncles, b.Withdrawals)
	if len(senders) != block.Transactions().Len() {
		return block, senders, nil // no senders is fine - will recover them on the fly
	}
	block.SendersToTxs(senders)
	return block, senders, nil
}

func (r *BlockReader) headerFromSnapshot(blockHeight uint64, sn *HeaderSegment, buf []byte) (*types.Header, []byte, error) {
	if sn.idxHeaderHash == nil {
		return nil, buf, nil
	}
	headerOffset := sn.idxHeaderHash.OrdinalLookup(blockHeight - sn.idxHeaderHash.BaseDataID())
	gg := sn.seg.MakeGetter()
	gg.Reset(headerOffset)
	if !gg.HasNext() {
		return nil, buf, nil
	}
	buf, _ = gg.Next(buf[:0])
	if len(buf) == 0 {
		return nil, buf, nil
	}
	h := &types.Header{}
	if err := rlp.DecodeBytes(buf[1:], h); err != nil {
		return nil, buf, err
	}
	return h, buf, nil
}

// headerFromSnapshotByHash - getting header by hash AND ensure that it has correct hash
// because HeaderByHash method will search header in all snapshots - and may request header which doesn't exists
// but because our indices are based on PerfectHashMap, no way to know is given key exists or not, only way -
// to make sure is to fetch it and compare hash
func (r *BlockReader) headerFromSnapshotByHash(hash common.Hash, sn *HeaderSegment, buf []byte) (*types.Header, error) {
	defer func() {
		if rec := recover(); rec != nil {
			panic(fmt.Errorf("%+v, snapshot: %d-%d, trace: %s", rec, sn.ranges.from, sn.ranges.to, dbg.Stack()))
		}
	}() // avoid crash because Erigon's core does many things

	if sn.idxHeaderHash == nil {
		return nil, nil
	}
	reader := recsplit.NewIndexReader(sn.idxHeaderHash)
	localID := reader.Lookup(hash[:])
	headerOffset := sn.idxHeaderHash.OrdinalLookup(localID)
	gg := sn.seg.MakeGetter()
	gg.Reset(headerOffset)
	if !gg.HasNext() {
		return nil, nil
	}
	buf, _ = gg.Next(buf[:0])
	if len(buf) > 1 && hash[0] != buf[0] {
		return nil, nil
	}

	h := &types.Header{}
	if err := rlp.DecodeBytes(buf[1:], h); err != nil {
		return nil, err
	}
	if h.Hash() != hash {
		return nil, nil
	}
	return h, nil
}

func (r *BlockReader) bodyFromSnapshot(blockHeight uint64, sn *BodySegment, buf []byte) (*types.Body, uint64, uint32, []byte, error) {
	b, buf, err := r.bodyForStorageFromSnapshot(blockHeight, sn, buf)
	if err != nil {
		return nil, 0, 0, buf, err
	}
	if b == nil {
		return nil, 0, 0, buf, nil
	}

	body := new(types.Body)
	body.Uncles = b.Uncles
	body.Withdrawals = b.Withdrawals
	var txsAmount uint32
	if b.TxAmount >= 2 {
		txsAmount = b.TxAmount - 2
	}
	return body, b.BaseTxId + 1, txsAmount, buf, nil // empty txs in the beginning and end of block
}

func (r *BlockReader) bodyForStorageFromSnapshot(blockHeight uint64, sn *BodySegment, buf []byte) (*types.BodyForStorage, []byte, error) {
	defer func() {
		if rec := recover(); rec != nil {
			panic(fmt.Errorf("%+v, snapshot: %d-%d, trace: %s", rec, sn.ranges.from, sn.ranges.to, dbg.Stack()))
		}
	}() // avoid crash because Erigon's core does many things

	if sn.idxBodyNumber == nil {
		return nil, buf, nil
	}
	bodyOffset := sn.idxBodyNumber.OrdinalLookup(blockHeight - sn.idxBodyNumber.BaseDataID())

	gg := sn.seg.MakeGetter()
	gg.Reset(bodyOffset)
	if !gg.HasNext() {
		return nil, buf, nil
	}
	buf, _ = gg.Next(buf[:0])
	if len(buf) == 0 {
		return nil, buf, nil
	}
	b := &types.BodyForStorage{}
	reader := bytes.NewReader(buf)
	if err := rlp.Decode(reader, b); err != nil {
		return nil, buf, err
	}

	return b, buf, nil
}

func (r *BlockReader) txsFromSnapshot(baseTxnID uint64, txsAmount uint32, txsSeg *TxnSegment, buf []byte) (txs []types.Transaction, senders []common.Address, err error) {
	defer func() {
		if rec := recover(); rec != nil {
			panic(fmt.Errorf("%+v, snapshot: %d-%d, trace: %s", rec, txsSeg.ranges.from, txsSeg.ranges.to, dbg.Stack()))
		}
	}() // avoid crash because Erigon's core does many things

	if txsSeg.IdxTxnHash == nil {
		return nil, nil, nil
	}
	if baseTxnID < txsSeg.IdxTxnHash.BaseDataID() {
		return nil, nil, fmt.Errorf(".idx file has wrong baseDataID? %d<%d, %s", baseTxnID, txsSeg.IdxTxnHash.BaseDataID(), txsSeg.Seg.FilePath())
	}

	txs = make([]types.Transaction, txsAmount)
	senders = make([]common.Address, txsAmount)
	if txsAmount == 0 {
		return txs, senders, nil
	}
	txnOffset := txsSeg.IdxTxnHash.OrdinalLookup(baseTxnID - txsSeg.IdxTxnHash.BaseDataID())
	gg := txsSeg.Seg.MakeGetter()
	gg.Reset(txnOffset)
	for i := uint32(0); i < txsAmount; i++ {
		if !gg.HasNext() {
			return nil, nil, nil
		}
		buf, _ = gg.Next(buf[:0])
		if len(buf) < 1+20 {
			return nil, nil, fmt.Errorf("segment %s has too short record: len(buf)=%d < 21", txsSeg.Seg.FilePath(), len(buf))
		}
		senders[i].SetBytes(buf[1 : 1+20])
		txRlp := buf[1+20:]
		txs[i], err = types.DecodeTransaction(txRlp)
		if err != nil {
			return nil, nil, err
		}
		txs[i].SetSender(senders[i])
	}

	return txs, senders, nil
}

func (r *BlockReader) txnByID(txnID uint64, sn *TxnSegment, buf []byte) (txn types.Transaction, err error) {
	offset := sn.IdxTxnHash.OrdinalLookup(txnID - sn.IdxTxnHash.BaseDataID())
	gg := sn.Seg.MakeGetter()
	gg.Reset(offset)
	if !gg.HasNext() {
		return nil, nil
	}
	buf, _ = gg.Next(buf[:0])
	sender, txnRlp := buf[1:1+20], buf[1+20:]

	txn, err = types.DecodeTransaction(txnRlp)
	if err != nil {
		return
	}
	txn.SetSender(*(*common.Address)(sender)) // see: https://tip.golang.org/ref/spec#Conversions_from_slice_to_array_pointer
	return
}

func (r *BlockReader) txnByHash(txnHash common.Hash, segments []*TxnSegment, buf []byte) (txn types.Transaction, blockNum, txnID uint64, err error) {
	for i := len(segments) - 1; i >= 0; i-- {
		sn := segments[i]
		if sn.IdxTxnHash == nil || sn.IdxTxnHash2BlockNum == nil {
			continue
		}

		reader := recsplit.NewIndexReader(sn.IdxTxnHash)
		txnId := reader.Lookup(txnHash[:])
		offset := sn.IdxTxnHash.OrdinalLookup(txnId)
		gg := sn.Seg.MakeGetter()
		gg.Reset(offset)
		// first byte txnHash check - reducing false-positives 256 times. Allows don't store and don't calculate full hash of entity - when checking many snapshots.
		if !gg.MatchPrefix([]byte{txnHash[0]}) {
			continue
		}
		buf, _ = gg.Next(buf[:0])
		senderByte, txnRlp := buf[1:1+20], buf[1+20:]
		sender := *(*common.Address)(senderByte)

		txn, err = types.DecodeTransaction(txnRlp)
		if err != nil {
			return
		}

		txn.SetSender(sender) // see: https://tip.golang.org/ref/spec#Conversions_from_slice_to_array_pointer

		reader2 := recsplit.NewIndexReader(sn.IdxTxnHash2BlockNum)
		blockNum = reader2.Lookup(txnHash[:])

		// final txnHash check  - completely avoid false-positives
		if txn.Hash() == txnHash {
			return
		}
	}
	return
}

// TxnByIdxInBlock - doesn't include system-transactions in the begin/end of block
// return nil if 0 < i < body.TxAmount
func (r *BlockReader) TxnByIdxInBlock(ctx context.Context, tx kv.Getter, blockNum uint64, txIdxInBlock int) (txn types.Transaction, err error) {
	maxBlockNumInFiles := r.sn.BlocksAvailable()
	if maxBlockNumInFiles == 0 || blockNum > maxBlockNumInFiles {
		canonicalHash, err := rawdb.ReadCanonicalHash(tx, blockNum)
		if err != nil {
			return nil, err
		}
		return rawdb.TxnByIdxInBlock(tx, canonicalHash, blockNum, txIdxInBlock)
	}

	view := r.sn.View()
	defer view.Close()
	seg, ok := view.BodiesSegment(blockNum)
	if !ok {
		return
	}

	var b *types.BodyForStorage
	b, _, err = r.bodyForStorageFromSnapshot(blockNum, seg, nil)
	if err != nil {
		return nil, err
	}
	if b == nil {
		return
	}

	// if block has no transactions, or requested txNum out of non-system transactions length
	if b.TxAmount == 2 || txIdxInBlock == -1 || txIdxInBlock >= int(b.TxAmount-2) {
		return nil, nil
	}

	txnSeg, ok := view.TxsSegment(blockNum)
	if !ok {
		return
	}
	// +1 because block has system-txn in the beginning of block
	return r.txnByID(b.BaseTxId+1+uint64(txIdxInBlock), txnSeg, nil)
}

// TxnLookup - find blockNumber and txnID by txnHash
func (r *BlockReader) TxnLookup(ctx context.Context, tx kv.Getter, txnHash common.Hash) (uint64, bool, error) {
	n, err := rawdb.ReadTxLookupEntry(tx, txnHash)
	if err != nil {
		return 0, false, err
	}
	if n != nil {
		return *n, true, nil
	}

	view := r.sn.View()
	defer view.Close()

	var txn types.Transaction
	var blockNum uint64
	txn, blockNum, _, err = r.txnByHash(txnHash, view.Txs(), nil)
	if err != nil {
		return 0, false, err
	}
	if txn == nil {
		return 0, false, nil
	}
	return blockNum, true, nil
}

func (r *BlockReader) FirstTxNumNotInSnapshots() uint64 {
	view := r.sn.View()
	defer view.Close()

	sn, ok := view.TxsSegment(r.sn.BlocksAvailable())
	if !ok {
		return 0
	}

	lastTxnID := sn.IdxTxnHash.BaseDataID() + uint64(sn.Seg.Count())
	return lastTxnID
}

func (r *BlockReader) IterateFrozenBodies(f func(blockNum, baseTxNum, txAmount uint64) error) error {
	view := r.sn.View()
	defer view.Close()

	for _, sn := range view.Bodies() {
		sn := sn
		defer sn.seg.EnableMadvNormal().DisableReadAhead()

		var buf []byte
		g := sn.seg.MakeGetter()
		blockNum := sn.ranges.from
		var b types.BodyForStorage
		for g.HasNext() {
			buf, _ = g.Next(buf[:0])
			if err := rlp.DecodeBytes(buf, &b); err != nil {
				return err
			}
			if err := f(blockNum, b.BaseTxId, uint64(b.TxAmount)); err != nil {
				return err
			}
			blockNum++
		}
	}
	return nil
}
func (r *BlockReader) BadHeaderNumber(ctx context.Context, tx kv.Getter, hash common.Hash) (blockHeight *uint64, err error) {
	return rawdb.ReadBadHeaderNumber(tx, hash)
}
func (r *BlockReader) BlockByNumber(ctx context.Context, db kv.Tx, number uint64) (*types.Block, error) {
	hash, err := rawdb.ReadCanonicalHash(db, number)
	if err != nil {
		return nil, fmt.Errorf("failed ReadCanonicalHash: %w", err)
	}
	if hash == (common.Hash{}) {
		return nil, nil
	}
	block, _, err := r.BlockWithSenders(ctx, db, hash, number)
	return block, err
}
func (r *BlockReader) BlockByHash(ctx context.Context, db kv.Tx, hash common.Hash) (*types.Block, error) {
	number := rawdb.ReadHeaderNumber(db, hash)
	if number == nil {
		return nil, nil
	}
	block, _, err := r.BlockWithSenders(ctx, db, hash, *number)
	return block, err
}
func (r *BlockReader) CurrentBlock(db kv.Tx) (*types.Block, error) {
	headHash := rawdb.ReadHeadBlockHash(db)
	headNumber := rawdb.ReadHeaderNumber(db, headHash)
	if headNumber == nil {
		return nil, nil
	}
	block, _, err := r.blockWithSenders(context.Background(), db, headHash, *headNumber, true)
	return block, err
}
func (r *BlockReader) RawTransactions(ctx context.Context, tx kv.Getter, fromBlock, toBlock uint64) (txs [][]byte, err error) {
	return rawdb.RawTransactionsRange(tx, fromBlock, toBlock)
}
func (r *BlockReader) ReadAncestor(db kv.Getter, hash common.Hash, number, ancestor uint64, maxNonCanonical *uint64) (common.Hash, uint64) {
	if ancestor > number {
		return common.Hash{}, 0
	}
	if ancestor == 1 {
		header, err := r.Header(context.Background(), db, hash, number)
		if err != nil {
			panic(err)
		}
		// in this case it is cheaper to just read the header
		if header != nil {
			return header.ParentHash, number - 1
		}
		return common.Hash{}, 0
	}
	for ancestor != 0 {
		h, err := r.CanonicalHash(context.Background(), db, number)
		if err != nil {
			panic(err)
		}
		if h == hash {
			ancestorHash, err := r.CanonicalHash(context.Background(), db, number-ancestor)
			if err != nil {
				panic(err)
			}
			h, err := r.CanonicalHash(context.Background(), db, number)
			if err != nil {
				panic(err)
			}
			if h == hash {
				number -= ancestor
				return ancestorHash, number
			}
		}
		if *maxNonCanonical == 0 {
			return common.Hash{}, 0
		}
		*maxNonCanonical--
		ancestor--
		header, err := r.Header(context.Background(), db, hash, number)
		if err != nil {
			panic(err)
		}
		if header == nil {
			return common.Hash{}, 0
		}
		hash = header.ParentHash
		number--
	}
	return hash, number
}

func (r *BlockReader) EventLookup(ctx context.Context, tx kv.Getter, txnHash common.Hash) (uint64, bool, error) {
	n, err := rawdb.ReadBorTxLookupEntry(tx, txnHash)
	if err != nil {
		return 0, false, err
	}
	if n != nil {
		return *n, true, nil
	}

	if r.borSn == nil {
		return 0, false, nil
	}

	view := r.borSn.View()
	defer view.Close()

	blockNum, ok, err := r.borBlockByEventHash(txnHash, view.Events(), nil)
	if err != nil {
		return 0, false, err
	}
	if !ok {
		return 0, false, nil
	}
	return blockNum, true, nil
}

func (r *BlockReader) borBlockByEventHash(txnHash common.Hash, segments []*BorEventSegment, buf []byte) (blockNum uint64, ok bool, err error) {
	for i := len(segments) - 1; i >= 0; i-- {
		sn := segments[i]
		if sn.IdxBorTxnHash == nil {
			continue
		}
		if sn.IdxBorTxnHash.KeyCount() == 0 {
			continue
		}
		reader := recsplit.NewIndexReader(sn.IdxBorTxnHash)
		blockEventId := reader.Lookup(txnHash[:])
		offset := sn.IdxBorTxnHash.OrdinalLookup(blockEventId)
		gg := sn.seg.MakeGetter()
		gg.Reset(offset)
		if !gg.MatchPrefix(txnHash[:]) {
			continue
		}
		buf, _ = gg.Next(buf[:0])
		blockNum = binary.BigEndian.Uint64(buf[length.Hash:])
		ok = true
		return
	}
	return
}

func (r *BlockReader) EventsByBlock(ctx context.Context, tx kv.Tx, hash common.Hash, blockHeight uint64) ([]rlp.RawValue, error) {
	maxBlockNumInFiles := r.FrozenBorBlocks()
	if maxBlockNumInFiles == 0 || blockHeight > maxBlockNumInFiles {
		c, err := tx.Cursor(kv.BorEventNums)
		if err != nil {
			return nil, err
		}
		defer c.Close()
		var k, v []byte
		var buf [8]byte
		binary.BigEndian.PutUint64(buf[:], blockHeight)
		result := []rlp.RawValue{}
		if k, v, err = c.Seek(buf[:]); err != nil {
			return nil, err
		}
		if !bytes.Equal(k, buf[:]) {
			return result, nil
		}
		startEventId := binary.BigEndian.Uint64(v)
		var endEventId uint64
		if k, v, err = c.Next(); err != nil {
			return nil, err
		}
		if k == nil {
			endEventId = math.MaxUint64
		} else {
			endEventId = binary.BigEndian.Uint64(v)
		}
		c1, err := tx.Cursor(kv.BorEvents)
		if err != nil {
			return nil, err
		}
		defer c1.Close()
		binary.BigEndian.PutUint64(buf[:], startEventId)
		for k, v, err = c1.Seek(buf[:]); err == nil && k != nil; k, v, err = c1.Next() {
			eventId := binary.BigEndian.Uint64(k)
			if eventId >= endEventId {
				break
			}
			result = append(result, rlp.RawValue(common.Copy(v)))
		}
		if err != nil {
			return nil, err
		}
		return result, nil
	}
	borTxHash := types.ComputeBorTxHash(blockHeight, hash)
	view := r.borSn.View()
	defer view.Close()
	segments := view.Events()
	var buf []byte
	result := []rlp.RawValue{}
	for i := len(segments) - 1; i >= 0; i-- {
		sn := segments[i]
		if sn.ranges.from > blockHeight {
			continue
		}
		if sn.ranges.to <= blockHeight {
			continue
		}
		if sn.IdxBorTxnHash == nil {
			continue
		}
		if sn.IdxBorTxnHash.KeyCount() == 0 {
			continue
		}
		reader := recsplit.NewIndexReader(sn.IdxBorTxnHash)
		blockEventId := reader.Lookup(borTxHash[:])
		offset := sn.IdxBorTxnHash.OrdinalLookup(blockEventId)
		gg := sn.seg.MakeGetter()
		gg.Reset(offset)
		for gg.HasNext() && gg.MatchPrefix(borTxHash[:]) {
			buf, _ = gg.Next(buf[:0])
			result = append(result, rlp.RawValue(common.Copy(buf[length.Hash+length.BlockNum+8:])))
		}
	}
	return result, nil
}

func (r *BlockReader) LastFrozenEventID() uint64 {
	if r.borSn == nil {
		return 0
	}

	view := r.borSn.View()
	defer view.Close()
	segments := view.Events()
	if len(segments) == 0 {
		return 0
	}
	// find the last segment which has a built index
	var lastSegment *BorEventSegment
	for i := len(segments) - 1; i >= 0; i-- {
		if segments[i].IdxBorTxnHash != nil {
			lastSegment = segments[i]
			break
		}
	}
	if lastSegment == nil {
		return 0
	}
	var lastEventID uint64
	gg := lastSegment.seg.MakeGetter()
	var buf []byte
	for gg.HasNext() {
		buf, _ = gg.Next(buf[:0])
		lastEventID = binary.BigEndian.Uint64(buf[length.Hash+length.BlockNum : length.Hash+length.BlockNum+8])
	}
	return lastEventID
}

func (r *BlockReader) LastFrozenSpanID() uint64 {
	if r.borSn == nil {
		return 0
	}

	view := r.borSn.View()
	defer view.Close()
	segments := view.Spans()
	if len(segments) == 0 {
		return 0
	}
	// find the last segment which has a built index
	var lastSegment *BorSpanSegment
	for i := len(segments) - 1; i >= 0; i-- {
		if segments[i].idx != nil {
			lastSegment = segments[i]
			break
		}
	}
	if lastSegment == nil {
		return 0
	}

	lastSpanID := bor.SpanIDAt(lastSegment.ranges.to)
	if lastSpanID > 0 {
		lastSpanID--
	}
	return lastSpanID
}

func (r *BlockReader) Span(ctx context.Context, tx kv.Getter, spanId uint64) ([]byte, error) {
	var endBlock uint64
	if spanId > 0 {
		endBlock = bor.SpanEndBlockNum(spanId)
	}
	var buf [8]byte
	binary.BigEndian.PutUint64(buf[:], spanId)
	maxBlockNumInFiles := r.FrozenBorBlocks()
	if maxBlockNumInFiles == 0 || endBlock > maxBlockNumInFiles {
		v, err := tx.GetOne(kv.BorSpans, buf[:])
		if err != nil {
			return nil, err
		}
		if v == nil {
			return nil, fmt.Errorf("span %d not found (db), frosenBlocks=%d", spanId, maxBlockNumInFiles)
		}
		return common.Copy(v), nil
	}
<<<<<<< HEAD
	if r.borSn != nil {
		view := r.borSn.View()
		defer view.Close()
		segments := view.Spans()
		for i := len(segments) - 1; i >= 0; i-- {
			sn := segments[i]
			if sn.idx == nil {
				continue
			}
			var spanFrom uint64
			if sn.ranges.from > zerothSpanEnd {
				spanFrom = 1 + (sn.ranges.from-zerothSpanEnd-1)/spanLength
			}
			if spanId < spanFrom {
				continue
			}
			var spanTo uint64
			if sn.ranges.to > zerothSpanEnd {
				spanTo = 1 + (sn.ranges.to-zerothSpanEnd-1)/spanLength
			}
			if spanId >= spanTo {
				continue
			}
			if sn.idx.KeyCount() == 0 {
				continue
			}
			offset := sn.idx.OrdinalLookup(spanId - sn.idx.BaseDataID())
			gg := sn.seg.MakeGetter()
			gg.Reset(offset)
			result, _ := gg.Next(nil)
			return common.Copy(result), nil
=======
	view := r.borSn.View()
	defer view.Close()
	segments := view.Spans()
	for i := len(segments) - 1; i >= 0; i-- {
		sn := segments[i]
		if sn.idx == nil {
			continue
		}
		spanFrom := bor.SpanIDAt(sn.ranges.from)
		if spanId < spanFrom {
			continue
		}
		spanTo := bor.SpanIDAt(sn.ranges.to)
		if spanId >= spanTo {
			continue
		}
		if sn.idx.KeyCount() == 0 {
			continue
>>>>>>> 0e18866e
		}
	}

	return nil, fmt.Errorf("span %d not found (snapshots)", spanId)
}

// ---- Data Integrity part ----

func (r *BlockReader) ensureHeaderNumber(n uint64, seg *HeaderSegment) error {
	h, _, err := r.headerFromSnapshot(n, seg, nil)
	if err != nil {
		return err
	}
	if h == nil {
		return fmt.Errorf("ensureHeaderNumber: not found header: %d", n)
	}
	if h.Number.Uint64() != n {
		return fmt.Errorf("ensureHeaderNumber: requested header: %d, got: %d", n, h.Number.Uint64())
	}
	return nil
}

func (r *BlockReader) Integrity(ctx context.Context) error {
	view := r.sn.View()
	defer view.Close()
	for _, seg := range view.Headers() {
		if err := r.ensureHeaderNumber(seg.ranges.from, seg); err != nil {
			return err
		}
		if err := r.ensureHeaderNumber(seg.ranges.to-1, seg); err != nil {
			return err
		}
	}
	return nil
}<|MERGE_RESOLUTION|>--- conflicted
+++ resolved
@@ -5,9 +5,10 @@
 	"context"
 	"encoding/binary"
 	"fmt"
-	"github.com/ledgerwatch/erigon/consensus/bor"
 	"math"
 	"sort"
+
+	"github.com/ledgerwatch/erigon/consensus/bor"
 
 	"github.com/ledgerwatch/erigon-lib/common"
 	"github.com/ledgerwatch/erigon-lib/common/dbg"
@@ -1163,39 +1164,6 @@
 		}
 		return common.Copy(v), nil
 	}
-<<<<<<< HEAD
-	if r.borSn != nil {
-		view := r.borSn.View()
-		defer view.Close()
-		segments := view.Spans()
-		for i := len(segments) - 1; i >= 0; i-- {
-			sn := segments[i]
-			if sn.idx == nil {
-				continue
-			}
-			var spanFrom uint64
-			if sn.ranges.from > zerothSpanEnd {
-				spanFrom = 1 + (sn.ranges.from-zerothSpanEnd-1)/spanLength
-			}
-			if spanId < spanFrom {
-				continue
-			}
-			var spanTo uint64
-			if sn.ranges.to > zerothSpanEnd {
-				spanTo = 1 + (sn.ranges.to-zerothSpanEnd-1)/spanLength
-			}
-			if spanId >= spanTo {
-				continue
-			}
-			if sn.idx.KeyCount() == 0 {
-				continue
-			}
-			offset := sn.idx.OrdinalLookup(spanId - sn.idx.BaseDataID())
-			gg := sn.seg.MakeGetter()
-			gg.Reset(offset)
-			result, _ := gg.Next(nil)
-			return common.Copy(result), nil
-=======
 	view := r.borSn.View()
 	defer view.Close()
 	segments := view.Spans()
@@ -1214,10 +1182,13 @@
 		}
 		if sn.idx.KeyCount() == 0 {
 			continue
->>>>>>> 0e18866e
-		}
-	}
-
+		}
+		offset := sn.idx.OrdinalLookup(spanId - sn.idx.BaseDataID())
+		gg := sn.seg.MakeGetter()
+		gg.Reset(offset)
+		result, _ := gg.Next(nil)
+		return common.Copy(result), nil
+	}
 	return nil, fmt.Errorf("span %d not found (snapshots)", spanId)
 }
 
