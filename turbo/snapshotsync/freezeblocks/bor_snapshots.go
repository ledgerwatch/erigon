package freezeblocks

import (
	"bytes"
	"context"
	"encoding/binary"
	"errors"
	"fmt"
	"os"
	"path"
	"path/filepath"
	"reflect"
	"runtime"
	"sync"
	"sync/atomic"
	"time"

	"github.com/ledgerwatch/erigon-lib/chain"
	"github.com/ledgerwatch/erigon-lib/chain/snapcfg"
	common2 "github.com/ledgerwatch/erigon-lib/common"
	"github.com/ledgerwatch/erigon-lib/common/background"
	"github.com/ledgerwatch/erigon-lib/common/cmp"
	"github.com/ledgerwatch/erigon-lib/common/dbg"
	"github.com/ledgerwatch/erigon-lib/common/hexutility"
	"github.com/ledgerwatch/erigon-lib/common/length"
	"github.com/ledgerwatch/erigon-lib/compress"
	"github.com/ledgerwatch/erigon-lib/downloader/snaptype"
	"github.com/ledgerwatch/erigon-lib/kv"
	"github.com/ledgerwatch/erigon-lib/recsplit"
	"github.com/ledgerwatch/erigon/cmd/hack/tool/fromdb"
	"github.com/ledgerwatch/erigon/core/rawdb"
	"github.com/ledgerwatch/erigon/core/types"
	"github.com/ledgerwatch/erigon/eth/ethconfig"
	"github.com/ledgerwatch/erigon/turbo/services"
	"github.com/ledgerwatch/log/v3"
	"golang.org/x/exp/slices"
)

const (
	spanLength    = 6400 // Number of blocks in a span
	zerothSpanEnd = 255  // End block of 0th span
)

type BorEventSegment struct {
	seg           *compress.Decompressor // value: event_rlp
	IdxBorTxnHash *recsplit.Index        // bor_transaction_hash  -> bor_event_segment_offset
	ranges        Range
}

func (sn *BorEventSegment) closeIdx() {
	if sn.IdxBorTxnHash != nil {
		sn.IdxBorTxnHash.Close()
		sn.IdxBorTxnHash = nil
	}
}
func (sn *BorEventSegment) closeSeg() {
	if sn.seg != nil {
		sn.seg.Close()
		sn.seg = nil
	}
}
func (sn *BorEventSegment) close() {
	sn.closeSeg()
	sn.closeIdx()
}
func (sn *BorEventSegment) reopenSeg(dir string) (err error) {
	sn.closeSeg()
	fileName := snaptype.SegmentFileName(sn.ranges.from, sn.ranges.to, snaptype.BorEvents)
	sn.seg, err = compress.NewDecompressor(path.Join(dir, fileName))
	if err != nil {
		return fmt.Errorf("%w, fileName: %s", err, fileName)
	}
	return nil
}
func (sn *BorEventSegment) reopenIdx(dir string) (err error) {
	sn.closeIdx()
	if sn.seg == nil {
		return nil
	}

	fileName := snaptype.IdxFileName(sn.ranges.from, sn.ranges.to, snaptype.BorEvents.String())
	sn.IdxBorTxnHash, err = recsplit.OpenIndex(path.Join(dir, fileName))
	if err != nil {
		return fmt.Errorf("%w, fileName: %s", err, fileName)
	}
	return nil
}

func (sn *BorEventSegment) reopenIdxIfNeed(dir string, optimistic bool) (err error) {
	if sn.IdxBorTxnHash != nil {
		return nil
	}
	err = sn.reopenIdx(dir)
	if err != nil {
		if !errors.Is(err, os.ErrNotExist) {
			if optimistic {
				log.Warn("[snapshots] open index", "err", err)
			} else {
				return err
			}
		}
	}
	return nil
}

type borEventSegments struct {
	lock     sync.RWMutex
	segments []*BorEventSegment
}

type BorSpanSegment struct {
	seg    *compress.Decompressor // value: span_json
	idx    *recsplit.Index        // span_id -> offset
	ranges Range
}

func (sn *BorSpanSegment) closeIdx() {
	if sn.idx != nil {
		sn.idx.Close()
		sn.idx = nil
	}
}
func (sn *BorSpanSegment) closeSeg() {
	if sn.seg != nil {
		sn.seg.Close()
		sn.seg = nil
	}
}
func (sn *BorSpanSegment) close() {
	sn.closeSeg()
	sn.closeIdx()
}
func (sn *BorSpanSegment) reopenSeg(dir string) (err error) {
	sn.closeSeg()
	fileName := snaptype.SegmentFileName(sn.ranges.from, sn.ranges.to, snaptype.BorSpans)
	sn.seg, err = compress.NewDecompressor(path.Join(dir, fileName))
	if err != nil {
		return fmt.Errorf("%w, fileName: %s", err, fileName)
	}
	return nil
}
func (sn *BorSpanSegment) reopenIdx(dir string) (err error) {
	sn.closeIdx()
	if sn.seg == nil {
		return nil
	}
	fileName := snaptype.IdxFileName(sn.ranges.from, sn.ranges.to, snaptype.BorSpans.String())
	sn.idx, err = recsplit.OpenIndex(path.Join(dir, fileName))
	if err != nil {
		return fmt.Errorf("%w, fileName: %s", err, fileName)
	}
	return nil
}

func (sn *BorSpanSegment) reopenIdxIfNeed(dir string, optimistic bool) (err error) {
	if sn.idx != nil {
		return nil
	}
	err = sn.reopenIdx(dir)
	if err != nil {
		if !errors.Is(err, os.ErrNotExist) {
			if optimistic {
				log.Warn("[snapshots] open index", "err", err)
			} else {
				return err
			}
		}
	}
	return nil
}

type borSpanSegments struct {
	lock     sync.RWMutex
	segments []*BorSpanSegment
}

func (br *BlockRetire) RetireBorBlocks(ctx context.Context, blockFrom, blockTo uint64, lvl log.Lvl, seedNewSnapshots func(downloadRequest []services.DownloadRequest) error) error {
	chainConfig := fromdb.ChainConfig(br.db)
	notifier, logger, blockReader, tmpDir, db, workers := br.notifier, br.logger, br.blockReader, br.tmpDir, br.db, br.workers
	logger.Log(lvl, "[bor snapshots] Retire Bor Blocks", "range", fmt.Sprintf("%dk-%dk", blockFrom/1000, blockTo/1000))
	snapshots := br.borSnapshots()
	firstTxNum := blockReader.(*BlockReader).FirstTxNumNotInSnapshots()

	if err := DumpBorBlocks(ctx, chainConfig, blockFrom, blockTo, snaptype.Erigon2MergeLimit, tmpDir, snapshots.Dir(), firstTxNum, db, workers, lvl, logger, blockReader); err != nil {
		return fmt.Errorf("DumpBorBlocks: %w", err)
	}
	if err := snapshots.ReopenFolder(); err != nil {
		return fmt.Errorf("reopen: %w", err)
	}
	snapshots.LogStat()
	if notifier != nil && !reflect.ValueOf(notifier).IsNil() { // notify about new snapshots of any size
		notifier.OnNewSnapshot()
	}
<<<<<<< HEAD
	merger := NewBorMerger(tmpDir, workers, lvl, br.mergeSteps, db, chainConfig, notifier, logger)
=======
	merger := NewBorMerger(tmpDir, workers, lvl, db, chainConfig, notifier, logger)
>>>>>>> 97f00a14
	rangesToMerge := merger.FindMergeRanges(snapshots.Ranges(), snapshots.BlocksAvailable())
	if len(rangesToMerge) == 0 {
		return nil
	}
	onMerge := func(r Range) error {
		if notifier != nil && !reflect.ValueOf(notifier).IsNil() { // notify about new snapshots of any size
			notifier.OnNewSnapshot()
		}

		if seedNewSnapshots != nil {
			downloadRequest := []services.DownloadRequest{
				services.NewDownloadRequest(&services.Range{From: r.from, To: r.to}, "", "", true /* Bor */),
			}
			if err := seedNewSnapshots(downloadRequest); err != nil {
				return err
			}
		}
		return nil
	}
	onDelete := func(files []string) error {
		//TODO: add Downloader API to delete files
		return nil
	}
	err := merger.Merge(ctx, snapshots, rangesToMerge, snapshots.Dir(), true /* doIndex */, onMerge, onDelete)
	if err != nil {
		return err
	}
	return nil
}

func DumpBorBlocks(ctx context.Context, chainConfig *chain.Config, blockFrom, blockTo, blocksPerFile uint64, tmpDir, snapDir string, firstTxNum uint64, chainDB kv.RoDB, workers int, lvl log.Lvl, logger log.Logger, blockReader services.FullBlockReader) error {
	if blocksPerFile == 0 {
		return nil
	}

	for i := blockFrom; i < blockTo; i = chooseSegmentEnd(i, blockTo, blocksPerFile) {
		if err := dumpBorBlocksRange(ctx, i, chooseSegmentEnd(i, blockTo, blocksPerFile), tmpDir, snapDir, firstTxNum, chainDB, *chainConfig, workers, lvl, logger, blockReader); err != nil {
			return err
		}
	}
	return nil
}

func dumpBorBlocksRange(ctx context.Context, blockFrom, blockTo uint64, tmpDir, snapDir string, firstTxNum uint64, chainDB kv.RoDB, chainConfig chain.Config, workers int, lvl log.Lvl, logger log.Logger, blockReader services.FullBlockReader) error {
	logEvery := time.NewTicker(20 * time.Second)
	defer logEvery.Stop()

	{
		segName := snaptype.SegmentFileName(blockFrom, blockTo, snaptype.BorEvents)
		f, _ := snaptype.ParseFileName(snapDir, segName)

		sn, err := compress.NewCompressor(ctx, "Snapshot BorEvents", f.Path, tmpDir, compress.MinPatternScore, workers, log.LvlTrace, logger)
		if err != nil {
			return err
		}
		defer sn.Close()
		if err := DumpBorEvents(ctx, chainDB, blockFrom, blockTo, workers, lvl, logger, func(v []byte) error {
			return sn.AddWord(v)
		}); err != nil {
			return fmt.Errorf("DumpBorEvents: %w", err)
		}
		if err := sn.Compress(); err != nil {
			return fmt.Errorf("compress: %w", err)
		}

		p := &background.Progress{}
		if err := buildIdx(ctx, f, &chainConfig, tmpDir, p, lvl, logger); err != nil {
			return err
		}
	}
	{
		segName := snaptype.SegmentFileName(blockFrom, blockTo, snaptype.BorSpans)
		f, _ := snaptype.ParseFileName(snapDir, segName)

		sn, err := compress.NewCompressor(ctx, "Snapshot BorSpans", f.Path, tmpDir, compress.MinPatternScore, workers, log.LvlTrace, logger)
		if err != nil {
			return err
		}
		defer sn.Close()
		if err := DumpBorSpans(ctx, chainDB, blockFrom, blockTo, workers, lvl, logger, func(v []byte) error {
			return sn.AddWord(v)
		}); err != nil {
			return fmt.Errorf("DumpBorSpans: %w", err)
		}
		if err := sn.Compress(); err != nil {
			return fmt.Errorf("compress: %w", err)
		}

		p := &background.Progress{}
		if err := buildIdx(ctx, f, &chainConfig, tmpDir, p, lvl, logger); err != nil {
			return err
		}
	}
	return nil
}

func dumpBorEventRange(startEventId, endEventId uint64, tx kv.Tx, blockNum uint64, blockHash common2.Hash, collect func([]byte) error) error {
	var blockNumBuf [8]byte
	var eventIdBuf [8]byte
	txnHash := types.ComputeBorTxHash(blockNum, blockHash)
	binary.BigEndian.PutUint64(blockNumBuf[:], blockNum)
	for eventId := startEventId; eventId < endEventId; eventId++ {
		binary.BigEndian.PutUint64(eventIdBuf[:], eventId)
		event, err := tx.GetOne(kv.BorEvents, eventIdBuf[:])
		if err != nil {
			return err
		}
		snapshotRecord := make([]byte, len(event)+length.Hash+length.BlockNum+8)
		copy(snapshotRecord, txnHash[:])
		copy(snapshotRecord[length.Hash:], blockNumBuf[:])
		binary.BigEndian.PutUint64(snapshotRecord[length.Hash+length.BlockNum:], eventId)
		copy(snapshotRecord[length.Hash+length.BlockNum+8:], event)
		if err := collect(snapshotRecord); err != nil {
			return err
		}
	}
	return nil
}

// DumpBorEvents - [from, to)
func DumpBorEvents(ctx context.Context, db kv.RoDB, blockFrom, blockTo uint64, workers int, lvl log.Lvl, logger log.Logger, collect func([]byte) error) error {
	logEvery := time.NewTicker(20 * time.Second)
	defer logEvery.Stop()

	from := hexutility.EncodeTs(blockFrom)
	var first bool = true
	var prevBlockNum uint64
	var startEventId uint64
	var lastEventId uint64
	if err := kv.BigChunks(db, kv.BorEventNums, from, func(tx kv.Tx, blockNumBytes, eventIdBytes []byte) (bool, error) {
		blockNum := binary.BigEndian.Uint64(blockNumBytes)
		if first {
			startEventId = binary.BigEndian.Uint64(eventIdBytes)
			first = false
			prevBlockNum = blockNum
		} else if blockNum != prevBlockNum {
			endEventId := binary.BigEndian.Uint64(eventIdBytes)
			blockHash, e := rawdb.ReadCanonicalHash(tx, prevBlockNum)
			if e != nil {
				return false, e
			}
			if e := dumpBorEventRange(startEventId, endEventId, tx, prevBlockNum, blockHash, collect); e != nil {
				return false, e
			}
			startEventId = endEventId
			prevBlockNum = blockNum
		}
		if blockNum >= blockTo {
			return false, nil
		}
		lastEventId = binary.BigEndian.Uint64(eventIdBytes)
		select {
		case <-ctx.Done():
			return false, ctx.Err()
		case <-logEvery.C:
			var m runtime.MemStats
			if lvl >= log.LvlInfo {
				dbg.ReadMemStats(&m)
			}
			logger.Log(lvl, "[bor snapshots] Dumping bor events", "block num", blockNum,
				"alloc", common2.ByteCount(m.Alloc), "sys", common2.ByteCount(m.Sys),
			)
		default:
		}
		return true, nil
	}); err != nil {
		return err
	}
	if lastEventId > startEventId {
		if err := db.View(ctx, func(tx kv.Tx) error {
			blockHash, e := rawdb.ReadCanonicalHash(tx, prevBlockNum)
			if e != nil {
				return e
			}
			return dumpBorEventRange(startEventId, lastEventId+1, tx, prevBlockNum, blockHash, collect)
		}); err != nil {
			return err
		}
	}
	return nil
}

// DumpBorEvents - [from, to)
func DumpBorSpans(ctx context.Context, db kv.RoDB, blockFrom, blockTo uint64, workers int, lvl log.Lvl, logger log.Logger, collect func([]byte) error) error {
	logEvery := time.NewTicker(20 * time.Second)
	defer logEvery.Stop()
	var spanFrom, spanTo uint64
	if blockFrom > zerothSpanEnd {
		spanFrom = 1 + (blockFrom-zerothSpanEnd-1)/spanLength
	}
	if blockTo > zerothSpanEnd {
		spanTo = 1 + (blockTo-zerothSpanEnd-1)/spanLength
	}
	from := hexutility.EncodeTs(spanFrom)
	if err := kv.BigChunks(db, kv.BorSpans, from, func(tx kv.Tx, spanIdBytes, spanBytes []byte) (bool, error) {
		spanId := binary.BigEndian.Uint64(spanIdBytes)
		if spanId >= spanTo {
			return false, nil
		}
		if e := collect(spanBytes); e != nil {
			return false, e
		}
		select {
		case <-ctx.Done():
			return false, ctx.Err()
		case <-logEvery.C:
			var m runtime.MemStats
			if lvl >= log.LvlInfo {
				dbg.ReadMemStats(&m)
			}
			logger.Log(lvl, "[bor snapshots] Dumping bor spans", "spanId", spanId,
				"alloc", common2.ByteCount(m.Alloc), "sys", common2.ByteCount(m.Sys),
			)
		default:
		}
		return true, nil
	}); err != nil {
		return err
	}
	return nil
}

func BorEventsIdx(ctx context.Context, segmentFilePath string, blockFrom, blockTo uint64, snapDir string, tmpDir string, p *background.Progress, lvl log.Lvl, logger log.Logger) (err error) {
	defer func() {
		if rec := recover(); rec != nil {
			err = fmt.Errorf("BorEventsIdx: at=%d-%d, %v, %s", blockFrom, blockTo, rec, dbg.Stack())
		}
	}()
	// Calculate how many records there will be in the index
	d, err := compress.NewDecompressor(segmentFilePath)
	if err != nil {
		return err
	}
	defer d.Close()
	g := d.MakeGetter()
	var blockNumBuf [length.BlockNum]byte
	var first bool = true
	word := make([]byte, 0, 4096)
	var blockCount int
	var baseEventId uint64
	for g.HasNext() {
		word, _ = g.Next(word[:0])
		if first || !bytes.Equal(blockNumBuf[:], word[length.Hash:length.Hash+length.BlockNum]) {
			blockCount++
			copy(blockNumBuf[:], word[length.Hash:length.Hash+length.BlockNum])
		}
		if first {
			baseEventId = binary.BigEndian.Uint64(word[length.Hash+length.BlockNum : length.Hash+length.BlockNum+8])
			first = false
		}
		select {
		case <-ctx.Done():
			return ctx.Err()
		default:
		}
	}
	var idxFilePath = filepath.Join(snapDir, snaptype.IdxFileName(blockFrom, blockTo, snaptype.BorEvents.String()))

	rs, err := recsplit.NewRecSplit(recsplit.RecSplitArgs{
		KeyCount:   blockCount,
		Enums:      blockCount > 0,
		BucketSize: 2000,
		LeafSize:   8,
		TmpDir:     tmpDir,
		IndexFile:  idxFilePath,
		BaseDataID: baseEventId,
	}, logger)
	if err != nil {
		return err
	}
	rs.LogLvl(log.LvlDebug)

	defer d.EnableMadvNormal().DisableReadAhead()
RETRY:
	g.Reset(0)
	first = true
	var i, offset, nextPos uint64
	for g.HasNext() {
		word, nextPos = g.Next(word[:0])
		i++
		if first || !bytes.Equal(blockNumBuf[:], word[length.Hash:length.Hash+length.BlockNum]) {
			if err = rs.AddKey(word[:length.Hash], offset); err != nil {
				return err
			}
			copy(blockNumBuf[:], word[length.Hash:length.Hash+length.BlockNum])
		}
		if first {
			first = false
		}
		select {
		case <-ctx.Done():
			return ctx.Err()
		default:
		}
		offset = nextPos
	}
	if err = rs.Build(ctx); err != nil {
		if errors.Is(err, recsplit.ErrCollision) {
			logger.Info("Building recsplit. Collision happened. It's ok. Restarting with another salt...", "err", err)
			rs.ResetNextSalt()
			goto RETRY
		}
		return err
	}

	return nil
}

func BorSpansIdx(ctx context.Context, segmentFilePath string, blockFrom, blockTo uint64, snapDir string, tmpDir string, p *background.Progress, lvl log.Lvl, logger log.Logger) (err error) {
	defer func() {
		if rec := recover(); rec != nil {
			err = fmt.Errorf("BorSpansIdx: at=%d-%d, %v, %s", blockFrom, blockTo, rec, dbg.Stack())
		}
	}()
	// Calculate how many records there will be in the index
	d, err := compress.NewDecompressor(segmentFilePath)
	if err != nil {
		return err
	}
	defer d.Close()
	g := d.MakeGetter()
	var idxFilePath = filepath.Join(snapDir, snaptype.IdxFileName(blockFrom, blockTo, snaptype.BorSpans.String()))

	var baseSpanId uint64
	if blockFrom > zerothSpanEnd {
		baseSpanId = 1 + (blockFrom-zerothSpanEnd-1)/spanLength
	}

	rs, err := recsplit.NewRecSplit(recsplit.RecSplitArgs{
		KeyCount:   d.Count(),
		Enums:      d.Count() > 0,
		BucketSize: 2000,
		LeafSize:   8,
		TmpDir:     tmpDir,
		IndexFile:  idxFilePath,
		BaseDataID: baseSpanId,
	}, logger)
	if err != nil {
		return err
	}
	rs.LogLvl(log.LvlDebug)

	defer d.EnableMadvNormal().DisableReadAhead()
RETRY:
	g.Reset(0)
	var i, offset, nextPos uint64
	var key [8]byte
	for g.HasNext() {
		nextPos, _ = g.Skip()
		binary.BigEndian.PutUint64(key[:], i)
		i++
		if err = rs.AddKey(key[:], offset); err != nil {
			return err
		}
		select {
		case <-ctx.Done():
			return ctx.Err()
		default:
		}
		offset = nextPos
	}
	if err = rs.Build(ctx); err != nil {
		if errors.Is(err, recsplit.ErrCollision) {
			logger.Info("Building recsplit. Collision happened. It's ok. Restarting with another salt...", "err", err)
			rs.ResetNextSalt()
			goto RETRY
		}
		return err
	}

	return nil
}

type BorRoSnapshots struct {
	indicesReady  atomic.Bool
	segmentsReady atomic.Bool

	Events *borEventSegments
	Spans  *borSpanSegments

	dir         string
	segmentsMax atomic.Uint64 // all types of .seg files are available - up to this number
	idxMax      atomic.Uint64 // all types of .idx files are available - up to this number
	cfg         ethconfig.BlocksFreezing
	logger      log.Logger
}

// NewBorRoSnapshots - opens all bor snapshots. But to simplify everything:
//   - it opens snapshots only on App start and immutable after
//   - all snapshots of given blocks range must exist - to make this blocks range available
//   - gaps are not allowed
//   - segment have [from:to) semantic
func NewBorRoSnapshots(cfg ethconfig.BlocksFreezing, snapDir string, logger log.Logger) *BorRoSnapshots {
	return &BorRoSnapshots{dir: snapDir, cfg: cfg, Events: &borEventSegments{}, Spans: &borSpanSegments{}, logger: logger}
}

func (s *BorRoSnapshots) Cfg() ethconfig.BlocksFreezing { return s.cfg }
func (s *BorRoSnapshots) Dir() string                   { return s.dir }
func (s *BorRoSnapshots) SegmentsReady() bool           { return s.segmentsReady.Load() }
func (s *BorRoSnapshots) IndicesReady() bool            { return s.indicesReady.Load() }
func (s *BorRoSnapshots) IndicesMax() uint64            { return s.idxMax.Load() }
func (s *BorRoSnapshots) SegmentsMax() uint64           { return s.segmentsMax.Load() }
func (s *BorRoSnapshots) BlocksAvailable() uint64 {
	return cmp.Min(s.segmentsMax.Load(), s.idxMax.Load())
}
func (s *BorRoSnapshots) LogStat() {
	var m runtime.MemStats
	dbg.ReadMemStats(&m)
	s.logger.Info("[bor snapshots] Blocks Stat",
		"blocks", fmt.Sprintf("%dk", (s.SegmentsMax()+1)/1000),
		"indices", fmt.Sprintf("%dk", (s.IndicesMax()+1)/1000),
		"alloc", common2.ByteCount(m.Alloc), "sys", common2.ByteCount(m.Sys))
}

func BorSegments(dir string) (res []snaptype.FileInfo, missingSnapshots []Range, err error) {
	list, err := snaptype.Segments(dir)
	if err != nil {
		return nil, missingSnapshots, err
	}
	{
		var l []snaptype.FileInfo
		var m []Range
		for _, f := range list {
			if f.T != snaptype.BorEvents {
				continue
			}
			l = append(l, f)
		}
		l, m = noGaps(noOverlaps(borSegmentsMustExist(dir, l)))
		res = append(res, l...)
		missingSnapshots = append(missingSnapshots, m...)
	}
	{
		var l []snaptype.FileInfo
		for _, f := range list {
			if f.T != snaptype.BorSpans {
				continue
			}
			l = append(l, f)
		}
		l, _ = noGaps(noOverlaps(borSegmentsMustExist(dir, l)))
		res = append(res, l...)
	}

	return res, missingSnapshots, nil
}

func (s *BorRoSnapshots) ScanDir() (map[string]struct{}, []*services.Range, error) {
	existingFiles, missingSnapshots, err := BorSegments(s.dir)
	if err != nil {
		return nil, nil, err
	}
	existingFilesMap := map[string]struct{}{}
	for _, existingFile := range existingFiles {
		_, fname := filepath.Split(existingFile.Path)
		existingFilesMap[fname] = struct{}{}
	}

	res := make([]*services.Range, 0, len(missingSnapshots))
	for _, sn := range missingSnapshots {
		res = append(res, &services.Range{From: sn.from, To: sn.to})
	}
	return existingFilesMap, res, nil
}
func (s *BorRoSnapshots) EnsureExpectedBlocksAreAvailable(cfg *snapcfg.Cfg) error {
	if s.BlocksAvailable() < cfg.ExpectBlocks {
		return fmt.Errorf("app must wait until all expected bor snapshots are available. Expected: %d, Available: %d", cfg.ExpectBlocks, s.BlocksAvailable())
	}
	return nil
}

// DisableReadAhead - usage: `defer d.EnableReadAhead().DisableReadAhead()`. Please don't use this funcs without `defer` to avoid leak.
func (s *BorRoSnapshots) DisableReadAhead() {
	s.Events.lock.RLock()
	defer s.Events.lock.RUnlock()
	s.Spans.lock.RLock()
	defer s.Spans.lock.RUnlock()
	for _, sn := range s.Events.segments {
		sn.seg.DisableReadAhead()
	}
	for _, sn := range s.Spans.segments {
		sn.seg.DisableReadAhead()
	}
}
func (s *BorRoSnapshots) EnableReadAhead() *BorRoSnapshots {
	s.Events.lock.RLock()
	defer s.Events.lock.RUnlock()
	s.Spans.lock.RLock()
	defer s.Spans.lock.RUnlock()
	for _, sn := range s.Events.segments {
		sn.seg.EnableReadAhead()
	}
	for _, sn := range s.Spans.segments {
		sn.seg.EnableReadAhead()
	}
	return s
}
func (s *BorRoSnapshots) EnableMadvWillNeed() *BorRoSnapshots {
	s.Events.lock.RLock()
	defer s.Events.lock.RUnlock()
	s.Spans.lock.RLock()
	defer s.Spans.lock.RUnlock()
	for _, sn := range s.Events.segments {
		sn.seg.EnableWillNeed()
	}
	for _, sn := range s.Spans.segments {
		sn.seg.EnableWillNeed()
	}
	return s
}
func (s *BorRoSnapshots) EnableMadvNormal() *BorRoSnapshots {
	s.Events.lock.RLock()
	defer s.Events.lock.RUnlock()
	s.Spans.lock.RLock()
	defer s.Spans.lock.RUnlock()
	for _, sn := range s.Events.segments {
		sn.seg.EnableMadvNormal()
	}
	for _, sn := range s.Spans.segments {
		sn.seg.EnableMadvNormal()
	}
	return s
}

func (s *BorRoSnapshots) idxAvailability() uint64 {
	var events, spans uint64
	for _, seg := range s.Events.segments {
		if seg.IdxBorTxnHash == nil {
			break
		}
		events = seg.ranges.to - 1
	}
	for _, seg := range s.Spans.segments {
		if seg.idx == nil {
			break
		}
		spans = seg.ranges.to - 1
	}
	return cmp.Min(events, spans)
}

// OptimisticReopenWithDB - optimistically open snapshots (ignoring error), useful at App startup because:
// - user must be able: delete any snapshot file and Erigon will self-heal by re-downloading
// - RPC return Nil for historical blocks if snapshots are not open
func (s *BorRoSnapshots) OptimisticReopenWithDB(db kv.RoDB) {
	_ = db.View(context.Background(), func(tx kv.Tx) error {
		snList, _, err := rawdb.ReadSnapshots(tx)
		if err != nil {
			return err
		}
		return s.ReopenList(snList, true)
	})
}

func (s *BorRoSnapshots) Files() (list []string) {
	s.Events.lock.RLock()
	defer s.Events.lock.RUnlock()
	s.Spans.lock.RLock()
	defer s.Spans.lock.RUnlock()
	max := s.BlocksAvailable()
	for _, seg := range s.Events.segments {
		if seg.seg == nil {
			continue
		}
		if seg.ranges.from > max {
			continue
		}
		_, fName := filepath.Split(seg.seg.FilePath())
		list = append(list, fName)
	}
	for _, seg := range s.Spans.segments {
		if seg.seg == nil {
			continue
		}
		if seg.ranges.from > max {
			continue
		}
		_, fName := filepath.Split(seg.seg.FilePath())
		list = append(list, fName)
	}
	slices.Sort(list)
	return list
}

// ReopenList stops on optimistic=false, continue opening files on optimistic=true
func (s *BorRoSnapshots) ReopenList(fileNames []string, optimistic bool) error {
	s.Events.lock.Lock()
	defer s.Events.lock.Unlock()
	s.Spans.lock.Lock()
	defer s.Spans.lock.Unlock()

	s.closeWhatNotInList(fileNames)
	var segmentsMax uint64
	var segmentsMaxSet bool
Loop:
	for _, fName := range fileNames {
		f, ok := snaptype.ParseFileName(s.dir, fName)
		if !ok {
			s.logger.Trace("BorRoSnapshots.ReopenList: skip", "file", fName)
			continue
		}

		var processed bool = true
		switch f.T {
		case snaptype.BorEvents:
			var sn *BorEventSegment
			var exists bool
			for _, sn2 := range s.Events.segments {
				if sn2.seg == nil { // it's ok if some segment was not able to open
					continue
				}
				if fName == sn2.seg.FileName() {
					sn = sn2
					exists = true
					break
				}
			}
			if !exists {
				sn = &BorEventSegment{ranges: Range{f.From, f.To}}
			}
			if err := sn.reopenSeg(s.dir); err != nil {
				if errors.Is(err, os.ErrNotExist) {
					if optimistic {
						continue Loop
					} else {
						break Loop
					}
				}
				if optimistic {
					s.logger.Warn("[bor snapshots] open segment", "err", err)
					continue Loop
				} else {
					return err
				}
			}

			if !exists {
				// it's possible to iterate over .seg file even if you don't have index
				// then make segment availabe even if index open may fail
				s.Events.segments = append(s.Events.segments, sn)
			}
			if err := sn.reopenIdxIfNeed(s.dir, optimistic); err != nil {
				return err
			}
		case snaptype.BorSpans:
			var sn *BorSpanSegment
			var exists bool
			for _, sn2 := range s.Spans.segments {
				if sn2.seg == nil { // it's ok if some segment was not able to open
					continue
				}
				if fName == sn2.seg.FileName() {
					sn = sn2
					exists = true
					break
				}
			}
			if !exists {
				sn = &BorSpanSegment{ranges: Range{f.From, f.To}}
			}
			if err := sn.reopenSeg(s.dir); err != nil {
				if errors.Is(err, os.ErrNotExist) {
					if optimistic {
						continue Loop
					} else {
						break Loop
					}
				}
				if optimistic {
					s.logger.Warn("[bor snapshots] open segment", "err", err)
					continue Loop
				} else {
					return err
				}
			}

			if !exists {
				// it's possible to iterate over .seg file even if you don't have index
				// then make segment availabe even if index open may fail
				s.Spans.segments = append(s.Spans.segments, sn)
			}
			if err := sn.reopenIdxIfNeed(s.dir, optimistic); err != nil {
				return err
			}
		default:
			processed = false
		}

		if processed {
			if f.To > 0 {
				segmentsMax = f.To - 1
			} else {
				segmentsMax = 0
			}
			segmentsMaxSet = true
		}
	}
	if segmentsMaxSet {
		s.segmentsMax.Store(segmentsMax)
	}
	s.segmentsReady.Store(true)
	s.idxMax.Store(s.idxAvailability())
	s.indicesReady.Store(true)

	return nil
}

func (s *BorRoSnapshots) Ranges() (ranges []Range) {
	view := s.View()
	defer view.Close()

	for _, sn := range view.Events() {
		ranges = append(ranges, sn.ranges)
	}
	return ranges
}

func (s *BorRoSnapshots) OptimisticalyReopenFolder()           { _ = s.ReopenFolder() }
func (s *BorRoSnapshots) OptimisticalyReopenWithDB(db kv.RoDB) { _ = s.ReopenWithDB(db) }
func (s *BorRoSnapshots) ReopenFolder() error {
	files, _, err := BorSegments(s.dir)
	if err != nil {
		return err
	}
	list := make([]string, 0, len(files))
	for _, f := range files {
		_, fName := filepath.Split(f.Path)
		list = append(list, fName)
	}
	return s.ReopenList(list, false)
}
func (s *BorRoSnapshots) ReopenWithDB(db kv.RoDB) error {
	if err := db.View(context.Background(), func(tx kv.Tx) error {
		snList, _, err := rawdb.ReadSnapshots(tx)
		if err != nil {
			return err
		}
		return s.ReopenList(snList, true)
	}); err != nil {
		return err
	}
	return nil
}

func (s *BorRoSnapshots) Close() {
	s.Events.lock.Lock()
	defer s.Events.lock.Unlock()
	s.Spans.lock.Lock()
	defer s.Spans.lock.Unlock()
	s.closeWhatNotInList(nil)
}

func (s *BorRoSnapshots) closeWhatNotInList(l []string) {
Loop1:
	for i, sn := range s.Events.segments {
		if sn.seg == nil {
			continue Loop1
		}
		_, name := filepath.Split(sn.seg.FilePath())
		for _, fName := range l {
			if fName == name {
				continue Loop1
			}
		}
		sn.close()
		s.Events.segments[i] = nil
	}
Loop2:
	for i, sn := range s.Spans.segments {
		if sn.seg == nil {
			continue Loop2
		}
		_, name := filepath.Split(sn.seg.FilePath())
		for _, fName := range l {
			if fName == name {
				continue Loop2
			}
		}
		sn.close()
		s.Spans.segments[i] = nil
	}
	var i int
	for i = 0; i < len(s.Events.segments) && s.Events.segments[i] != nil && s.Events.segments[i].seg != nil; i++ {
	}
	tail := s.Events.segments[i:]
	s.Events.segments = s.Events.segments[:i]
	for i = 0; i < len(tail); i++ {
		if tail[i] != nil {
			tail[i].close()
			tail[i] = nil
		}
	}
	for i = 0; i < len(s.Spans.segments) && s.Spans.segments[i] != nil && s.Spans.segments[i].seg != nil; i++ {
	}
	tailS := s.Spans.segments[i:]
	s.Spans.segments = s.Spans.segments[:i]
	for i = 0; i < len(tailS); i++ {
		if tailS[i] != nil {
			tailS[i].close()
			tailS[i] = nil
		}
	}
}

func (s *BorRoSnapshots) PrintDebug() {
	s.Events.lock.RLock()
	defer s.Events.lock.RUnlock()
	s.Spans.lock.RLock()
	defer s.Spans.lock.RUnlock()
	fmt.Println("    == BorSnapshots, Event")
	for _, sn := range s.Events.segments {
		fmt.Printf("%d,  %t\n", sn.ranges.from, sn.IdxBorTxnHash == nil)
	}
	fmt.Println("    == BorSnapshots, Span")
	for _, sn := range s.Spans.segments {
		fmt.Printf("%d,  %t\n", sn.ranges.from, sn.idx == nil)
	}
}

type BorView struct {
	s      *BorRoSnapshots
	closed bool
}

func (s *BorRoSnapshots) View() *BorView {
	v := &BorView{s: s}
	v.s.Events.lock.RLock()
	v.s.Spans.lock.RLock()
	return v
}

func (v *BorView) Close() {
	if v.closed {
		return
	}
	v.closed = true
	v.s.Events.lock.RUnlock()
	v.s.Spans.lock.RUnlock()
}
func (v *BorView) Events() []*BorEventSegment { return v.s.Events.segments }
func (v *BorView) Spans() []*BorSpanSegment   { return v.s.Spans.segments }
func (v *BorView) EventsSegment(blockNum uint64) (*BorEventSegment, bool) {
	for _, seg := range v.Events() {
		if !(blockNum >= seg.ranges.from && blockNum < seg.ranges.to) {
			continue
		}
		return seg, true
	}
	return nil, false
}
func (v *BorView) SpansSegment(blockNum uint64) (*BorSpanSegment, bool) {
	for _, seg := range v.Spans() {
		if !(blockNum >= seg.ranges.from && blockNum < seg.ranges.to) {
			continue
		}
		return seg, true
	}
	return nil, false
}

type BorMerger struct {
	lvl             log.Lvl
	compressWorkers int
	tmpDir          string
	chainConfig     *chain.Config
	chainDB         kv.RoDB
	notifier        services.DBEventNotifier
	logger          log.Logger
	mergeSteps      []uint64
}

func NewBorMerger(tmpDir string, compressWorkers int, lvl log.Lvl, mergeSteps []uint64, chainDB kv.RoDB, chainConfig *chain.Config, notifier services.DBEventNotifier, logger log.Logger) *BorMerger {
	return &BorMerger{tmpDir: tmpDir, compressWorkers: compressWorkers, lvl: lvl, mergeSteps: mergeSteps, chainDB: chainDB, chainConfig: chainConfig, notifier: notifier, logger: logger}
}

func (m *BorMerger) FindMergeRanges(currentRanges []Range, maxBlockNum uint64) (toMerge []Range) {
	for i := len(currentRanges) - 1; i > 0; i-- {
		r := currentRanges[i]
		isRecent := r.IsRecent(maxBlockNum)
		mergeLimit, mergeSteps := uint64(snaptype.Erigon2RecentMergeLimit), MergeSteps
		if isRecent {
			mergeLimit, mergeSteps = snaptype.Erigon2MergeLimit, RecentMergeSteps
		}

		if r.to-r.from >= mergeLimit {
			continue
		}
		for _, span := range mergeSteps {
			if r.to%span != 0 {
				continue
			}
			if r.to-r.from == span {
				break
			}
			aggFrom := r.to - span
			toMerge = append(toMerge, Range{from: aggFrom, to: r.to})
			for currentRanges[i].from > aggFrom {
				i--
			}
			break
		}
	}
	slices.SortFunc(toMerge, func(i, j Range) int { return cmp.Compare(i.from, j.from) })
	return toMerge
}

func (m *BorMerger) filesByRange(snapshots *BorRoSnapshots, from, to uint64) (map[snaptype.Type][]string, error) {
	toMerge := map[snaptype.Type][]string{}
	view := snapshots.View()
	defer view.Close()

	eSegments := view.Events()
	sSegments := view.Spans()

	for i, sn := range eSegments {
		if sn.ranges.from < from {
			continue
		}
		if sn.ranges.to > to {
			break
		}
		toMerge[snaptype.BorEvents] = append(toMerge[snaptype.BorEvents], eSegments[i].seg.FilePath())
		toMerge[snaptype.BorSpans] = append(toMerge[snaptype.BorSpans], sSegments[i].seg.FilePath())
	}

	return toMerge, nil
}

// Merge does merge segments in given ranges
func (m *BorMerger) Merge(ctx context.Context, snapshots *BorRoSnapshots, mergeRanges []Range, snapDir string, doIndex bool, onMerge func(r Range) error, onDelete func(l []string) error) error {
	if len(mergeRanges) == 0 {
		return nil
	}
	logEvery := time.NewTicker(30 * time.Second)
	defer logEvery.Stop()
	for _, r := range mergeRanges {
		toMerge, err := m.filesByRange(snapshots, r.from, r.to)
		if err != nil {
			return err
		}

		for _, t := range []snaptype.Type{snaptype.BorEvents, snaptype.BorSpans} {
			segName := snaptype.SegmentFileName(r.from, r.to, t)
			f, ok := snaptype.ParseFileName(snapDir, segName)
			if !ok {
				continue
			}
			if err := m.merge(ctx, toMerge[t], f.Path, logEvery); err != nil {
				return fmt.Errorf("mergeByAppendSegments: %w", err)
			}
			if doIndex {
				p := &background.Progress{}
				if err := buildIdx(ctx, f, m.chainConfig, m.tmpDir, p, m.lvl, m.logger); err != nil {
					return err
				}
			}
		}
		if err := snapshots.ReopenFolder(); err != nil {
			return fmt.Errorf("ReopenSegments: %w", err)
		}
		snapshots.LogStat()
		if err := onMerge(r); err != nil {
			return err
<<<<<<< HEAD
=======
		}
		for _, t := range snaptype.BlockSnapshotTypes {
			if len(toMerge[t]) == 0 {
				continue
			}
			if err := onDelete(toMerge[t]); err != nil {
				return err
			}
>>>>>>> 97f00a14
		}
		for _, t := range snaptype.BlockSnapshotTypes {
			if len(toMerge[t]) == 0 {
				continue
			}
			if err := onDelete(toMerge[t]); err != nil {
				return err
			}
		}
		time.Sleep(1 * time.Second) // i working on blocking API - to ensure client does not use old snapsthos - and then delete them
		for _, t := range snaptype.BlockSnapshotTypes {
			m.removeOldFiles(toMerge[t], snapDir)
		}
	}
	m.logger.Log(m.lvl, "[bor snapshots] Merge done", "from", mergeRanges[0].from, "to", mergeRanges[0].to)
	return nil
}

func (m *BorMerger) merge(ctx context.Context, toMerge []string, targetFile string, logEvery *time.Ticker) error {
	var word = make([]byte, 0, 4096)
	var expectedTotal int
	cList := make([]*compress.Decompressor, len(toMerge))
	for i, cFile := range toMerge {
		d, err := compress.NewDecompressor(cFile)
		if err != nil {
			return err
		}
		defer d.Close()
		cList[i] = d
		expectedTotal += d.Count()
	}

	f, err := compress.NewCompressor(ctx, "Bor Snapshots merge", targetFile, m.tmpDir, compress.MinPatternScore, m.compressWorkers, log.LvlTrace, m.logger)
	if err != nil {
		return err
	}
	defer f.Close()

	for _, d := range cList {
		if err := d.WithReadAhead(func() error {
			g := d.MakeGetter()
			for g.HasNext() {
				word, _ = g.Next(word[:0])
				if err := f.AddWord(word); err != nil {
					return err
				}
			}
			return nil
		}); err != nil {
			return err
		}
	}
	if f.Count() != expectedTotal {
		return fmt.Errorf("unexpected amount after bor segments merge. got: %d, expected: %d", f.Count(), expectedTotal)
	}
	if err = f.Compress(); err != nil {
		return err
	}
	return nil
}

func (m *BorMerger) removeOldFiles(toDel []string, snapDir string) {
	for _, f := range toDel {
		_ = os.Remove(f)
		ext := filepath.Ext(f)
		withoutExt := f[:len(f)-len(ext)]
		_ = os.Remove(withoutExt + ".idx")
	}
	tmpFiles, err := snaptype.TmpFiles(snapDir)
	if err != nil {
		return
	}
	for _, f := range tmpFiles {
		_ = os.Remove(f)
	}
}<|MERGE_RESOLUTION|>--- conflicted
+++ resolved
@@ -191,11 +191,7 @@
 	if notifier != nil && !reflect.ValueOf(notifier).IsNil() { // notify about new snapshots of any size
 		notifier.OnNewSnapshot()
 	}
-<<<<<<< HEAD
 	merger := NewBorMerger(tmpDir, workers, lvl, br.mergeSteps, db, chainConfig, notifier, logger)
-=======
-	merger := NewBorMerger(tmpDir, workers, lvl, db, chainConfig, notifier, logger)
->>>>>>> 97f00a14
 	rangesToMerge := merger.FindMergeRanges(snapshots.Ranges(), snapshots.BlocksAvailable())
 	if len(rangesToMerge) == 0 {
 		return nil
@@ -1159,8 +1155,6 @@
 		snapshots.LogStat()
 		if err := onMerge(r); err != nil {
 			return err
-<<<<<<< HEAD
-=======
 		}
 		for _, t := range snaptype.BlockSnapshotTypes {
 			if len(toMerge[t]) == 0 {
@@ -1169,18 +1163,8 @@
 			if err := onDelete(toMerge[t]); err != nil {
 				return err
 			}
->>>>>>> 97f00a14
-		}
-		for _, t := range snaptype.BlockSnapshotTypes {
-			if len(toMerge[t]) == 0 {
-				continue
-			}
-			if err := onDelete(toMerge[t]); err != nil {
-				return err
-			}
-		}
-		time.Sleep(1 * time.Second) // i working on blocking API - to ensure client does not use old snapsthos - and then delete them
-		for _, t := range snaptype.BlockSnapshotTypes {
+		}
+		for _, t := range []snaptype.Type{snaptype.BorEvents, snaptype.BorSpans} {
 			m.removeOldFiles(toMerge[t], snapDir)
 		}
 	}
