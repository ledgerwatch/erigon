--- conflicted
+++ resolved
@@ -1227,20 +1227,14 @@
 		if err := onMerge(r); err != nil {
 			return err
 		}
-		for _, t := range snaptype.BlockSnapshotTypes {
+
+		for _, t := range snaptype.BorSnapshotTypes {
 			if len(toMerge[t]) == 0 {
 				continue
 			}
 			if err := onDelete(toMerge[t]); err != nil {
 				return err
 			}
-		}
-<<<<<<< HEAD
-		for _, t := range snaptype.BorSnapshotTypes {
-=======
-		for _, t := range []snaptype.Type{snaptype.BorEvents, snaptype.BorSpans} {
->>>>>>> 2064edc5
-			m.removeOldFiles(toMerge[t], snapDir)
 		}
 	}
 	m.logger.Log(m.lvl, "[bor snapshots] Merge done", "from", mergeRanges[0].from, "to", mergeRanges[0].to)
