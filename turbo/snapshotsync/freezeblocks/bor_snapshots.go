package freezeblocks

import (
	"context"
	"fmt"
	"os"
	"path/filepath"
	"reflect"

	"github.com/ledgerwatch/erigon-lib/downloader/snaptype"
	"github.com/ledgerwatch/erigon/cmd/hack/tool/fromdb"
	"github.com/ledgerwatch/erigon/eth/ethconfig"
	bor_snaptype "github.com/ledgerwatch/erigon/polygon/bor/snaptype"
	"github.com/ledgerwatch/erigon/turbo/services"
	"github.com/ledgerwatch/log/v3"
)

func (br *BlockRetire) dbHasEnoughDataForBorRetire(ctx context.Context) (bool, error) {
	return true, nil
}

func (br *BlockRetire) retireBorBlocks(ctx context.Context, minBlockNum uint64, maxBlockNum uint64, lvl log.Lvl, seedNewSnapshots func(downloadRequest []services.DownloadRequest) error, onDelete func(l []string) error) (bool, error) {
	select {
	case <-ctx.Done():
		return false, ctx.Err()
	default:
	}

	snapshots := br.borSnapshots()

	chainConfig := fromdb.ChainConfig(br.db)
	notifier, logger, blockReader, tmpDir, db, workers := br.notifier, br.logger, br.blockReader, br.tmpDir, br.db, br.workers

	blocksRetired := false

	for _, snaptype := range blockReader.BorSnapshots().Types() {
		minSnapNum := minBlockNum

		if available := blockReader.BorSnapshots().(*BorRoSnapshots).blocksAvailable(snaptype, false); available < minBlockNum {
			minSnapNum = available
		}

<<<<<<< HEAD
		blockFrom, blockTo, ok := CanRetire(maxBlockNum, minSnapNum, snaptype.Enum(), br.chainConfig)

		if ok {
			blocksRetired = true

			if has, err := br.dbHasEnoughDataForBorRetire(ctx); err != nil {
				return false, err
			} else if !has {
				return false, nil
			}

			logger.Log(lvl, "[bor snapshots] Retire Bor Blocks", "type", snaptype, "range", fmt.Sprintf("%dk-%dk", blockFrom/1000, blockTo/1000))

			for i := blockFrom; i < blockTo; i = chooseSegmentEnd(i, blockTo, snaptype.Enum(), chainConfig) {
				end := chooseSegmentEnd(i, blockTo, snaptype.Enum(), chainConfig)
				if _, err := snaptype.ExtractRange(ctx, snaptype.FileInfo(snapshots.Dir(), i, end), nil, db, chainConfig, tmpDir, workers, lvl, logger); err != nil {
					return ok, fmt.Errorf("ExtractRange: %d-%d: %w", i, end, err)
				}
			}
=======
		logger.Log(lvl, "[bor snapshots] Retire Bor Blocks", "range", fmt.Sprintf("%dk-%dk", blockFrom/1000, blockTo/1000))
		if err := DumpBorBlocks(ctx, blockFrom, blockTo, chainConfig, snapshots.Salt, tmpDir, snapshots.Dir(), db, workers, lvl, logger, blockReader); err != nil {
			return ok, fmt.Errorf("DumpBorBlocks: %w", err)
>>>>>>> a5dfadd1
		}
	}

	if blocksRetired {
		if err := snapshots.ReopenFolder(); err != nil {
			return blocksRetired, fmt.Errorf("reopen: %w", err)
		}
		snapshots.LogStat("bor:retire")
		if notifier != nil && !reflect.ValueOf(notifier).IsNil() { // notify about new snapshots of any size
			notifier.OnNewSnapshot()
		}
	}

	merger := NewMerger(snapshots.Salt, tmpDir, workers, lvl, db, chainConfig, logger)
	rangesToMerge := merger.FindMergeRanges(snapshots.Ranges(), snapshots.BlocksAvailable())
	if len(rangesToMerge) > 0 {
		logger.Log(lvl, "[bor snapshots] Retire Bor Blocks", "rangesToMerge", Ranges(rangesToMerge))
	}
	if len(rangesToMerge) == 0 {
		return blocksRetired, nil
	}
	blocksRetired = true // have something to merge
	onMerge := func(r Range) error {
		if notifier != nil && !reflect.ValueOf(notifier).IsNil() { // notify about new snapshots of any size
			notifier.OnNewSnapshot()
		}

		if seedNewSnapshots != nil {
			downloadRequest := []services.DownloadRequest{
				services.NewDownloadRequest("", ""),
			}
			if err := seedNewSnapshots(downloadRequest); err != nil {
				return err
			}
		}
		return nil
	}

	err := merger.Merge(ctx, &snapshots.RoSnapshots, bor_snaptype.BorSnapshotTypes, rangesToMerge, snapshots.Dir(), true /* doIndex */, onMerge, onDelete)

	if err != nil {
<<<<<<< HEAD
		return blocksRetired, err
	}
	return blocksRetired, nil
=======
		return ok, err
	}
	return ok, nil
}

func DumpBorBlocks(ctx context.Context, blockFrom, blockTo uint64, chainConfig *chain.Config, salt uint32, tmpDir, snapDir string, chainDB kv.RoDB, workers int, lvl log.Lvl, logger log.Logger, blockReader services.FullBlockReader) error {
	for i := blockFrom; i < blockTo; i = chooseSegmentEnd(i, blockTo, chainConfig) {
		if err := dumpBorBlocksRange(ctx, i, chooseSegmentEnd(i, blockTo, chainConfig), salt, tmpDir, snapDir, chainDB, chainConfig, workers, lvl, logger, blockReader); err != nil {
			return err
		}
	}

	return nil
}

func dumpBorBlocksRange(ctx context.Context, blockFrom, blockTo uint64, salt uint32, tmpDir, snapDir string, chainDB kv.RoDB, chainConfig *chain.Config, workers int, lvl log.Lvl, logger log.Logger, blockReader services.FullBlockReader) error {

	if _, err := dumpRange(ctx, snaptype.BorEvents.FileInfo(snapDir, blockFrom, blockTo), salt,
		DumpBorEvents, nil, chainDB, chainConfig, tmpDir, workers, lvl, logger); err != nil {
		return err
	}

	if _, err := dumpRange(ctx, snaptype.BorSpans.FileInfo(snapDir, blockFrom, blockTo), salt,
		DumpBorSpans, nil, chainDB, chainConfig, tmpDir, workers, lvl, logger); err != nil {
		return err
	}

	return nil
}

func dumpBorEventRange(startEventId, endEventId uint64, tx kv.Tx, blockNum uint64, blockHash common2.Hash, collect func([]byte) error) error {
	var blockNumBuf [8]byte
	var eventIdBuf [8]byte
	txnHash := types.ComputeBorTxHash(blockNum, blockHash)
	binary.BigEndian.PutUint64(blockNumBuf[:], blockNum)
	for eventId := startEventId; eventId < endEventId; eventId++ {
		binary.BigEndian.PutUint64(eventIdBuf[:], eventId)
		event, err := tx.GetOne(kv.BorEvents, eventIdBuf[:])
		if err != nil {
			return err
		}
		snapshotRecord := make([]byte, len(event)+length.Hash+length.BlockNum+8)
		copy(snapshotRecord, txnHash[:])
		copy(snapshotRecord[length.Hash:], blockNumBuf[:])
		binary.BigEndian.PutUint64(snapshotRecord[length.Hash+length.BlockNum:], eventId)
		copy(snapshotRecord[length.Hash+length.BlockNum+8:], event)
		if err := collect(snapshotRecord); err != nil {
			return err
		}
	}
	return nil
}

// DumpBorEvents - [from, to)
func DumpBorEvents(ctx context.Context, db kv.RoDB, chainConfig *chain.Config, blockFrom, blockTo uint64, _ firstKeyGetter, collect func([]byte) error, workers int, lvl log.Lvl, logger log.Logger) (uint64, error) {
	logEvery := time.NewTicker(20 * time.Second)
	defer logEvery.Stop()

	from := hexutility.EncodeTs(blockFrom)
	var first bool = true
	var prevBlockNum uint64
	var startEventId uint64
	var lastEventId uint64
	if err := kv.BigChunks(db, kv.BorEventNums, from, func(tx kv.Tx, blockNumBytes, eventIdBytes []byte) (bool, error) {
		blockNum := binary.BigEndian.Uint64(blockNumBytes)
		if first {
			startEventId = binary.BigEndian.Uint64(eventIdBytes)
			first = false
			prevBlockNum = blockNum
		} else if blockNum != prevBlockNum {
			endEventId := binary.BigEndian.Uint64(eventIdBytes)
			blockHash, e := rawdb.ReadCanonicalHash(tx, prevBlockNum)
			if e != nil {
				return false, e
			}
			if e := dumpBorEventRange(startEventId, endEventId, tx, prevBlockNum, blockHash, collect); e != nil {
				return false, e
			}
			startEventId = endEventId
			prevBlockNum = blockNum
		}
		if blockNum >= blockTo {
			return false, nil
		}
		lastEventId = binary.BigEndian.Uint64(eventIdBytes)
		select {
		case <-ctx.Done():
			return false, ctx.Err()
		case <-logEvery.C:
			var m runtime.MemStats
			if lvl >= log.LvlInfo {
				dbg.ReadMemStats(&m)
			}
			logger.Log(lvl, "[bor snapshots] Dumping bor events", "block num", blockNum,
				"alloc", common2.ByteCount(m.Alloc), "sys", common2.ByteCount(m.Sys),
			)
		default:
		}
		return true, nil
	}); err != nil {
		return 0, err
	}
	if lastEventId > startEventId {
		if err := db.View(ctx, func(tx kv.Tx) error {
			blockHash, e := rawdb.ReadCanonicalHash(tx, prevBlockNum)
			if e != nil {
				return e
			}
			return dumpBorEventRange(startEventId, lastEventId+1, tx, prevBlockNum, blockHash, collect)
		}); err != nil {
			return 0, err
		}
	}

	return lastEventId, nil
}

// DumpBorSpans - [from, to)
func DumpBorSpans(ctx context.Context, db kv.RoDB, chainConfig *chain.Config, blockFrom, blockTo uint64, _ firstKeyGetter, collect func([]byte) error, workers int, lvl log.Lvl, logger log.Logger) (uint64, error) {
	logEvery := time.NewTicker(20 * time.Second)
	defer logEvery.Stop()

	spanFrom := uint64(heimdall.SpanIdAt(blockFrom))
	spanTo := uint64(heimdall.SpanIdAt(blockTo))

	if err := kv.BigChunks(db, kv.BorSpans, hexutility.EncodeTs(spanFrom), func(tx kv.Tx, spanIdBytes, spanBytes []byte) (bool, error) {
		spanId := binary.BigEndian.Uint64(spanIdBytes)
		if spanId >= spanTo {
			return false, nil
		}
		if e := collect(spanBytes); e != nil {
			return false, e
		}
		select {
		case <-ctx.Done():
			return false, ctx.Err()
		case <-logEvery.C:
			var m runtime.MemStats
			if lvl >= log.LvlInfo {
				dbg.ReadMemStats(&m)
			}
			logger.Log(lvl, "[bor snapshots] Dumping bor spans", "spanId", spanId,
				"alloc", common2.ByteCount(m.Alloc), "sys", common2.ByteCount(m.Sys),
			)
		default:
		}
		return true, nil
	}); err != nil {
		return spanTo, err
	}
	return spanTo, nil
}

func BorEventsIdx(ctx context.Context, sn snaptype.FileInfo, salt uint32, tmpDir string, p *background.Progress, lvl log.Lvl, logger log.Logger) (err error) {
	defer func() {
		if rec := recover(); rec != nil {
			err = fmt.Errorf("BorEventsIdx: at=%d-%d, %v, %s", sn.From, sn.To, rec, dbg.Stack())
		}
	}()
	// Calculate how many records there will be in the index
	d, err := seg.NewDecompressor(sn.Path)
	if err != nil {
		return err
	}
	defer d.Close()
	g := d.MakeGetter()
	var blockNumBuf [length.BlockNum]byte
	var first bool = true
	word := make([]byte, 0, 4096)
	var blockCount int
	var baseEventId uint64
	for g.HasNext() {
		word, _ = g.Next(word[:0])
		if first || !bytes.Equal(blockNumBuf[:], word[length.Hash:length.Hash+length.BlockNum]) {
			blockCount++
			copy(blockNumBuf[:], word[length.Hash:length.Hash+length.BlockNum])
		}
		if first {
			baseEventId = binary.BigEndian.Uint64(word[length.Hash+length.BlockNum : length.Hash+length.BlockNum+8])
			first = false
		}
		select {
		case <-ctx.Done():
			return ctx.Err()
		default:
		}
	}

	rs, err := recsplit.NewRecSplit(recsplit.RecSplitArgs{
		KeyCount:   blockCount,
		Enums:      blockCount > 0,
		BucketSize: 2000,
		LeafSize:   8,
		TmpDir:     tmpDir,
		IndexFile:  filepath.Join(sn.Dir(), snaptype.IdxFileName(sn.Version, sn.From, sn.To, snaptype.BorEvents.String())),
		BaseDataID: baseEventId,
		Salt:       salt,
	}, logger)
	if err != nil {
		return err
	}
	rs.LogLvl(log.LvlDebug)

	defer d.EnableMadvNormal().DisableReadAhead()
RETRY:
	g.Reset(0)
	first = true
	var i, offset, nextPos uint64
	for g.HasNext() {
		word, nextPos = g.Next(word[:0])
		i++
		if first || !bytes.Equal(blockNumBuf[:], word[length.Hash:length.Hash+length.BlockNum]) {
			if err = rs.AddKey(word[:length.Hash], offset); err != nil {
				return err
			}
			copy(blockNumBuf[:], word[length.Hash:length.Hash+length.BlockNum])
		}
		if first {
			first = false
		}
		select {
		case <-ctx.Done():
			return ctx.Err()
		default:
		}
		offset = nextPos
	}
	if err = rs.Build(ctx); err != nil {
		if errors.Is(err, recsplit.ErrCollision) {
			logger.Info("Building recsplit. Collision happened. It's ok. Restarting with another salt...", "err", err)
			rs.ResetNextSalt()
			goto RETRY
		}
		return err
	}

	return nil
}

func BorSpansIdx(ctx context.Context, sn snaptype.FileInfo, salt uint32, tmpDir string, p *background.Progress, lvl log.Lvl, logger log.Logger) (err error) {
	defer func() {
		if rec := recover(); rec != nil {
			err = fmt.Errorf("BorSpansIdx: at=%d-%d, %v, %s", sn.From, sn.To, rec, dbg.Stack())
		}
	}()
	// Calculate how many records there will be in the index
	d, err := seg.NewDecompressor(sn.Path)
	if err != nil {
		return err
	}
	defer d.Close()

	baseSpanId := heimdall.SpanIdAt(sn.From)

	rs, err := recsplit.NewRecSplit(recsplit.RecSplitArgs{
		KeyCount:   d.Count(),
		Enums:      d.Count() > 0,
		BucketSize: 2000,
		LeafSize:   8,
		TmpDir:     tmpDir,
		IndexFile:  filepath.Join(sn.Dir(), sn.Type.IdxFileName(sn.Version, sn.From, sn.To)),
		BaseDataID: uint64(baseSpanId),
		Salt:       salt,
	}, logger)
	if err != nil {
		return err
	}
	rs.LogLvl(log.LvlDebug)

	defer d.EnableMadvNormal().DisableReadAhead()
RETRY:
	g := d.MakeGetter()
	var i, offset, nextPos uint64
	var key [8]byte
	for g.HasNext() {
		nextPos, _ = g.Skip()
		binary.BigEndian.PutUint64(key[:], i)
		i++
		if err = rs.AddKey(key[:], offset); err != nil {
			return err
		}
		select {
		case <-ctx.Done():
			return ctx.Err()
		default:
		}
		offset = nextPos
	}
	if err = rs.Build(ctx); err != nil {
		if errors.Is(err, recsplit.ErrCollision) {
			logger.Info("Building recsplit. Collision happened. It's ok. Restarting with another salt...", "err", err)
			rs.ResetNextSalt()
			goto RETRY
		}
		return err
	}

	return nil
>>>>>>> a5dfadd1
}

// Bor Events
// value: event_rlp
// bor_transaction_hash  -> bor_event_segment_offset

// Bor Spans
// value: span_json
// span_id -> offset

type BorRoSnapshots struct {
	RoSnapshots
}

// NewBorRoSnapshots - opens all bor snapshots. But to simplify everything:
//   - it opens snapshots only on App start and immutable after
//   - all snapshots of given blocks range must exist - to make this blocks range available
//   - gaps are not allowed
//   - segment have [from:to] semantic
func NewBorRoSnapshots(cfg ethconfig.BlocksFreezing, snapDir string, segmentsMin uint64, logger log.Logger) *BorRoSnapshots {
	return &BorRoSnapshots{*newRoSnapshots(cfg, snapDir, bor_snaptype.BorSnapshotTypes, segmentsMin, logger)}
}

func (s *BorRoSnapshots) Ranges() []Range {
	view := s.View()
	defer view.Close()
	return view.base.Ranges()
}

// this is one off code to fix an issue in 2.49.x->2.52.x which missed
// removal of intermediate segments after a merge operation
func removeBorOverlaps(dir string, active []snaptype.FileInfo, max uint64) {
	list, err := snaptype.Segments(dir)

	if err != nil {
		return
	}

	var toDel []string
	l := make([]snaptype.FileInfo, 0, len(list))

	for _, f := range list {
		if !(f.Type.Enum() == snaptype.Enums.BorSpans || f.Type.Enum() == snaptype.Enums.BorEvents) {
			continue
		}
		l = append(l, f)
	}

	// added overhead to make sure we don't delete in the
	// current 500k block segment
	if max > 500_001 {
		max -= 500_001
	}

	for _, f := range l {
		if max < f.From {
			continue
		}

		for _, a := range active {
			if a.Type.Enum() != snaptype.Enums.BorSpans {
				continue
			}

			if f.From < a.From {
				continue
			}

			if f.From == a.From {
				if f.To < a.To {
					toDel = append(toDel, f.Path)
				}

				break
			}

			if f.From < a.To {
				toDel = append(toDel, f.Path)
				break
			}
		}
	}

	for _, f := range toDel {
		_ = os.Remove(f)
		ext := filepath.Ext(f)
		withoutExt := f[:len(f)-len(ext)]
		_ = os.Remove(withoutExt + ".idx")
	}
}

func (s *BorRoSnapshots) ReopenFolder() error {
	files, _, err := typedSegments(s.dir, s.segmentsMin.Load(), bor_snaptype.BorSnapshotTypes)
	if err != nil {
		return err
	}

	// this is one off code to fix an issue in 2.49.x->2.52.x which missed
	// removal of intermediate segments after a merge operation
	removeBorOverlaps(s.dir, files, s.BlocksAvailable())

	list := make([]string, 0, len(files))
	for _, f := range files {
		_, fName := filepath.Split(f.Path)
		list = append(list, fName)
	}
	if err := s.ReopenList(list, false); err != nil {
		return err
	}
	return nil
}

type BorView struct {
	base *View
}

func (s *BorRoSnapshots) View() *BorView {
	v := &BorView{base: s.RoSnapshots.View()}
	v.base.baseSegType = bor_snaptype.BorSpans
	return v
}

func (v *BorView) Close() {
	v.base.Close()
}

func (v *BorView) Events() []*Segment { return v.base.Segments(bor_snaptype.BorEvents) }
func (v *BorView) Spans() []*Segment  { return v.base.Segments(bor_snaptype.BorSpans) }

func (v *BorView) EventsSegment(blockNum uint64) (*Segment, bool) {
	return v.base.Segment(bor_snaptype.BorEvents, blockNum)
}

func (v *BorView) SpansSegment(blockNum uint64) (*Segment, bool) {
	return v.base.Segment(bor_snaptype.BorSpans, blockNum)
}<|MERGE_RESOLUTION|>--- conflicted
+++ resolved
@@ -40,7 +40,6 @@
 			minSnapNum = available
 		}
 
-<<<<<<< HEAD
 		blockFrom, blockTo, ok := CanRetire(maxBlockNum, minSnapNum, snaptype.Enum(), br.chainConfig)
 
 		if ok {
@@ -60,11 +59,6 @@
 					return ok, fmt.Errorf("ExtractRange: %d-%d: %w", i, end, err)
 				}
 			}
-=======
-		logger.Log(lvl, "[bor snapshots] Retire Bor Blocks", "range", fmt.Sprintf("%dk-%dk", blockFrom/1000, blockTo/1000))
-		if err := DumpBorBlocks(ctx, blockFrom, blockTo, chainConfig, snapshots.Salt, tmpDir, snapshots.Dir(), db, workers, lvl, logger, blockReader); err != nil {
-			return ok, fmt.Errorf("DumpBorBlocks: %w", err)
->>>>>>> a5dfadd1
 		}
 	}
 
@@ -106,310 +100,9 @@
 	err := merger.Merge(ctx, &snapshots.RoSnapshots, bor_snaptype.BorSnapshotTypes, rangesToMerge, snapshots.Dir(), true /* doIndex */, onMerge, onDelete)
 
 	if err != nil {
-<<<<<<< HEAD
 		return blocksRetired, err
 	}
 	return blocksRetired, nil
-=======
-		return ok, err
-	}
-	return ok, nil
-}
-
-func DumpBorBlocks(ctx context.Context, blockFrom, blockTo uint64, chainConfig *chain.Config, salt uint32, tmpDir, snapDir string, chainDB kv.RoDB, workers int, lvl log.Lvl, logger log.Logger, blockReader services.FullBlockReader) error {
-	for i := blockFrom; i < blockTo; i = chooseSegmentEnd(i, blockTo, chainConfig) {
-		if err := dumpBorBlocksRange(ctx, i, chooseSegmentEnd(i, blockTo, chainConfig), salt, tmpDir, snapDir, chainDB, chainConfig, workers, lvl, logger, blockReader); err != nil {
-			return err
-		}
-	}
-
-	return nil
-}
-
-func dumpBorBlocksRange(ctx context.Context, blockFrom, blockTo uint64, salt uint32, tmpDir, snapDir string, chainDB kv.RoDB, chainConfig *chain.Config, workers int, lvl log.Lvl, logger log.Logger, blockReader services.FullBlockReader) error {
-
-	if _, err := dumpRange(ctx, snaptype.BorEvents.FileInfo(snapDir, blockFrom, blockTo), salt,
-		DumpBorEvents, nil, chainDB, chainConfig, tmpDir, workers, lvl, logger); err != nil {
-		return err
-	}
-
-	if _, err := dumpRange(ctx, snaptype.BorSpans.FileInfo(snapDir, blockFrom, blockTo), salt,
-		DumpBorSpans, nil, chainDB, chainConfig, tmpDir, workers, lvl, logger); err != nil {
-		return err
-	}
-
-	return nil
-}
-
-func dumpBorEventRange(startEventId, endEventId uint64, tx kv.Tx, blockNum uint64, blockHash common2.Hash, collect func([]byte) error) error {
-	var blockNumBuf [8]byte
-	var eventIdBuf [8]byte
-	txnHash := types.ComputeBorTxHash(blockNum, blockHash)
-	binary.BigEndian.PutUint64(blockNumBuf[:], blockNum)
-	for eventId := startEventId; eventId < endEventId; eventId++ {
-		binary.BigEndian.PutUint64(eventIdBuf[:], eventId)
-		event, err := tx.GetOne(kv.BorEvents, eventIdBuf[:])
-		if err != nil {
-			return err
-		}
-		snapshotRecord := make([]byte, len(event)+length.Hash+length.BlockNum+8)
-		copy(snapshotRecord, txnHash[:])
-		copy(snapshotRecord[length.Hash:], blockNumBuf[:])
-		binary.BigEndian.PutUint64(snapshotRecord[length.Hash+length.BlockNum:], eventId)
-		copy(snapshotRecord[length.Hash+length.BlockNum+8:], event)
-		if err := collect(snapshotRecord); err != nil {
-			return err
-		}
-	}
-	return nil
-}
-
-// DumpBorEvents - [from, to)
-func DumpBorEvents(ctx context.Context, db kv.RoDB, chainConfig *chain.Config, blockFrom, blockTo uint64, _ firstKeyGetter, collect func([]byte) error, workers int, lvl log.Lvl, logger log.Logger) (uint64, error) {
-	logEvery := time.NewTicker(20 * time.Second)
-	defer logEvery.Stop()
-
-	from := hexutility.EncodeTs(blockFrom)
-	var first bool = true
-	var prevBlockNum uint64
-	var startEventId uint64
-	var lastEventId uint64
-	if err := kv.BigChunks(db, kv.BorEventNums, from, func(tx kv.Tx, blockNumBytes, eventIdBytes []byte) (bool, error) {
-		blockNum := binary.BigEndian.Uint64(blockNumBytes)
-		if first {
-			startEventId = binary.BigEndian.Uint64(eventIdBytes)
-			first = false
-			prevBlockNum = blockNum
-		} else if blockNum != prevBlockNum {
-			endEventId := binary.BigEndian.Uint64(eventIdBytes)
-			blockHash, e := rawdb.ReadCanonicalHash(tx, prevBlockNum)
-			if e != nil {
-				return false, e
-			}
-			if e := dumpBorEventRange(startEventId, endEventId, tx, prevBlockNum, blockHash, collect); e != nil {
-				return false, e
-			}
-			startEventId = endEventId
-			prevBlockNum = blockNum
-		}
-		if blockNum >= blockTo {
-			return false, nil
-		}
-		lastEventId = binary.BigEndian.Uint64(eventIdBytes)
-		select {
-		case <-ctx.Done():
-			return false, ctx.Err()
-		case <-logEvery.C:
-			var m runtime.MemStats
-			if lvl >= log.LvlInfo {
-				dbg.ReadMemStats(&m)
-			}
-			logger.Log(lvl, "[bor snapshots] Dumping bor events", "block num", blockNum,
-				"alloc", common2.ByteCount(m.Alloc), "sys", common2.ByteCount(m.Sys),
-			)
-		default:
-		}
-		return true, nil
-	}); err != nil {
-		return 0, err
-	}
-	if lastEventId > startEventId {
-		if err := db.View(ctx, func(tx kv.Tx) error {
-			blockHash, e := rawdb.ReadCanonicalHash(tx, prevBlockNum)
-			if e != nil {
-				return e
-			}
-			return dumpBorEventRange(startEventId, lastEventId+1, tx, prevBlockNum, blockHash, collect)
-		}); err != nil {
-			return 0, err
-		}
-	}
-
-	return lastEventId, nil
-}
-
-// DumpBorSpans - [from, to)
-func DumpBorSpans(ctx context.Context, db kv.RoDB, chainConfig *chain.Config, blockFrom, blockTo uint64, _ firstKeyGetter, collect func([]byte) error, workers int, lvl log.Lvl, logger log.Logger) (uint64, error) {
-	logEvery := time.NewTicker(20 * time.Second)
-	defer logEvery.Stop()
-
-	spanFrom := uint64(heimdall.SpanIdAt(blockFrom))
-	spanTo := uint64(heimdall.SpanIdAt(blockTo))
-
-	if err := kv.BigChunks(db, kv.BorSpans, hexutility.EncodeTs(spanFrom), func(tx kv.Tx, spanIdBytes, spanBytes []byte) (bool, error) {
-		spanId := binary.BigEndian.Uint64(spanIdBytes)
-		if spanId >= spanTo {
-			return false, nil
-		}
-		if e := collect(spanBytes); e != nil {
-			return false, e
-		}
-		select {
-		case <-ctx.Done():
-			return false, ctx.Err()
-		case <-logEvery.C:
-			var m runtime.MemStats
-			if lvl >= log.LvlInfo {
-				dbg.ReadMemStats(&m)
-			}
-			logger.Log(lvl, "[bor snapshots] Dumping bor spans", "spanId", spanId,
-				"alloc", common2.ByteCount(m.Alloc), "sys", common2.ByteCount(m.Sys),
-			)
-		default:
-		}
-		return true, nil
-	}); err != nil {
-		return spanTo, err
-	}
-	return spanTo, nil
-}
-
-func BorEventsIdx(ctx context.Context, sn snaptype.FileInfo, salt uint32, tmpDir string, p *background.Progress, lvl log.Lvl, logger log.Logger) (err error) {
-	defer func() {
-		if rec := recover(); rec != nil {
-			err = fmt.Errorf("BorEventsIdx: at=%d-%d, %v, %s", sn.From, sn.To, rec, dbg.Stack())
-		}
-	}()
-	// Calculate how many records there will be in the index
-	d, err := seg.NewDecompressor(sn.Path)
-	if err != nil {
-		return err
-	}
-	defer d.Close()
-	g := d.MakeGetter()
-	var blockNumBuf [length.BlockNum]byte
-	var first bool = true
-	word := make([]byte, 0, 4096)
-	var blockCount int
-	var baseEventId uint64
-	for g.HasNext() {
-		word, _ = g.Next(word[:0])
-		if first || !bytes.Equal(blockNumBuf[:], word[length.Hash:length.Hash+length.BlockNum]) {
-			blockCount++
-			copy(blockNumBuf[:], word[length.Hash:length.Hash+length.BlockNum])
-		}
-		if first {
-			baseEventId = binary.BigEndian.Uint64(word[length.Hash+length.BlockNum : length.Hash+length.BlockNum+8])
-			first = false
-		}
-		select {
-		case <-ctx.Done():
-			return ctx.Err()
-		default:
-		}
-	}
-
-	rs, err := recsplit.NewRecSplit(recsplit.RecSplitArgs{
-		KeyCount:   blockCount,
-		Enums:      blockCount > 0,
-		BucketSize: 2000,
-		LeafSize:   8,
-		TmpDir:     tmpDir,
-		IndexFile:  filepath.Join(sn.Dir(), snaptype.IdxFileName(sn.Version, sn.From, sn.To, snaptype.BorEvents.String())),
-		BaseDataID: baseEventId,
-		Salt:       salt,
-	}, logger)
-	if err != nil {
-		return err
-	}
-	rs.LogLvl(log.LvlDebug)
-
-	defer d.EnableMadvNormal().DisableReadAhead()
-RETRY:
-	g.Reset(0)
-	first = true
-	var i, offset, nextPos uint64
-	for g.HasNext() {
-		word, nextPos = g.Next(word[:0])
-		i++
-		if first || !bytes.Equal(blockNumBuf[:], word[length.Hash:length.Hash+length.BlockNum]) {
-			if err = rs.AddKey(word[:length.Hash], offset); err != nil {
-				return err
-			}
-			copy(blockNumBuf[:], word[length.Hash:length.Hash+length.BlockNum])
-		}
-		if first {
-			first = false
-		}
-		select {
-		case <-ctx.Done():
-			return ctx.Err()
-		default:
-		}
-		offset = nextPos
-	}
-	if err = rs.Build(ctx); err != nil {
-		if errors.Is(err, recsplit.ErrCollision) {
-			logger.Info("Building recsplit. Collision happened. It's ok. Restarting with another salt...", "err", err)
-			rs.ResetNextSalt()
-			goto RETRY
-		}
-		return err
-	}
-
-	return nil
-}
-
-func BorSpansIdx(ctx context.Context, sn snaptype.FileInfo, salt uint32, tmpDir string, p *background.Progress, lvl log.Lvl, logger log.Logger) (err error) {
-	defer func() {
-		if rec := recover(); rec != nil {
-			err = fmt.Errorf("BorSpansIdx: at=%d-%d, %v, %s", sn.From, sn.To, rec, dbg.Stack())
-		}
-	}()
-	// Calculate how many records there will be in the index
-	d, err := seg.NewDecompressor(sn.Path)
-	if err != nil {
-		return err
-	}
-	defer d.Close()
-
-	baseSpanId := heimdall.SpanIdAt(sn.From)
-
-	rs, err := recsplit.NewRecSplit(recsplit.RecSplitArgs{
-		KeyCount:   d.Count(),
-		Enums:      d.Count() > 0,
-		BucketSize: 2000,
-		LeafSize:   8,
-		TmpDir:     tmpDir,
-		IndexFile:  filepath.Join(sn.Dir(), sn.Type.IdxFileName(sn.Version, sn.From, sn.To)),
-		BaseDataID: uint64(baseSpanId),
-		Salt:       salt,
-	}, logger)
-	if err != nil {
-		return err
-	}
-	rs.LogLvl(log.LvlDebug)
-
-	defer d.EnableMadvNormal().DisableReadAhead()
-RETRY:
-	g := d.MakeGetter()
-	var i, offset, nextPos uint64
-	var key [8]byte
-	for g.HasNext() {
-		nextPos, _ = g.Skip()
-		binary.BigEndian.PutUint64(key[:], i)
-		i++
-		if err = rs.AddKey(key[:], offset); err != nil {
-			return err
-		}
-		select {
-		case <-ctx.Done():
-			return ctx.Err()
-		default:
-		}
-		offset = nextPos
-	}
-	if err = rs.Build(ctx); err != nil {
-		if errors.Is(err, recsplit.ErrCollision) {
-			logger.Info("Building recsplit. Collision happened. It's ok. Restarting with another salt...", "err", err)
-			rs.ResetNextSalt()
-			goto RETRY
-		}
-		return err
-	}
-
-	return nil
->>>>>>> a5dfadd1
 }
 
 // Bor Events
