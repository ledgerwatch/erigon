--- conflicted
+++ resolved
@@ -222,10 +222,6 @@
 	require.False(ok)
 	_, ok = snaptype.ParseFileName("", stat("1-2-bodies.seg"))
 	require.False(ok)
-<<<<<<< HEAD
-	// forwad and backward compatibiliy: no fail when see old or new version
-=======
->>>>>>> babf8ef8
 	_, ok = snaptype.ParseFileName("", stat("v2-1-2-bodies.seg"))
 	require.True(ok)
 	_, ok = snaptype.ParseFileName("", stat("v0-1-2-bodies.seg"))
