package freezeblocks

import (
	"bytes"
	"context"
	"encoding/binary"
	"encoding/hex"
	"errors"
	"fmt"
	"math"
	"os"
	"path/filepath"
	"reflect"
	"runtime"
	"slices"
	"strings"
	"sync"
	"sync/atomic"
	"time"

	"github.com/holiman/uint256"
	"github.com/ledgerwatch/log/v3"
	"github.com/tidwall/btree"
	"golang.org/x/sync/errgroup"
	"golang.org/x/sync/semaphore"

	"github.com/ledgerwatch/erigon-lib/chain"
	"github.com/ledgerwatch/erigon-lib/chain/snapcfg"
	common2 "github.com/ledgerwatch/erigon-lib/common"
	"github.com/ledgerwatch/erigon-lib/common/background"
	"github.com/ledgerwatch/erigon-lib/common/cmp"
	"github.com/ledgerwatch/erigon-lib/common/datadir"
	"github.com/ledgerwatch/erigon-lib/common/dbg"
	dir2 "github.com/ledgerwatch/erigon-lib/common/dir"
	"github.com/ledgerwatch/erigon-lib/common/hexutility"
	"github.com/ledgerwatch/erigon-lib/diagnostics"
	"github.com/ledgerwatch/erigon-lib/downloader/snaptype"
	"github.com/ledgerwatch/erigon-lib/kv"
	"github.com/ledgerwatch/erigon-lib/recsplit"
	"github.com/ledgerwatch/erigon-lib/seg"
	types2 "github.com/ledgerwatch/erigon-lib/types"
	"github.com/ledgerwatch/erigon/core/rawdb"
	"github.com/ledgerwatch/erigon/core/rawdb/blockio"
	"github.com/ledgerwatch/erigon/core/types"
	"github.com/ledgerwatch/erigon/crypto"
	"github.com/ledgerwatch/erigon/crypto/cryptopool"
	"github.com/ledgerwatch/erigon/eth/ethconfig"
	"github.com/ledgerwatch/erigon/eth/ethconfig/estimate"
	"github.com/ledgerwatch/erigon/eth/stagedsync/stages"
	"github.com/ledgerwatch/erigon/params"
	"github.com/ledgerwatch/erigon/polygon/heimdall"
	"github.com/ledgerwatch/erigon/rlp"
	"github.com/ledgerwatch/erigon/turbo/services"
	"github.com/ledgerwatch/erigon/turbo/silkworm"
)

type Range struct {
	from, to uint64
}

func (r Range) From() uint64 { return r.from }
func (r Range) To() uint64   { return r.to }

type Ranges []Range

func (r Ranges) String() string {
	return fmt.Sprintf("%d", r)
}

type Segment struct {
	Range
	*seg.Decompressor
	indexes []*recsplit.Index
	segType snaptype.Type
	version snaptype.Version
}

func (s Segment) Type() snaptype.Type {
	return s.segType
}

func (s Segment) Version() snaptype.Version {
	return s.version
}

func (s Segment) Index(index ...snaptype.Index) *recsplit.Index {
	if len(index) == 0 {
		index = []snaptype.Index{0}
	}

	if len(s.indexes) <= index[0].Offset() {
		return nil
	}

	return s.indexes[index[0].Offset()]
}

func (s Segment) IsIndexed() bool {
	if len(s.indexes) < len(s.Type().Indexes()) {
		return false
	}

	for _, i := range s.indexes {
		if i == nil {
			return false
		}
	}

	return true
}

func (s Segment) FileName() string {
	return s.Type().FileName(s.version, s.from, s.to)
}

func (s Segment) FileInfo(dir string) snaptype.FileInfo {
	return s.Type().FileInfo(dir, s.from, s.to)
}

func (s *Segment) reopenSeg(dir string) (err error) {
	s.closeSeg()
	s.Decompressor, err = seg.NewDecompressor(filepath.Join(dir, s.FileName()))
	if err != nil {
		return fmt.Errorf("%w, fileName: %s", err, s.FileName())
	}
	return nil
}

func (s *Segment) closeSeg() {
	if s.Decompressor != nil {
		s.Close()
		s.Decompressor = nil
	}
}

func (s *Segment) closeIdx() {
	for _, index := range s.indexes {
		index.Close()
	}

	s.indexes = nil
}

func (s *Segment) close() {
	s.closeSeg()
	s.closeIdx()
}

func (s *Segment) openFiles() []string {
	files := make([]string, 0, len(s.indexes)+1)

	if s.IsOpen() {
		files = append(files, s.FilePath())
	}

	for _, index := range s.indexes {
		files = append(files, index.FilePath())
	}

	return files
}

func (s *Segment) reopenIdxIfNeed(dir string, optimistic bool) (err error) {
	if len(s.Type().IdxFileNames(s.version, s.from, s.to)) == 0 {
		return nil
	}

	err = s.reopenIdx(dir)

	if err != nil {
		if !errors.Is(err, os.ErrNotExist) {
			if optimistic {
				log.Warn("[snapshots] open index", "err", err)
			} else {
				return err
			}
		}
	}

	return nil
}

func (s *Segment) reopenIdx(dir string) (err error) {
	s.closeIdx()
	if s.Decompressor == nil {
		return nil
	}

	for _, fileName := range s.Type().IdxFileNames(s.version, s.from, s.to) {
		index, err := recsplit.OpenIndex(filepath.Join(dir, fileName))

		if err != nil {
			return fmt.Errorf("%w, fileName: %s", err, fileName)
		}

		s.indexes = append(s.indexes, index)
	}

	return nil
}

func (sn *Segment) mappedHeaderSnapshot() *silkworm.MappedHeaderSnapshot {
	segmentRegion := silkworm.NewMemoryMappedRegion(sn.FilePath(), sn.DataHandle(), sn.Size())
	idxRegion := silkworm.NewMemoryMappedRegion(sn.Index().FilePath(), sn.Index().DataHandle(), sn.Index().Size())
	return silkworm.NewMappedHeaderSnapshot(segmentRegion, idxRegion)
}

func (sn *Segment) mappedBodySnapshot() *silkworm.MappedBodySnapshot {
	segmentRegion := silkworm.NewMemoryMappedRegion(sn.FilePath(), sn.DataHandle(), sn.Size())
	idxRegion := silkworm.NewMemoryMappedRegion(sn.Index().FilePath(), sn.Index().DataHandle(), sn.Index().Size())
	return silkworm.NewMappedBodySnapshot(segmentRegion, idxRegion)
}

func (sn *Segment) mappedTxnSnapshot() *silkworm.MappedTxnSnapshot {
	segmentRegion := silkworm.NewMemoryMappedRegion(sn.FilePath(), sn.DataHandle(), sn.Size())
	idxTxnHash := sn.Index(snaptype.Indexes.TxnHash)
	idxTxnHashRegion := silkworm.NewMemoryMappedRegion(idxTxnHash.FilePath(), idxTxnHash.DataHandle(), idxTxnHash.Size())
	idxTxnHash2BlockNum := sn.Index(snaptype.Indexes.TxnHash2BlockNum)
	idxTxnHash2BlockRegion := silkworm.NewMemoryMappedRegion(idxTxnHash2BlockNum.FilePath(), idxTxnHash2BlockNum.DataHandle(), idxTxnHash2BlockNum.Size())
	return silkworm.NewMappedTxnSnapshot(segmentRegion, idxTxnHashRegion, idxTxnHash2BlockRegion)
}

// headers
// value: first_byte_of_header_hash + header_rlp
// header_hash       -> headers_segment_offset

// bodies
// value: rlp(types.BodyForStorage)
// block_num_u64     -> bodies_segment_offset

// transactions
// value: first_byte_of_transaction_hash + sender_address + transaction_rlp
// transaction_hash  -> transactions_segment_offset
// transaction_hash  -> block_number

type segments struct {
	lock     sync.RWMutex
	segments []*Segment
}

func (s *segments) View(f func(segments []*Segment) error) error {
	s.lock.RLock()
	defer s.lock.RUnlock()
	return f(s.segments)
}

func (s *segments) Segment(blockNum uint64, f func(*Segment) error) (found bool, err error) {
	s.lock.RLock()
	defer s.lock.RUnlock()
	for _, seg := range s.segments {
		if !(blockNum >= seg.from && blockNum < seg.to) {
			continue
		}
		return true, f(seg)
	}
	return false, nil
}

type RoSnapshots struct {
	indicesReady  atomic.Bool
	segmentsReady atomic.Bool

	types    []snaptype.Type
	segments btree.Map[snaptype.Enum, *segments]

	dir         string
	segmentsMax atomic.Uint64 // all types of .seg files are available - up to this number
	idxMax      atomic.Uint64 // all types of .idx files are available - up to this number
	cfg         ethconfig.BlocksFreezing
	logger      log.Logger

	// allows for pruning segments - this is the min availible segment
	segmentsMin atomic.Uint64
}

// NewRoSnapshots - opens all snapshots. But to simplify everything:
//   - it opens snapshots only on App start and immutable after
//   - all snapshots of given blocks range must exist - to make this blocks range available
//   - gaps are not allowed
//   - segment have [from:to) semantic
func NewRoSnapshots(cfg ethconfig.BlocksFreezing, snapDir string, segmentsMin uint64, logger log.Logger) *RoSnapshots {
	return newRoSnapshots(cfg, snapDir, snaptype.BlockSnapshotTypes, segmentsMin, logger)
}

func newRoSnapshots(cfg ethconfig.BlocksFreezing, snapDir string, types []snaptype.Type, segmentsMin uint64, logger log.Logger) *RoSnapshots {
	var segs btree.Map[snaptype.Enum, *segments]

	for _, snapType := range types {
		segs.Set(snapType.Enum(), &segments{})
	}

	s := &RoSnapshots{dir: snapDir, cfg: cfg, segments: segs, logger: logger, types: types}
	s.segmentsMin.Store(segmentsMin)

	return s
}

func (s *RoSnapshots) Cfg() ethconfig.BlocksFreezing { return s.cfg }
func (s *RoSnapshots) Dir() string                   { return s.dir }
func (s *RoSnapshots) SegmentsReady() bool           { return s.segmentsReady.Load() }
func (s *RoSnapshots) IndicesReady() bool            { return s.indicesReady.Load() }
func (s *RoSnapshots) IndicesMax() uint64            { return s.idxMax.Load() }
func (s *RoSnapshots) SegmentsMax() uint64           { return s.segmentsMax.Load() }
func (s *RoSnapshots) SegmentsMin() uint64           { return s.segmentsMin.Load() }
func (s *RoSnapshots) SetSegmentsMin(min uint64)     { s.segmentsMin.Store(min) }
func (s *RoSnapshots) BlocksAvailable() uint64 {
	if s == nil {
		return 0
	}

	return s.idxMax.Load()
}
func (s *RoSnapshots) LogStat(label string) {
	var m runtime.MemStats
	dbg.ReadMemStats(&m)
	s.logger.Info(fmt.Sprintf("[snapshots:%s] Blocks Stat", label),
		"blocks", fmt.Sprintf("%dk", (s.BlocksAvailable()+1)/1000),
		"indices", fmt.Sprintf("%dk", (s.IndicesMax()+1)/1000),
		"alloc", common2.ByteCount(m.Alloc), "sys", common2.ByteCount(m.Sys))
}

func (s *RoSnapshots) EnsureExpectedBlocksAreAvailable(cfg *snapcfg.Cfg) error {
	if s.BlocksAvailable() < cfg.ExpectBlocks {
		return fmt.Errorf("app must wait until all expected snapshots are available. Expected: %d, Available: %d", cfg.ExpectBlocks, s.BlocksAvailable())
	}
	return nil
}

func (s *RoSnapshots) Types() []snaptype.Type { return s.types }
func (s *RoSnapshots) HasType(in snaptype.Type) bool {
	for _, t := range s.types {
		if t.Enum() == in.Enum() {
			return true
		}
	}
	return false
}

// DisableReadAhead - usage: `defer d.EnableReadAhead().DisableReadAhead()`. Please don't use this funcs without `defer` to avoid leak.
func (s *RoSnapshots) DisableReadAhead() *RoSnapshots {
	s.segments.Scan(func(segtype snaptype.Enum, value *segments) bool {
		value.lock.RLock()
		defer value.lock.RUnlock()
		for _, sn := range value.segments {
			sn.DisableReadAhead()
		}
		return true
	})

	return s
}

func (s *RoSnapshots) EnableReadAhead() *RoSnapshots {
	s.segments.Scan(func(segtype snaptype.Enum, value *segments) bool {
		value.lock.RLock()
		defer value.lock.RUnlock()
		for _, sn := range value.segments {
			sn.EnableReadAhead()
		}
		return true
	})

	return s
}

func (s *RoSnapshots) EnableMadvWillNeed() *RoSnapshots {
	s.segments.Scan(func(segtype snaptype.Enum, value *segments) bool {
		value.lock.RLock()
		defer value.lock.RUnlock()
		for _, sn := range value.segments {
			sn.EnableMadvWillNeed()
		}
		return true
	})
	return s
}

func (s *RoSnapshots) idxAvailability() uint64 {
	max := make([]uint64, len(s.Types()))
	i := 0
	s.segments.Scan(func(segtype snaptype.Enum, value *segments) bool {
		if !s.HasType(segtype.Type()) {
			return true
		}
		for _, seg := range value.segments {
			if !seg.IsIndexed() {
				break
			}
			max[i] = seg.to - 1
		}

		i++
		return true
	})

	var min uint64 = math.MaxUint64
	for _, maxEl := range max {
		min = cmp.Min(min, maxEl)
	}

	return min
}

// OptimisticReopenWithDB - optimistically open snapshots (ignoring error), useful at App startup because:
// - user must be able: delete any snapshot file and Erigon will self-heal by re-downloading
// - RPC return Nil for historical blocks if snapshots are not open
func (s *RoSnapshots) OptimisticReopenWithDB(db kv.RoDB) {
	_ = db.View(context.Background(), func(tx kv.Tx) error {
		snList, _, err := rawdb.ReadSnapshots(tx)
		if err != nil {
			return err
		}
		return s.ReopenList(snList, true)
	})
}

func (s *RoSnapshots) Files() (list []string) {
	maxBlockNumInFiles := s.BlocksAvailable()

	s.segments.Scan(func(segtype snaptype.Enum, value *segments) bool {
		value.lock.RLock()
		defer value.lock.RUnlock()

		for _, seg := range value.segments {
			if seg.Decompressor == nil {
				continue
			}
			if seg.from > maxBlockNumInFiles {
				continue
			}
			list = append(list, seg.FileName())
		}
		return true
	})

	slices.Sort(list)
	return list
}

func (s *RoSnapshots) OpenFiles() (list []string) {
	s.segments.Scan(func(segtype snaptype.Enum, value *segments) bool {
		value.lock.RLock()
		defer value.lock.RUnlock()

		for _, seg := range value.segments {
			list = append(list, seg.openFiles()...)
		}
		return true
	})

	return list
}

// ReopenList stops on optimistic=false, continue opening files on optimistic=true
func (s *RoSnapshots) ReopenList(fileNames []string, optimistic bool) error {
	if err := s.rebuildSegments(fileNames, true, optimistic); err != nil {
		return err
	}
	return nil
}

func (s *RoSnapshots) InitSegments(fileNames []string) error {
	if err := s.rebuildSegments(fileNames, false, true); err != nil {
		return err
	}
	return nil
}

func (s *RoSnapshots) lockSegments() {
	s.segments.Scan(func(segtype snaptype.Enum, value *segments) bool {
		value.lock.Lock()
		return true
	})
}

func (s *RoSnapshots) unlockSegments() {
	s.segments.Scan(func(segtype snaptype.Enum, value *segments) bool {
		value.lock.Unlock()
		return true
	})
}

func (s *RoSnapshots) rebuildSegments(fileNames []string, open bool, optimistic bool) error {
	s.lockSegments()
	defer s.unlockSegments()

	s.closeWhatNotInList(fileNames)
	var segmentsMax uint64
	var segmentsMaxSet bool

	for _, fName := range fileNames {
		f, _, ok := snaptype.ParseFileName(s.dir, fName)
		if !ok {
			continue
		}

		if !s.HasType(f.Type) {
			continue
		}

		segtype, ok := s.segments.Get(f.Type.Enum())
		if !ok {
			segtype = &segments{}
			s.segments.Set(f.Type.Enum(), segtype)
			segtype.lock.Lock() // this will be unlocked by defer s.unlockSegments() above
		}

		var sn *Segment
		var exists bool
		for _, sn2 := range segtype.segments {
			if sn2.Decompressor == nil { // it's ok if some segment was not able to open
				continue
			}

			if fName == sn2.FileName() {
				sn = sn2
				exists = true
				break
			}
		}

		if !exists {
			sn = &Segment{segType: f.Type, version: f.Version, Range: Range{f.From, f.To}}
		}

		if open {
			if err := sn.reopenSeg(s.dir); err != nil {
				if errors.Is(err, os.ErrNotExist) {
					if optimistic {
						continue
					} else {
						break
					}
				}
				if optimistic {
					s.logger.Warn("[snapshots] open segment", "err", err)
					continue
				} else {
					return err
				}
			}
		}

		if !exists {
			// it's possible to iterate over .seg file even if you don't have index
			// then make segment available even if index open may fail
			segtype.segments = append(segtype.segments, sn)
		}

		if open {
			if err := sn.reopenIdxIfNeed(s.dir, optimistic); err != nil {
				return err
			}
		}

		if f.To > 0 {
			segmentsMax = f.To - 1
		} else {
			segmentsMax = 0
		}
		segmentsMaxSet = true
	}

	if segmentsMaxSet {
		s.segmentsMax.Store(segmentsMax)
	}
	s.segmentsReady.Store(true)
	s.idxMax.Store(s.idxAvailability())
	s.indicesReady.Store(true)

	return nil
}

func (s *RoSnapshots) Ranges() []Range {
	view := s.View()
	defer view.Close()
	return view.Ranges()
}

func (s *RoSnapshots) OptimisticalyReopenFolder()           { _ = s.ReopenFolder() }
func (s *RoSnapshots) OptimisticalyReopenWithDB(db kv.RoDB) { _ = s.ReopenWithDB(db) }
func (s *RoSnapshots) ReopenFolder() error {
	return s.ReopenSegments(s.Types())
}

func (s *RoSnapshots) ReopenSegments(types []snaptype.Type) error {
	files, _, err := typedSegments(s.dir, s.segmentsMin.Load(), types)

	if err != nil {
		return err
	}
	list := make([]string, 0, len(files))
	for _, f := range files {
		_, fName := filepath.Split(f.Path)
		list = append(list, fName)
	}
	return s.ReopenList(list, false)
}

func (s *RoSnapshots) ReopenWithDB(db kv.RoDB) error {
	if err := db.View(context.Background(), func(tx kv.Tx) error {
		snList, _, err := rawdb.ReadSnapshots(tx)
		if err != nil {
			return err
		}
		return s.ReopenList(snList, true)
	}); err != nil {
		return err
	}
	return nil
}

func (s *RoSnapshots) Close() {
	s.lockSegments()
	defer s.unlockSegments()
	s.closeWhatNotInList(nil)
}

func (s *RoSnapshots) closeWhatNotInList(l []string) {
	s.segments.Scan(func(segtype snaptype.Enum, value *segments) bool {
	Segments:
		for i, sn := range value.segments {
			if sn.Decompressor == nil {
				continue Segments
			}
			_, name := filepath.Split(sn.FilePath())
			for _, fName := range l {
				if fName == name {
					continue Segments
				}
			}
			sn.close()
			value.segments[i] = nil
		}
		return true
	})

	s.segments.Scan(func(segtype snaptype.Enum, value *segments) bool {
		var i int
		for i = 0; i < len(value.segments) && value.segments[i] != nil && value.segments[i].Decompressor != nil; i++ {
		}
		tail := value.segments[i:]
		value.segments = value.segments[:i]
		for i = 0; i < len(tail); i++ {
			if tail[i] != nil {
				tail[i].close()
				tail[i] = nil
			}
		}
		return true
	})
}

func (s *RoSnapshots) removeOverlaps() error {
	s.lockSegments()
	defer s.unlockSegments()

	list, err := snaptype.Segments(s.dir)

	if err != nil {
		return err
	}

	if _, toRemove := findOverlaps(list); len(toRemove) > 0 {
		filesToRemove := make([]string, 0, len(toRemove))

		for _, info := range toRemove {
			filesToRemove = append(filesToRemove, info.Path)
		}

		removeOldFiles(filesToRemove, s.dir)
	}

	return nil
}

func (s *RoSnapshots) PrintDebug() {
	s.lockSegments()
	defer s.unlockSegments()

	s.segments.Scan(func(key snaptype.Enum, value *segments) bool {
		fmt.Println("    == Snapshots,", key.String())
		for _, sn := range value.segments {
			args := make([]any, 0, len(sn.Type().Indexes())+1)
			args = append(args, sn.from)
			for _, index := range sn.Type().Indexes() {
				args = append(args, sn.Index(index) != nil)
			}
			fmt.Println(args...)
		}
		return true
	})
}

func (s *RoSnapshots) AddSnapshotsToSilkworm(silkwormInstance *silkworm.Silkworm) error {
	mappedHeaderSnapshots := make([]*silkworm.MappedHeaderSnapshot, 0)
	if headers, ok := s.segments.Get(snaptype.Enums.Headers); ok {
		err := headers.View(func(segments []*Segment) error {
			for _, headerSegment := range segments {
				mappedHeaderSnapshots = append(mappedHeaderSnapshots, headerSegment.mappedHeaderSnapshot())
			}
			return nil
		})
		if err != nil {
			return err
		}
	}

	mappedBodySnapshots := make([]*silkworm.MappedBodySnapshot, 0)
	if bodies, ok := s.segments.Get(snaptype.Enums.Bodies); ok {
		err := bodies.View(func(segments []*Segment) error {
			for _, bodySegment := range segments {
				mappedBodySnapshots = append(mappedBodySnapshots, bodySegment.mappedBodySnapshot())
			}
			return nil
		})
		if err != nil {
			return err
		}
	}

	mappedTxnSnapshots := make([]*silkworm.MappedTxnSnapshot, 0)
	if txs, ok := s.segments.Get(snaptype.Enums.Transactions); ok {
		err := txs.View(func(segments []*Segment) error {
			for _, txnSegment := range segments {
				mappedTxnSnapshots = append(mappedTxnSnapshots, txnSegment.mappedTxnSnapshot())
			}
			return nil
		})
		if err != nil {
			return err
		}
	}

	if len(mappedHeaderSnapshots) != len(mappedBodySnapshots) || len(mappedBodySnapshots) != len(mappedTxnSnapshots) {
		return fmt.Errorf("addSnapshots: the number of headers/bodies/txs snapshots must be the same")
	}

	for i := 0; i < len(mappedHeaderSnapshots); i++ {
		mappedSnapshot := &silkworm.MappedChainSnapshot{
			Headers: mappedHeaderSnapshots[i],
			Bodies:  mappedBodySnapshots[i],
			Txs:     mappedTxnSnapshots[i],
		}
		err := silkwormInstance.AddSnapshot(mappedSnapshot)
		if err != nil {
			return err
		}
	}

	return nil
}

func buildIdx(ctx context.Context, sn snaptype.FileInfo, chainConfig *chain.Config, tmpDir string, p *background.Progress, lvl log.Lvl, logger log.Logger) error {
	//log.Info("[snapshots] build idx", "file", sn.Name())
	switch sn.Type.Enum() {
	case snaptype.Enums.Headers:
		if err := HeadersIdx(ctx, sn, tmpDir, p, lvl, logger); err != nil {
			return err
		}
	case snaptype.Enums.Bodies:
		if err := BodiesIdx(ctx, sn, tmpDir, p, lvl, logger); err != nil {
			return err
		}
	case snaptype.Enums.Transactions:
		if err := TransactionsIdx(ctx, chainConfig, sn, tmpDir, p, lvl, logger); err != nil {
			return err
		}
	case snaptype.Enums.BorEvents:
		if err := BorEventsIdx(ctx, sn, tmpDir, p, lvl, logger); err != nil {
			return err
		}
	case snaptype.Enums.BorSpans:
		if err := BorSpansIdx(ctx, sn, tmpDir, p, lvl, logger); err != nil {
			return err
		}
	}
	//log.Info("[snapshots] finish build idx", "file", fName)
	return nil
}

func buildMissedIndices(logPrefix string, ctx context.Context, dirs datadir.Dirs, snapshots *RoSnapshots, chainConfig *chain.Config, workers int, logger log.Logger) error {
	dir, tmpDir := dirs.Snap, dirs.Tmp
	//log.Log(lvl, "[snapshots] Build indices", "from", min)

	ps := background.NewProgressSet()
	startIndexingTime := time.Now()

	logEvery := time.NewTicker(20 * time.Second)
	defer logEvery.Stop()

	g, gCtx := errgroup.WithContext(ctx)
	g.SetLimit(workers)
	finish := make(chan struct{})

	go func() {
		for {
			select {
			case <-logEvery.C:
				var m runtime.MemStats
				dbg.ReadMemStats(&m)
				sendDiagnostics(startIndexingTime, ps.DiagnossticsData(), m.Alloc, m.Sys)
				logger.Info(fmt.Sprintf("[%s] Indexing", logPrefix), "progress", ps.String(), "total-indexing-time", time.Since(startIndexingTime).Round(time.Second).String(), "alloc", common2.ByteCount(m.Alloc), "sys", common2.ByteCount(m.Sys))
			case <-finish:
				return
			case <-ctx.Done():
				return
			}
		}
	}()

	snapshots.segments.Scan(func(segtype snaptype.Enum, value *segments) bool {
		for _, segment := range value.segments {
			info := segment.FileInfo(dir)

			if hasIdxFile(info, logger) {
				continue
			}

			segment.closeIdx()

			g.Go(func() error {
				p := &background.Progress{}
				ps.Add(p)
				defer notifySegmentIndexingFinished(info.Name())
				defer ps.Delete(p)
<<<<<<< HEAD
				if err := buildIdx(gCtx, sn, chainConfig, tmpDir, p, log.LvlInfo, logger); err != nil {
					return fmt.Errorf("%s: %w", sn.Name(), err)
				}
				return nil
=======
				return buildIdx(gCtx, info, chainConfig, tmpDir, p, log.LvlInfo, logger)
>>>>>>> 926ed52b
			})
		}

		return true
	})

	go func() {
		defer close(finish)
		g.Wait()
	}()

	// Block main thread
	select {
	case <-finish:
		return g.Wait()
	case <-ctx.Done():
		return ctx.Err()
	}
}

func notifySegmentIndexingFinished(name string) {
	diagnostics.Send(
		diagnostics.SnapshotSegmentIndexingFinishedUpdate{
			SegmentName: name,
		},
	)
}

func sendDiagnostics(startIndexingTime time.Time, indexPercent map[string]int, alloc uint64, sys uint64) {
	segmentsStats := make([]diagnostics.SnapshotSegmentIndexingStatistics, 0, len(indexPercent))
	for k, v := range indexPercent {
		segmentsStats = append(segmentsStats, diagnostics.SnapshotSegmentIndexingStatistics{
			SegmentName: k,
			Percent:     v,
			Alloc:       alloc,
			Sys:         sys,
		})
	}
	diagnostics.Send(diagnostics.SnapshotIndexingStatistics{
		Segments:    segmentsStats,
		TimeElapsed: time.Since(startIndexingTime).Round(time.Second).Seconds(),
	})
}

func noGaps(in []snaptype.FileInfo, from uint64) (out []snaptype.FileInfo, missingSnapshots []Range) {
	prevTo := from
	for _, f := range in {
		if f.To <= prevTo {
			continue
		}
		if f.From != prevTo { // no gaps
			missingSnapshots = append(missingSnapshots, Range{prevTo, f.From})
			continue
		}
		prevTo = f.To
		out = append(out, f)
	}
	return out, missingSnapshots
}

func typeOfSegmentsMustExist(dir string, in []snaptype.FileInfo, types []snaptype.Type) (res []snaptype.FileInfo) {
MainLoop:
	for _, f := range in {
		if f.From == f.To {
			continue
		}
		for _, t := range types {
			p := filepath.Join(dir, snaptype.SegmentFileName(f.Version, f.From, f.To, t.Enum()))
			if !dir2.FileExist(p) {
				continue MainLoop
			}
			res = append(res, f)
		}
	}
	return res
}

// noOverlaps - keep largest ranges and avoid overlap
func noOverlaps(in []snaptype.FileInfo) (res []snaptype.FileInfo) {
	for i := range in {
		f := in[i]
		if f.From == f.To {
			continue
		}

		for j := i + 1; j < len(in); j++ { // if there is file with larger range - use it instead
			f2 := in[j]
			if f2.From == f2.To {
				continue
			}
			if f2.From > f.From {
				break
			}
			f = f2
			i++
		}

		res = append(res, f)
	}

	return res
}

func findOverlaps(in []snaptype.FileInfo) (res []snaptype.FileInfo, overlapped []snaptype.FileInfo) {
	for i := 0; i < len(in); i++ {
		f := in[i]

		if f.From == f.To {
			overlapped = append(overlapped, f)
			continue
		}

		for j := i + 1; j < len(in); i, j = i+1, j+1 { // if there is file with larger range - use it instead
			f2 := in[j]

			if f.Type.Enum() != f2.Type.Enum() {
				break
			}

			if f2.From == f2.To {
				overlapped = append(overlapped, f2)
				continue
			}

			if f2.From > f.From && f2.To > f.To {
				break
			}

			if f.To >= f2.To && f.From <= f2.From {
				overlapped = append(overlapped, f2)
				continue
			}

			if i < len(in)-1 && (f2.To >= f.To && f2.From <= f.From) {
				overlapped = append(overlapped, f)
			}

			f = f2
		}

		res = append(res, f)
	}

	return res, overlapped
}

func SegmentsCaplin(dir string, minBlock uint64) (res []snaptype.FileInfo, missingSnapshots []Range, err error) {
	list, err := snaptype.Segments(dir)
	if err != nil {
		return nil, missingSnapshots, err
	}

	{
		var l, lSidecars []snaptype.FileInfo
		var m []Range
		for _, f := range list {
			if f.Type.Enum() != snaptype.Enums.BeaconBlocks && f.Type.Enum() != snaptype.Enums.BlobSidecars {
				continue
			}
			if f.Type.Enum() == snaptype.Enums.BlobSidecars {
				lSidecars = append(lSidecars, f) // blobs are an exception
				continue
			}
			l = append(l, f)
		}
		l, m = noGaps(noOverlaps(l), minBlock)
		if len(m) > 0 {
			lst := m[len(m)-1]
			log.Debug("[snapshots] see gap", "type", snaptype.Enums.BeaconBlocks, "from", lst.from)
		}
		res = append(res, l...)
		res = append(res, lSidecars...)
		missingSnapshots = append(missingSnapshots, m...)
	}
	return res, missingSnapshots, nil
}

func Segments(dir string, minBlock uint64) (res []snaptype.FileInfo, missingSnapshots []Range, err error) {
	return typedSegments(dir, minBlock, snaptype.BlockSnapshotTypes)
}

func typedSegments(dir string, minBlock uint64, types []snaptype.Type) (res []snaptype.FileInfo, missingSnapshots []Range, err error) {
	segmentsTypeCheck := func(dir string, in []snaptype.FileInfo) (res []snaptype.FileInfo) {
		return typeOfSegmentsMustExist(dir, in, types)
	}

	list, err := snaptype.Segments(dir)

	if err != nil {
		return nil, missingSnapshots, err
	}

	for _, segType := range types {
		{
			var l []snaptype.FileInfo
			var m []Range
			for _, f := range list {
				if f.Type.Enum() != segType.Enum() {
					continue
				}
				l = append(l, f)
			}
			l, m = noGaps(noOverlaps(segmentsTypeCheck(dir, l)), minBlock)
			if len(m) > 0 {
				lst := m[len(m)-1]
				log.Debug("[snapshots] see gap", "type", segType, "from", lst.from)
			}
			res = append(res, l...)
			if len(m) > 0 {
				lst := m[len(m)-1]
				log.Debug("[snapshots] see gap", "type", segType, "from", lst.from)
			}

			missingSnapshots = append(missingSnapshots, m...)
		}
	}
	return res, missingSnapshots, nil
}

func chooseSegmentEnd(from, to uint64, chainConfig *chain.Config) uint64 {
	var chainName string

	if chainConfig != nil {
		chainName = chainConfig.ChainName
	}
	blocksPerFile := snapcfg.MergeLimit(chainName, from)

	next := (from/blocksPerFile + 1) * blocksPerFile
	to = cmp.Min(next, to)

	if to < snaptype.Erigon2MinSegmentSize {
		return to
	}

	return to - (to % snaptype.Erigon2MinSegmentSize) // round down to the nearest 1k
}

type BlockRetire struct {
	maxScheduledBlock     atomic.Uint64
	working               atomic.Bool
	needSaveFilesListInDB atomic.Bool

	// shared semaphore with AggregatorV3 to allow only one type of snapshot building at a time
	snBuildAllowed *semaphore.Weighted

	workers int
	tmpDir  string
	db      kv.RoDB

	notifier    services.DBEventNotifier
	logger      log.Logger
	blockReader services.FullBlockReader
	blockWriter *blockio.BlockWriter
	dirs        datadir.Dirs
	chainConfig *chain.Config
}

func NewBlockRetire(
	compressWorkers int,
	dirs datadir.Dirs,
	blockReader services.FullBlockReader,
	blockWriter *blockio.BlockWriter,
	db kv.RoDB,
	chainConfig *chain.Config,
	notifier services.DBEventNotifier,
	snBuildAllowed *semaphore.Weighted,
	logger log.Logger,
) *BlockRetire {
	return &BlockRetire{
		workers:        compressWorkers,
		tmpDir:         dirs.Tmp,
		dirs:           dirs,
		blockReader:    blockReader,
		blockWriter:    blockWriter,
		db:             db,
		snBuildAllowed: snBuildAllowed,
		chainConfig:    chainConfig,
		notifier:       notifier,
		logger:         logger,
	}
}

func (br *BlockRetire) SetWorkers(workers int) { br.workers = workers }
func (br *BlockRetire) GetWorkers() int        { return br.workers }

func (br *BlockRetire) IO() (services.FullBlockReader, *blockio.BlockWriter) {
	return br.blockReader, br.blockWriter
}

func (br *BlockRetire) Writer() *RoSnapshots { return br.blockReader.Snapshots().(*RoSnapshots) }

func (br *BlockRetire) snapshots() *RoSnapshots { return br.blockReader.Snapshots().(*RoSnapshots) }

func (br *BlockRetire) borSnapshots() *BorRoSnapshots {
	return br.blockReader.BorSnapshots().(*BorRoSnapshots)
}

func (br *BlockRetire) HasNewFrozenFiles() bool {
	return br.needSaveFilesListInDB.CompareAndSwap(true, false)
}

func CanRetire(curBlockNum uint64, blocksInSnapshots uint64, chainConfig *chain.Config) (blockFrom, blockTo uint64, can bool) {
	var keep uint64 = params.FullImmutabilityThreshold / 20 //TODO: we will remove `/20` after some db optimizations
	if curBlockNum <= keep {
		return
	}
	blockFrom = blocksInSnapshots + 1
	return canRetire(blockFrom, curBlockNum-keep, chainConfig)
}

func canRetire(from, to uint64, chainConfig *chain.Config) (blockFrom, blockTo uint64, can bool) {
	if to <= from {
		return
	}
	blockFrom = (from / 1_000) * 1_000
	roundedTo1K := (to / 1_000) * 1_000
	var maxJump uint64 = 1_000

	var chainName string

	if chainConfig != nil {
		chainName = chainConfig.ChainName
	}

	mergeLimit := snapcfg.MergeLimit(chainName, blockFrom)

	if blockFrom%mergeLimit == 0 {
		maxJump = mergeLimit
	} else if blockFrom%100_000 == 0 {
		maxJump = 100_000
	} else if blockFrom%10_000 == 0 {
		maxJump = 10_000
	}
	//roundedTo1K := (to / 1_000) * 1_000
	jump := cmp.Min(maxJump, roundedTo1K-blockFrom)
	switch { // only next segment sizes are allowed
	case jump >= mergeLimit:
		blockTo = blockFrom + mergeLimit
	case jump >= 100_000:
		blockTo = blockFrom + 100_000
	case jump >= 10_000:
		blockTo = blockFrom + 10_000
	case jump >= 1_000:
		blockTo = blockFrom + 1_000
	default:
		blockTo = blockFrom
	}
	return blockFrom, blockTo, blockTo-blockFrom >= 1_000
}

func CanDeleteTo(curBlockNum uint64, blocksInSnapshots uint64) (blockTo uint64) {
	if blocksInSnapshots == 0 {
		return 0
	}

	var keep uint64 = params.FullImmutabilityThreshold / 20 //TODO: we will remove `/20` after some db optimizations
	if curBlockNum+999 < keep {
		// To prevent overflow of uint64 below
		return blocksInSnapshots + 1
	}
	hardLimit := (curBlockNum/1_000)*1_000 - keep
	return cmp.Min(hardLimit, blocksInSnapshots+1)
}

func (br *BlockRetire) retireBlocks(ctx context.Context, minBlockNum uint64, maxBlockNum uint64, lvl log.Lvl, seedNewSnapshots func(downloadRequest []services.DownloadRequest) error, onDelete func(l []string) error) (bool, error) {
	select {
	case <-ctx.Done():
		return false, ctx.Err()
	default:
	}

	notifier, logger, blockReader, tmpDir, db, workers := br.notifier, br.logger, br.blockReader, br.tmpDir, br.db, br.workers
	snapshots := br.snapshots()

	blockFrom, blockTo, ok := CanRetire(maxBlockNum, minBlockNum, br.chainConfig)

	if ok {
		logger.Log(lvl, "[snapshots] Retire Blocks", "range", fmt.Sprintf("%dk-%dk", blockFrom/1000, blockTo/1000))
		// in future we will do it in background
		if err := DumpBlocks(ctx, blockFrom, blockTo, br.chainConfig, tmpDir, snapshots.Dir(), db, workers, lvl, logger, blockReader); err != nil {
			return ok, fmt.Errorf("DumpBlocks: %w", err)
		}

		snapshots.removeOverlaps()

		if err := snapshots.ReopenFolder(); err != nil {
			return ok, fmt.Errorf("reopen: %w", err)
		}
		snapshots.LogStat("retire")
		if notifier != nil && !reflect.ValueOf(notifier).IsNil() { // notify about new snapshots of any size
			notifier.OnNewSnapshot()
		}
	}

	merger := NewMerger(tmpDir, workers, lvl, db, br.chainConfig, logger)
	rangesToMerge := merger.FindMergeRanges(snapshots.Ranges(), snapshots.BlocksAvailable())
	if len(rangesToMerge) == 0 {
		return ok, nil
	}
	ok = true // have something to merge
	onMerge := func(r Range) error {
		if notifier != nil && !reflect.ValueOf(notifier).IsNil() { // notify about new snapshots of any size
			notifier.OnNewSnapshot()
		}

		if seedNewSnapshots != nil {
			downloadRequest := []services.DownloadRequest{
				services.NewDownloadRequest("", ""),
			}
			if err := seedNewSnapshots(downloadRequest); err != nil {
				return err
			}
		}
		return nil
	}
	err := merger.Merge(ctx, snapshots, snapshots.Types(), rangesToMerge, snapshots.Dir(), true /* doIndex */, onMerge, onDelete)
	if err != nil {
		return ok, err
	}

	return ok, nil
}

func (br *BlockRetire) PruneAncientBlocks(tx kv.RwTx, limit int) error {
	if br.blockReader.FreezingCfg().KeepBlocks {
		return nil
	}
	currentProgress, err := stages.GetStageProgress(tx, stages.Senders)
	if err != nil {
		return err
	}

	if canDeleteTo := CanDeleteTo(currentProgress, br.blockReader.FrozenBlocks()); canDeleteTo > 0 {
		br.logger.Trace("[snapshots] Prune Blocks", "to", canDeleteTo, "limit", limit)
		if err := br.blockWriter.PruneBlocks(context.Background(), tx, canDeleteTo, limit); err != nil {
			return err
		}
	}

	if br.chainConfig.Bor != nil {
		if canDeleteTo := CanDeleteTo(currentProgress, br.blockReader.FrozenBorBlocks()); canDeleteTo > 0 {
			br.logger.Trace("[snapshots] Prune Bor Blocks", "to", canDeleteTo, "limit", limit)
			if err := br.blockWriter.PruneBorBlocks(context.Background(), tx, canDeleteTo, limit,
				func(block uint64) uint64 { return uint64(heimdall.SpanIdAt(block)) }); err != nil {
				return err
			}
		}
	}

	return nil
}

func (br *BlockRetire) RetireBlocksInBackground(ctx context.Context, minBlockNum, maxBlockNum uint64, lvl log.Lvl, seedNewSnapshots func(downloadRequest []services.DownloadRequest) error, onDeleteSnapshots func(l []string) error) {
	if maxBlockNum > br.maxScheduledBlock.Load() {
		br.maxScheduledBlock.Store(maxBlockNum)
	}

	if !br.working.CompareAndSwap(false, true) {
		return
	}

	go func() {
		defer br.working.Store(false)

		if br.snBuildAllowed != nil {
			//we are inside own goroutine - it's fine to block here
			if err := br.snBuildAllowed.Acquire(ctx, 1); err != nil {
				br.logger.Warn("[snapshots] retire blocks", "err", err)
				return
			}
			defer br.snBuildAllowed.Release(1)
		}

		for {
			maxBlockNum := br.maxScheduledBlock.Load()

			err := br.RetireBlocks(ctx, minBlockNum, maxBlockNum, lvl, seedNewSnapshots, onDeleteSnapshots)

			if err != nil {
				br.logger.Warn("[snapshots] retire blocks", "err", err)
				return
			}

			if maxBlockNum == br.maxScheduledBlock.Load() {
				return
			}
		}
	}()
}

func (br *BlockRetire) RetireBlocks(ctx context.Context, minBlockNum uint64, maxBlockNum uint64, lvl log.Lvl, seedNewSnapshots func(downloadRequest []services.DownloadRequest) error, onDeleteSnapshots func(l []string) error) (err error) {
	includeBor := br.chainConfig.Bor != nil

	if includeBor {
		// "bor snaps" can be behind "block snaps", it's ok: for example because of `kill -9` in the middle of merge
		if frozen := br.blockReader.FrozenBlocks(); frozen > minBlockNum {
			minBlockNum = frozen
		}

		for br.blockReader.FrozenBorBlocks() < minBlockNum {
			haveMore, err := br.retireBorBlocks(ctx, br.blockReader.FrozenBorBlocks(), minBlockNum, lvl, seedNewSnapshots, onDeleteSnapshots)
			if err != nil {
				return err
			}
			if !haveMore {
				break
			}
		}
	}

	var blockHaveMore, borHaveMore bool
	for {
		if frozen := br.blockReader.FrozenBlocks(); frozen > minBlockNum {
			minBlockNum = frozen
		}

		blockHaveMore, err = br.retireBlocks(ctx, minBlockNum, maxBlockNum, lvl, seedNewSnapshots, onDeleteSnapshots)
		if err != nil {
			return err
		}

		if includeBor {
			borHaveMore, err = br.retireBorBlocks(ctx, minBlockNum, maxBlockNum, lvl, seedNewSnapshots, onDeleteSnapshots)
			if err != nil {
				return err
			}
		}
		haveMore := blockHaveMore || borHaveMore
		if !haveMore {
			break
		}
	}

	return nil
}

func (br *BlockRetire) BuildMissedIndicesIfNeed(ctx context.Context, logPrefix string, notifier services.DBEventNotifier, cc *chain.Config) error {
	if err := br.buildMissedIndicesIfNeed(ctx, logPrefix, br.snapshots(), notifier, cc); err != nil {
		return err
	}

	if cc.Bor != nil {
		if err := br.buildMissedIndicesIfNeed(ctx, logPrefix, &br.borSnapshots().RoSnapshots, notifier, cc); err != nil {
			return err
		}
	}

	return nil
}

func (br *BlockRetire) buildMissedIndicesIfNeed(ctx context.Context, logPrefix string, snapshots *RoSnapshots, notifier services.DBEventNotifier, cc *chain.Config) error {
	if snapshots.IndicesMax() >= snapshots.SegmentsMax() {
		return nil
	}
	if !snapshots.Cfg().Produce && snapshots.IndicesMax() == 0 {
		return fmt.Errorf("please remove --snap.stop, erigon can't work without creating basic indices")
	}
	if !snapshots.Cfg().Produce {
		return nil
	}
	if !snapshots.SegmentsReady() {
		return fmt.Errorf("not all snapshot segments are available")
	}
	snapshots.LogStat("missed-idx")

	// wait for Downloader service to download all expected snapshots
	indexWorkers := estimate.IndexSnapshot.Workers()
	if err := buildMissedIndices(logPrefix, ctx, br.dirs, snapshots, cc, indexWorkers, br.logger); err != nil {
		return fmt.Errorf("can't build missed indices: %w", err)
	}

	if err := snapshots.ReopenFolder(); err != nil {
		return err
	}
	snapshots.LogStat("missed-idx:reopen")
	if notifier != nil {
		notifier.OnNewSnapshot()
	}
	return nil
}

func DumpBlocks(ctx context.Context, blockFrom, blockTo uint64, chainConfig *chain.Config, tmpDir, snapDir string, chainDB kv.RoDB, workers int, lvl log.Lvl, logger log.Logger, blockReader services.FullBlockReader) error {

	firstTxNum := blockReader.FirstTxnNumNotInSnapshots()
	for i := blockFrom; i < blockTo; i = chooseSegmentEnd(i, blockTo, chainConfig) {
		lastTxNum, err := dumpBlocksRange(ctx, i, chooseSegmentEnd(i, blockTo, chainConfig), tmpDir, snapDir, firstTxNum, chainDB, chainConfig, workers, lvl, logger)
		if err != nil {
			return err
		}
		firstTxNum = lastTxNum + 1
	}
	return nil
}

func dumpBlocksRange(ctx context.Context, blockFrom, blockTo uint64, tmpDir, snapDir string, firstTxNum uint64, chainDB kv.RoDB, chainConfig *chain.Config, workers int, lvl log.Lvl, logger log.Logger) (lastTxNum uint64, err error) {
	logEvery := time.NewTicker(20 * time.Second)
	defer logEvery.Stop()

	if _, err = dumpRange(ctx, snaptype.Headers.FileInfo(snapDir, blockFrom, blockTo),
		DumpHeaders, nil, chainDB, chainConfig, tmpDir, workers, lvl, logger); err != nil {
		return 0, err
	}

	if lastTxNum, err = dumpRange(ctx, snaptype.Bodies.FileInfo(snapDir, blockFrom, blockTo),
		DumpBodies, func(context.Context) uint64 { return firstTxNum }, chainDB, chainConfig, tmpDir, workers, lvl, logger); err != nil {
		return lastTxNum, err
	}

	if _, err = dumpRange(ctx, snaptype.Transactions.FileInfo(snapDir, blockFrom, blockTo),
		DumpTxs, func(context.Context) uint64 { return firstTxNum }, chainDB, chainConfig, tmpDir, workers, lvl, logger); err != nil {
		return lastTxNum, err
	}

	return lastTxNum, nil
}

type firstKeyGetter func(ctx context.Context) uint64
type dumpFunc func(ctx context.Context, db kv.RoDB, chainConfig *chain.Config, blockFrom, blockTo uint64, firstKey firstKeyGetter, collecter func(v []byte) error, workers int, lvl log.Lvl, logger log.Logger) (uint64, error)

func dumpRange(ctx context.Context, f snaptype.FileInfo, dumper dumpFunc, firstKey firstKeyGetter, chainDB kv.RoDB, chainConfig *chain.Config, tmpDir string, workers int, lvl log.Lvl, logger log.Logger) (uint64, error) {
	var lastKeyValue uint64

	sn, err := seg.NewCompressor(ctx, "Snapshot "+f.Type.String(), f.Path, tmpDir, seg.MinPatternScore, workers, log.LvlTrace, logger)

	if err != nil {
		return lastKeyValue, err
	}
	defer sn.Close()

	lastKeyValue, err = dumper(ctx, chainDB, chainConfig, f.From, f.To, firstKey, func(v []byte) error {
		return sn.AddWord(v)
	}, workers, lvl, logger)

	if err != nil {
		return lastKeyValue, fmt.Errorf("DumpBodies: %w", err)
	}

	ext := filepath.Ext(f.Name())
	logger.Log(lvl, "[snapshots] Compression start", "file", f.Name()[:len(f.Name())-len(ext)], "workers", sn.Workers())

	if err := sn.Compress(); err != nil {
		return lastKeyValue, fmt.Errorf("compress: %w", err)
	}

	p := &background.Progress{}

	if err := buildIdx(ctx, f, chainConfig, tmpDir, p, lvl, logger); err != nil {
		return lastKeyValue, err
	}

	return lastKeyValue, nil
}

func hasIdxFile(sn snaptype.FileInfo, logger log.Logger) bool {
	dir := sn.Dir()
	fName := snaptype.IdxFileName(sn.Version, sn.From, sn.To, sn.Type.String())
	var result = true

	segment, err := seg.NewDecompressor(sn.Path)

	if err != nil {
		return false
	}

	defer segment.Close()

	switch sn.Type.Enum() {
	case snaptype.Enums.Headers, snaptype.Enums.Bodies, snaptype.Enums.BorEvents, snaptype.Enums.BorSpans, snaptype.Enums.BeaconBlocks:
		idx, err := recsplit.OpenIndex(filepath.Join(dir, fName))
		if err != nil {
			return false
		}
		defer idx.Close()

		return idx.ModTime().After(segment.ModTime())
	case snaptype.Enums.Transactions:
		idx, err := recsplit.OpenIndex(filepath.Join(dir, fName))
		if err != nil {
			return false
		}
		defer idx.Close()

		if !idx.ModTime().After(segment.ModTime()) {
			return false
		}

		fName = snaptype.IdxFileName(sn.Version, sn.From, sn.To, snaptype.Indexes.TxnHash2BlockNum.String())
		idx, err = recsplit.OpenIndex(filepath.Join(dir, fName))
		if err != nil {
			return false
		}
		defer idx.Close()

		return idx.ModTime().After(segment.ModTime())
	}

	return result
}

var bufPool = sync.Pool{
	New: func() any {
		bytes := [16 * 4096]byte{}
		return &bytes
	},
}

// DumpTxs - [from, to)
// Format: hash[0]_1byte + sender_address_2bytes + txnRlp
func DumpTxs(ctx context.Context, db kv.RoDB, chainConfig *chain.Config, blockFrom, blockTo uint64, _ firstKeyGetter, collect func([]byte) error, workers int, lvl log.Lvl, logger log.Logger) (lastTx uint64, err error) {
	logEvery := time.NewTicker(20 * time.Second)
	defer logEvery.Stop()
	warmupCtx, cancel := context.WithCancel(ctx)
	defer cancel()

	chainID, _ := uint256.FromBig(chainConfig.ChainID)

	numBuf := make([]byte, 8)

	parse := func(ctx *types2.TxParseContext, v, valueBuf []byte, senders []common2.Address, j int) ([]byte, error) {
		var sender [20]byte
		slot := types2.TxSlot{}

		if _, err := ctx.ParseTransaction(v, 0, &slot, sender[:], false /* hasEnvelope */, false /* wrappedWithBlobs */, nil); err != nil {
			return valueBuf, err
		}
		if len(senders) > 0 {
			sender = senders[j]
		}

		valueBuf = valueBuf[:0]
		valueBuf = append(valueBuf, slot.IDHash[:1]...)
		valueBuf = append(valueBuf, sender[:]...)
		valueBuf = append(valueBuf, v...)
		return valueBuf, nil
	}

	addSystemTx := func(ctx *types2.TxParseContext, tx kv.Tx, txId uint64) error {
		binary.BigEndian.PutUint64(numBuf, txId)
		tv, err := tx.GetOne(kv.EthTx, numBuf)
		if err != nil {
			return err
		}
		if tv == nil {
			if err := collect(nil); err != nil {
				return err
			}
			return nil
		}

		ctx.WithSender(false)

		valueBuf := bufPool.Get().(*[16 * 4096]byte)
		defer bufPool.Put(valueBuf)

		parsed, err := parse(ctx, tv, valueBuf[:], nil, 0)
		if err != nil {
			return err
		}
		if err := collect(parsed); err != nil {
			return err
		}
		return nil
	}

	doWarmup, warmupTxs, warmupSenders := blockTo-blockFrom >= 100_000 && workers > 4, &atomic.Bool{}, &atomic.Bool{}
	from := hexutility.EncodeTs(blockFrom)
	if err := kv.BigChunks(db, kv.HeaderCanonical, from, func(tx kv.Tx, k, v []byte) (bool, error) {
		blockNum := binary.BigEndian.Uint64(k)
		if blockNum >= blockTo { // [from, to)
			return false, nil
		}

		h := common2.BytesToHash(v)
		dataRLP := rawdb.ReadStorageBodyRLP(tx, h, blockNum)
		if dataRLP == nil {
			return false, fmt.Errorf("body not found: %d, %x", blockNum, h)
		}
		var body types.BodyForStorage
		if e := rlp.DecodeBytes(dataRLP, &body); e != nil {
			return false, e
		}
		if body.TxAmount == 0 {
			return true, nil
		}

		if doWarmup && !warmupSenders.Load() && blockNum%1_000 == 0 {
			clean := kv.ReadAhead(warmupCtx, db, warmupSenders, kv.Senders, hexutility.EncodeTs(blockNum), 10_000)
			defer clean()
		}
		if doWarmup && !warmupTxs.Load() && blockNum%1_000 == 0 {
			clean := kv.ReadAhead(warmupCtx, db, warmupTxs, kv.EthTx, hexutility.EncodeTs(body.BaseTxId), 100*10_000)
			defer clean()
		}
		senders, err := rawdb.ReadSenders(tx, h, blockNum)
		if err != nil {
			return false, err
		}

		workers := estimate.AlmostAllCPUs()

		if workers > 3 {
			workers = workers / 3 * 2
		}

		if workers > int(body.TxAmount-2) {
			if int(body.TxAmount-2) > 1 {
				workers = int(body.TxAmount - 2)
			} else {
				workers = 1
			}
		}

		parsers := errgroup.Group{}
		parsers.SetLimit(workers)

		valueBufs := make([][]byte, workers)
		parseCtxs := make([]*types2.TxParseContext, workers)

		for i := 0; i < workers; i++ {
			valueBuf := bufPool.Get().(*[16 * 4096]byte)
			defer bufPool.Put(valueBuf)
			valueBufs[i] = valueBuf[:]
			parseCtxs[i] = types2.NewTxParseContext(*chainID)
		}

		if err := addSystemTx(parseCtxs[0], tx, body.BaseTxId); err != nil {
			return false, err
		}

		binary.BigEndian.PutUint64(numBuf, body.BaseTxId+1)

		collected := -1
		collectorLock := sync.Mutex{}
		collections := sync.NewCond(&collectorLock)

		var j int

		if err := tx.ForAmount(kv.EthTx, numBuf, body.TxAmount-2, func(_, tv []byte) error {
			tx := j
			j++

			parsers.Go(func() error {
				parseCtx := parseCtxs[tx%workers]

				parseCtx.WithSender(len(senders) == 0)
				parseCtx.WithAllowPreEip2s(blockNum <= chainConfig.HomesteadBlock.Uint64())

				valueBuf, err := parse(parseCtx, tv, valueBufs[tx%workers], senders, tx)

				if err != nil {
					return fmt.Errorf("%w, block: %d", err, blockNum)
				}

				collectorLock.Lock()
				defer collectorLock.Unlock()

				for collected < tx-1 {
					collections.Wait()
				}

				// first tx byte => sender adress => tx rlp
				if err := collect(valueBuf); err != nil {
					return err
				}

				collected = tx
				collections.Broadcast()

				return nil
			})

			return nil
		}); err != nil {
			return false, fmt.Errorf("ForAmount: %w", err)
		}

		if err := parsers.Wait(); err != nil {
			return false, fmt.Errorf("ForAmount parser: %w", err)
		}

		if err := addSystemTx(parseCtxs[0], tx, body.BaseTxId+uint64(body.TxAmount)-1); err != nil {
			return false, err
		}

		select {
		case <-ctx.Done():
			return false, ctx.Err()
		case <-logEvery.C:
			var m runtime.MemStats
			if lvl >= log.LvlInfo {
				dbg.ReadMemStats(&m)
			}
			logger.Log(lvl, "[snapshots] Dumping txs", "block num", blockNum,
				"alloc", common2.ByteCount(m.Alloc), "sys", common2.ByteCount(m.Sys),
			)
		default:
		}
		return true, nil
	}); err != nil {
		return 0, fmt.Errorf("BigChunks: %w", err)
	}
	return 0, nil
}

// DumpHeaders - [from, to)
func DumpHeaders(ctx context.Context, db kv.RoDB, _ *chain.Config, blockFrom, blockTo uint64, _ firstKeyGetter, collect func([]byte) error, workers int, lvl log.Lvl, logger log.Logger) (uint64, error) {
	logEvery := time.NewTicker(20 * time.Second)
	defer logEvery.Stop()

	key := make([]byte, 8+32)
	from := hexutility.EncodeTs(blockFrom)
	if err := kv.BigChunks(db, kv.HeaderCanonical, from, func(tx kv.Tx, k, v []byte) (bool, error) {
		blockNum := binary.BigEndian.Uint64(k)
		if blockNum >= blockTo {
			return false, nil
		}
		copy(key, k)
		copy(key[8:], v)
		dataRLP, err := tx.GetOne(kv.Headers, key)
		if err != nil {
			return false, err
		}
		if dataRLP == nil {
			return false, fmt.Errorf("header missed in db: block_num=%d,  hash=%x", blockNum, v)
		}
		h := types.Header{}
		if err := rlp.DecodeBytes(dataRLP, &h); err != nil {
			return false, err
		}

		value := make([]byte, len(dataRLP)+1) // first_byte_of_header_hash + header_rlp
		value[0] = h.Hash()[0]
		copy(value[1:], dataRLP)
		if err := collect(value); err != nil {
			return false, err
		}

		select {
		case <-ctx.Done():
			return false, ctx.Err()
		case <-logEvery.C:
			var m runtime.MemStats
			if lvl >= log.LvlInfo {
				dbg.ReadMemStats(&m)
			}
			logger.Log(lvl, "[snapshots] Dumping headers", "block num", blockNum,
				"alloc", common2.ByteCount(m.Alloc), "sys", common2.ByteCount(m.Sys),
			)
		default:
		}
		return true, nil
	}); err != nil {
		return 0, err
	}
	return 0, nil
}

// DumpBodies - [from, to)
func DumpBodies(ctx context.Context, db kv.RoDB, _ *chain.Config, blockFrom, blockTo uint64, firstTxNum firstKeyGetter, collect func([]byte) error, workers int, lvl log.Lvl, logger log.Logger) (uint64, error) {
	logEvery := time.NewTicker(20 * time.Second)
	defer logEvery.Stop()

	blockNumByteLength := 8
	blockHashByteLength := 32
	key := make([]byte, blockNumByteLength+blockHashByteLength)
	from := hexutility.EncodeTs(blockFrom)

	lastTxNum := firstTxNum(ctx)

	if err := kv.BigChunks(db, kv.HeaderCanonical, from, func(tx kv.Tx, k, v []byte) (bool, error) {
		blockNum := binary.BigEndian.Uint64(k)
		if blockNum >= blockTo {
			return false, nil
		}
		copy(key, k)
		copy(key[8:], v)

		// Important: DB does store canonical and non-canonical txs in same table. And using same body.BaseTxID
		// But snapshots using canonical TxNum in field body.BaseTxID
		// So, we manually calc this field here and serialize again.
		//
		// FYI: we also have other table to map canonical BlockNum->TxNum: kv.MaxTxNum
		body, err := rawdb.ReadBodyForStorageByKey(tx, key)
		if err != nil {
			return false, err
		}
		if body == nil {
			logger.Warn("body missed", "block_num", blockNum, "hash", hex.EncodeToString(v))
			return true, nil
		}

		body.BaseTxId = lastTxNum
		lastTxNum += uint64(body.TxAmount)

		dataRLP, err := rlp.EncodeToBytes(body)
		if err != nil {
			return false, err
		}

		if err := collect(dataRLP); err != nil {
			return false, err
		}

		select {
		case <-ctx.Done():
			return false, ctx.Err()
		case <-logEvery.C:
			var m runtime.MemStats
			if lvl >= log.LvlInfo {
				dbg.ReadMemStats(&m)
			}
			logger.Log(lvl, "[snapshots] Wrote into file", "block num", blockNum,
				"alloc", common2.ByteCount(m.Alloc), "sys", common2.ByteCount(m.Sys),
			)
		default:
		}
		return true, nil
	}); err != nil {
		return lastTxNum, err
	}

	return lastTxNum, nil
}

var EmptyTxHash = common2.Hash{}

func txsAmountBasedOnBodiesSnapshots(bodiesSegment *seg.Decompressor, len uint64) (firstTxID uint64, expectedCount int, err error) {
	gg := bodiesSegment.MakeGetter()
	buf, _ := gg.Next(nil)
	firstBody := &types.BodyForStorage{}
	if err = rlp.DecodeBytes(buf, firstBody); err != nil {
		return
	}
	firstTxID = firstBody.BaseTxId

	lastBody := new(types.BodyForStorage)
	i := uint64(0)
	for gg.HasNext() {
		i++
		if i == len {
			buf, _ = gg.Next(buf[:0])
			if err = rlp.DecodeBytes(buf, lastBody); err != nil {
				return
			}
			if gg.HasNext() {
				panic(1)
			}
		} else {
			gg.Skip()
		}
	}

	expectedCount = int(lastBody.BaseTxId+uint64(lastBody.TxAmount)) - int(firstBody.BaseTxId)
	return
}

func TransactionsIdx(ctx context.Context, chainConfig *chain.Config, sn snaptype.FileInfo, tmpDir string, p *background.Progress, lvl log.Lvl, logger log.Logger) (err error) {
	defer func() {
		if rec := recover(); rec != nil {
			err = fmt.Errorf("index panic: at=%s, %v, %s", sn.Name(), rec, dbg.Stack())
		}
	}()
	firstBlockNum := sn.From

	bodiesSegment, err := seg.NewDecompressor(sn.As(snaptype.Bodies).Path)
	if err != nil {
		return fmt.Errorf("can't open %s for indexing: %w", sn.Name(), err)
	}
	defer bodiesSegment.Close()

	firstTxID, expectedCount, err := txsAmountBasedOnBodiesSnapshots(bodiesSegment, sn.Len()-1)
	if err != nil {
		return err
	}

	d, err := seg.NewDecompressor(sn.Path)
	if err != nil {
		return fmt.Errorf("can't open %s for indexing: %w", sn.Path, err)
	}
	defer d.Close()
	if d.Count() != expectedCount {
		return fmt.Errorf("TransactionsIdx: at=%d-%d, pre index building, expect: %d, got %d", sn.From, sn.To, expectedCount, d.Count())
	}

	if p != nil {
		name := sn.Name()
		p.Name.Store(&name)
		p.Total.Store(uint64(d.Count() * 2))
	}

	txnHashIdx, err := recsplit.NewRecSplit(recsplit.RecSplitArgs{
		KeyCount: d.Count(),

		Enums:              true,
		LessFalsePositives: true,

		BucketSize: 2000,
		LeafSize:   8,
		TmpDir:     tmpDir,
		IndexFile:  filepath.Join(sn.Dir(), snaptype.Transactions.IdxFileName(sn.Version, sn.From, sn.To)),
		BaseDataID: firstTxID,
	}, logger)
	if err != nil {
		return err
	}

	txnHash2BlockNumIdx, err := recsplit.NewRecSplit(recsplit.RecSplitArgs{
		KeyCount:   d.Count(),
		Enums:      false,
		BucketSize: 2000,
		LeafSize:   8,
		TmpDir:     tmpDir,
		IndexFile:  filepath.Join(sn.Dir(), sn.Type.IdxFileName(sn.Version, sn.From, sn.To, snaptype.Indexes.TxnHash2BlockNum)),
		BaseDataID: firstBlockNum,
	}, logger)
	if err != nil {
		return err
	}
	txnHashIdx.LogLvl(log.LvlDebug)
	txnHash2BlockNumIdx.LogLvl(log.LvlDebug)

	chainId, _ := uint256.FromBig(chainConfig.ChainID)

	parseCtx := types2.NewTxParseContext(*chainId)
	parseCtx.WithSender(false)
	slot := types2.TxSlot{}
	bodyBuf, word := make([]byte, 0, 4096), make([]byte, 0, 4096)

RETRY:
	g, bodyGetter := d.MakeGetter(), bodiesSegment.MakeGetter()
	var i, offset, nextPos uint64
	blockNum := firstBlockNum
	body := &types.BodyForStorage{}

	bodyBuf, _ = bodyGetter.Next(bodyBuf[:0])
	if err := rlp.DecodeBytes(bodyBuf, body); err != nil {
		return err
	}

	for g.HasNext() {
		if p != nil {
			p.Processed.Add(1)
		}

		word, nextPos = g.Next(word[:0])
		select {
		case <-ctx.Done():
			return ctx.Err()
		default:
		}

		for body.BaseTxId+uint64(body.TxAmount) <= firstTxID+i { // skip empty blocks
			if !bodyGetter.HasNext() {
				return fmt.Errorf("not enough bodies")
			}

			bodyBuf, _ = bodyGetter.Next(bodyBuf[:0])
			if err := rlp.DecodeBytes(bodyBuf, body); err != nil {
				return err
			}

			blockNum++
		}

		firstTxByteAndlengthOfAddress := 21
		isSystemTx := len(word) == 0
		if isSystemTx { // system-txs hash:pad32(txnID)
			binary.BigEndian.PutUint64(slot.IDHash[:], firstTxID+i)
		} else {
			if _, err = parseCtx.ParseTransaction(word[firstTxByteAndlengthOfAddress:], 0, &slot, nil, true /* hasEnvelope */, false /* wrappedWithBlobs */, nil /* validateHash */); err != nil {
				return fmt.Errorf("ParseTransaction: %w, blockNum: %d, i: %d", err, blockNum, i)
			}
		}

		if err := txnHashIdx.AddKey(slot.IDHash[:], offset); err != nil {
			return err
		}
		if err := txnHash2BlockNumIdx.AddKey(slot.IDHash[:], blockNum); err != nil {
			return err
		}

		i++
		offset = nextPos
	}

	if int(i) != expectedCount {
		return fmt.Errorf("TransactionsIdx: at=%d-%d, post index building, expect: %d, got %d", sn.From, sn.To, expectedCount, i)
	}

	if err := txnHashIdx.Build(ctx); err != nil {
		if errors.Is(err, recsplit.ErrCollision) {
			logger.Warn("Building recsplit. Collision happened. It's ok. Restarting with another salt...", "err", err)
			txnHashIdx.ResetNextSalt()
			txnHash2BlockNumIdx.ResetNextSalt()
			goto RETRY
		}
		return fmt.Errorf("txnHashIdx: %w", err)
	}
	if err := txnHash2BlockNumIdx.Build(ctx); err != nil {
		if errors.Is(err, recsplit.ErrCollision) {
			logger.Warn("Building recsplit. Collision happened. It's ok. Restarting with another salt...", "err", err)
			txnHashIdx.ResetNextSalt()
			txnHash2BlockNumIdx.ResetNextSalt()
			goto RETRY
		}
		return fmt.Errorf("txnHash2BlockNumIdx: %w", err)
	}

	return nil
}

// HeadersIdx - headerHash -> offset (analog of kv.HeaderNumber)
func HeadersIdx(ctx context.Context, info snaptype.FileInfo, tmpDir string, p *background.Progress, lvl log.Lvl, logger log.Logger) (err error) {
	hasher := crypto.NewKeccakState()
	defer cryptopool.ReturnToPoolKeccak256(hasher)
	var h common2.Hash
	if err := Idx(ctx, info, info.From, tmpDir, log.LvlDebug, p, func(idx *recsplit.RecSplit, i, offset uint64, word []byte) error {
		if p != nil {
			p.Processed.Add(1)
		}

		headerRlp := word[1:]
		hasher.Reset()
		hasher.Write(headerRlp)
		hasher.Read(h[:])
		if err := idx.AddKey(h[:], offset); err != nil {
			return err
		}
		return nil
	}, logger); err != nil {
		return fmt.Errorf("HeadersIdx: %w", err)
	}
	return nil
}

func BodiesIdx(ctx context.Context, info snaptype.FileInfo, tmpDir string, p *background.Progress, lvl log.Lvl, logger log.Logger) (err error) {
	num := make([]byte, 8)

	if err := Idx(ctx, info, info.From, tmpDir, log.LvlDebug, p, func(idx *recsplit.RecSplit, i, offset uint64, _ []byte) error {
		if p != nil {
			p.Processed.Add(1)
		}
		n := binary.PutUvarint(num, i)
		if err := idx.AddKey(num[:n], offset); err != nil {
			return err
		}
		return nil
	}, logger); err != nil {
		return fmt.Errorf("can't index %s: %w", info.Name(), err)
	}
	return nil
}

// Idx - iterate over segment and building .idx file
func Idx(ctx context.Context, info snaptype.FileInfo, firstDataID uint64, tmpDir string, lvl log.Lvl, p *background.Progress, walker func(idx *recsplit.RecSplit, i, offset uint64, word []byte) error, logger log.Logger) (err error) {
	defer func() {
		if rec := recover(); rec != nil {
			err = fmt.Errorf("index panic: at=%s, %v, %s", info.Name(), rec, dbg.Stack())
		}
	}()

	d, err := seg.NewDecompressor(info.Path)

	if err != nil {
		return fmt.Errorf("can't open %s for indexing: %w", info.Name(), err)
	}

	defer d.Close()

	if p != nil {
		fname := info.Name()
		p.Name.Store(&fname)
		p.Total.Store(uint64(d.Count()))
	}

	rs, err := recsplit.NewRecSplit(recsplit.RecSplitArgs{
		KeyCount:   d.Count(),
		Enums:      true,
		BucketSize: 2000,
		LeafSize:   8,
		TmpDir:     tmpDir,
		IndexFile:  filepath.Join(info.Dir(), info.Type.IdxFileName(info.Version, info.From, info.To)),
		BaseDataID: firstDataID,
	}, logger)
	if err != nil {
		return err
	}
	rs.LogLvl(log.LvlDebug)

RETRY:
	g := d.MakeGetter()
	var i, offset, nextPos uint64
	word := make([]byte, 0, 4096)
	for g.HasNext() {
		word, nextPos = g.Next(word[:0])
		if err := walker(rs, i, offset, word); err != nil {
			return err
		}
		i++
		offset = nextPos

		select {
		case <-ctx.Done():
			return ctx.Err()
		default:
		}
	}
	if err = rs.Build(ctx); err != nil {
		if errors.Is(err, recsplit.ErrCollision) {
			logger.Info("Building recsplit. Collision happened. It's ok. Restarting with another salt...", "err", err)
			rs.ResetNextSalt()
			goto RETRY
		}
		return err
	}
	return nil
}

func ForEachHeader(ctx context.Context, s *RoSnapshots, walker func(header *types.Header) error) error {
	r := bytes.NewReader(nil)
	word := make([]byte, 0, 2*4096)

	view := s.View()
	defer view.Close()

	for _, sn := range view.Headers() {
		if err := sn.WithReadAhead(func() error {
			g := sn.MakeGetter()
			for g.HasNext() {
				word, _ = g.Next(word[:0])
				var header types.Header
				r.Reset(word[1:])
				if err := rlp.Decode(r, &header); err != nil {
					return err
				}
				if err := walker(&header); err != nil {
					return err
				}
			}
			return nil
		}); err != nil {
			return err
		}
	}

	return nil
}

type Merger struct {
	lvl             log.Lvl
	compressWorkers int
	tmpDir          string
	chainConfig     *chain.Config
	chainDB         kv.RoDB
	logger          log.Logger
	noFsync         bool // fsync is enabled by default, but tests can manually disable
}

func NewMerger(tmpDir string, compressWorkers int, lvl log.Lvl, chainDB kv.RoDB, chainConfig *chain.Config, logger log.Logger) *Merger {
	return &Merger{tmpDir: tmpDir, compressWorkers: compressWorkers, lvl: lvl, chainDB: chainDB, chainConfig: chainConfig, logger: logger}
}
func (m *Merger) DisableFsync() { m.noFsync = true }

func (m *Merger) FindMergeRanges(currentRanges []Range, maxBlockNum uint64) (toMerge []Range) {
	for i := len(currentRanges) - 1; i > 0; i-- {
		r := currentRanges[i]
		mergeLimit := snapcfg.MergeLimit(m.chainConfig.ChainName, r.from)
		if r.to-r.from >= mergeLimit {
			continue
		}
		for _, span := range snapcfg.MergeSteps(m.chainConfig.ChainName, r.from) {
			if r.to%span != 0 {
				continue
			}
			if r.to-r.from == span {
				break
			}
			aggFrom := r.to - span
			toMerge = append(toMerge, Range{from: aggFrom, to: r.to})
			for currentRanges[i].from > aggFrom {
				i--
			}
			break
		}
	}
	slices.SortFunc(toMerge, func(i, j Range) int { return cmp.Compare(i.from, j.from) })
	return toMerge
}

func (m *Merger) filesByRange(snapshots *RoSnapshots, from, to uint64) (map[snaptype.Enum][]string, error) {
	toMerge := map[snaptype.Enum][]string{}

	view := snapshots.View()
	defer view.Close()

	for _, t := range snaptype.AllTypes {
		toMerge[t.Enum()] = m.filesByRangeOfType(view, from, to, t)
	}

	return toMerge, nil
}

func (m *Merger) filesByRangeOfType(view *View, from, to uint64, snapshotType snaptype.Type) []string {
	paths := make([]string, 0)

	for _, sn := range view.Segments(snapshotType) {
		if sn.from < from {
			continue
		}
		if sn.to > to {
			break
		}

		paths = append(paths, sn.FilePath())
	}

	return paths
}

// Merge does merge segments in given ranges
func (m *Merger) Merge(ctx context.Context, snapshots *RoSnapshots, snapTypes []snaptype.Type, mergeRanges []Range, snapDir string, doIndex bool, onMerge func(r Range) error, onDelete func(l []string) error) error {
	if len(mergeRanges) == 0 {
		return nil
	}
	logEvery := time.NewTicker(30 * time.Second)
	defer logEvery.Stop()
	for _, r := range mergeRanges {
		toMerge, err := m.filesByRange(snapshots, r.from, r.to)
		if err != nil {
			return err
		}

		for _, t := range snapTypes {
			f := t.FileInfo(snapDir, r.from, r.to)

			if err := m.merge(ctx, toMerge[t.Enum()], f.Path, logEvery); err != nil {
				return fmt.Errorf("mergeByAppendSegments: %w", err)
			}
			if doIndex {
				p := &background.Progress{}
				if err := buildIdx(ctx, f, m.chainConfig, m.tmpDir, p, m.lvl, m.logger); err != nil {
					return err
				}
			}
		}
		if err := snapshots.ReopenFolder(); err != nil {
			return fmt.Errorf("ReopenSegments: %w", err)
		}

		snapshots.LogStat("merge")

		if onMerge != nil {
			if err := onMerge(r); err != nil {
				return err
			}
		}

		for _, t := range snapTypes {
			if len(toMerge[t.Enum()]) == 0 {
				continue
			}
			if onDelete != nil {
				if err := onDelete(toMerge[t.Enum()]); err != nil {
					return err
				}
			}
			removeOldFiles(toMerge[t.Enum()], snapDir)
		}
	}
	m.logger.Log(m.lvl, "[snapshots] Merge done", "from", mergeRanges[0].from, "to", mergeRanges[0].to)
	return nil
}

func (m *Merger) merge(ctx context.Context, toMerge []string, targetFile string, logEvery *time.Ticker) error {
	var word = make([]byte, 0, 4096)
	var expectedTotal int
	cList := make([]*seg.Decompressor, len(toMerge))
	for i, cFile := range toMerge {
		d, err := seg.NewDecompressor(cFile)
		if err != nil {
			return err
		}
		defer d.Close()
		cList[i] = d
		expectedTotal += d.Count()
	}

	f, err := seg.NewCompressor(ctx, "Snapshots merge", targetFile, m.tmpDir, seg.MinPatternScore, m.compressWorkers, log.LvlTrace, m.logger)
	if err != nil {
		return err
	}
	defer f.Close()
	if m.noFsync {
		f.DisableFsync()
	}

	_, fName := filepath.Split(targetFile)
	m.logger.Debug("[snapshots] merge", "file", fName)

	for _, d := range cList {
		if err := d.WithReadAhead(func() error {
			g := d.MakeGetter()
			for g.HasNext() {
				word, _ = g.Next(word[:0])
				if err := f.AddWord(word); err != nil {
					return err
				}
			}
			return nil
		}); err != nil {
			return err
		}
	}
	if f.Count() != expectedTotal {
		return fmt.Errorf("unexpected amount after segments merge. got: %d, expected: %d", f.Count(), expectedTotal)
	}
	if err = f.Compress(); err != nil {
		return err
	}
	return nil
}

func removeOldFiles(toDel []string, snapDir string) {
	for _, f := range toDel {
		_ = os.Remove(f)
		_ = os.Remove(f + ".torrent")
		ext := filepath.Ext(f)
		withoutExt := f[:len(f)-len(ext)]
		_ = os.Remove(withoutExt + ".idx")
		isTxnType := strings.HasSuffix(withoutExt, snaptype.Transactions.String())
		if isTxnType {
			_ = os.Remove(withoutExt + "-to-block.idx")
		}
	}
	tmpFiles, err := snaptype.TmpFiles(snapDir)
	if err != nil {
		return
	}
	for _, f := range tmpFiles {
		_ = os.Remove(f)
	}
}

type View struct {
	s           *RoSnapshots
	baseSegType snaptype.Type
	closed      bool
}

func (s *RoSnapshots) View() *View {
	v := &View{s: s, baseSegType: snaptype.Headers}
	s.lockSegments()
	return v
}

func (v *View) Close() {
	if v.closed {
		return
	}
	v.closed = true
	v.s.unlockSegments()
}

func (v *View) Segments(t snaptype.Type) []*Segment {
	if s, ok := v.s.segments.Get(t.Enum()); ok {
		return s.segments
	}
	return nil
}

func (v *View) Headers() []*Segment { return v.Segments(snaptype.Headers) }
func (v *View) Bodies() []*Segment  { return v.Segments(snaptype.Bodies) }
func (v *View) Txs() []*Segment     { return v.Segments(snaptype.Transactions) }

func (v *View) Segment(t snaptype.Type, blockNum uint64) (*Segment, bool) {
	if s, ok := v.s.segments.Get(t.Enum()); ok {
		for _, seg := range s.segments {
			if !(blockNum >= seg.from && blockNum < seg.to) {
				continue
			}
			return seg, true
		}
	}
	return nil, false
}

func (v *View) Ranges() (ranges []Range) {
	for _, sn := range v.Segments(v.baseSegType) {
		ranges = append(ranges, sn.Range)
	}

	return ranges
}

func (v *View) HeadersSegment(blockNum uint64) (*Segment, bool) {
	return v.Segment(snaptype.Headers, blockNum)
}

func (v *View) BodiesSegment(blockNum uint64) (*Segment, bool) {
	return v.Segment(snaptype.Bodies, blockNum)
}
func (v *View) TxsSegment(blockNum uint64) (*Segment, bool) {
	return v.Segment(snaptype.Transactions, blockNum)
}

func RemoveIncompatibleIndices(dirs datadir.Dirs) error {
	l, err := dir2.ListFiles(dirs.Snap, ".idx")
	if err != nil {
		return err
	}
	l1, err := dir2.ListFiles(dirs.SnapAccessors, ".efi")
	if err != nil {
		return err
	}
	l2, err := dir2.ListFiles(dirs.SnapAccessors, ".vi")
	if err != nil {
		return err
	}
	l = append(append(l, l1...), l2...)

	for _, fPath := range l {
		index, err := recsplit.OpenIndex(fPath)
		if err != nil {
			if errors.Is(err, recsplit.IncompatibleErr) {
				_, fName := filepath.Split(fPath)
				if err = os.Remove(fPath); err != nil {
					log.Warn("Removing incompatible index", "file", fName, "err", err)
				} else {
					log.Info("Removing incompatible index", "file", fName)
				}
				continue
			}
			return fmt.Errorf("%w, %s", err, fPath)
		}
		index.Close()
	}
	return nil
}<|MERGE_RESOLUTION|>--- conflicted
+++ resolved
@@ -824,14 +824,10 @@
 				ps.Add(p)
 				defer notifySegmentIndexingFinished(info.Name())
 				defer ps.Delete(p)
-<<<<<<< HEAD
-				if err := buildIdx(gCtx, sn, chainConfig, tmpDir, p, log.LvlInfo, logger); err != nil {
+				if err := buildIdx(gCtx, info, chainConfig, tmpDir, p, log.LvlInfo, logger); err != nil {
 					return fmt.Errorf("%s: %w", sn.Name(), err)
 				}
 				return nil
-=======
-				return buildIdx(gCtx, info, chainConfig, tmpDir, p, log.LvlInfo, logger)
->>>>>>> 926ed52b
 			})
 		}
 
