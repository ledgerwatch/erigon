package freezeblocks

import (
	"bytes"
	"context"
	"encoding/binary"
	"encoding/hex"
	"errors"
	"fmt"
	"math"
	"os"
	"path/filepath"
	"reflect"
	"runtime"
	"slices"
	"strings"
	"sync"
	"sync/atomic"
	"time"

	"golang.org/x/sync/semaphore"

	"github.com/holiman/uint256"
	"github.com/ledgerwatch/log/v3"
<<<<<<< HEAD
=======
	"github.com/tidwall/btree"
	"golang.org/x/exp/slices"
>>>>>>> 3190d319
	"golang.org/x/sync/errgroup"

	"github.com/ledgerwatch/erigon-lib/chain"
	"github.com/ledgerwatch/erigon-lib/chain/snapcfg"
	common2 "github.com/ledgerwatch/erigon-lib/common"
	"github.com/ledgerwatch/erigon-lib/common/background"
	"github.com/ledgerwatch/erigon-lib/common/cmp"
	"github.com/ledgerwatch/erigon-lib/common/datadir"
	"github.com/ledgerwatch/erigon-lib/common/dbg"
	dir2 "github.com/ledgerwatch/erigon-lib/common/dir"
	"github.com/ledgerwatch/erigon-lib/common/hexutility"
	"github.com/ledgerwatch/erigon-lib/compress"
	"github.com/ledgerwatch/erigon-lib/diagnostics"
	"github.com/ledgerwatch/erigon-lib/downloader/snaptype"
	"github.com/ledgerwatch/erigon-lib/kv"
	"github.com/ledgerwatch/erigon-lib/recsplit"
	types2 "github.com/ledgerwatch/erigon-lib/types"
	"github.com/ledgerwatch/erigon/core/rawdb"
	"github.com/ledgerwatch/erigon/core/rawdb/blockio"
	"github.com/ledgerwatch/erigon/core/types"
	"github.com/ledgerwatch/erigon/crypto"
	"github.com/ledgerwatch/erigon/crypto/cryptopool"
	"github.com/ledgerwatch/erigon/eth/ethconfig"
	"github.com/ledgerwatch/erigon/eth/ethconfig/estimate"
	"github.com/ledgerwatch/erigon/eth/stagedsync/stages"
	"github.com/ledgerwatch/erigon/params"
	"github.com/ledgerwatch/erigon/polygon/heimdall"
	"github.com/ledgerwatch/erigon/rlp"
	"github.com/ledgerwatch/erigon/turbo/services"
	"github.com/ledgerwatch/erigon/turbo/silkworm"
)

type Range struct {
	from, to uint64
}

func (r Range) From() uint64 { return r.from }
func (r Range) To() uint64   { return r.to }

type Ranges []Range

func (r Ranges) String() string {
	return fmt.Sprintf("%d", r)
}

type Segment struct {
	Range
	*compress.Decompressor
	indexes []*recsplit.Index
	segType snaptype.Type
	version snaptype.Version
}

func (s Segment) Type() snaptype.Type {
	return s.segType
}

func (s Segment) Version() snaptype.Version {
	return s.version
}

func (s Segment) Index(index ...snaptype.Index) *recsplit.Index {
	if len(index) == 0 {
		index = []snaptype.Index{0}
	}

	if len(s.indexes) <= index[0].Offset() {
		return nil
	}

	return s.indexes[index[0].Offset()]
}

func (s Segment) IsIndexed() bool {
	if len(s.indexes) < len(s.Type().Indexes()) {
		return false
	}

	for _, i := range s.indexes {
		if i == nil {
			return false
		}
	}

	return true
}

func (s Segment) FileName() string {
	return s.Type().FileName(s.version, s.from, s.to)
}

func (s *Segment) reopenSeg(dir string) (err error) {
	s.closeSeg()
	s.Decompressor, err = compress.NewDecompressor(filepath.Join(dir, s.FileName()))
	if err != nil {
		return fmt.Errorf("%w, fileName: %s", err, s.FileName())
	}
	return nil
}

func (s *Segment) closeSeg() {
	if s.Decompressor != nil {
		s.Close()
		s.Decompressor = nil
	}
}

func (s *Segment) closeIdx() {
	for _, index := range s.indexes {
		index.Close()
	}

	s.indexes = nil
}

func (s *Segment) close() {
	s.closeSeg()
	s.closeIdx()
}

func (s *Segment) openFiles() []string {
	files := make([]string, 0, len(s.indexes)+1)

	if s.IsOpen() {
		files = append(files, s.FilePath())
	}

	for _, index := range s.indexes {
		files = append(files, index.FilePath())
	}

	return files
}

func (s *Segment) reopenIdxIfNeed(dir string, optimistic bool) (err error) {
	if len(s.Type().IdxFileNames(s.version, s.from, s.to)) == 0 {
		return nil
	}

	err = s.reopenIdx(dir)

	if err != nil {
		if !errors.Is(err, os.ErrNotExist) {
			if optimistic {
				log.Warn("[snapshots] open index", "err", err)
			} else {
				return err
			}
		}
	}

	return nil
}

func (s *Segment) reopenIdx(dir string) (err error) {
	s.closeIdx()
	if s.Decompressor == nil {
		return nil
	}

	for _, fileName := range s.Type().IdxFileNames(s.version, s.from, s.to) {
		index, err := recsplit.OpenIndex(filepath.Join(dir, fileName))

		if err != nil {
			return fmt.Errorf("%w, fileName: %s", err, fileName)
		}

		s.indexes = append(s.indexes, index)
	}

	return nil
}

func (sn *Segment) mappedHeaderSnapshot() *silkworm.MappedHeaderSnapshot {
	segmentRegion := silkworm.NewMemoryMappedRegion(sn.FilePath(), sn.DataHandle(), sn.Size())
	idxRegion := silkworm.NewMemoryMappedRegion(sn.Index().FilePath(), sn.Index().DataHandle(), sn.Index().Size())
	return silkworm.NewMappedHeaderSnapshot(segmentRegion, idxRegion)
}

func (sn *Segment) mappedBodySnapshot() *silkworm.MappedBodySnapshot {
	segmentRegion := silkworm.NewMemoryMappedRegion(sn.FilePath(), sn.DataHandle(), sn.Size())
	idxRegion := silkworm.NewMemoryMappedRegion(sn.Index().FilePath(), sn.Index().DataHandle(), sn.Index().Size())
	return silkworm.NewMappedBodySnapshot(segmentRegion, idxRegion)
}

func (sn *Segment) mappedTxnSnapshot() *silkworm.MappedTxnSnapshot {
	segmentRegion := silkworm.NewMemoryMappedRegion(sn.FilePath(), sn.DataHandle(), sn.Size())
	idxTxnHash := sn.Index(snaptype.Indexes.TxnHash)
	idxTxnHashRegion := silkworm.NewMemoryMappedRegion(idxTxnHash.FilePath(), idxTxnHash.DataHandle(), idxTxnHash.Size())
	idxTxnHash2BlockNum := sn.Index(snaptype.Indexes.TxnHash2BlockNum)
	idxTxnHash2BlockRegion := silkworm.NewMemoryMappedRegion(idxTxnHash2BlockNum.FilePath(), idxTxnHash2BlockNum.DataHandle(), idxTxnHash2BlockNum.Size())
	return silkworm.NewMappedTxnSnapshot(segmentRegion, idxTxnHashRegion, idxTxnHash2BlockRegion)
}

// headers
// value: first_byte_of_header_hash + header_rlp
// header_hash       -> headers_segment_offset

// bodies
// value: rlp(types.BodyForStorage)
// block_num_u64     -> bodies_segment_offset

// transactions
// value: first_byte_of_transaction_hash + sender_address + transaction_rlp
// transaction_hash  -> transactions_segment_offset
// transaction_hash  -> block_number

type segments struct {
	lock     sync.RWMutex
	segments []*Segment
}

func (s *segments) View(f func(segments []*Segment) error) error {
	s.lock.RLock()
	defer s.lock.RUnlock()
	return f(s.segments)
}

func (s *segments) Segment(blockNum uint64, f func(*Segment) error) (found bool, err error) {
	s.lock.RLock()
	defer s.lock.RUnlock()
	for _, seg := range s.segments {
		if !(blockNum >= seg.from && blockNum < seg.to) {
			continue
		}
		return true, f(seg)
	}
	return false, nil
}

type RoSnapshots struct {
	indicesReady  atomic.Bool
	segmentsReady atomic.Bool

	segments btree.Map[snaptype.Enum, *segments]

	dir         string
	segmentsMax atomic.Uint64 // all types of .seg files are available - up to this number
	idxMax      atomic.Uint64 // all types of .idx files are available - up to this number
	cfg         ethconfig.BlocksFreezing
	logger      log.Logger

	// allows for pruning segments - this is the min availible segment
	segmentsMin atomic.Uint64
}

// NewRoSnapshots - opens all snapshots. But to simplify everything:
//   - it opens snapshots only on App start and immutable after
//   - all snapshots of given blocks range must exist - to make this blocks range available
//   - gaps are not allowed
//   - segment have [from:to) semantic
func NewRoSnapshots(cfg ethconfig.BlocksFreezing, snapDir string, segmentsMin uint64, logger log.Logger) *RoSnapshots {
	return newRoSnapshots(cfg, snapDir, snaptype.BlockSnapshotTypes, segmentsMin, logger)
}

func newRoSnapshots(cfg ethconfig.BlocksFreezing, snapDir string, types []snaptype.Type, segmentsMin uint64, logger log.Logger) *RoSnapshots {
	var segs btree.Map[snaptype.Enum, *segments]

	for _, snapType := range types {
		segs.Set(snapType.Enum(), &segments{})
	}

	s := &RoSnapshots{dir: snapDir, cfg: cfg, segments: segs, logger: logger}
	s.segmentsMin.Store(segmentsMin)

	return s
}

func (s *RoSnapshots) Cfg() ethconfig.BlocksFreezing { return s.cfg }
func (s *RoSnapshots) Dir() string                   { return s.dir }
func (s *RoSnapshots) SegmentsReady() bool           { return s.segmentsReady.Load() }
func (s *RoSnapshots) IndicesReady() bool            { return s.indicesReady.Load() }
func (s *RoSnapshots) IndicesMax() uint64            { return s.idxMax.Load() }
func (s *RoSnapshots) SegmentsMax() uint64           { return s.segmentsMax.Load() }
func (s *RoSnapshots) SegmentsMin() uint64           { return s.segmentsMin.Load() }
func (s *RoSnapshots) SetSegmentsMin(min uint64)     { s.segmentsMin.Store(min) }
func (s *RoSnapshots) blocksAvailable() uint64 {
	if s == nil {
		return 0
	}

	return s.idxMax.Load()
}
func (s *RoSnapshots) LogStat(label string) {
	var m runtime.MemStats
	dbg.ReadMemStats(&m)
	s.logger.Info(fmt.Sprintf("[snapshots:%s] Blocks Stat", label),
		"blocks", fmt.Sprintf("%dk", (s.blocksAvailable()+1)/1000),
		"indices", fmt.Sprintf("%dk", (s.IndicesMax()+1)/1000),
		"alloc", common2.ByteCount(m.Alloc), "sys", common2.ByteCount(m.Sys))
}

func (s *RoSnapshots) EnsureExpectedBlocksAreAvailable(cfg *snapcfg.Cfg) error {
	if s.blocksAvailable() < cfg.ExpectBlocks {
		return fmt.Errorf("app must wait until all expected snapshots are available. Expected: %d, Available: %d", cfg.ExpectBlocks, s.blocksAvailable())
	}
	return nil
}

<<<<<<< HEAD
=======
func (s *RoSnapshots) Types() []snaptype.Type {
	types := make([]snaptype.Type, 0, s.segments.Len())

	s.segments.Scan(func(segtype snaptype.Enum, value *segments) bool {
		types = append(types, segtype.Type())
		return true
	})

	return types
}

// DisableReadAhead - usage: `defer d.EnableReadAhead().DisableReadAhead()`. Please don't use this funcs without `defer` to avoid leak.
func (s *RoSnapshots) DisableReadAhead() *RoSnapshots {
	s.segments.Scan(func(segtype snaptype.Enum, value *segments) bool {
		value.lock.RLock()
		defer value.lock.RUnlock()
		for _, sn := range value.segments {
			sn.DisableReadAhead()
		}
		return true
	})

	return s
}

func (s *RoSnapshots) EnableReadAhead() *RoSnapshots {
	s.segments.Scan(func(segtype snaptype.Enum, value *segments) bool {
		value.lock.RLock()
		defer value.lock.RUnlock()
		for _, sn := range value.segments {
			sn.EnableReadAhead()
		}
		return true
	})

	return s
}

func (s *RoSnapshots) EnableMadvWillNeed() *RoSnapshots {
	s.segments.Scan(func(segtype snaptype.Enum, value *segments) bool {
		value.lock.RLock()
		defer value.lock.RUnlock()
		for _, sn := range value.segments {
			sn.EnableMadvWillNeed()
		}
		return true
	})
	return s
}

func (s *RoSnapshots) EnableMadvNormal() *RoSnapshots {
	s.segments.Scan(func(segtype snaptype.Enum, value *segments) bool {
		value.lock.RLock()
		defer value.lock.RUnlock()
		for _, sn := range value.segments {
			sn.EnableMadvNormal()
		}
		return true
	})
	return s
}

>>>>>>> 3190d319
func (s *RoSnapshots) idxAvailability() uint64 {
	max := make([]uint64, s.segments.Len())

	i := 0

	s.segments.Scan(func(segtype snaptype.Enum, value *segments) bool {
		for _, seg := range value.segments {
			if !seg.IsIndexed() {
				break
			}
			max[i] = seg.to - 1
		}

		i++
		return true
	})

	var min uint64 = math.MaxUint64

	for _, max := range max {
		min = cmp.Min(min, max)
	}

	return min
}

// OptimisticReopenWithDB - optimistically open snapshots (ignoring error), useful at App startup because:
// - user must be able: delete any snapshot file and Erigon will self-heal by re-downloading
// - RPC return Nil for historical blocks if snapshots are not open
func (s *RoSnapshots) OptimisticReopenWithDB(db kv.RoDB) {
	_ = db.View(context.Background(), func(tx kv.Tx) error {
		snList, _, err := rawdb.ReadSnapshots(tx)
		if err != nil {
			return err
		}
		return s.ReopenList(snList, true)
	})
}

func (s *RoSnapshots) Files() (list []string) {
<<<<<<< HEAD
	s.Headers.lock.RLock()
	defer s.Headers.lock.RUnlock()
	s.Bodies.lock.RLock()
	defer s.Bodies.lock.RUnlock()
	s.Txs.lock.RLock()
	defer s.Txs.lock.RUnlock()
	maxBlockNumInFiles := s.blocksAvailable()
	for _, seg := range s.Bodies.segments {
		if seg.seg == nil {
			continue
		}
		if seg.from > maxBlockNumInFiles {
			continue
		}
		_, fName := filepath.Split(seg.seg.FilePath())
		list = append(list, fName)
	}
	for _, seg := range s.Headers.segments {
		if seg.seg == nil {
			continue
		}
		if seg.from > maxBlockNumInFiles {
			continue
		}
		_, fName := filepath.Split(seg.seg.FilePath())
		list = append(list, fName)
	}
	for _, seg := range s.Txs.segments {
		if seg.Seg == nil {
			continue
		}
		if seg.from > maxBlockNumInFiles {
			continue
=======
	maxBlockNumInFiles := s.BlocksAvailable()

	s.segments.Scan(func(segtype snaptype.Enum, value *segments) bool {
		value.lock.RLock()
		defer value.lock.RUnlock()

		for _, seg := range value.segments {
			if seg.Decompressor == nil {
				continue
			}
			if seg.from > maxBlockNumInFiles {
				continue
			}
			list = append(list, seg.FileName())
>>>>>>> 3190d319
		}
		return true
	})

	slices.Sort(list)
	return list
}

func (s *RoSnapshots) OpenFiles() (list []string) {
	s.segments.Scan(func(segtype snaptype.Enum, value *segments) bool {
		value.lock.RLock()
		defer value.lock.RUnlock()

		for _, seg := range value.segments {
			list = append(list, seg.openFiles()...)
		}
		return true
	})

	return list
}

// ReopenList stops on optimistic=false, continue opening files on optimistic=true
func (s *RoSnapshots) ReopenList(fileNames []string, optimistic bool) error {
	return s.rebuildSegments(fileNames, true, optimistic)
}

func (s *RoSnapshots) InitSegments(fileNames []string) error {
	return s.rebuildSegments(fileNames, false, true)
}

func (s *RoSnapshots) lockSegments() {
	s.segments.Scan(func(segtype snaptype.Enum, value *segments) bool {
		value.lock.Lock()
		return true
	})
}

func (s *RoSnapshots) unlockSegments() {
	s.segments.Scan(func(segtype snaptype.Enum, value *segments) bool {
		value.lock.Unlock()
		return true
	})
}

func (s *RoSnapshots) rebuildSegments(fileNames []string, open bool, optimistic bool) error {
	s.lockSegments()
	defer s.unlockSegments()

	s.closeWhatNotInList(fileNames)
	var segmentsMax uint64
	var segmentsMaxSet bool

	for _, fName := range fileNames {
		f, ok := snaptype.ParseFileName(s.dir, fName)
		if !ok {
			continue
		}

		segtype, ok := s.segments.Get(f.Type.Enum())

		if !ok {
			segtype = &segments{}
			s.segments.Set(f.Type.Enum(), segtype)
			segtype.lock.Lock() // this will be unlocked by defer s.unlockSegments() above
		}

		var sn *Segment
		var exists bool
		for _, sn2 := range segtype.segments {
			if sn2.Decompressor == nil { // it's ok if some segment was not able to open
				continue
			}

			if fName == sn2.FileName() {
				sn = sn2
				exists = true
				break
			}
		}

		if !exists {
			sn = &Segment{segType: f.Type, version: f.Version, Range: Range{f.From, f.To}}
		}

		if open {
			if err := sn.reopenSeg(s.dir); err != nil {
				if errors.Is(err, os.ErrNotExist) {
					if optimistic {
						continue
					} else {
						break
					}
				}
				if optimistic {
					s.logger.Warn("[snapshots] open segment", "err", err)
					continue
				} else {
					return err
				}
			}
		}

		if !exists {
			// it's possible to iterate over .seg file even if you don't have index
			// then make segment available even if index open may fail
			segtype.segments = append(segtype.segments, sn)
		}

		if open {
			if err := sn.reopenIdxIfNeed(s.dir, optimistic); err != nil {
				return err
			}
		}

		if f.To > 0 {
			segmentsMax = f.To - 1
		} else {
			segmentsMax = 0
		}
		segmentsMaxSet = true
	}

	if segmentsMaxSet {
		s.segmentsMax.Store(segmentsMax)
	}
	s.segmentsReady.Store(true)
	s.idxMax.Store(s.idxAvailability())
	s.indicesReady.Store(true)

	return nil
}

func (s *RoSnapshots) Ranges() []Range {
	view := s.View()
	defer view.Close()
	return view.Ranges()
}

func (s *RoSnapshots) OptimisticalyReopenFolder()           { _ = s.ReopenFolder() }
func (s *RoSnapshots) OptimisticalyReopenWithDB(db kv.RoDB) { _ = s.ReopenWithDB(db) }
func (s *RoSnapshots) ReopenFolder() error {
	return s.ReopenSegments(s.Types())
}

func (s *RoSnapshots) ReopenSegments(types []snaptype.Type) error {
	files, _, err := typedSegments(s.dir, s.segmentsMin.Load(), types)

	if err != nil {
		return err
	}
	list := make([]string, 0, len(files))
	for _, f := range files {
		_, fName := filepath.Split(f.Path)
		list = append(list, fName)
	}
	return s.ReopenList(list, false)
}

func (s *RoSnapshots) ReopenWithDB(db kv.RoDB) error {
	if err := db.View(context.Background(), func(tx kv.Tx) error {
		snList, _, err := rawdb.ReadSnapshots(tx)
		if err != nil {
			return err
		}
		return s.ReopenList(snList, true)
	}); err != nil {
		return err
	}
	return nil
}

func (s *RoSnapshots) Close() {
	s.lockSegments()
	defer s.unlockSegments()
	s.closeWhatNotInList(nil)
}

func (s *RoSnapshots) closeWhatNotInList(l []string) {
	s.segments.Scan(func(segtype snaptype.Enum, value *segments) bool {
	Segments:
		for i, sn := range value.segments {
			if sn.Decompressor == nil {
				continue Segments
			}
			_, name := filepath.Split(sn.FilePath())
			for _, fName := range l {
				if fName == name {
					continue Segments
				}
			}
			sn.close()
			value.segments[i] = nil
		}
		return true
	})

	s.segments.Scan(func(segtype snaptype.Enum, value *segments) bool {
		var i int
		for i = 0; i < len(value.segments) && value.segments[i] != nil && value.segments[i].Decompressor != nil; i++ {
		}
		tail := value.segments[i:]
		value.segments = value.segments[:i]
		for i = 0; i < len(tail); i++ {
			if tail[i] != nil {
				tail[i].close()
				tail[i] = nil
			}
		}
		return true
	})
}

func (s *RoSnapshots) removeOverlaps() error {
	s.lockSegments()
	defer s.unlockSegments()

	list, err := snaptype.Segments(s.dir)

	if err != nil {
		return err
	}

	if _, toRemove := findOverlaps(list); len(toRemove) > 0 {
		filesToRemove := make([]string, 0, len(toRemove))

		for _, info := range toRemove {
			filesToRemove = append(filesToRemove, info.Path)
		}

		removeOldFiles(filesToRemove, s.dir)
	}

	return nil
}

func (s *RoSnapshots) PrintDebug() {
	s.lockSegments()
	defer s.unlockSegments()

	s.segments.Scan(func(key snaptype.Enum, value *segments) bool {
		fmt.Println("    == Snapshots,", key.String())
		for _, sn := range value.segments {
			args := make([]any, 0, len(sn.Type().Indexes())+1)
			args = append(args, sn.from)
			for _, index := range sn.Type().Indexes() {
				args = append(args, sn.Index(index) != nil)
			}
			fmt.Println(args...)
		}
		return true
	})
}

func (s *RoSnapshots) AddSnapshotsToSilkworm(silkwormInstance *silkworm.Silkworm) error {
	mappedHeaderSnapshots := make([]*silkworm.MappedHeaderSnapshot, 0)
	if headers, ok := s.segments.Get(snaptype.Enums.Headers); ok {
		err := headers.View(func(segments []*Segment) error {
			for _, headerSegment := range segments {
				mappedHeaderSnapshots = append(mappedHeaderSnapshots, headerSegment.mappedHeaderSnapshot())
			}
			return nil
		})
		if err != nil {
			return err
		}
	}

	mappedBodySnapshots := make([]*silkworm.MappedBodySnapshot, 0)
	if bodies, ok := s.segments.Get(snaptype.Enums.Bodies); ok {
		err := bodies.View(func(segments []*Segment) error {
			for _, bodySegment := range segments {
				mappedBodySnapshots = append(mappedBodySnapshots, bodySegment.mappedBodySnapshot())
			}
			return nil
		})
		if err != nil {
			return err
		}
	}

	mappedTxnSnapshots := make([]*silkworm.MappedTxnSnapshot, 0)
	if txs, ok := s.segments.Get(snaptype.Enums.Transactions); ok {
		err := txs.View(func(segments []*Segment) error {
			for _, txnSegment := range segments {
				mappedTxnSnapshots = append(mappedTxnSnapshots, txnSegment.mappedTxnSnapshot())
			}
			return nil
		})
		if err != nil {
			return err
		}
	}

	if len(mappedHeaderSnapshots) != len(mappedBodySnapshots) || len(mappedBodySnapshots) != len(mappedTxnSnapshots) {
		return fmt.Errorf("addSnapshots: the number of headers/bodies/txs snapshots must be the same")
	}

	for i := 0; i < len(mappedHeaderSnapshots); i++ {
		mappedSnapshot := &silkworm.MappedChainSnapshot{
			Headers: mappedHeaderSnapshots[i],
			Bodies:  mappedBodySnapshots[i],
			Txs:     mappedTxnSnapshots[i],
		}
		err := silkwormInstance.AddSnapshot(mappedSnapshot)
		if err != nil {
			return err
		}
	}

	return nil
}

func buildIdx(ctx context.Context, sn snaptype.FileInfo, chainConfig *chain.Config, tmpDir string, p *background.Progress, lvl log.Lvl, logger log.Logger) error {
	//log.Info("[snapshots] build idx", "file", sn.Name())
	switch sn.Type.Enum() {
	case snaptype.Enums.Headers:
		if err := HeadersIdx(ctx, sn, tmpDir, p, lvl, logger); err != nil {
			return err
		}
	case snaptype.Enums.Bodies:
		if err := BodiesIdx(ctx, sn, tmpDir, p, lvl, logger); err != nil {
			return err
		}
	case snaptype.Enums.Transactions:
		if err := TransactionsIdx(ctx, chainConfig, sn, tmpDir, p, lvl, logger); err != nil {
			return err
		}
	case snaptype.Enums.BorEvents:
		if err := BorEventsIdx(ctx, sn, tmpDir, p, lvl, logger); err != nil {
			return err
		}
	case snaptype.Enums.BorSpans:
		if err := BorSpansIdx(ctx, sn, tmpDir, p, lvl, logger); err != nil {
			return err
		}
	}
	//log.Info("[snapshots] finish build idx", "file", fName)
	return nil
}

func BuildMissedIndices(logPrefix string, ctx context.Context, dirs datadir.Dirs, types []snaptype.Type, minIndex uint64, chainConfig *chain.Config, workers int, logger log.Logger) error {
	dir, tmpDir := dirs.Snap, dirs.Tmp
	//log.Log(lvl, "[snapshots] Build indices", "from", min)

	segments, _, err := typedSegments(dir, minIndex, types)
	if err != nil {
		return err
	}
	ps := background.NewProgressSet()
	startIndexingTime := time.Now()

	logEvery := time.NewTicker(20 * time.Second)
	defer logEvery.Stop()

	g, gCtx := errgroup.WithContext(ctx)
	g.SetLimit(workers)
	finish := make(chan struct{})

	go func() {
		for {
			select {
			case <-logEvery.C:
				var m runtime.MemStats
				dbg.ReadMemStats(&m)
				sendDiagnostics(startIndexingTime, ps.DiagnossticsData(), m.Alloc, m.Sys)
				logger.Info(fmt.Sprintf("[%s] Indexing", logPrefix), "progress", ps.String(), "total-indexing-time", time.Since(startIndexingTime).Round(time.Second).String(), "alloc", common2.ByteCount(m.Alloc), "sys", common2.ByteCount(m.Sys))
			case <-finish:
				return
			case <-ctx.Done():
				return
			}
		}
	}()

	for _, t := range types {
		for index := range segments {
			segment := segments[index]
			if segment.Type.Enum() != t.Enum() {
				continue
			}
			if hasIdxFile(segment, logger) {
				continue
			}
			sn := segment
			g.Go(func() error {
				p := &background.Progress{}
				ps.Add(p)
				defer notifySegmentIndexingFinished(sn.Name())
				defer ps.Delete(p)
				if err := buildIdx(gCtx, sn, chainConfig, tmpDir, p, log.LvlInfo, logger); err != nil {
					return fmt.Errorf("%s: %w", sn.Name(), err)
				}
				return nil
			})
		}
	}
	go func() {
		defer close(finish)
		g.Wait()
	}()

	// Block main thread
	select {
	case <-finish:
		return g.Wait()
	case <-ctx.Done():
		return ctx.Err()
	}
}

func notifySegmentIndexingFinished(name string) {
	diagnostics.Send(
		diagnostics.SnapshotSegmentIndexingFinishedUpdate{
			SegmentName: name,
		},
	)
}

func sendDiagnostics(startIndexingTime time.Time, indexPercent map[string]int, alloc uint64, sys uint64) {
	segmentsStats := make([]diagnostics.SnapshotSegmentIndexingStatistics, 0, len(indexPercent))
	for k, v := range indexPercent {
		segmentsStats = append(segmentsStats, diagnostics.SnapshotSegmentIndexingStatistics{
			SegmentName: k,
			Percent:     v,
			Alloc:       alloc,
			Sys:         sys,
		})
	}
	diagnostics.Send(diagnostics.SnapshotIndexingStatistics{
		Segments:    segmentsStats,
		TimeElapsed: time.Since(startIndexingTime).Round(time.Second).Seconds(),
	})
}

func noGaps(in []snaptype.FileInfo, from uint64) (out []snaptype.FileInfo, missingSnapshots []Range) {
	prevTo := from
	for _, f := range in {
		if f.To <= prevTo {
			continue
		}
		if f.From != prevTo { // no gaps
			missingSnapshots = append(missingSnapshots, Range{prevTo, f.From})
			continue
		}
		prevTo = f.To
		out = append(out, f)
	}
	return out, missingSnapshots
}

func typeOfSegmentsMustExist(dir string, in []snaptype.FileInfo, types []snaptype.Type) (res []snaptype.FileInfo) {
MainLoop:
	for _, f := range in {
		if f.From == f.To {
			continue
		}
		for _, t := range types {
			p := filepath.Join(dir, snaptype.SegmentFileName(f.Version, f.From, f.To, t.Enum()))
			if !dir2.FileExist(p) {
				continue MainLoop
			}
			res = append(res, f)
		}
	}
	return res
}

// noOverlaps - keep largest ranges and avoid overlap
func noOverlaps(in []snaptype.FileInfo) (res []snaptype.FileInfo) {
	for i := range in {
		f := in[i]
		if f.From == f.To {
			continue
		}

		for j := i + 1; j < len(in); j++ { // if there is file with larger range - use it instead
			f2 := in[j]
			if f2.From == f2.To {
				continue
			}
			if f2.From > f.From {
				break
			}
			f = f2
			i++
		}

		res = append(res, f)
	}

	return res
}

func findOverlaps(in []snaptype.FileInfo) (res []snaptype.FileInfo, overlapped []snaptype.FileInfo) {
	for i := 0; i < len(in); i++ {
		f := in[i]

		if f.From == f.To {
			overlapped = append(overlapped, f)
			continue
		}

		for j := i + 1; j < len(in); i, j = i+1, j+1 { // if there is file with larger range - use it instead
			f2 := in[j]

			if f.Type.Enum() != f2.Type.Enum() {
				break
			}

			if f2.From == f2.To {
				overlapped = append(overlapped, f2)
				continue
			}

			if f2.From > f.From && f2.To > f.To {
				break
			}

			if f.To >= f2.To && f.From <= f2.From {
				overlapped = append(overlapped, f2)
				continue
			}

			if i < len(in)-1 && (f2.To >= f.To && f2.From <= f.From) {
				overlapped = append(overlapped, f)
			}

			f = f2
		}

		res = append(res, f)
	}

	return res, overlapped
}

func SegmentsCaplin(dir string, minBlock uint64) (res []snaptype.FileInfo, missingSnapshots []Range, err error) {
	list, err := snaptype.Segments(dir)
	if err != nil {
		return nil, missingSnapshots, err
	}

	{
		var l []snaptype.FileInfo
		var m []Range
		for _, f := range list {
			if f.Type.Enum() != snaptype.Enums.BeaconBlocks {
				continue
			}
			l = append(l, f)
		}
		l, m = noGaps(noOverlaps(l), minBlock)
		res = append(res, l...)
		missingSnapshots = append(missingSnapshots, m...)
	}
	return res, missingSnapshots, nil
}

func Segments(dir string, minBlock uint64) (res []snaptype.FileInfo, missingSnapshots []Range, err error) {
	return typedSegments(dir, minBlock, snaptype.BlockSnapshotTypes)
}

func typedSegments(dir string, minBlock uint64, types []snaptype.Type) (res []snaptype.FileInfo, missingSnapshots []Range, err error) {
	segmentsTypeCheck := func(dir string, in []snaptype.FileInfo) (res []snaptype.FileInfo) {
		return typeOfSegmentsMustExist(dir, in, types)
	}

	list, err := snaptype.Segments(dir)

	if err != nil {
		return nil, missingSnapshots, err
	}

	for _, segType := range types {
		{
			var l []snaptype.FileInfo
			var m []Range
			for _, f := range list {
				if f.Type.Enum() != segType.Enum() {
					continue
				}
				l = append(l, f)
			}
			l, m = noGaps(noOverlaps(segmentsTypeCheck(dir, l)), minBlock)
			res = append(res, l...)
			missingSnapshots = append(missingSnapshots, m...)
		}
	}

	return res, missingSnapshots, nil
}

func chooseSegmentEnd(from, to uint64, chainConfig *chain.Config) uint64 {
	var chainName string

	if chainConfig != nil {
		chainName = chainConfig.ChainName
	}
	blocksPerFile := snapcfg.MergeLimit(chainName, from)

	next := (from/blocksPerFile + 1) * blocksPerFile
	to = cmp.Min(next, to)

	if to < snaptype.Erigon2MinSegmentSize {
		return to
	}

	return to - (to % snaptype.Erigon2MinSegmentSize) // round down to the nearest 1k
}

type BlockRetire struct {
	maxScheduledBlock     atomic.Uint64
	working               atomic.Bool
	needSaveFilesListInDB atomic.Bool

	// shared semaphore with AggregatorV3 to allow only one type of snapshot building at a time
	snBuildAllowed *semaphore.Weighted

	workers int
	tmpDir  string
	db      kv.RoDB

	notifier    services.DBEventNotifier
	logger      log.Logger
	blockReader services.FullBlockReader
	blockWriter *blockio.BlockWriter
	dirs        datadir.Dirs
	chainConfig *chain.Config
}

func NewBlockRetire(
	compressWorkers int,
	dirs datadir.Dirs,
	blockReader services.FullBlockReader,
	blockWriter *blockio.BlockWriter,
	db kv.RoDB,
	chainConfig *chain.Config,
	notifier services.DBEventNotifier,
	snBuildAllowed *semaphore.Weighted,
	logger log.Logger,
) *BlockRetire {
	return &BlockRetire{
		workers:        compressWorkers,
		tmpDir:         dirs.Tmp,
		dirs:           dirs,
		blockReader:    blockReader,
		blockWriter:    blockWriter,
		db:             db,
		snBuildAllowed: snBuildAllowed,
		chainConfig:    chainConfig,
		notifier:       notifier,
		logger:         logger,
	}
}

func (br *BlockRetire) SetWorkers(workers int) { br.workers = workers }
func (br *BlockRetire) GetWorkers() int        { return br.workers }

func (br *BlockRetire) IO() (services.FullBlockReader, *blockio.BlockWriter) {
	return br.blockReader, br.blockWriter
}

func (br *BlockRetire) Writer() *RoSnapshots { return br.blockReader.Snapshots().(*RoSnapshots) }

func (br *BlockRetire) snapshots() *RoSnapshots { return br.blockReader.Snapshots().(*RoSnapshots) }

func (br *BlockRetire) borSnapshots() *BorRoSnapshots {
	return br.blockReader.BorSnapshots().(*BorRoSnapshots)
}

func (br *BlockRetire) HasNewFrozenFiles() bool {
	return br.needSaveFilesListInDB.CompareAndSwap(true, false)
}

<<<<<<< HEAD
func CanRetire(curBlockNum uint64, blocksInSnapshots uint64) (blockFrom, blockTo uint64, can bool) {
	var keep uint64 = params.FullImmutabilityThreshold / 20 //TODO: we will remove `/20` after some db optimizations
	if curBlockNum <= keep {
		return
	}
	blockFrom = blocksInSnapshots + 1
	return canRetire(blockFrom, curBlockNum-keep)
=======
func CanRetire(curBlockNum uint64, blocksInSnapshots uint64, chainConfig *chain.Config) (blockFrom, blockTo uint64, can bool) {
	if curBlockNum <= params.FullImmutabilityThreshold {
		return
	}
	blockFrom = blocksInSnapshots + 1
	return canRetire(blockFrom, curBlockNum-params.FullImmutabilityThreshold, chainConfig)
>>>>>>> 3190d319
}

func canRetire(from, to uint64, chainConfig *chain.Config) (blockFrom, blockTo uint64, can bool) {
	if to <= from {
		return
	}
	blockFrom = (from / 1_000) * 1_000
	roundedTo1K := (to / 1_000) * 1_000
	var maxJump uint64 = 1_000

	var chainName string

	if chainConfig != nil {
		chainName = chainConfig.ChainName
	}

	mergeLimit := snapcfg.MergeLimit(chainName, blockFrom)

	if blockFrom%mergeLimit == 0 {
		maxJump = mergeLimit
	} else if blockFrom%100_000 == 0 {
		maxJump = 100_000
	} else if blockFrom%10_000 == 0 {
		maxJump = 10_000
	}
	//roundedTo1K := (to / 1_000) * 1_000
	jump := cmp.Min(maxJump, roundedTo1K-blockFrom)
	switch { // only next segment sizes are allowed
	case jump >= mergeLimit:
		blockTo = blockFrom + mergeLimit
	case jump >= 100_000:
		blockTo = blockFrom + 100_000
	case jump >= 10_000:
		blockTo = blockFrom + 10_000
	case jump >= 1_000:
		blockTo = blockFrom + 1_000
	default:
		blockTo = blockFrom
	}
	return blockFrom, blockTo, blockTo-blockFrom >= 1_000
}

func CanDeleteTo(curBlockNum uint64, blocksInSnapshots uint64) (blockTo uint64) {
<<<<<<< HEAD
	var keep uint64 = params.FullImmutabilityThreshold / 20 //TODO: we will remove `/20` after some db optimizations
	if curBlockNum+999 < keep {
=======
	if blocksInSnapshots == 0 {
		return 0
	}

	if curBlockNum+999 < params.FullImmutabilityThreshold {
>>>>>>> 3190d319
		// To prevent overflow of uint64 below
		return blocksInSnapshots + 1
	}
	hardLimit := (curBlockNum/1_000)*1_000 - keep
	return cmp.Min(hardLimit, blocksInSnapshots+1)
}

func (br *BlockRetire) retireBlocks(ctx context.Context, minBlockNum uint64, maxBlockNum uint64, lvl log.Lvl, seedNewSnapshots func(downloadRequest []services.DownloadRequest) error, onDelete func(l []string) error) (bool, error) {
	notifier, logger, blockReader, tmpDir, db, workers := br.notifier, br.logger, br.blockReader, br.tmpDir, br.db, br.workers
	snapshots := br.snapshots()

	blockFrom, blockTo, ok := CanRetire(maxBlockNum, minBlockNum, br.chainConfig)

	if ok {
		logger.Log(lvl, "[snapshots] Retire Blocks", "range", fmt.Sprintf("%dk-%dk", blockFrom/1000, blockTo/1000))
		// in future we will do it in background
		if err := DumpBlocks(ctx, blockFrom, blockTo, br.chainConfig, tmpDir, snapshots.Dir(), db, workers, lvl, logger, blockReader); err != nil {
			return ok, fmt.Errorf("DumpBlocks: %w", err)
		}

		snapshots.removeOverlaps()

		if err := snapshots.ReopenFolder(); err != nil {
			return ok, fmt.Errorf("reopen: %w", err)
		}
		snapshots.LogStat("retire")
		if notifier != nil && !reflect.ValueOf(notifier).IsNil() { // notify about new snapshots of any size
			notifier.OnNewSnapshot()
		}
	}

	merger := NewMerger(tmpDir, workers, lvl, db, br.chainConfig, logger)
	rangesToMerge := merger.FindMergeRanges(snapshots.Ranges(), snapshots.blocksAvailable())
	if len(rangesToMerge) == 0 {
		return ok, nil
	}
	ok = true // have something to merge
	onMerge := func(r Range) error {
		if notifier != nil && !reflect.ValueOf(notifier).IsNil() { // notify about new snapshots of any size
			notifier.OnNewSnapshot()
		}

		if seedNewSnapshots != nil {
			downloadRequest := []services.DownloadRequest{
				services.NewDownloadRequest("", ""),
			}
			if err := seedNewSnapshots(downloadRequest); err != nil {
				return err
			}
		}
		return nil
	}
	err := merger.Merge(ctx, snapshots, snapshots.Types(), rangesToMerge, snapshots.Dir(), true /* doIndex */, onMerge, onDelete)
	if err != nil {
		return ok, err
	}

	return ok, nil
}

func (br *BlockRetire) PruneAncientBlocks(tx kv.RwTx, limit int) error {
	if br.blockReader.FreezingCfg().KeepBlocks {
		return nil
	}
	currentProgress, err := stages.GetStageProgress(tx, stages.Senders)
	if err != nil {
		return err
	}

	if canDeleteTo := CanDeleteTo(currentProgress, br.blockReader.FrozenBlocks()); canDeleteTo > 0 {
		br.logger.Info("[snapshots] Prune Blocks", "to", canDeleteTo, "limit", limit)
		if err := br.blockWriter.PruneBlocks(context.Background(), tx, canDeleteTo, limit); err != nil {
			return err
		}
	}

	if br.chainConfig.Bor != nil {
		if canDeleteTo := CanDeleteTo(currentProgress, br.blockReader.FrozenBorBlocks()); canDeleteTo > 0 {
			br.logger.Info("[snapshots] Prune Bor Blocks", "to", canDeleteTo, "limit", limit)
			if err := br.blockWriter.PruneBorBlocks(context.Background(), tx, canDeleteTo, limit,
				func(block uint64) uint64 { return uint64(heimdall.SpanIdAt(block)) }); err != nil {
				return err
			}
		}
	}

	return nil
}

const blockRetireAllowedWeight int64 = 1

func (br *BlockRetire) RetireBlocksInBackground(ctx context.Context, minBlockNum, maxBlockNum uint64, lvl log.Lvl, seedNewSnapshots func(downloadRequest []services.DownloadRequest) error, onDeleteSnapshots func(l []string) error) {
	if maxBlockNum > br.maxScheduledBlock.Load() {
		br.maxScheduledBlock.Store(maxBlockNum)
	}

	if !br.working.CompareAndSwap(false, true) {
		return
	}

	go func() {
		defer br.working.Store(false)

		if br.snBuildAllowed != nil {
			//we are inside own goroutine - it's fine to block here
			if err := br.snBuildAllowed.Acquire(ctx, 1); err != nil {
				br.logger.Warn("[snapshots] retire blocks", "err", err)
				return
			}
			defer br.snBuildAllowed.Release(1)
		}

		for {
			maxBlockNum := br.maxScheduledBlock.Load()

			err := br.RetireBlocks(ctx, minBlockNum, maxBlockNum, lvl, seedNewSnapshots, onDeleteSnapshots)

			if err != nil {
				br.logger.Warn("[snapshots] retire blocks", "err", err)
				return
			}

			if maxBlockNum == br.maxScheduledBlock.Load() {
				return
			}
		}
	}()
}

func (br *BlockRetire) RetireBlocks(ctx context.Context, minBlockNum uint64, maxBlockNum uint64, lvl log.Lvl, seedNewSnapshots func(downloadRequest []services.DownloadRequest) error, onDeleteSnapshots func(l []string) error) (err error) {
	includeBor := br.chainConfig.Bor != nil

	if includeBor {
		// "bor snaps" can be behind "block snaps", it's ok: for example because of `kill -9` in the middle of merge
		if frozen := br.blockReader.FrozenBlocks(); frozen > minBlockNum {
			minBlockNum = frozen
		}

		for br.blockReader.FrozenBorBlocks() < minBlockNum {
			haveMore, err := br.retireBorBlocks(ctx, br.blockReader.FrozenBorBlocks(), minBlockNum, lvl, seedNewSnapshots, onDeleteSnapshots)
			if err != nil {
				return err
			}
			if !haveMore {
				break
			}
		}
	}

	var blockHaveMore, borHaveMore bool
	for {
		if frozen := br.blockReader.FrozenBlocks(); frozen > minBlockNum {
			minBlockNum = frozen
		}

		blockHaveMore, err = br.retireBlocks(ctx, minBlockNum, maxBlockNum, lvl, seedNewSnapshots, onDeleteSnapshots)
		if err != nil {
			return err
		}

		if includeBor {
			borHaveMore, err = br.retireBorBlocks(ctx, minBlockNum, maxBlockNum, lvl, seedNewSnapshots, onDeleteSnapshots)
			if err != nil {
				return err
			}
		}
		haveMore := blockHaveMore || borHaveMore
		if !haveMore {
			break
		}
	}

	return nil
}

func (br *BlockRetire) BuildMissedIndicesIfNeed(ctx context.Context, logPrefix string, notifier services.DBEventNotifier, cc *chain.Config) error {
	if err := br.buildMissedIndicesIfNeed(ctx, logPrefix, br.snapshots(), notifier, cc); err != nil {
		return err
	}

	if cc.Bor != nil {
		if err := br.buildMissedIndicesIfNeed(ctx, logPrefix, &br.borSnapshots().RoSnapshots, notifier, cc); err != nil {
			return err
		}
	}

	return nil
}

func (br *BlockRetire) buildMissedIndicesIfNeed(ctx context.Context, logPrefix string, snapshots *RoSnapshots, notifier services.DBEventNotifier, cc *chain.Config) error {
	if snapshots.IndicesMax() >= snapshots.SegmentsMax() {
		return nil
	}
	if !snapshots.Cfg().Produce && snapshots.IndicesMax() == 0 {
		return fmt.Errorf("please remove --snap.stop, erigon can't work without creating basic indices")
	}
	if !snapshots.Cfg().Produce {
		return nil
	}
	if !snapshots.SegmentsReady() {
		return fmt.Errorf("not all snapshot segments are available")
	}
	snapshots.LogStat("missed-idx")

	// wait for Downloader service to download all expected snapshots
	indexWorkers := estimate.IndexSnapshot.Workers()
	if err := BuildMissedIndices(logPrefix, ctx, br.dirs, snapshots.Types(), snapshots.SegmentsMin(), cc, indexWorkers, br.logger); err != nil {
		return fmt.Errorf("can't build missed indices: %w", err)
	}

	if err := snapshots.ReopenFolder(); err != nil {
		return err
	}
	snapshots.LogStat("missed-idx:reopen")
	if notifier != nil {
		notifier.OnNewSnapshot()
	}
	return nil
}

func DumpBlocks(ctx context.Context, blockFrom, blockTo uint64, chainConfig *chain.Config, tmpDir, snapDir string, chainDB kv.RoDB, workers int, lvl log.Lvl, logger log.Logger, blockReader services.FullBlockReader) error {

	firstTxNum := blockReader.FirstTxnNumNotInSnapshots()
	for i := blockFrom; i < blockTo; i = chooseSegmentEnd(i, blockTo, chainConfig) {
		lastTxNum, err := dumpBlocksRange(ctx, i, chooseSegmentEnd(i, blockTo, chainConfig), tmpDir, snapDir, firstTxNum, chainDB, chainConfig, workers, lvl, logger)
		if err != nil {
			return err
		}
		firstTxNum = lastTxNum + 1
	}
	return nil
}

func dumpBlocksRange(ctx context.Context, blockFrom, blockTo uint64, tmpDir, snapDir string, firstTxNum uint64, chainDB kv.RoDB, chainConfig *chain.Config, workers int, lvl log.Lvl, logger log.Logger) (lastTxNum uint64, err error) {
	logEvery := time.NewTicker(20 * time.Second)
	defer logEvery.Stop()

	if _, err = dumpRange(ctx, snaptype.Headers.FileInfo(snapDir, blockFrom, blockTo),
		DumpHeaders, nil, chainDB, chainConfig, tmpDir, workers, lvl, logger); err != nil {
		return 0, err
	}

	if lastTxNum, err = dumpRange(ctx, snaptype.Bodies.FileInfo(snapDir, blockFrom, blockTo),
		DumpBodies, func(context.Context) uint64 { return firstTxNum }, chainDB, chainConfig, tmpDir, workers, lvl, logger); err != nil {
		return lastTxNum, err
	}

	if _, err = dumpRange(ctx, snaptype.Transactions.FileInfo(snapDir, blockFrom, blockTo),
		DumpTxs, func(context.Context) uint64 { return firstTxNum }, chainDB, chainConfig, tmpDir, workers, lvl, logger); err != nil {
		return lastTxNum, err
	}

	return lastTxNum, nil
}

type firstKeyGetter func(ctx context.Context) uint64
type dumpFunc func(ctx context.Context, db kv.RoDB, chainConfig *chain.Config, blockFrom, blockTo uint64, firstKey firstKeyGetter, collecter func(v []byte) error, workers int, lvl log.Lvl, logger log.Logger) (uint64, error)

func dumpRange(ctx context.Context, f snaptype.FileInfo, dumper dumpFunc, firstKey firstKeyGetter, chainDB kv.RoDB, chainConfig *chain.Config, tmpDir string, workers int, lvl log.Lvl, logger log.Logger) (uint64, error) {
	var lastKeyValue uint64

	sn, err := compress.NewCompressor(ctx, "Snapshot "+f.Type.String(), f.Path, tmpDir, compress.MinPatternScore, workers, log.LvlTrace, logger)

	if err != nil {
		return lastKeyValue, err
	}
	defer sn.Close()

	lastKeyValue, err = dumper(ctx, chainDB, chainConfig, f.From, f.To, firstKey, func(v []byte) error {
		return sn.AddWord(v)
	}, workers, lvl, logger)

	if err != nil {
		return lastKeyValue, fmt.Errorf("DumpBodies: %w", err)
	}

	ext := filepath.Ext(f.Name())
	logger.Log(lvl, "[snapshots] Compression start", "file", f.Name()[:len(f.Name())-len(ext)], "workers", sn.Workers())

	if err := sn.Compress(); err != nil {
		return lastKeyValue, fmt.Errorf("compress: %w", err)
	}

	p := &background.Progress{}

	if err := buildIdx(ctx, f, chainConfig, tmpDir, p, lvl, logger); err != nil {
		return lastKeyValue, err
	}

	return lastKeyValue, nil
}

func hasIdxFile(sn snaptype.FileInfo, logger log.Logger) bool {
	dir := sn.Dir()
	fName := snaptype.IdxFileName(sn.Version, sn.From, sn.To, sn.Type.String())
	var result = true
	switch sn.Type.Enum() {
	case snaptype.Enums.Headers, snaptype.Enums.Bodies, snaptype.Enums.BorEvents, snaptype.Enums.BorSpans, snaptype.Enums.BeaconBlocks:
		idx, err := recsplit.OpenIndex(filepath.Join(dir, fName))
		if err != nil {
			return false
		}
		idx.Close()
	case snaptype.Enums.Transactions:
		idx, err := recsplit.OpenIndex(filepath.Join(dir, fName))
		if err != nil {
			return false
		}
		idx.Close()

		fName = snaptype.IdxFileName(sn.Version, sn.From, sn.To, snaptype.Indexes.TxnHash2BlockNum.String())
		idx, err = recsplit.OpenIndex(filepath.Join(dir, fName))
		if err != nil {
			return false
		}
		idx.Close()
	}
	return result
}

var bufPool = sync.Pool{
	New: func() any {
		bytes := [16 * 4096]byte{}
		return &bytes
	},
}

// DumpTxs - [from, to)
// Format: hash[0]_1byte + sender_address_2bytes + txnRlp
func DumpTxs(ctx context.Context, db kv.RoDB, chainConfig *chain.Config, blockFrom, blockTo uint64, _ firstKeyGetter, collect func([]byte) error, workers int, lvl log.Lvl, logger log.Logger) (lastTx uint64, err error) {
	logEvery := time.NewTicker(20 * time.Second)
	defer logEvery.Stop()
	warmupCtx, cancel := context.WithCancel(ctx)
	defer cancel()

	chainID, _ := uint256.FromBig(chainConfig.ChainID)

	numBuf := make([]byte, 8)

	parse := func(ctx *types2.TxParseContext, v, valueBuf []byte, senders []common2.Address, j int) ([]byte, error) {
		var sender [20]byte
		slot := types2.TxSlot{}

		if _, err := ctx.ParseTransaction(v, 0, &slot, sender[:], false /* hasEnvelope */, false /* wrappedWithBlobs */, nil); err != nil {
			return valueBuf, err
		}
		if len(senders) > 0 {
			sender = senders[j]
		}

		valueBuf = valueBuf[:0]
		valueBuf = append(valueBuf, slot.IDHash[:1]...)
		valueBuf = append(valueBuf, sender[:]...)
		valueBuf = append(valueBuf, v...)
		return valueBuf, nil
	}

	addSystemTx := func(ctx *types2.TxParseContext, tx kv.Tx, txId uint64) error {
		binary.BigEndian.PutUint64(numBuf, txId)
		tv, err := tx.GetOne(kv.EthTx, numBuf)
		if err != nil {
			return err
		}
		if tv == nil {
			if err := collect(nil); err != nil {
				return err
			}
			return nil
		}

		ctx.WithSender(false)

		valueBuf := bufPool.Get().(*[16 * 4096]byte)
		defer bufPool.Put(valueBuf)

		parsed, err := parse(ctx, tv, valueBuf[:], nil, 0)
		if err != nil {
			return err
		}
		if err := collect(parsed); err != nil {
			return err
		}
		return nil
	}

	doWarmup, warmupTxs, warmupSenders := blockTo-blockFrom >= 100_000 && workers > 4, &atomic.Bool{}, &atomic.Bool{}
	from := hexutility.EncodeTs(blockFrom)
	if err := kv.BigChunks(db, kv.HeaderCanonical, from, func(tx kv.Tx, k, v []byte) (bool, error) {
		blockNum := binary.BigEndian.Uint64(k)
		if blockNum >= blockTo { // [from, to)
			return false, nil
		}

		h := common2.BytesToHash(v)
		dataRLP := rawdb.ReadStorageBodyRLP(tx, h, blockNum)
		if dataRLP == nil {
			return false, fmt.Errorf("body not found: %d, %x", blockNum, h)
		}
		var body types.BodyForStorage
		if e := rlp.DecodeBytes(dataRLP, &body); e != nil {
			return false, e
		}
		if body.TxAmount == 0 {
			return true, nil
		}

		if doWarmup && !warmupSenders.Load() && blockNum%1_000 == 0 {
			clean := kv.ReadAhead(warmupCtx, db, warmupSenders, kv.Senders, hexutility.EncodeTs(blockNum), 10_000)
			defer clean()
		}
		if doWarmup && !warmupTxs.Load() && blockNum%1_000 == 0 {
			clean := kv.ReadAhead(warmupCtx, db, warmupTxs, kv.EthTx, hexutility.EncodeTs(body.BaseTxId), 100*10_000)
			defer clean()
		}
		senders, err := rawdb.ReadSenders(tx, h, blockNum)
		if err != nil {
			return false, err
		}

		workers := estimate.AlmostAllCPUs()

		if workers > 3 {
			workers = workers / 3 * 2
		}

		if workers > int(body.TxAmount-2) {
			if int(body.TxAmount-2) > 1 {
				workers = int(body.TxAmount - 2)
			} else {
				workers = 1
			}
		}

		parsers := errgroup.Group{}
		parsers.SetLimit(workers)

		valueBufs := make([][]byte, workers)
		parseCtxs := make([]*types2.TxParseContext, workers)

		for i := 0; i < workers; i++ {
			valueBuf := bufPool.Get().(*[16 * 4096]byte)
			defer bufPool.Put(valueBuf)
			valueBufs[i] = valueBuf[:]
			parseCtxs[i] = types2.NewTxParseContext(*chainID)
		}

		if err := addSystemTx(parseCtxs[0], tx, body.BaseTxId); err != nil {
			return false, err
		}

		binary.BigEndian.PutUint64(numBuf, body.BaseTxId+1)

		collected := -1
		collectorLock := sync.Mutex{}
		collections := sync.NewCond(&collectorLock)

		var j int

		if err := tx.ForAmount(kv.EthTx, numBuf, body.TxAmount-2, func(_, tv []byte) error {
			tx := j
			j++

			parsers.Go(func() error {
				parseCtx := parseCtxs[tx%workers]

				parseCtx.WithSender(len(senders) == 0)
				parseCtx.WithAllowPreEip2s(blockNum <= chainConfig.HomesteadBlock.Uint64())

				valueBuf, err := parse(parseCtx, tv, valueBufs[tx%workers], senders, tx)

				if err != nil {
					return fmt.Errorf("%w, block: %d", err, blockNum)
				}

				collectorLock.Lock()
				defer collectorLock.Unlock()

				for collected < tx-1 {
					collections.Wait()
				}

				// first tx byte => sender adress => tx rlp
				if err := collect(valueBuf); err != nil {
					return err
				}

				collected = tx
				collections.Broadcast()

				return nil
			})

			return nil
		}); err != nil {
			return false, fmt.Errorf("ForAmount: %w", err)
		}

		if err := parsers.Wait(); err != nil {
			return false, fmt.Errorf("ForAmount parser: %w", err)
		}

		if err := addSystemTx(parseCtxs[0], tx, body.BaseTxId+uint64(body.TxAmount)-1); err != nil {
			return false, err
		}

		select {
		case <-ctx.Done():
			return false, ctx.Err()
		case <-logEvery.C:
			var m runtime.MemStats
			if lvl >= log.LvlInfo {
				dbg.ReadMemStats(&m)
			}
			logger.Log(lvl, "[snapshots] Dumping txs", "block num", blockNum,
				"alloc", common2.ByteCount(m.Alloc), "sys", common2.ByteCount(m.Sys),
			)
		default:
		}
		return true, nil
	}); err != nil {
		return 0, fmt.Errorf("BigChunks: %w", err)
	}
	return 0, nil
}

// DumpHeaders - [from, to)
func DumpHeaders(ctx context.Context, db kv.RoDB, _ *chain.Config, blockFrom, blockTo uint64, _ firstKeyGetter, collect func([]byte) error, workers int, lvl log.Lvl, logger log.Logger) (uint64, error) {
	logEvery := time.NewTicker(20 * time.Second)
	defer logEvery.Stop()

	key := make([]byte, 8+32)
	from := hexutility.EncodeTs(blockFrom)
	if err := kv.BigChunks(db, kv.HeaderCanonical, from, func(tx kv.Tx, k, v []byte) (bool, error) {
		blockNum := binary.BigEndian.Uint64(k)
		if blockNum >= blockTo {
			return false, nil
		}
		copy(key, k)
		copy(key[8:], v)
		dataRLP, err := tx.GetOne(kv.Headers, key)
		if err != nil {
			return false, err
		}
		if dataRLP == nil {
			return false, fmt.Errorf("header missed in db: block_num=%d,  hash=%x", blockNum, v)
		}
		h := types.Header{}
		if err := rlp.DecodeBytes(dataRLP, &h); err != nil {
			return false, err
		}

		value := make([]byte, len(dataRLP)+1) // first_byte_of_header_hash + header_rlp
		value[0] = h.Hash()[0]
		copy(value[1:], dataRLP)
		if err := collect(value); err != nil {
			return false, err
		}

		select {
		case <-ctx.Done():
			return false, ctx.Err()
		case <-logEvery.C:
			var m runtime.MemStats
			if lvl >= log.LvlInfo {
				dbg.ReadMemStats(&m)
			}
			logger.Log(lvl, "[snapshots] Dumping headers", "block num", blockNum,
				"alloc", common2.ByteCount(m.Alloc), "sys", common2.ByteCount(m.Sys),
			)
		default:
		}
		return true, nil
	}); err != nil {
		return 0, err
	}
	return 0, nil
}

// DumpBodies - [from, to)
func DumpBodies(ctx context.Context, db kv.RoDB, _ *chain.Config, blockFrom, blockTo uint64, firstTxNum firstKeyGetter, collect func([]byte) error, workers int, lvl log.Lvl, logger log.Logger) (uint64, error) {
	logEvery := time.NewTicker(20 * time.Second)
	defer logEvery.Stop()

	blockNumByteLength := 8
	blockHashByteLength := 32
	key := make([]byte, blockNumByteLength+blockHashByteLength)
	from := hexutility.EncodeTs(blockFrom)

	lastTxNum := firstTxNum(ctx)

	if err := kv.BigChunks(db, kv.HeaderCanonical, from, func(tx kv.Tx, k, v []byte) (bool, error) {
		blockNum := binary.BigEndian.Uint64(k)
		if blockNum >= blockTo {
			return false, nil
		}
		copy(key, k)
		copy(key[8:], v)

		// Important: DB does store canonical and non-canonical txs in same table. And using same body.BaseTxID
		// But snapshots using canonical TxNum in field body.BaseTxID
		// So, we manually calc this field here and serialize again.
		//
		// FYI: we also have other table to map canonical BlockNum->TxNum: kv.MaxTxNum
		body, err := rawdb.ReadBodyForStorageByKey(tx, key)
		if err != nil {
			return false, err
		}
		if body == nil {
			logger.Warn("body missed", "block_num", blockNum, "hash", hex.EncodeToString(v))
			return true, nil
		}

		body.BaseTxId = lastTxNum
		lastTxNum += uint64(body.TxAmount)

		dataRLP, err := rlp.EncodeToBytes(body)
		if err != nil {
			return false, err
		}

		if err := collect(dataRLP); err != nil {
			return false, err
		}

		select {
		case <-ctx.Done():
			return false, ctx.Err()
		case <-logEvery.C:
			var m runtime.MemStats
			if lvl >= log.LvlInfo {
				dbg.ReadMemStats(&m)
			}
			logger.Log(lvl, "[snapshots] Wrote into file", "block num", blockNum,
				"alloc", common2.ByteCount(m.Alloc), "sys", common2.ByteCount(m.Sys),
			)
		default:
		}
		return true, nil
	}); err != nil {
		return lastTxNum, err
	}

	return lastTxNum, nil
}

var EmptyTxHash = common2.Hash{}

func txsAmountBasedOnBodiesSnapshots(bodiesSegment *compress.Decompressor, len uint64) (firstTxID uint64, expectedCount int, err error) {
	gg := bodiesSegment.MakeGetter()
	buf, _ := gg.Next(nil)
	firstBody := &types.BodyForStorage{}
	if err = rlp.DecodeBytes(buf, firstBody); err != nil {
		return
	}
	firstTxID = firstBody.BaseTxId

	lastBody := new(types.BodyForStorage)
	i := uint64(0)
	for gg.HasNext() {
		i++
		if i == len {
			buf, _ = gg.Next(buf[:0])
			if err = rlp.DecodeBytes(buf, lastBody); err != nil {
				return
			}
			if gg.HasNext() {
				panic(1)
			}
		} else {
			gg.Skip()
		}
	}

	expectedCount = int(lastBody.BaseTxId+uint64(lastBody.TxAmount)) - int(firstBody.BaseTxId)
	return
}

func TransactionsIdx(ctx context.Context, chainConfig *chain.Config, sn snaptype.FileInfo, tmpDir string, p *background.Progress, lvl log.Lvl, logger log.Logger) (err error) {
	defer func() {
		if rec := recover(); rec != nil {
			err = fmt.Errorf("index panic: at=%s, %v, %s", sn.Name(), rec, dbg.Stack())
		}
	}()
	firstBlockNum := sn.From

	bodiesSegment, err := compress.NewDecompressor(sn.As(snaptype.Bodies).Path)
	if err != nil {
		return fmt.Errorf("can't open %s for indexing: %w", sn.Name(), err)
	}
	defer bodiesSegment.Close()

	firstTxID, expectedCount, err := txsAmountBasedOnBodiesSnapshots(bodiesSegment, sn.Len()-1)
	if err != nil {
		return err
	}

	d, err := compress.NewDecompressor(sn.Path)
	if err != nil {
		return fmt.Errorf("can't open %s for indexing: %w", sn.Path, err)
	}
	defer d.Close()
	if d.Count() != expectedCount {
		return fmt.Errorf("TransactionsIdx: at=%d-%d, pre index building, expect: %d, got %d", sn.From, sn.To, expectedCount, d.Count())
	}

	if p != nil {
		name := sn.Name()
		p.Name.Store(&name)
		p.Total.Store(uint64(d.Count() * 2))
	}

	txnHashIdx, err := recsplit.NewRecSplit(recsplit.RecSplitArgs{
		KeyCount:   d.Count(),
		Enums:      true,
		BucketSize: 2000,
		LeafSize:   8,
		TmpDir:     tmpDir,
		IndexFile:  filepath.Join(sn.Dir(), snaptype.Transactions.IdxFileName(sn.Version, sn.From, sn.To)),
		BaseDataID: firstTxID,
	}, logger)
	if err != nil {
		return err
	}

	txnHash2BlockNumIdx, err := recsplit.NewRecSplit(recsplit.RecSplitArgs{
		KeyCount:   d.Count(),
		Enums:      false,
		BucketSize: 2000,
		LeafSize:   8,
		TmpDir:     tmpDir,
		IndexFile:  filepath.Join(sn.Dir(), sn.Type.IdxFileName(sn.Version, sn.From, sn.To, snaptype.Indexes.TxnHash2BlockNum)),
		BaseDataID: firstBlockNum,
	}, logger)
	if err != nil {
		return err
	}
	txnHashIdx.LogLvl(log.LvlDebug)
	txnHash2BlockNumIdx.LogLvl(log.LvlDebug)

	chainId, _ := uint256.FromBig(chainConfig.ChainID)

	parseCtx := types2.NewTxParseContext(*chainId)
	parseCtx.WithSender(false)
	slot := types2.TxSlot{}
	bodyBuf, word := make([]byte, 0, 4096), make([]byte, 0, 4096)

RETRY:
	g, bodyGetter := d.MakeGetter(), bodiesSegment.MakeGetter()
	var i, offset, nextPos uint64
	blockNum := firstBlockNum
	body := &types.BodyForStorage{}

	bodyBuf, _ = bodyGetter.Next(bodyBuf[:0])
	if err := rlp.DecodeBytes(bodyBuf, body); err != nil {
		return err
	}

	for g.HasNext() {
		if p != nil {
			p.Processed.Add(1)
		}

		word, nextPos = g.Next(word[:0])
		select {
		case <-ctx.Done():
			return ctx.Err()
		default:
		}

		for body.BaseTxId+uint64(body.TxAmount) <= firstTxID+i { // skip empty blocks
			if !bodyGetter.HasNext() {
				return fmt.Errorf("not enough bodies")
			}

			bodyBuf, _ = bodyGetter.Next(bodyBuf[:0])
			if err := rlp.DecodeBytes(bodyBuf, body); err != nil {
				return err
			}

			blockNum++
		}

		firstTxByteAndlengthOfAddress := 21
		isSystemTx := len(word) == 0
		if isSystemTx { // system-txs hash:pad32(txnID)
			binary.BigEndian.PutUint64(slot.IDHash[:], firstTxID+i)
		} else {
			if _, err = parseCtx.ParseTransaction(word[firstTxByteAndlengthOfAddress:], 0, &slot, nil, true /* hasEnvelope */, false /* wrappedWithBlobs */, nil /* validateHash */); err != nil {
				return fmt.Errorf("ParseTransaction: %w, blockNum: %d, i: %d", err, blockNum, i)
			}
		}

		if err := txnHashIdx.AddKey(slot.IDHash[:], offset); err != nil {
			return err
		}
		if err := txnHash2BlockNumIdx.AddKey(slot.IDHash[:], blockNum); err != nil {
			return err
		}

		i++
		offset = nextPos
	}

	if int(i) != expectedCount {
		return fmt.Errorf("TransactionsIdx: at=%d-%d, post index building, expect: %d, got %d", sn.From, sn.To, expectedCount, i)
	}

	if err := txnHashIdx.Build(ctx); err != nil {
		if errors.Is(err, recsplit.ErrCollision) {
			logger.Warn("Building recsplit. Collision happened. It's ok. Restarting with another salt...", "err", err)
			txnHashIdx.ResetNextSalt()
			txnHash2BlockNumIdx.ResetNextSalt()
			goto RETRY
		}
		return fmt.Errorf("txnHashIdx: %w", err)
	}
	if err := txnHash2BlockNumIdx.Build(ctx); err != nil {
		if errors.Is(err, recsplit.ErrCollision) {
			logger.Warn("Building recsplit. Collision happened. It's ok. Restarting with another salt...", "err", err)
			txnHashIdx.ResetNextSalt()
			txnHash2BlockNumIdx.ResetNextSalt()
			goto RETRY
		}
		return fmt.Errorf("txnHash2BlockNumIdx: %w", err)
	}

	return nil
}

// HeadersIdx - headerHash -> offset (analog of kv.HeaderNumber)
func HeadersIdx(ctx context.Context, info snaptype.FileInfo, tmpDir string, p *background.Progress, lvl log.Lvl, logger log.Logger) (err error) {
	hasher := crypto.NewKeccakState()
	defer cryptopool.ReturnToPoolKeccak256(hasher)
	var h common2.Hash
	if err := Idx(ctx, info, info.From, tmpDir, log.LvlDebug, p, func(idx *recsplit.RecSplit, i, offset uint64, word []byte) error {
		if p != nil {
			p.Processed.Add(1)
		}

		headerRlp := word[1:]
		hasher.Reset()
		hasher.Write(headerRlp)
		hasher.Read(h[:])
		if err := idx.AddKey(h[:], offset); err != nil {
			return err
		}
		return nil
	}, logger); err != nil {
		return fmt.Errorf("HeadersIdx: %w", err)
	}
	return nil
}

func BodiesIdx(ctx context.Context, info snaptype.FileInfo, tmpDir string, p *background.Progress, lvl log.Lvl, logger log.Logger) (err error) {
	num := make([]byte, 8)

	if err := Idx(ctx, info, info.From, tmpDir, log.LvlDebug, p, func(idx *recsplit.RecSplit, i, offset uint64, _ []byte) error {
		if p != nil {
			p.Processed.Add(1)
		}
		n := binary.PutUvarint(num, i)
		if err := idx.AddKey(num[:n], offset); err != nil {
			return err
		}
		return nil
	}, logger); err != nil {
		return fmt.Errorf("can't index %s: %w", info.Name(), err)
	}
	return nil
}

// Idx - iterate over segment and building .idx file
func Idx(ctx context.Context, info snaptype.FileInfo, firstDataID uint64, tmpDir string, lvl log.Lvl, p *background.Progress, walker func(idx *recsplit.RecSplit, i, offset uint64, word []byte) error, logger log.Logger) (err error) {
	defer func() {
		if rec := recover(); rec != nil {
			err = fmt.Errorf("index panic: at=%s, %v, %s", info.Name(), rec, dbg.Stack())
		}
	}()

	d, err := compress.NewDecompressor(info.Path)

	if err != nil {
		return fmt.Errorf("can't open %s for indexing: %w", info.Name(), err)
	}

	defer d.Close()

	if p != nil {
		fname := info.Name()
		p.Name.Store(&fname)
		p.Total.Store(uint64(d.Count()))
	}

	rs, err := recsplit.NewRecSplit(recsplit.RecSplitArgs{
		KeyCount:   d.Count(),
		Enums:      true,
		BucketSize: 2000,
		LeafSize:   8,
		TmpDir:     tmpDir,
		IndexFile:  filepath.Join(info.Dir(), info.Type.IdxFileName(info.Version, info.From, info.To)),
		BaseDataID: firstDataID,
	}, logger)
	if err != nil {
		return err
	}
	rs.LogLvl(log.LvlDebug)

RETRY:
	g := d.MakeGetter()
	var i, offset, nextPos uint64
	word := make([]byte, 0, 4096)
	for g.HasNext() {
		word, nextPos = g.Next(word[:0])
		if err := walker(rs, i, offset, word); err != nil {
			return err
		}
		i++
		offset = nextPos

		select {
		case <-ctx.Done():
			return ctx.Err()
		default:
		}
	}
	if err = rs.Build(ctx); err != nil {
		if errors.Is(err, recsplit.ErrCollision) {
			logger.Info("Building recsplit. Collision happened. It's ok. Restarting with another salt...", "err", err)
			rs.ResetNextSalt()
			goto RETRY
		}
		return err
	}
	return nil
}

func ForEachHeader(ctx context.Context, s *RoSnapshots, walker func(header *types.Header) error) error {
	r := bytes.NewReader(nil)
	word := make([]byte, 0, 2*4096)

	view := s.View()
	defer view.Close()

	for _, sn := range view.Headers() {
		if err := sn.WithReadAhead(func() error {
			g := sn.MakeGetter()
			for g.HasNext() {
				word, _ = g.Next(word[:0])
				var header types.Header
				r.Reset(word[1:])
				if err := rlp.Decode(r, &header); err != nil {
					return err
				}
				if err := walker(&header); err != nil {
					return err
				}
			}
			return nil
		}); err != nil {
			return err
		}
	}

	return nil
}

type Merger struct {
	lvl             log.Lvl
	compressWorkers int
	tmpDir          string
	chainConfig     *chain.Config
	chainDB         kv.RoDB
	logger          log.Logger
	noFsync         bool // fsync is enabled by default, but tests can manually disable
}

func NewMerger(tmpDir string, compressWorkers int, lvl log.Lvl, chainDB kv.RoDB, chainConfig *chain.Config, logger log.Logger) *Merger {
	return &Merger{tmpDir: tmpDir, compressWorkers: compressWorkers, lvl: lvl, chainDB: chainDB, chainConfig: chainConfig, logger: logger}
}
func (m *Merger) DisableFsync() { m.noFsync = true }

func (m *Merger) FindMergeRanges(currentRanges []Range, maxBlockNum uint64) (toMerge []Range) {
	for i := len(currentRanges) - 1; i > 0; i-- {
		r := currentRanges[i]
		mergeLimit := snapcfg.MergeLimit(m.chainConfig.ChainName, r.from)
		if r.to-r.from >= mergeLimit {
			continue
		}
		for _, span := range snapcfg.MergeSteps(m.chainConfig.ChainName, r.from) {
			if r.to%span != 0 {
				continue
			}
			if r.to-r.from == span {
				break
			}
			aggFrom := r.to - span
			toMerge = append(toMerge, Range{from: aggFrom, to: r.to})
			for currentRanges[i].from > aggFrom {
				i--
			}
			break
		}
	}
	slices.SortFunc(toMerge, func(i, j Range) int { return cmp.Compare(i.from, j.from) })
	return toMerge
}

func (m *Merger) filesByRange(snapshots *RoSnapshots, from, to uint64) (map[snaptype.Enum][]string, error) {
	toMerge := map[snaptype.Enum][]string{}
	view := snapshots.View()
	defer view.Close()

	if _, first, ok := snapshots.segments.Min(); ok {
		for i, sn := range first.segments {
			if sn.from < from {
				continue
			}
			if sn.to > to {
				break
			}

			snapshots.segments.Scan(func(key snaptype.Enum, value *segments) bool {
				toMerge[key] = append(toMerge[key], view.Segments(key.Type())[i].FilePath())
				return true
			})
		}
	}

	return toMerge, nil
}

// Merge does merge segments in given ranges
func (m *Merger) Merge(ctx context.Context, snapshots *RoSnapshots, snapTypes []snaptype.Type, mergeRanges []Range, snapDir string, doIndex bool, onMerge func(r Range) error, onDelete func(l []string) error) error {
	if len(mergeRanges) == 0 {
		return nil
	}
	logEvery := time.NewTicker(30 * time.Second)
	defer logEvery.Stop()
	for _, r := range mergeRanges {
		toMerge, err := m.filesByRange(snapshots, r.from, r.to)
		if err != nil {
			return err
		}

		for _, t := range snapTypes {
			f := t.FileInfo(snapDir, r.from, r.to)

			if err := m.merge(ctx, toMerge[t.Enum()], f.Path, logEvery); err != nil {
				return fmt.Errorf("mergeByAppendSegments: %w", err)
			}
			if doIndex {
				p := &background.Progress{}
				if err := buildIdx(ctx, f, m.chainConfig, m.tmpDir, p, m.lvl, m.logger); err != nil {
					return err
				}
			}
		}
		if err := snapshots.ReopenFolder(); err != nil {
			return fmt.Errorf("ReopenSegments: %w", err)
		}

		snapshots.LogStat("merge")

		if onMerge != nil {
			if err := onMerge(r); err != nil {
				return err
			}
		}

		for _, t := range snapTypes {
			if len(toMerge[t.Enum()]) == 0 {
				continue
			}
			if onDelete != nil {
				if err := onDelete(toMerge[t.Enum()]); err != nil {
					return err
				}
			}
			removeOldFiles(toMerge[t.Enum()], snapDir)
		}
	}
	m.logger.Log(m.lvl, "[snapshots] Merge done", "from", mergeRanges[0].from, "to", mergeRanges[0].to)
	return nil
}

func (m *Merger) merge(ctx context.Context, toMerge []string, targetFile string, logEvery *time.Ticker) error {
	var word = make([]byte, 0, 4096)
	var expectedTotal int
	cList := make([]*compress.Decompressor, len(toMerge))
	for i, cFile := range toMerge {
		d, err := compress.NewDecompressor(cFile)
		if err != nil {
			return err
		}
		defer d.Close()
		cList[i] = d
		expectedTotal += d.Count()
	}

	f, err := compress.NewCompressor(ctx, "Snapshots merge", targetFile, m.tmpDir, compress.MinPatternScore, m.compressWorkers, log.LvlTrace, m.logger)
	if err != nil {
		return err
	}
	defer f.Close()
	if m.noFsync {
		f.DisableFsync()
	}

	_, fName := filepath.Split(targetFile)
	m.logger.Debug("[snapshots] merge", "file", fName)

	for _, d := range cList {
		if err := d.WithReadAhead(func() error {
			g := d.MakeGetter()
			for g.HasNext() {
				word, _ = g.Next(word[:0])
				if err := f.AddWord(word); err != nil {
					return err
				}
			}
			return nil
		}); err != nil {
			return err
		}
	}
	if f.Count() != expectedTotal {
		return fmt.Errorf("unexpected amount after segments merge. got: %d, expected: %d", f.Count(), expectedTotal)
	}
	if err = f.Compress(); err != nil {
		return err
	}
	return nil
}

func removeOldFiles(toDel []string, snapDir string) {
	for _, f := range toDel {
		_ = os.Remove(f)
		_ = os.Remove(f + ".torrent")
		ext := filepath.Ext(f)
		withoutExt := f[:len(f)-len(ext)]
		_ = os.Remove(withoutExt + ".idx")
		isTxnType := strings.HasSuffix(withoutExt, snaptype.Transactions.String())
		if isTxnType {
			_ = os.Remove(withoutExt + "-to-block.idx")
		}
	}
	tmpFiles, err := snaptype.TmpFiles(snapDir)
	if err != nil {
		return
	}
	for _, f := range tmpFiles {
		_ = os.Remove(f)
	}
}

type View struct {
	s           *RoSnapshots
	baseSegType snaptype.Type
	closed      bool
}

func (s *RoSnapshots) View() *View {
	v := &View{s: s, baseSegType: snaptype.Headers}
	s.lockSegments()
	return v
}

func (v *View) Close() {
	if v.closed {
		return
	}
	v.closed = true
	v.s.unlockSegments()
}

func (v *View) Segments(t snaptype.Type) []*Segment {
	if s, ok := v.s.segments.Get(t.Enum()); ok {
		return s.segments
	}
	return nil
}

func (v *View) Headers() []*Segment { return v.Segments(snaptype.Headers) }
func (v *View) Bodies() []*Segment  { return v.Segments(snaptype.Bodies) }
func (v *View) Txs() []*Segment     { return v.Segments(snaptype.Transactions) }

func (v *View) Segment(t snaptype.Type, blockNum uint64) (*Segment, bool) {
	if s, ok := v.s.segments.Get(t.Enum()); ok {
		for _, seg := range s.segments {
			if !(blockNum >= seg.from && blockNum < seg.to) {
				continue
			}
			return seg, true
		}
	}
	return nil, false
}

func (v *View) Ranges() (ranges []Range) {
	for _, sn := range v.Segments(v.baseSegType) {
		ranges = append(ranges, sn.Range)
	}

	return ranges
}

func (v *View) HeadersSegment(blockNum uint64) (*Segment, bool) {
	return v.Segment(snaptype.Headers, blockNum)
}

func (v *View) BodiesSegment(blockNum uint64) (*Segment, bool) {
	return v.Segment(snaptype.Bodies, blockNum)
}
func (v *View) TxsSegment(blockNum uint64) (*Segment, bool) {
	return v.Segment(snaptype.Transactions, blockNum)
}<|MERGE_RESOLUTION|>--- conflicted
+++ resolved
@@ -18,16 +18,11 @@
 	"sync/atomic"
 	"time"
 
-	"golang.org/x/sync/semaphore"
-
 	"github.com/holiman/uint256"
 	"github.com/ledgerwatch/log/v3"
-<<<<<<< HEAD
-=======
 	"github.com/tidwall/btree"
-	"golang.org/x/exp/slices"
->>>>>>> 3190d319
 	"golang.org/x/sync/errgroup"
+	"golang.org/x/sync/semaphore"
 
 	"github.com/ledgerwatch/erigon-lib/chain"
 	"github.com/ledgerwatch/erigon-lib/chain/snapcfg"
@@ -303,7 +298,7 @@
 func (s *RoSnapshots) SegmentsMax() uint64           { return s.segmentsMax.Load() }
 func (s *RoSnapshots) SegmentsMin() uint64           { return s.segmentsMin.Load() }
 func (s *RoSnapshots) SetSegmentsMin(min uint64)     { s.segmentsMin.Store(min) }
-func (s *RoSnapshots) blocksAvailable() uint64 {
+func (s *RoSnapshots) BlocksAvailable() uint64 {
 	if s == nil {
 		return 0
 	}
@@ -314,20 +309,18 @@
 	var m runtime.MemStats
 	dbg.ReadMemStats(&m)
 	s.logger.Info(fmt.Sprintf("[snapshots:%s] Blocks Stat", label),
-		"blocks", fmt.Sprintf("%dk", (s.blocksAvailable()+1)/1000),
+		"blocks", fmt.Sprintf("%dk", (s.BlocksAvailable()+1)/1000),
 		"indices", fmt.Sprintf("%dk", (s.IndicesMax()+1)/1000),
 		"alloc", common2.ByteCount(m.Alloc), "sys", common2.ByteCount(m.Sys))
 }
 
 func (s *RoSnapshots) EnsureExpectedBlocksAreAvailable(cfg *snapcfg.Cfg) error {
-	if s.blocksAvailable() < cfg.ExpectBlocks {
-		return fmt.Errorf("app must wait until all expected snapshots are available. Expected: %d, Available: %d", cfg.ExpectBlocks, s.blocksAvailable())
+	if s.BlocksAvailable() < cfg.ExpectBlocks {
+		return fmt.Errorf("app must wait until all expected snapshots are available. Expected: %d, Available: %d", cfg.ExpectBlocks, s.BlocksAvailable())
 	}
 	return nil
 }
 
-<<<<<<< HEAD
-=======
 func (s *RoSnapshots) Types() []snaptype.Type {
 	types := make([]snaptype.Type, 0, s.segments.Len())
 
@@ -378,19 +371,6 @@
 	return s
 }
 
-func (s *RoSnapshots) EnableMadvNormal() *RoSnapshots {
-	s.segments.Scan(func(segtype snaptype.Enum, value *segments) bool {
-		value.lock.RLock()
-		defer value.lock.RUnlock()
-		for _, sn := range value.segments {
-			sn.EnableMadvNormal()
-		}
-		return true
-	})
-	return s
-}
-
->>>>>>> 3190d319
 func (s *RoSnapshots) idxAvailability() uint64 {
 	max := make([]uint64, s.segments.Len())
 
@@ -431,41 +411,6 @@
 }
 
 func (s *RoSnapshots) Files() (list []string) {
-<<<<<<< HEAD
-	s.Headers.lock.RLock()
-	defer s.Headers.lock.RUnlock()
-	s.Bodies.lock.RLock()
-	defer s.Bodies.lock.RUnlock()
-	s.Txs.lock.RLock()
-	defer s.Txs.lock.RUnlock()
-	maxBlockNumInFiles := s.blocksAvailable()
-	for _, seg := range s.Bodies.segments {
-		if seg.seg == nil {
-			continue
-		}
-		if seg.from > maxBlockNumInFiles {
-			continue
-		}
-		_, fName := filepath.Split(seg.seg.FilePath())
-		list = append(list, fName)
-	}
-	for _, seg := range s.Headers.segments {
-		if seg.seg == nil {
-			continue
-		}
-		if seg.from > maxBlockNumInFiles {
-			continue
-		}
-		_, fName := filepath.Split(seg.seg.FilePath())
-		list = append(list, fName)
-	}
-	for _, seg := range s.Txs.segments {
-		if seg.Seg == nil {
-			continue
-		}
-		if seg.from > maxBlockNumInFiles {
-			continue
-=======
 	maxBlockNumInFiles := s.BlocksAvailable()
 
 	s.segments.Scan(func(segtype snaptype.Enum, value *segments) bool {
@@ -480,7 +425,6 @@
 				continue
 			}
 			list = append(list, seg.FileName())
->>>>>>> 3190d319
 		}
 		return true
 	})
@@ -1156,22 +1100,13 @@
 	return br.needSaveFilesListInDB.CompareAndSwap(true, false)
 }
 
-<<<<<<< HEAD
-func CanRetire(curBlockNum uint64, blocksInSnapshots uint64) (blockFrom, blockTo uint64, can bool) {
+func CanRetire(curBlockNum uint64, blocksInSnapshots uint64, chainConfig *chain.Config) (blockFrom, blockTo uint64, can bool) {
 	var keep uint64 = params.FullImmutabilityThreshold / 20 //TODO: we will remove `/20` after some db optimizations
 	if curBlockNum <= keep {
 		return
 	}
 	blockFrom = blocksInSnapshots + 1
-	return canRetire(blockFrom, curBlockNum-keep)
-=======
-func CanRetire(curBlockNum uint64, blocksInSnapshots uint64, chainConfig *chain.Config) (blockFrom, blockTo uint64, can bool) {
-	if curBlockNum <= params.FullImmutabilityThreshold {
-		return
-	}
-	blockFrom = blocksInSnapshots + 1
-	return canRetire(blockFrom, curBlockNum-params.FullImmutabilityThreshold, chainConfig)
->>>>>>> 3190d319
+	return canRetire(blockFrom, curBlockNum-keep, chainConfig)
 }
 
 func canRetire(from, to uint64, chainConfig *chain.Config) (blockFrom, blockTo uint64, can bool) {
@@ -1215,16 +1150,12 @@
 }
 
 func CanDeleteTo(curBlockNum uint64, blocksInSnapshots uint64) (blockTo uint64) {
-<<<<<<< HEAD
+	if blocksInSnapshots == 0 {
+		return 0
+	}
+
 	var keep uint64 = params.FullImmutabilityThreshold / 20 //TODO: we will remove `/20` after some db optimizations
 	if curBlockNum+999 < keep {
-=======
-	if blocksInSnapshots == 0 {
-		return 0
-	}
-
-	if curBlockNum+999 < params.FullImmutabilityThreshold {
->>>>>>> 3190d319
 		// To prevent overflow of uint64 below
 		return blocksInSnapshots + 1
 	}
@@ -1257,7 +1188,7 @@
 	}
 
 	merger := NewMerger(tmpDir, workers, lvl, db, br.chainConfig, logger)
-	rangesToMerge := merger.FindMergeRanges(snapshots.Ranges(), snapshots.blocksAvailable())
+	rangesToMerge := merger.FindMergeRanges(snapshots.Ranges(), snapshots.BlocksAvailable())
 	if len(rangesToMerge) == 0 {
 		return ok, nil
 	}
