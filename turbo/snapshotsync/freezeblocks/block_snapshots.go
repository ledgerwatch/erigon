--- conflicted
+++ resolved
@@ -1316,7 +1316,7 @@
 	if err != nil {
 		return err
 	}
-<<<<<<< HEAD
+
 	if err := snapshots.ReopenFolder(); err != nil {
 		return fmt.Errorf("reopen: %w", err)
 	}
@@ -1324,14 +1324,6 @@
 	if notifier != nil && !reflect.ValueOf(notifier).IsNil() { // notify about new snapshots of any size
 		notifier.OnNewSnapshot()
 	}
-
-	downloadRequest := make([]services.DownloadRequest, 0, len(rangesToMerge))
-	for i := range rangesToMerge {
-		r := &services.Range{From: rangesToMerge[i].from, To: rangesToMerge[i].to}
-		downloadRequest = append(downloadRequest, services.NewDownloadRequest(r, "", "", false /* Bor */))
-	}
-=======
->>>>>>> 2064edc5
 
 	return nil
 }
@@ -1357,19 +1349,12 @@
 	return nil
 }
 
-<<<<<<< HEAD
-func (br *BlockRetire) RetireBlocksInBackground(ctx context.Context, minBlockNum uint64, maxBlockNum uint64, includeBor bool, lvl log.Lvl, seedNewSnapshots func(downloadRequest []services.DownloadRequest) error) {
+func (br *BlockRetire) RetireBlocksInBackground(ctx context.Context, minBlockNum uint64, maxBlockNum uint64, includeBor bool, lvl log.Lvl, seedNewSnapshots func(downloadRequest []services.DownloadRequest) error,, onDeleteSnapshots func(l []string) error) {
 	if maxBlockNum > br.maxScheduledBlock.Load() {
 		br.maxScheduledBlock.Store(maxBlockNum)
 	}
 
 	if !br.working.CompareAndSwap(false, true) {
-=======
-func (br *BlockRetire) RetireBlocksInBackground(ctx context.Context, forwardProgress uint64, includeBor bool, lvl log.Lvl, seedNewSnapshots func(downloadRequest []services.DownloadRequest) error, onDeleteSnapshots func(l []string) error) {
-	ok := br.working.CompareAndSwap(false, true)
-	if !ok {
-		// go-routine is still working
->>>>>>> 2064edc5
 		return
 	}
 
@@ -1377,7 +1362,6 @@
 
 		defer br.working.Store(false)
 
-<<<<<<< HEAD
 		for {
 			if frozen := br.blockReader.FrozenBlocks(); frozen > minBlockNum {
 				minBlockNum = frozen
@@ -1394,16 +1378,10 @@
 
 			if !(blocksOk || borOk) {
 				return
-=======
-		blockFrom, blockTo, ok := CanRetire(forwardProgress, br.blockReader.FrozenBlocks())
-		if ok {
-			if err := br.RetireBlocks(ctx, blockFrom, blockTo, lvl, seedNewSnapshots, onDeleteSnapshots); err != nil {
-				br.logger.Warn("[snapshots] retire blocks", "err", err, "fromBlock", blockFrom, "toBlock", blockTo)
->>>>>>> 2064edc5
 			}
 
 			if blocksOk {
-				if err := br.RetireBlocks(ctx, blockFrom, blockTo, lvl, seedNewSnapshots); err != nil {
+				if err := br.RetireBlocks(ctx, blockFrom, blockTo, lvl, seedNewSnapshots, onDeleteSnapshots); err != nil {
 					br.logger.Warn("[snapshots] retire blocks", "err", err, "fromBlock", blockFrom, "toBlock", blockTo)
 				}
 			}
@@ -2461,17 +2439,13 @@
 		if err := snapshots.ReopenFolder(); err != nil {
 			return fmt.Errorf("ReopenSegments: %w", err)
 		}
-<<<<<<< HEAD
+		
 		snapshots.LogStat("merge")
-		if m.notifier != nil { // notify about new snapshots of any size
-			m.notifier.OnNewSnapshot()
-			time.Sleep(1 * time.Second) // i working on blocking API - to ensure client does not use old snapsthos - and then delete them
-=======
-		snapshots.LogStat()
 
 		if err := onMerge(r); err != nil {
 			return err
 		}
+
 		for _, t := range snaptype.BlockSnapshotTypes {
 			if len(toMerge[t]) == 0 {
 				continue
@@ -2479,7 +2453,6 @@
 			if err := onDelete(toMerge[t]); err != nil {
 				return err
 			}
->>>>>>> 2064edc5
 		}
 		time.Sleep(1 * time.Second) // i working on blocking API - to ensure client does not use old snapsthos - and then delete them
 		for _, t := range snaptype.BlockSnapshotTypes {
