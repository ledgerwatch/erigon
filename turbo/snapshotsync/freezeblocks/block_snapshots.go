// Copyright 2024 The Erigon Authors
// This file is part of Erigon.
//
// Erigon is free software: you can redistribute it and/or modify
// it under the terms of the GNU Lesser General Public License as published by
// the Free Software Foundation, either version 3 of the License, or
// (at your option) any later version.
//
// Erigon is distributed in the hope that it will be useful,
// but WITHOUT ANY WARRANTY; without even the implied warranty of
// MERCHANTABILITY or FITNESS FOR A PARTICULAR PURPOSE. See the
// GNU Lesser General Public License for more details.
//
// You should have received a copy of the GNU Lesser General Public License
// along with Erigon. If not, see <http://www.gnu.org/licenses/>.

package freezeblocks

import (
	"bytes"
	"cmp"
	"context"
	"encoding/binary"
	"encoding/hex"
	"errors"
	"fmt"
	"os"
	"path/filepath"
	"reflect"
	"runtime"
	"strings"
	"sync"
	"sync/atomic"
	"time"

	"github.com/holiman/uint256"
	"github.com/tidwall/btree"
	"golang.org/x/exp/slices"
	"golang.org/x/sync/errgroup"
<<<<<<< HEAD

	"github.com/ledgerwatch/erigon-lib/chain"
	"github.com/ledgerwatch/erigon-lib/chain/snapcfg"
	common2 "github.com/ledgerwatch/erigon-lib/common"
	"github.com/ledgerwatch/erigon-lib/common/background"
	"github.com/ledgerwatch/erigon-lib/common/cmp"
	"github.com/ledgerwatch/erigon-lib/common/datadir"
	"github.com/ledgerwatch/erigon-lib/common/dbg"
	"github.com/ledgerwatch/erigon-lib/common/hexutility"
	"github.com/ledgerwatch/erigon-lib/compress"
	"github.com/ledgerwatch/erigon-lib/diagnostics"
	"github.com/ledgerwatch/erigon-lib/downloader/snaptype"
	"github.com/ledgerwatch/erigon-lib/kv"
	"github.com/ledgerwatch/erigon-lib/recsplit"
	types2 "github.com/ledgerwatch/erigon-lib/types"
	"github.com/ledgerwatch/erigon/core/rawdb"
	"github.com/ledgerwatch/erigon/core/rawdb/blockio"
	"github.com/ledgerwatch/erigon/core/types"
	"github.com/ledgerwatch/erigon/crypto"
	"github.com/ledgerwatch/erigon/crypto/cryptopool"
	"github.com/ledgerwatch/erigon/eth/ethconfig"
	"github.com/ledgerwatch/erigon/eth/ethconfig/estimate"
	"github.com/ledgerwatch/erigon/eth/stagedsync/stages"
	"github.com/ledgerwatch/erigon/params"
	"github.com/ledgerwatch/erigon/polygon/heimdall"
	"github.com/ledgerwatch/erigon/rlp"
	"github.com/ledgerwatch/erigon/turbo/services"
	"github.com/ledgerwatch/erigon/turbo/silkworm"
=======
	"golang.org/x/sync/semaphore"

	"github.com/erigontech/erigon-lib/chain"
	"github.com/erigontech/erigon-lib/chain/snapcfg"
	common2 "github.com/erigontech/erigon-lib/common"
	"github.com/erigontech/erigon-lib/common/background"
	"github.com/erigontech/erigon-lib/common/datadir"
	"github.com/erigontech/erigon-lib/common/dbg"
	dir2 "github.com/erigontech/erigon-lib/common/dir"
	"github.com/erigontech/erigon-lib/common/hexutility"
	"github.com/erigontech/erigon-lib/diagnostics"
	"github.com/erigontech/erigon-lib/downloader/snaptype"
	"github.com/erigontech/erigon-lib/kv"
	"github.com/erigontech/erigon-lib/log/v3"
	"github.com/erigontech/erigon-lib/recsplit"
	"github.com/erigontech/erigon-lib/seg"
	types2 "github.com/erigontech/erigon-lib/types"
	"github.com/erigontech/erigon/core/rawdb"
	"github.com/erigontech/erigon/core/rawdb/blockio"
	coresnaptype "github.com/erigontech/erigon/core/snaptype"
	"github.com/erigontech/erigon/core/types"
	"github.com/erigontech/erigon/eth/ethconfig"
	"github.com/erigontech/erigon/eth/ethconfig/estimate"
	"github.com/erigontech/erigon/eth/stagedsync/stages"
	"github.com/erigontech/erigon/polygon/heimdall"
	"github.com/erigontech/erigon/rlp"
	"github.com/erigontech/erigon/turbo/services"
	"github.com/erigontech/erigon/turbo/silkworm"
>>>>>>> 4363e988
)

type Range struct {
	from, to uint64
}

func (r Range) From() uint64 { return r.from }
func (r Range) To() uint64   { return r.to }

type Ranges []Range

func (r Ranges) String() string {
	return fmt.Sprintf("%d", r)
}

type Segment struct {
	Range
	*seg.Decompressor
	indexes []*recsplit.Index
	segType snaptype.Type
	version snaptype.Version
}

func (s Segment) Type() snaptype.Type {
	return s.segType
}

func (s Segment) Version() snaptype.Version {
	return s.version
}

func (s Segment) Index(index ...snaptype.Index) *recsplit.Index {
	if len(index) == 0 {
		index = []snaptype.Index{{}}
	}

	if len(s.indexes) <= index[0].Offset {
		return nil
	}

	return s.indexes[index[0].Offset]
}

func (s Segment) IsIndexed() bool {
	if len(s.indexes) < len(s.Type().Indexes()) {
		return false
	}

	for _, i := range s.indexes {
		if i == nil {
			return false
		}
	}

	return true
}

func (s Segment) FileName() string {
	return s.Type().FileName(s.version, s.from, s.to)
}

func (s Segment) FileInfo(dir string) snaptype.FileInfo {
	return s.Type().FileInfo(dir, s.from, s.to)
}

func (s *Segment) reopenSeg(dir string) (err error) {
	s.closeSeg()
	s.Decompressor, err = seg.NewDecompressor(filepath.Join(dir, s.FileName()))
	if err != nil {
		return fmt.Errorf("%w, fileName: %s", err, s.FileName())
	}
	return nil
}

func (s *Segment) closeSeg() {
	if s.Decompressor != nil {
		s.Close()
		s.Decompressor = nil
	}
}

func (s *Segment) closeIdx() {
	for _, index := range s.indexes {
		index.Close()
	}

	s.indexes = nil
}

func (s *Segment) close() {
	if s != nil {
		s.closeSeg()
		s.closeIdx()
	}
}

func (s *Segment) openFiles() []string {
	files := make([]string, 0, len(s.indexes)+1)

	if s.IsOpen() {
		files = append(files, s.FilePath())
	}

	for _, index := range s.indexes {
		files = append(files, index.FilePath())
	}

	return files
}

func (s *Segment) reopenIdxIfNeed(dir string, optimistic bool) (err error) {
	if len(s.Type().IdxFileNames(s.version, s.from, s.to)) == 0 {
		return nil
	}

	err = s.reopenIdx(dir)

	if err != nil {
		if !errors.Is(err, os.ErrNotExist) {
			if optimistic {
				log.Warn("[snapshots] open index", "err", err)
			} else {
				return err
			}
		}
	}

	return nil
}

func (s *Segment) reopenIdx(dir string) (err error) {
	s.closeIdx()
	if s.Decompressor == nil {
		return nil
	}

	for _, fileName := range s.Type().IdxFileNames(s.version, s.from, s.to) {
		index, err := recsplit.OpenIndex(filepath.Join(dir, fileName))

		if err != nil {
			return fmt.Errorf("%w, fileName: %s", err, fileName)
		}

		s.indexes = append(s.indexes, index)
	}

	return nil
}

func (sn *Segment) mappedHeaderSnapshot() *silkworm.MappedHeaderSnapshot {
	segmentRegion := silkworm.NewMemoryMappedRegion(sn.FilePath(), sn.DataHandle(), sn.Size())
	idxRegion := silkworm.NewMemoryMappedRegion(sn.Index().FilePath(), sn.Index().DataHandle(), sn.Index().Size())
	return silkworm.NewMappedHeaderSnapshot(segmentRegion, idxRegion)
}

func (sn *Segment) mappedBodySnapshot() *silkworm.MappedBodySnapshot {
	segmentRegion := silkworm.NewMemoryMappedRegion(sn.FilePath(), sn.DataHandle(), sn.Size())
	idxRegion := silkworm.NewMemoryMappedRegion(sn.Index().FilePath(), sn.Index().DataHandle(), sn.Index().Size())
	return silkworm.NewMappedBodySnapshot(segmentRegion, idxRegion)
}

func (sn *Segment) mappedTxnSnapshot() *silkworm.MappedTxnSnapshot {
	segmentRegion := silkworm.NewMemoryMappedRegion(sn.FilePath(), sn.DataHandle(), sn.Size())
	idxTxnHash := sn.Index(coresnaptype.Indexes.TxnHash)
	idxTxnHashRegion := silkworm.NewMemoryMappedRegion(idxTxnHash.FilePath(), idxTxnHash.DataHandle(), idxTxnHash.Size())
	idxTxnHash2BlockNum := sn.Index(coresnaptype.Indexes.TxnHash2BlockNum)
	idxTxnHash2BlockRegion := silkworm.NewMemoryMappedRegion(idxTxnHash2BlockNum.FilePath(), idxTxnHash2BlockNum.DataHandle(), idxTxnHash2BlockNum.Size())
	return silkworm.NewMappedTxnSnapshot(segmentRegion, idxTxnHashRegion, idxTxnHash2BlockRegion)
}

// headers
// value: first_byte_of_header_hash + header_rlp
// header_hash       -> headers_segment_offset

// bodies
// value: rlp(types.BodyForStorage)
// block_num_u64     -> bodies_segment_offset

// transactions
// value: first_byte_of_transaction_hash + sender_address + transaction_rlp
// transaction_hash  -> transactions_segment_offset
// transaction_hash  -> block_number

type segments struct {
	lock     sync.RWMutex
	segments []*Segment
}

func (s *segments) View(f func(segments []*Segment) error) error {
	s.lock.RLock()
	defer s.lock.RUnlock()
	return f(s.segments)
}

func (s *segments) Segment(blockNum uint64, f func(*Segment) error) (found bool, err error) {
	s.lock.RLock()
	defer s.lock.RUnlock()
	for _, seg := range s.segments {
		if !(blockNum >= seg.from && blockNum < seg.to) {
			continue
		}
		return true, f(seg)
	}
	return false, nil
}

func (s *segments) PreviousSegment(blockNum uint64, f func(*Segment) error) (found bool, err error) {
	s.lock.RLock()
	defer s.lock.RUnlock()
	for i, seg := range s.segments {
		if !(blockNum >= seg.from && blockNum < seg.to) {
			if i == len(s.segments)-1 {
				return true, f(s.segments[i])
			}

			continue
		}

		if i > 0 {
			return true, f(s.segments[i-1])
		}
	}
	return false, nil
}

type RoSnapshots struct {
	indicesReady  atomic.Bool
	segmentsReady atomic.Bool

	types    []snaptype.Type
	segments btree.Map[snaptype.Enum, *segments]

	dir         string
	segmentsMax atomic.Uint64 // all types of .seg files are available - up to this number
	idxMax      atomic.Uint64 // all types of .idx files are available - up to this number
	cfg         ethconfig.BlocksFreezing
	logger      log.Logger

	// allows for pruning segments - this is the min availible segment
	segmentsMin atomic.Uint64
}

// NewRoSnapshots - opens all snapshots. But to simplify everything:
//   - it opens snapshots only on App start and immutable after
//   - all snapshots of given blocks range must exist - to make this blocks range available
//   - gaps are not allowed
//   - segment have [from:to) semantic
func NewRoSnapshots(cfg ethconfig.BlocksFreezing, snapDir string, segmentsMin uint64, logger log.Logger) *RoSnapshots {
	return newRoSnapshots(cfg, snapDir, coresnaptype.BlockSnapshotTypes, segmentsMin, logger)
}

func newRoSnapshots(cfg ethconfig.BlocksFreezing, snapDir string, types []snaptype.Type, segmentsMin uint64, logger log.Logger) *RoSnapshots {
	var segs btree.Map[snaptype.Enum, *segments]
	for _, snapType := range types {
		segs.Set(snapType.Enum(), &segments{})
	}

	s := &RoSnapshots{dir: snapDir, cfg: cfg, segments: segs, logger: logger, types: types}
	s.segmentsMin.Store(segmentsMin)

	return s
}

func (s *RoSnapshots) Cfg() ethconfig.BlocksFreezing { return s.cfg }
func (s *RoSnapshots) Dir() string                   { return s.dir }
func (s *RoSnapshots) SegmentsReady() bool           { return s.segmentsReady.Load() }
func (s *RoSnapshots) IndicesReady() bool            { return s.indicesReady.Load() }
func (s *RoSnapshots) IndicesMax() uint64            { return s.idxMax.Load() }
func (s *RoSnapshots) SegmentsMax() uint64           { return s.segmentsMax.Load() }
func (s *RoSnapshots) SegmentsMin() uint64           { return s.segmentsMin.Load() }
func (s *RoSnapshots) SetSegmentsMin(min uint64)     { s.segmentsMin.Store(min) }
func (s *RoSnapshots) BlocksAvailable() uint64 {
	if s == nil {
		return 0
	}

	return s.idxMax.Load()
}
func (s *RoSnapshots) LogStat(label string) {
	var m runtime.MemStats
	dbg.ReadMemStats(&m)
	s.logger.Info(fmt.Sprintf("[snapshots:%s] Stat", label),
		"blocks", fmt.Sprintf("%dk", (s.SegmentsMax()+1)/1000),
		"indices", fmt.Sprintf("%dk", (s.IndicesMax()+1)/1000),
		"alloc", common2.ByteCount(m.Alloc), "sys", common2.ByteCount(m.Sys))
}

func (s *RoSnapshots) EnsureExpectedBlocksAreAvailable(cfg *snapcfg.Cfg) error {
	if s.BlocksAvailable() < cfg.ExpectBlocks {
		return fmt.Errorf("app must wait until all expected snapshots are available. Expected: %d, Available: %d", cfg.ExpectBlocks, s.BlocksAvailable())
	}
	return nil
}

func (s *RoSnapshots) Types() []snaptype.Type { return s.types }
func (s *RoSnapshots) HasType(in snaptype.Type) bool {
	for _, t := range s.types {
		if t.Enum() == in.Enum() {
			return true
		}
	}
	return false
}

// DisableReadAhead - usage: `defer d.EnableReadAhead().DisableReadAhead()`. Please don't use this funcs without `defer` to avoid leak.
func (s *RoSnapshots) DisableReadAhead() *RoSnapshots {
	s.segments.Scan(func(segtype snaptype.Enum, value *segments) bool {
		value.lock.RLock()
		defer value.lock.RUnlock()
		for _, sn := range value.segments {
			sn.DisableReadAhead()
		}
		return true
	})

	return s
}

func (s *RoSnapshots) EnableReadAhead() *RoSnapshots {
	s.segments.Scan(func(segtype snaptype.Enum, value *segments) bool {
		value.lock.RLock()
		defer value.lock.RUnlock()
		for _, sn := range value.segments {
			sn.EnableReadAhead()
		}
		return true
	})

	return s
}

func (s *RoSnapshots) EnableMadvWillNeed() *RoSnapshots {
	s.segments.Scan(func(segtype snaptype.Enum, value *segments) bool {
		value.lock.RLock()
		defer value.lock.RUnlock()
		for _, sn := range value.segments {
			sn.EnableMadvWillNeed()
		}
		return true
	})
	return s
}

// minimax of existing indices
func (s *RoSnapshots) idxAvailability() uint64 {
	// Use-Cases:
	//   1. developers can add new types in future. and users will not have files of this type
	//   2. some types are network-specific. example: borevents exists only on Bor-consensus networks
	//   3. user can manually remove 1 .idx file: `rm snapshots/v1-type1-0000-1000.idx`
	//   4. user can manually remove all .idx files of given type: `rm snapshots/*type1*.idx`
	//   5. file-types may have different height: 10 headers, 10 bodies, 9 trancasctions (for example if `kill -9` came during files building/merge). still need index all 3 types.
	amount := 0
	s.segments.Scan(func(segtype snaptype.Enum, value *segments) bool {
		if len(value.segments) == 0 || !s.HasType(segtype.Type()) {
			return true
		}
		amount++
		return true
	})

	maximums := make([]uint64, amount)
	var i int
	s.segments.Scan(func(segtype snaptype.Enum, value *segments) bool {
		if len(value.segments) == 0 || !s.HasType(segtype.Type()) {
			return true
		}

		for _, seg := range value.segments {
			if !seg.IsIndexed() {
				break
			}

			maximums[i] = seg.to - 1
		}

		i++
		return true
	})

	if len(maximums) == 0 {
		return 0
	}
	return slices.Min(maximums)
}

// OptimisticReopenWithDB - optimistically open snapshots (ignoring error), useful at App startup because:
// - user must be able: delete any snapshot file and Erigon will self-heal by re-downloading
// - RPC return Nil for historical blocks if snapshots are not open
func (s *RoSnapshots) OptimisticReopenWithDB(db kv.RoDB) {
	_ = db.View(context.Background(), func(tx kv.Tx) error {
		snList, _, err := rawdb.ReadSnapshots(tx)
		if err != nil {
			return err
		}
		return s.ReopenList(snList, true)
	})
}

func (s *RoSnapshots) LS() {
	s.segments.Scan(func(segtype snaptype.Enum, value *segments) bool {
		value.lock.RLock()
		defer value.lock.RUnlock()

		for _, seg := range value.segments {
			if seg.Decompressor == nil {
				continue
			}
			log.Info("[agg] ", "f", seg.Decompressor.FileName(), "words", seg.Decompressor.Count())
		}
		return true
	})
}

func (s *RoSnapshots) Files() (list []string) {
	maxBlockNumInFiles := s.BlocksAvailable()

	s.segments.Scan(func(segtype snaptype.Enum, value *segments) bool {
		value.lock.RLock()
		defer value.lock.RUnlock()

		for _, seg := range value.segments {
			if seg.Decompressor == nil {
				continue
			}
			if seg.from > maxBlockNumInFiles {
				continue
			}
			list = append(list, seg.FileName())
		}
		return true
	})

	slices.Sort(list)
	return list
}

func (s *RoSnapshots) OpenFiles() (list []string) {
	s.segments.Scan(func(segtype snaptype.Enum, value *segments) bool {
		value.lock.RLock()
		defer value.lock.RUnlock()

		for _, seg := range value.segments {
			list = append(list, seg.openFiles()...)
		}
		return true
	})

	return list
}

// ReopenList stops on optimistic=false, continue opening files on optimistic=true
func (s *RoSnapshots) ReopenList(fileNames []string, optimistic bool) error {
	if err := s.rebuildSegments(fileNames, true, optimistic); err != nil {
		return err
	}
	return nil
}

func (s *RoSnapshots) InitSegments(fileNames []string) error {
	if err := s.rebuildSegments(fileNames, false, true); err != nil {
		return err
	}
	return nil
}

func (s *RoSnapshots) lockSegments() {
	s.segments.Scan(func(segtype snaptype.Enum, value *segments) bool {
		value.lock.Lock()
		return true
	})
}

func (s *RoSnapshots) unlockSegments() {
	s.segments.Scan(func(segtype snaptype.Enum, value *segments) bool {
		value.lock.Unlock()
		return true
	})
}

func (s *RoSnapshots) rlockSegments() {
	s.segments.Scan(func(segtype snaptype.Enum, value *segments) bool {
		value.lock.RLock()
		return true
	})
}

func (s *RoSnapshots) runlockSegments() {
	s.segments.Scan(func(segtype snaptype.Enum, value *segments) bool {
		value.lock.RUnlock()
		return true
	})
}

func (s *RoSnapshots) rebuildSegments(fileNames []string, open bool, optimistic bool) error {
	s.lockSegments()
	defer s.unlockSegments()

	s.closeWhatNotInList(fileNames)
	segmentsMax := map[snaptype.Enum]uint64{}

	for _, fName := range fileNames {
		f, isState, ok := snaptype.ParseFileName(s.dir, fName)
		if !ok || isState {
			continue
		}
		if !s.HasType(f.Type) {
			continue
		}

		segtype, ok := s.segments.Get(f.Type.Enum())
		if !ok {
			segtype = &segments{}
			s.segments.Set(f.Type.Enum(), segtype)
			segtype.lock.Lock() // this will be unlocked by defer s.unlockSegments() above
		}

		var sn *Segment
		var exists bool
		for _, sn2 := range segtype.segments {
			if sn2.Decompressor == nil { // it's ok if some segment was not able to open
				continue
			}

			if fName == sn2.FileName() {
				sn = sn2
				exists = true
				break
			}
		}

		if !exists {
			sn = &Segment{segType: f.Type, version: f.Version, Range: Range{f.From, f.To}}
		}

		if open {
			if err := sn.reopenSeg(s.dir); err != nil {
				if errors.Is(err, os.ErrNotExist) {
					if optimistic {
						continue
					} else {
						break
					}
				}
				if optimistic {
					continue
				} else {
					return err
				}
			}
		}

		if !exists {
			// it's possible to iterate over .seg file even if you don't have index
			// then make segment available even if index open may fail
			segtype.segments = append(segtype.segments, sn)
		}

		if open {
			if err := sn.reopenIdxIfNeed(s.dir, optimistic); err != nil {
				return err
			}
		}

		if f.To > 0 {
			segmentMax, ok := segmentsMax[f.Type.Enum()]
			if !ok || f.To-1 > segmentMax {
				segmentsMax[f.Type.Enum()] = f.To - 1
			}
		}
	}

	if len(segmentsMax) > 0 {
		var min uint64 = math.MaxUint64

		for _, max := range segmentsMax {
			min = cmp.Min(min, max)
		}

		s.segmentsMax.Store(min)
	}

	s.segmentsReady.Store(true)
	s.idxMax.Store(s.idxAvailability())
	s.indicesReady.Store(true)

	return nil
}

func (s *RoSnapshots) Ranges(t snaptype.Type) []Range {
	view := s.View()
	defer view.Close()
	return view.Ranges(t)
}

func (s *RoSnapshots) OptimisticalyReopenFolder()           { _ = s.ReopenFolder() }
func (s *RoSnapshots) OptimisticalyReopenWithDB(db kv.RoDB) { _ = s.ReopenWithDB(db) }
func (s *RoSnapshots) ReopenFolder() error {
	if err := s.ReopenSegments(s.Types(), false); err != nil {
		return fmt.Errorf("ReopenSegments: %w", err)
	}
	return nil
}

func (s *RoSnapshots) ReopenSegments(types []snaptype.Type, allowGaps bool) error {
	files, _, err := typedSegments(s.dir, s.segmentsMin.Load(), types, allowGaps)

	if err != nil {
		return err
	}
	list := make([]string, 0, len(files))
	for _, f := range files {
		_, fName := filepath.Split(f.Path)
		list = append(list, fName)
	}
	return s.ReopenList(list, false)
}

func (s *RoSnapshots) ReopenWithDB(db kv.RoDB) error {
	if err := db.View(context.Background(), func(tx kv.Tx) error {
		snList, _, err := rawdb.ReadSnapshots(tx)
		if err != nil {
			return err
		}
		return s.ReopenList(snList, true)
	}); err != nil {
		return fmt.Errorf("ReopenWithDB: %w", err)
	}
	return nil
}

func (s *RoSnapshots) Close() {
	if s == nil {
		return
	}
	s.lockSegments()
	defer s.unlockSegments()
	s.closeWhatNotInList(nil)
}

func (s *RoSnapshots) closeWhatNotInList(l []string) {
	s.segments.Scan(func(segtype snaptype.Enum, value *segments) bool {
	Segments:
		for i, sn := range value.segments {
			if sn.Decompressor == nil {
				continue Segments
			}
			_, name := filepath.Split(sn.FilePath())
			for _, fName := range l {
				if fName == name {
					continue Segments
				}
			}
			sn.close()
			value.segments[i] = nil
		}
		return true
	})

	s.segments.Scan(func(segtype snaptype.Enum, value *segments) bool {
		var i int
		for i = 0; i < len(value.segments) && value.segments[i] != nil && value.segments[i].Decompressor != nil; i++ {
		}
		tail := value.segments[i:]
		value.segments = value.segments[:i]
		for i = 0; i < len(tail); i++ {
			if tail[i] != nil {
				tail[i].close()
				tail[i] = nil
			}
		}
		return true
	})
}

func (s *RoSnapshots) removeOverlapsAfterMerge() error {
	s.lockSegments()
	defer s.unlockSegments()

	list, err := snaptype.Segments(s.dir)

	if err != nil {
		return err
	}

	if _, toRemove := findOverlaps(list); len(toRemove) > 0 {
		filesToRemove := make([]string, 0, len(toRemove))

		for _, info := range toRemove {
			filesToRemove = append(filesToRemove, info.Path)
		}

		removeOldFiles(filesToRemove, s.dir)
	}

	return nil
}

func (s *RoSnapshots) buildMissedIndicesIfNeed(ctx context.Context, logPrefix string, notifier services.DBEventNotifier, dirs datadir.Dirs, cc *chain.Config, logger log.Logger) error {
	if s.IndicesMax() >= s.SegmentsMax() {
		return nil
	}
	if !s.Cfg().ProduceE2 && s.IndicesMax() == 0 {
		return fmt.Errorf("please remove --snap.stop, erigon can't work without creating basic indices")
	}
	if !s.Cfg().ProduceE2 {
		return nil
	}
	if !s.SegmentsReady() {
		return fmt.Errorf("not all snapshot segments are available")
	}
	s.LogStat("missed-idx")

	// wait for Downloader service to download all expected snapshots
	indexWorkers := estimate.IndexSnapshot.Workers()
	if err := s.buildMissedIndices(logPrefix, ctx, dirs, cc, indexWorkers, logger); err != nil {
		return fmt.Errorf("can't build missed indices: %w", err)
	}

	if err := s.ReopenFolder(); err != nil {
		return err
	}
	s.LogStat("missed-idx:reopen")
	if notifier != nil {
		notifier.OnNewSnapshot()
	}
	return nil
}

func (s *RoSnapshots) delete(fileName string) error {
	v := s.View()
	defer v.Close()

	_, fName := filepath.Split(fileName)
	var err error
	s.segments.Scan(func(segtype snaptype.Enum, value *segments) bool {
		idxsToRemove := []int{}
		for i, sn := range value.segments {
			if sn.Decompressor == nil {
				continue
			}
			if sn.segType.FileName(sn.version, sn.from, sn.to) != fName {
				continue
			}
			files := sn.openFiles()
			sn.close()
			idxsToRemove = append(idxsToRemove, i)
			for _, f := range files {
				_ = os.Remove(f)
			}
		}
		for i := len(idxsToRemove) - 1; i >= 0; i-- {
			value.segments = append(value.segments[:idxsToRemove[i]], value.segments[idxsToRemove[i]+1:]...)
		}
		return true
	})
	return err
}

func (s *RoSnapshots) Delete(fileName string) error {
	if s == nil {
		return nil
	}
	if err := s.delete(fileName); err != nil {
		return fmt.Errorf("can't delete file: %w", err)
	}
	return s.ReopenFolder()

}

func (s *RoSnapshots) buildMissedIndices(logPrefix string, ctx context.Context, dirs datadir.Dirs, chainConfig *chain.Config, workers int, logger log.Logger) error {
	if s == nil {
		return nil
	}

	dir, tmpDir := dirs.Snap, dirs.Tmp
	//log.Log(lvl, "[snapshots] Build indices", "from", min)

	ps := background.NewProgressSet()
	startIndexingTime := time.Now()

	logEvery := time.NewTicker(20 * time.Second)
	defer logEvery.Stop()

	g, gCtx := errgroup.WithContext(ctx)
	g.SetLimit(workers)
	finish := make(chan struct{})

	go func() {
		for {
			select {
			case <-logEvery.C:
				var m runtime.MemStats
				dbg.ReadMemStats(&m)
				sendDiagnostics(startIndexingTime, ps.DiagnosticsData(), m.Alloc, m.Sys)
				logger.Info(fmt.Sprintf("[%s] Indexing", logPrefix), "progress", ps.String(), "total-indexing-time", time.Since(startIndexingTime).Round(time.Second).String(), "alloc", common2.ByteCount(m.Alloc), "sys", common2.ByteCount(m.Sys))
			case <-finish:
				return
			case <-ctx.Done():
				return
			}
		}
	}()

	var fmu sync.Mutex
	failedIndexes := make(map[string]error, 0)

	s.segments.Scan(func(segtype snaptype.Enum, value *segments) bool {
		for _, segment := range value.segments {
			info := segment.FileInfo(dir)

			if segtype.HasIndexFiles(info, logger) {
				continue
			}

			segment.closeIdx()

			g.Go(func() error {
				p := &background.Progress{}
				ps.Add(p)
				defer notifySegmentIndexingFinished(info.Name())
				defer ps.Delete(p)
				if err := segtype.BuildIndexes(gCtx, info, chainConfig, tmpDir, p, log.LvlInfo, logger); err != nil {
					// unsuccessful indexing should allow other indexing to finish
					fmu.Lock()
					failedIndexes[info.Name()] = err
					fmu.Unlock()
				}
				return nil
			})
		}

		return true
	})

	var ie error

	go func() {
		defer close(finish)
		g.Wait()

		fmu.Lock()
		for fname, err := range failedIndexes {
			logger.Error(fmt.Sprintf("[%s] Indexing failed", logPrefix), "file", fname, "error", err)
			ie = fmt.Errorf("%s: %w", fname, err) // report the last one anyway
		}
		fmu.Unlock()
	}()

	// Block main thread
	select {
	case <-finish:
		if err := g.Wait(); err != nil {
			return err
		}
		return ie
	case <-ctx.Done():
		return ctx.Err()
	}
}

func (s *RoSnapshots) PrintDebug() {
	v := s.View()
	defer v.Close()
	s.segments.Scan(func(key snaptype.Enum, value *segments) bool {
		fmt.Println("    == [dbg] Snapshots,", key.String())
		for _, sn := range value.segments {
			args := make([]any, 0, len(sn.Type().Indexes())+1)
			args = append(args, sn.from)
			for _, index := range sn.Type().Indexes() {
				args = append(args, sn.Index(index) != nil)
			}
			fmt.Println(args...)
		}
		return true
	})
}

func (s *RoSnapshots) AddSnapshotsToSilkworm(silkwormInstance *silkworm.Silkworm) error {
	mappedHeaderSnapshots := make([]*silkworm.MappedHeaderSnapshot, 0)
	if headers, ok := s.segments.Get(coresnaptype.Enums.Headers); ok {
		err := headers.View(func(segments []*Segment) error {
			for _, headerSegment := range segments {
				mappedHeaderSnapshots = append(mappedHeaderSnapshots, headerSegment.mappedHeaderSnapshot())
			}
			return nil
		})
		if err != nil {
			return err
		}
	}

	mappedBodySnapshots := make([]*silkworm.MappedBodySnapshot, 0)
	if bodies, ok := s.segments.Get(coresnaptype.Enums.Bodies); ok {
		err := bodies.View(func(segments []*Segment) error {
			for _, bodySegment := range segments {
				mappedBodySnapshots = append(mappedBodySnapshots, bodySegment.mappedBodySnapshot())
			}
			return nil
		})
		if err != nil {
			return err
		}
	}

	mappedTxnSnapshots := make([]*silkworm.MappedTxnSnapshot, 0)
	if txs, ok := s.segments.Get(coresnaptype.Enums.Transactions); ok {
		err := txs.View(func(segments []*Segment) error {
			for _, txnSegment := range segments {
				mappedTxnSnapshots = append(mappedTxnSnapshots, txnSegment.mappedTxnSnapshot())
			}
			return nil
		})
		if err != nil {
			return err
		}
	}

	if len(mappedHeaderSnapshots) != len(mappedBodySnapshots) || len(mappedBodySnapshots) != len(mappedTxnSnapshots) {
		return fmt.Errorf("addSnapshots: the number of headers/bodies/txs snapshots must be the same")
	}

	for i := 0; i < len(mappedHeaderSnapshots); i++ {
		mappedSnapshot := &silkworm.MappedChainSnapshot{
			Headers: mappedHeaderSnapshots[i],
			Bodies:  mappedBodySnapshots[i],
			Txs:     mappedTxnSnapshots[i],
		}
		err := silkwormInstance.AddSnapshot(mappedSnapshot)
		if err != nil {
			return err
		}
	}

	return nil
}

func buildIdx(ctx context.Context, sn snaptype.FileInfo, firstKey firstKeyGetter, chainConfig *chain.Config, tmpDir string, p *background.Progress, lvl log.Lvl, logger log.Logger) error {
	//log.Info("[snapshots] build idx", "file", sn.Name())
<<<<<<< HEAD
	switch sn.Type.Enum() {
	case snaptype.Enums.Headers:
		if err := HeadersIdx(ctx, sn, tmpDir, p, lvl, logger); err != nil {
			return err
		}
	case snaptype.Enums.Bodies:
		if err := BodiesIdx(ctx, sn, tmpDir, p, lvl, logger); err != nil {
			return err
		}
	case snaptype.Enums.Transactions:
		if err := TransactionsIdx(ctx, chainConfig, sn, tmpDir, p, lvl, logger); err != nil {
			return err
		}
	case snaptype.Enums.BorEvents:
		if err := BorEventsIdx(ctx, sn, firstKey, tmpDir, p, lvl, logger); err != nil {
			return err
		}
	case snaptype.Enums.BorSpans:
		if err := BorSpansIdx(ctx, sn, tmpDir, p, lvl, logger); err != nil {
			return err
		}
=======
	if err := sn.Type.BuildIndexes(ctx, sn, chainConfig, tmpDir, p, lvl, logger); err != nil {
		return fmt.Errorf("buildIdx: %s: %s", sn.Type, err)
>>>>>>> 4363e988
	}
	//log.Info("[snapshots] finish build idx", "file", fName)
	return nil
}

<<<<<<< HEAD
func BuildMissedIndices(logPrefix string, ctx context.Context, dirs datadir.Dirs, types []snaptype.Type, minIndex uint64, chainConfig *chain.Config, workers int, logger log.Logger) error {
	dir, tmpDir := dirs.Snap, dirs.Tmp
	//log.Log(lvl, "[snapshots] Build indices", "from", min)

	segments, _, err := typedSegments(dir, minIndex, types)
	if err != nil {
		return err
	}
	ps := background.NewProgressSet()
	startIndexingTime := time.Now()

	logEvery := time.NewTicker(20 * time.Second)
	defer logEvery.Stop()

	g, gCtx := errgroup.WithContext(ctx)
	g.SetLimit(workers)
	finish := make(chan struct{})

	go func() {
		for {
			select {
			case <-logEvery.C:
				var m runtime.MemStats
				dbg.ReadMemStats(&m)
				sendDiagnostics(startIndexingTime, ps.DiagnossticsData(), m.Alloc, m.Sys)
				logger.Info(fmt.Sprintf("[%s] Indexing", logPrefix), "progress", ps.String(), "total-indexing-time", time.Since(startIndexingTime).Round(time.Second).String(), "alloc", common2.ByteCount(m.Alloc), "sys", common2.ByteCount(m.Sys))
			case <-finish:
				return
			case <-ctx.Done():
				return
			}
		}
	}()

	for _, t := range types {
		for index := range segments {
			segment := segments[index]
			if segment.Type.Enum() != t.Enum() {
				continue
			}
			if hasIdxFile(segment, logger) {
				continue
			}

			sn := segment
			var exptectedFirstKey firstKeyGetter

			if index > 0 {
				switch t.Enum() {
				case snaptype.Enums.BorEvents:
					err := func() error {
						d, err := compress.NewDecompressor(segments[index-1].Path)
						if err != nil {
							return err
						}
						defer d.Close()

						lastEventId, _, err := validateEventSequence(d)

						if err != nil {
							return err
						}

						exptectedFirstKey = func(_ context.Context) uint64 { return lastEventId + 1 }

						return nil
					}()

					if err != nil {
						return nil
					}
				}
			}

			g.Go(func() error {
				p := &background.Progress{}
				ps.Add(p)
				defer notifySegmentIndexingFinished(sn.Name())
				defer ps.Delete(p)
				return buildIdx(gCtx, sn, exptectedFirstKey, chainConfig, tmpDir, p, log.LvlInfo, logger)
			})
		}
	}
	go func() {
		defer close(finish)
		g.Wait()
	}()

	// Block main thread
	select {
	case <-finish:
		return g.Wait()
	case <-ctx.Done():
		return ctx.Err()
	}
}

=======
>>>>>>> 4363e988
func notifySegmentIndexingFinished(name string) {
	diagnostics.Send(
		diagnostics.SnapshotSegmentIndexingFinishedUpdate{
			SegmentName: name,
		},
	)
}

func sendDiagnostics(startIndexingTime time.Time, indexPercent map[string]int, alloc uint64, sys uint64) {
	segmentsStats := make([]diagnostics.SnapshotSegmentIndexingStatistics, 0, len(indexPercent))
	for k, v := range indexPercent {
		segmentsStats = append(segmentsStats, diagnostics.SnapshotSegmentIndexingStatistics{
			SegmentName: k,
			Percent:     v,
			Alloc:       alloc,
			Sys:         sys,
		})
	}
	diagnostics.Send(diagnostics.SnapshotIndexingStatistics{
		Segments:    segmentsStats,
		TimeElapsed: time.Since(startIndexingTime).Round(time.Second).Seconds(),
	})
}

func noGaps(in []snaptype.FileInfo) (out []snaptype.FileInfo, missingSnapshots []Range) {
	if len(in) == 0 {
		return nil, nil
	}
	prevTo := in[0].From
	for _, f := range in {
		if f.To <= prevTo {
			continue
		}
		if f.From != prevTo { // no gaps
			missingSnapshots = append(missingSnapshots, Range{prevTo, f.From})
			continue
		}
		prevTo = f.To
		out = append(out, f)
	}
	return out, missingSnapshots
}

<<<<<<< HEAD
=======
func typeOfSegmentsMustExist(dir string, in []snaptype.FileInfo, types []snaptype.Type) (res []snaptype.FileInfo) {
MainLoop:
	for _, f := range in {
		if f.From == f.To {
			continue
		}
		for _, t := range types {
			p := filepath.Join(dir, snaptype.SegmentFileName(f.Version, f.From, f.To, t.Enum()))
			exists, err := dir2.FileExist(p)
			if err != nil {
				log.Debug("[snapshots] FileExist error", "err", err, "path", p)
				continue MainLoop
			}
			if !exists {
				continue MainLoop
			}
			res = append(res, f)
		}
	}
	return res
}

>>>>>>> 4363e988
// noOverlaps - keep largest ranges and avoid overlap
func noOverlaps(in []snaptype.FileInfo) (res []snaptype.FileInfo) {
	for i := range in {
		f := in[i]
		if f.From == f.To {
			continue
		}

		for j := i + 1; j < len(in); j++ { // if there is file with larger range - use it instead
			f2 := in[j]
			if f2.From == f2.To {
				continue
			}
			if f2.From > f.From {
				break
			}
			f = f2
			i++
		}

		res = append(res, f)
	}

	return res
}

func findOverlaps(in []snaptype.FileInfo) (res []snaptype.FileInfo, overlapped []snaptype.FileInfo) {
	for i := 0; i < len(in); i++ {
		f := in[i]

		if f.From == f.To {
			overlapped = append(overlapped, f)
			continue
		}

		for j := i + 1; j < len(in); i, j = i+1, j+1 { // if there is file with larger range - use it instead
			f2 := in[j]

			if f.Type.Enum() != f2.Type.Enum() {
				break
			}

			if f2.From == f2.To {
				overlapped = append(overlapped, f2)
				continue
			}

			if f2.From > f.From && f2.To > f.To {
				break
			}

			if f.To >= f2.To && f.From <= f2.From {
				overlapped = append(overlapped, f2)
				continue
			}

			if i < len(in)-1 && (f2.To >= f.To && f2.From <= f.From) {
				overlapped = append(overlapped, f)
			}

			f = f2
		}

		res = append(res, f)
	}

	return res, overlapped
}

func SegmentsCaplin(dir string, minBlock uint64) (res []snaptype.FileInfo, missingSnapshots []Range, err error) {
	list, err := snaptype.Segments(dir)
	if err != nil {
		return nil, missingSnapshots, err
	}

	{
		var l, lSidecars []snaptype.FileInfo
		var m []Range
		for _, f := range list {
			if f.Type.Enum() != snaptype.CaplinEnums.BeaconBlocks && f.Type.Enum() != snaptype.CaplinEnums.BlobSidecars {
				continue
			}
			if f.Type.Enum() == snaptype.CaplinEnums.BlobSidecars {
				lSidecars = append(lSidecars, f) // blobs are an exception
				continue
			}
			l = append(l, f)
		}
		l, m = noGaps(noOverlaps(l))
		if len(m) > 0 {
			lst := m[len(m)-1]
			log.Debug("[snapshots] see gap", "type", snaptype.CaplinEnums.BeaconBlocks, "from", lst.from)
		}
		res = append(res, l...)
		res = append(res, lSidecars...)
		missingSnapshots = append(missingSnapshots, m...)
	}
	return res, missingSnapshots, nil
}

func Segments(dir string, minBlock uint64) (res []snaptype.FileInfo, missingSnapshots []Range, err error) {
	return typedSegments(dir, minBlock, coresnaptype.BlockSnapshotTypes, true)
}

<<<<<<< HEAD
func typedSegments(dir string, minBlock uint64, types []snaptype.Type) (res []snaptype.FileInfo, missingSnapshots []Range, err error) {
=======
func typedSegments(dir string, minBlock uint64, types []snaptype.Type, allowGaps bool) (res []snaptype.FileInfo, missingSnapshots []Range, err error) {
	segmentsTypeCheck := func(dir string, in []snaptype.FileInfo) (res []snaptype.FileInfo) {
		return typeOfSegmentsMustExist(dir, in, types)
	}

>>>>>>> 4363e988
	list, err := snaptype.Segments(dir)

	if err != nil {
		return nil, missingSnapshots, err
	}

	typedSegments := map[snaptype.Enum][]snaptype.FileInfo{}

	for _, segType := range types {
		{
			var l []snaptype.FileInfo
			var m []Range
			for _, f := range list {
				if f.Type.Enum() != segType.Enum() {
					continue
				}
				l = append(l, f)
			}
<<<<<<< HEAD
			l, m = noGaps(noOverlaps(l), minBlock)
			typedSegments[segType.Enum()] = append(typedSegments[segType.Enum()], l...)
			missingSnapshots = append(missingSnapshots, m...)
		}
	}

	var maxBlock uint64 = math.MaxUint64

	for _, segments := range typedSegments {
		if len(segments) > 0 {
			if max := segments[len(segments)-1].To; max < maxBlock {
				maxBlock = max
			}
		}
	}

	for _, segments := range typedSegments {
		for _, segment := range segments {
			if segment.To <= maxBlock {
				res = append(res, segment)
			}
		}
	}

=======

			if allowGaps {
				l = noOverlaps(segmentsTypeCheck(dir, l))
			} else {
				l, m = noGaps(noOverlaps(segmentsTypeCheck(dir, l)))
			}
			if len(m) > 0 {
				lst := m[len(m)-1]
				log.Debug("[snapshots] see gap", "type", segType, "from", lst.from)
			}
			res = append(res, l...)
			if len(m) > 0 {
				lst := m[len(m)-1]
				log.Debug("[snapshots] see gap", "type", segType, "from", lst.from)
			}

			missingSnapshots = append(missingSnapshots, m...)
		}
	}
>>>>>>> 4363e988
	return res, missingSnapshots, nil
}

func chooseSegmentEnd(from, to uint64, snapType snaptype.Enum, chainConfig *chain.Config) uint64 {
	var chainName string

	if chainConfig != nil {
		chainName = chainConfig.ChainName
	}
	blocksPerFile := snapcfg.MergeLimit(chainName, snapType, from)

	next := (from/blocksPerFile + 1) * blocksPerFile
	to = min(next, to)

	if to < snaptype.Erigon2MinSegmentSize {
		return to
	}

	return to - (to % snaptype.Erigon2MinSegmentSize) // round down to the nearest 1k
}

type BlockRetire struct {
	maxScheduledBlock     atomic.Uint64
	working               atomic.Bool
	needSaveFilesListInDB atomic.Bool

	// shared semaphore with AggregatorV3 to allow only one type of snapshot building at a time
	snBuildAllowed *semaphore.Weighted

	workers int
	tmpDir  string
	db      kv.RoDB

	notifier    services.DBEventNotifier
	logger      log.Logger
	blockReader services.FullBlockReader
	blockWriter *blockio.BlockWriter
	dirs        datadir.Dirs
	chainConfig *chain.Config
}

func NewBlockRetire(
	compressWorkers int,
	dirs datadir.Dirs,
	blockReader services.FullBlockReader,
	blockWriter *blockio.BlockWriter,
	db kv.RoDB,
	chainConfig *chain.Config,
	notifier services.DBEventNotifier,
	snBuildAllowed *semaphore.Weighted,
	logger log.Logger,
) *BlockRetire {
	return &BlockRetire{
		workers:        compressWorkers,
		tmpDir:         dirs.Tmp,
		dirs:           dirs,
		blockReader:    blockReader,
		blockWriter:    blockWriter,
		db:             db,
		snBuildAllowed: snBuildAllowed,
		chainConfig:    chainConfig,
		notifier:       notifier,
		logger:         logger,
	}
}

func (br *BlockRetire) SetWorkers(workers int) { br.workers = workers }
func (br *BlockRetire) GetWorkers() int        { return br.workers }

func (br *BlockRetire) IO() (services.FullBlockReader, *blockio.BlockWriter) {
	return br.blockReader, br.blockWriter
}

func (br *BlockRetire) Writer() *RoSnapshots { return br.blockReader.Snapshots().(*RoSnapshots) }

func (br *BlockRetire) snapshots() *RoSnapshots { return br.blockReader.Snapshots().(*RoSnapshots) }

func (br *BlockRetire) borSnapshots() *BorRoSnapshots {
	return br.blockReader.BorSnapshots().(*BorRoSnapshots)
}

func (br *BlockRetire) HasNewFrozenFiles() bool {
	return br.needSaveFilesListInDB.CompareAndSwap(true, false)
}

func CanRetire(curBlockNum uint64, blocksInSnapshots uint64, snapType snaptype.Enum, chainConfig *chain.Config) (blockFrom, blockTo uint64, can bool) {
	var keep uint64 = 1024 //TODO: we will increase it to params.FullImmutabilityThreshold after some db optimizations
	if curBlockNum <= keep {
		return
	}
	blockFrom = blocksInSnapshots + 1
	return canRetire(blockFrom, curBlockNum-keep, snapType, chainConfig)
}

func canRetire(from, to uint64, snapType snaptype.Enum, chainConfig *chain.Config) (blockFrom, blockTo uint64, can bool) {
	if to <= from {
		return
	}
	blockFrom = (from / 1_000) * 1_000
	roundedTo1K := (to / 1_000) * 1_000
	var maxJump uint64 = 1_000

	var chainName string

	if chainConfig != nil {
		chainName = chainConfig.ChainName
	}

	mergeLimit := snapcfg.MergeLimit(chainName, snapType, blockFrom)

	if blockFrom%mergeLimit == 0 {
		maxJump = mergeLimit
	} else if blockFrom%100_000 == 0 {
		maxJump = 100_000
	} else if blockFrom%10_000 == 0 {
		maxJump = 10_000
	}
	//roundedTo1K := (to / 1_000) * 1_000
	jump := min(maxJump, roundedTo1K-blockFrom)
	switch { // only next segment sizes are allowed
	case jump >= mergeLimit:
		blockTo = blockFrom + mergeLimit
	case jump >= 100_000:
		blockTo = blockFrom + 100_000
	case jump >= 10_000:
		blockTo = blockFrom + 10_000
	case jump >= 1_000:
		blockTo = blockFrom + 1_000
	default:
		blockTo = blockFrom
	}
	return blockFrom, blockTo, blockTo-blockFrom >= 1_000
}

func CanDeleteTo(curBlockNum uint64, blocksInSnapshots uint64) (blockTo uint64) {
	if blocksInSnapshots == 0 {
		return 0
	}

	var keep uint64 = 1024 // params.FullImmutabilityThreshold //TODO: we will increase this value after db optimizations - about on-chain-tip prune speed
	if curBlockNum+999 < keep {
		// To prevent overflow of uint64 below
		return blocksInSnapshots + 1
	}
	hardLimit := (curBlockNum/1_000)*1_000 - keep
	return min(hardLimit, blocksInSnapshots+1)
}

func (br *BlockRetire) dbHasEnoughDataForBlocksRetire(ctx context.Context) (bool, error) {
	// pre-check if db has enough data
	var haveGap bool
	if err := br.db.View(ctx, func(tx kv.Tx) error {
		firstInDB, ok, err := rawdb.ReadFirstNonGenesisHeaderNumber(tx)
		if err != nil {
			return err
		}
		if !ok {
			return nil
		}
		lastInFiles := br.snapshots().SegmentsMax() + 1
		haveGap = lastInFiles < firstInDB
		if haveGap {
			log.Debug("[snapshots] not enough blocks in db to create snapshots", "lastInFiles", lastInFiles, " firstBlockInDB", firstInDB, "recommendations", "it's ok to ignore this message. can fix by: downloading more files `rm datadir/snapshots/prohibit_new_downloads.lock datdir/snapshots/snapshots-lock.json`, or downloading old blocks to db `integration stage_headers --reset`")
		}
		return nil
	}); err != nil {
		return false, err
	}
	return !haveGap, nil
}

func (br *BlockRetire) retireBlocks(ctx context.Context, minBlockNum uint64, maxBlockNum uint64, lvl log.Lvl, seedNewSnapshots func(downloadRequest []services.DownloadRequest) error, onDelete func(l []string) error) (bool, error) {
	select {
	case <-ctx.Done():
		return false, ctx.Err()
	default:
	}

	notifier, logger, blockReader, tmpDir, db, workers := br.notifier, br.logger, br.blockReader, br.tmpDir, br.db, br.workers
	snapshots := br.snapshots()

	blockFrom, blockTo, ok := CanRetire(maxBlockNum, minBlockNum, snaptype.Unknown, br.chainConfig)

	if ok {
		if has, err := br.dbHasEnoughDataForBlocksRetire(ctx); err != nil {
			return false, err
		} else if !has {
			return false, nil
		}
		logger.Log(lvl, "[snapshots] Retire Blocks", "range", fmt.Sprintf("%dk-%dk", blockFrom/1000, blockTo/1000))
		// in future we will do it in background
		if err := DumpBlocks(ctx, blockFrom, blockTo, br.chainConfig, tmpDir, snapshots.Dir(), db, workers, lvl, logger, blockReader); err != nil {
			return ok, fmt.Errorf("DumpBlocks: %w", err)
		}

		if err := snapshots.ReopenFolder(); err != nil {
			return ok, fmt.Errorf("reopen: %w", err)
		}
		snapshots.LogStat("blocks:retire")
		if notifier != nil && !reflect.ValueOf(notifier).IsNil() { // notify about new snapshots of any size
			notifier.OnNewSnapshot()
		}
	}

	merger := NewMerger(tmpDir, workers, lvl, db, br.chainConfig, logger)

	for _, snapType := range snapshots.Types() {
		rangesToMerge := merger.FindMergeRanges(snapshots.Ranges(snapType), snapshots.BlocksAvailable())

		if len(rangesToMerge) == 0 {
			continue
		}

		onMerge := func(r Range) error {
			if notifier != nil && !reflect.ValueOf(notifier).IsNil() { // notify about new snapshots of any size
				notifier.OnNewSnapshot()
			}

			if seedNewSnapshots != nil {
				downloadRequest := []services.DownloadRequest{
					services.NewDownloadRequest("", ""),
				}
				if err := seedNewSnapshots(downloadRequest); err != nil {
					return err
				}
			}
			return nil
		}

		err := merger.Merge(ctx, snapshots, snapType, rangesToMerge, snapshots.Dir(), true /* doIndex */, onMerge, onDelete)

		if err != nil {
			return ok, err
		}
	}

	// remove old garbage files
	if err := snapshots.removeOverlapsAfterMerge(); err != nil {
		return false, err
	}
	return ok, nil
}

var ErrNothingToPrune = errors.New("nothing to prune")

func (br *BlockRetire) PruneAncientBlocks(tx kv.RwTx, limit int) (deleted int, err error) {
	if br.blockReader.FreezingCfg().KeepBlocks {
		return deleted, nil
	}
	currentProgress, err := stages.GetStageProgress(tx, stages.Senders)
	if err != nil {
		return deleted, err
	}

	if canDeleteTo := CanDeleteTo(currentProgress, br.blockReader.FrozenBlocks()); canDeleteTo > 0 {
		br.logger.Debug("[snapshots] Prune Blocks", "to", canDeleteTo, "limit", limit)
		deletedBlocks, err := br.blockWriter.PruneBlocks(context.Background(), tx, canDeleteTo, limit)
		if err != nil {
			return deleted, err
		}
		deleted += deletedBlocks
	}

	if br.chainConfig.Bor != nil {
		if canDeleteTo := CanDeleteTo(currentProgress, br.blockReader.FrozenBorBlocks()); canDeleteTo > 0 {
			br.logger.Debug("[snapshots] Prune Bor Blocks", "to", canDeleteTo, "limit", limit)
			deletedBorBlocks, err := br.blockWriter.PruneBorBlocks(context.Background(), tx, canDeleteTo, limit,
				func(block uint64) uint64 { return uint64(heimdall.SpanIdAt(block)) })
			if err != nil {
				return deleted, err
			}
			deleted += deletedBorBlocks
		}

	}

	return deleted, nil
}

func (br *BlockRetire) RetireBlocksInBackground(ctx context.Context, minBlockNum, maxBlockNum uint64, lvl log.Lvl, seedNewSnapshots func(downloadRequest []services.DownloadRequest) error, onDeleteSnapshots func(l []string) error, onFinishRetire func() error) {
	if maxBlockNum > br.maxScheduledBlock.Load() {
		br.maxScheduledBlock.Store(maxBlockNum)
	}

	if !br.working.CompareAndSwap(false, true) {
		return
	}

	go func() {
		defer br.working.Store(false)

		if br.snBuildAllowed != nil {
			//we are inside own goroutine - it's fine to block here
			if err := br.snBuildAllowed.Acquire(ctx, 1); err != nil {
				br.logger.Warn("[snapshots] retire blocks", "err", err)
				return
			}
			defer br.snBuildAllowed.Release(1)
		}

		err := br.RetireBlocks(ctx, minBlockNum, maxBlockNum, lvl, seedNewSnapshots, onDeleteSnapshots, onFinishRetire)
		if err != nil {
			br.logger.Warn("[snapshots] retire blocks", "err", err)
			return
		}
	}()
}

<<<<<<< HEAD
func (br *BlockRetire) RetireBlocks(ctx context.Context, minBlockNum uint64, maxBlockNum uint64, lvl log.Lvl, seedNewSnapshots func(downloadRequest []services.DownloadRequest) error, onDeleteSnapshots func(l []string) error) (err error) {

	if frozen := br.blockReader.FrozenBlocks(); frozen > minBlockNum {
		minBlockNum = frozen
	}

	includeBor := br.chainConfig.Bor != nil

	if includeBor {
		// "bor snaps" can be behind "block snaps", it's ok: for example because of `kill -9` in the middle of merge
		for br.blockReader.FrozenBorBlocks() < minBlockNum {
			haveMore, err := br.retireBorBlocks(ctx, br.blockReader.FrozenBorBlocks(), minBlockNum, lvl, seedNewSnapshots, onDeleteSnapshots)
=======
func (br *BlockRetire) RetireBlocks(ctx context.Context, requestedMinBlockNum uint64, requestedMaxBlockNum uint64, lvl log.Lvl, seedNewSnapshots func(downloadRequest []services.DownloadRequest) error, onDeleteSnapshots func(l []string) error, onFinish func() error) error {
	if requestedMaxBlockNum > br.maxScheduledBlock.Load() {
		br.maxScheduledBlock.Store(requestedMaxBlockNum)
	}
	includeBor := br.chainConfig.Bor != nil

	if err := br.BuildMissedIndicesIfNeed(ctx, "RetireBlocks", br.notifier, br.chainConfig); err != nil {
		return err
	}

	if includeBor {
		// "bor snaps" can be behind "block snaps", it's ok:
		//      - for example because of `kill -9` in the middle of merge
		//      - or if manually delete bor files (for re-generation)
		var err error
		var okBor bool
		for {
			minBlockNum := max(br.blockReader.FrozenBlocks(), requestedMinBlockNum)
			okBor, err = br.retireBorBlocks(ctx, br.blockReader.FrozenBorBlocks(), minBlockNum, lvl, seedNewSnapshots, onDeleteSnapshots)
>>>>>>> 4363e988
			if err != nil {
				return err
			}
			if !okBor {
				break
			}
		}
	}

	var err error
	for {
<<<<<<< HEAD
		blockHaveMore, err = br.retireBlocks(ctx, minBlockNum, maxBlockNum, lvl, seedNewSnapshots, onDeleteSnapshots)
=======
		var ok, okBor bool
		minBlockNum := max(br.blockReader.FrozenBlocks(), requestedMinBlockNum)
		maxBlockNum := br.maxScheduledBlock.Load()
		ok, err = br.retireBlocks(ctx, minBlockNum, maxBlockNum, lvl, seedNewSnapshots, onDeleteSnapshots)
>>>>>>> 4363e988
		if err != nil {
			return err
		}

		if includeBor {
			minBorBlockNum := max(br.blockReader.FrozenBorBlocks(), requestedMinBlockNum)
			okBor, err = br.retireBorBlocks(ctx, minBorBlockNum, maxBlockNum, lvl, seedNewSnapshots, onDeleteSnapshots)
			if err != nil {
				return err
			}
		}
<<<<<<< HEAD

		if !(blockHaveMore || borHaveMore) {
=======
		if onFinish != nil {
			if err := onFinish(); err != nil {
				return err
			}
		}

		if !(ok || okBor) {
>>>>>>> 4363e988
			break
		}

		if frozen := br.blockReader.FrozenBlocks(); frozen > minBlockNum {
			minBlockNum = frozen
		}
	}
	return nil
}

func (br *BlockRetire) BuildMissedIndicesIfNeed(ctx context.Context, logPrefix string, notifier services.DBEventNotifier, cc *chain.Config) error {
	if err := br.snapshots().buildMissedIndicesIfNeed(ctx, logPrefix, notifier, br.dirs, cc, br.logger); err != nil {
		return err
	}

	if cc.Bor != nil {
		if err := br.borSnapshots().RoSnapshots.buildMissedIndicesIfNeed(ctx, logPrefix, notifier, br.dirs, cc, br.logger); err != nil {
			return err
		}
	}

	return nil
}

func DumpBlocks(ctx context.Context, blockFrom, blockTo uint64, chainConfig *chain.Config, tmpDir, snapDir string, chainDB kv.RoDB, workers int, lvl log.Lvl, logger log.Logger, blockReader services.FullBlockReader) error {
	firstTxNum := blockReader.FirstTxnNumNotInSnapshots()
	for i := blockFrom; i < blockTo; i = chooseSegmentEnd(i, blockTo, coresnaptype.Enums.Headers, chainConfig) {
		lastTxNum, err := dumpBlocksRange(ctx, i, chooseSegmentEnd(i, blockTo, coresnaptype.Enums.Headers, chainConfig), tmpDir, snapDir, firstTxNum, chainDB, chainConfig, workers, lvl, logger)
		if err != nil {
			return err
		}
		firstTxNum = lastTxNum + 1
	}
	return nil
}

func dumpBlocksRange(ctx context.Context, blockFrom, blockTo uint64, tmpDir, snapDir string, firstTxNum uint64, chainDB kv.RoDB, chainConfig *chain.Config, workers int, lvl log.Lvl, logger log.Logger) (lastTxNum uint64, err error) {
	logEvery := time.NewTicker(20 * time.Second)
	defer logEvery.Stop()

	if _, err = dumpRange(ctx, coresnaptype.Headers.FileInfo(snapDir, blockFrom, blockTo),
		DumpHeaders, nil, chainDB, chainConfig, tmpDir, workers, lvl, logger); err != nil {
		return 0, err
	}

	if lastTxNum, err = dumpRange(ctx, coresnaptype.Bodies.FileInfo(snapDir, blockFrom, blockTo),
		DumpBodies, func(context.Context) uint64 { return firstTxNum }, chainDB, chainConfig, tmpDir, workers, lvl, logger); err != nil {
		return lastTxNum, err
	}

	if _, err = dumpRange(ctx, coresnaptype.Transactions.FileInfo(snapDir, blockFrom, blockTo),
		DumpTxs, func(context.Context) uint64 { return firstTxNum }, chainDB, chainConfig, tmpDir, workers, lvl, logger); err != nil {
		return lastTxNum, err
	}

	return lastTxNum, nil
}

type firstKeyGetter func(ctx context.Context) uint64
type dumpFunc func(ctx context.Context, db kv.RoDB, chainConfig *chain.Config, blockFrom, blockTo uint64, firstKey firstKeyGetter, collecter func(v []byte) error, workers int, lvl log.Lvl, logger log.Logger) (uint64, error)

func dumpRange(ctx context.Context, f snaptype.FileInfo, dumper dumpFunc, expectedFirstKey firstKeyGetter, chainDB kv.RoDB, chainConfig *chain.Config, tmpDir string, workers int, lvl log.Lvl, logger log.Logger) (uint64, error) {

<<<<<<< HEAD
	lastKeyValue, segmentExists, err := hasSegment(f)
=======
	sn, err := seg.NewCompressor(ctx, "Snapshot "+f.Type.Name(), f.Path, tmpDir, seg.MinPatternScore, workers, log.LvlTrace, logger)
>>>>>>> 4363e988

	if err != nil {
		return lastKeyValue, err
	}

	if !segmentExists {
		sn, err := compress.NewCompressor(ctx, "Snapshot "+f.Type.String(), f.Path, tmpDir, compress.MinPatternScore, workers, log.LvlTrace, logger)

		if err != nil {
			return lastKeyValue, err
		}
		defer sn.Close()

		lastKeyValue, err = dumper(ctx, chainDB, chainConfig, f.From, f.To, expectedFirstKey, func(v []byte) error {
			return sn.AddWord(v)
		}, workers, lvl, logger)

		if err != nil {
			return lastKeyValue, fmt.Errorf("dump range %s %d-%d: %w", f.Type.String(), f.From, f.To, err)
		}

		ext := filepath.Ext(f.Name())
		logger.Log(lvl, "[snapshots] Compression start", "file", f.Name()[:len(f.Name())-len(ext)], "workers", sn.Workers())

		if err := sn.Compress(); err != nil {
			return lastKeyValue, fmt.Errorf("compress: %w", err)
		}
	}

	if !hasIdxFile(f, logger) {
		p := &background.Progress{}

<<<<<<< HEAD
		if err := buildIdx(ctx, f, expectedFirstKey, chainConfig, tmpDir, p, lvl, logger); err != nil {
			return lastKeyValue, err
		}
=======
	if err := f.Type.BuildIndexes(ctx, f, chainConfig, tmpDir, p, lvl, logger); err != nil {
		return lastKeyValue, err
>>>>>>> 4363e988
	}

	return lastKeyValue, nil
}

<<<<<<< HEAD
func hasSegment(sn snaptype.FileInfo) (uint64, bool, error) {
	d, err := compress.NewDecompressor(sn.Path)

	if err != nil {
		return 0, false, nil
	}

	defer d.Close()

	switch sn.Type.Enum() {
	case snaptype.Enums.Bodies:
		first, expectedCount, err := txsAmountBasedOnBodiesSnapshots(d, sn.Len()-1)

		if err != nil {
			return 0, false, err
		}

		return first + uint64(expectedCount), true, nil

	case snaptype.Enums.BorEvents:
		lastEventId, _, err := validateEventSequence(d)

		if err != nil {
			return 0, false, err
		}

		return lastEventId, true, nil
	}

	return 0, true, nil
}

func hasIdxFile(sn snaptype.FileInfo, logger log.Logger) bool {
	dir := sn.Dir()
	fName := snaptype.IdxFileName(sn.Version, sn.From, sn.To, sn.Type.String())
	var result = true
	switch sn.Type.Enum() {
	case snaptype.Enums.Headers, snaptype.Enums.Bodies, snaptype.Enums.BorEvents, snaptype.Enums.BorSpans, snaptype.Enums.BeaconBlocks:
		idx, err := recsplit.OpenIndex(filepath.Join(dir, fName))
		if err != nil {
			return false
		}
		idx.Close()
	case snaptype.Enums.Transactions:
		idx, err := recsplit.OpenIndex(filepath.Join(dir, fName))
		if err != nil {
			return false
		}
		idx.Close()

		fName = snaptype.IdxFileName(sn.Version, sn.From, sn.To, snaptype.Indexes.TxnHash2BlockNum.String())
		idx, err = recsplit.OpenIndex(filepath.Join(dir, fName))
		if err != nil {
			return false
		}
		idx.Close()
	}
	return result
}

=======
>>>>>>> 4363e988
var bufPool = sync.Pool{
	New: func() any {
		bytes := [16 * 4096]byte{}
		return &bytes
	},
}

// DumpTxs - [from, to)
// Format: hash[0]_1byte + sender_address_2bytes + txnRlp
func DumpTxs(ctx context.Context, db kv.RoDB, chainConfig *chain.Config, blockFrom, blockTo uint64, _ firstKeyGetter, collect func([]byte) error, workers int, lvl log.Lvl, logger log.Logger) (lastTx uint64, err error) {
	logEvery := time.NewTicker(20 * time.Second)
	defer logEvery.Stop()
	warmupCtx, cancel := context.WithCancel(ctx)
	defer cancel()

	chainID, _ := uint256.FromBig(chainConfig.ChainID)

	numBuf := make([]byte, 8)

	parse := func(ctx *types2.TxParseContext, v, valueBuf []byte, senders []common2.Address, j int) ([]byte, error) {
		var sender [20]byte
		slot := types2.TxSlot{}

		if _, err := ctx.ParseTransaction(v, 0, &slot, sender[:], false /* hasEnvelope */, false /* wrappedWithBlobs */, nil); err != nil {
			return valueBuf, err
		}
		if len(senders) > 0 {
			sender = senders[j]
		}

		valueBuf = valueBuf[:0]
		valueBuf = append(valueBuf, slot.IDHash[:1]...)
		valueBuf = append(valueBuf, sender[:]...)
		valueBuf = append(valueBuf, v...)
		return valueBuf, nil
	}

	addSystemTx := func(ctx *types2.TxParseContext, tx kv.Tx, txId types.BaseTxnID) error {
		binary.BigEndian.PutUint64(numBuf, txId.U64())
		tv, err := tx.GetOne(kv.EthTx, numBuf)
		if err != nil {
			return err
		}
		if tv == nil {
			if err := collect(nil); err != nil {
				return err
			}
			return nil
		}

		ctx.WithSender(false)

		valueBuf := bufPool.Get().(*[16 * 4096]byte)
		defer bufPool.Put(valueBuf)

		parsed, err := parse(ctx, tv, valueBuf[:], nil, 0)
		if err != nil {
			return err
		}
		if err := collect(parsed); err != nil {
			return err
		}
		return nil
	}

	doWarmup, warmupTxs, warmupSenders := blockTo-blockFrom >= 100_000 && workers > 4, &atomic.Bool{}, &atomic.Bool{}
	from := hexutility.EncodeTs(blockFrom)
	if err := kv.BigChunks(db, kv.HeaderCanonical, from, func(tx kv.Tx, k, v []byte) (bool, error) {
		blockNum := binary.BigEndian.Uint64(k)
		if blockNum >= blockTo { // [from, to)
			return false, nil
		}

		h := common2.BytesToHash(v)
		dataRLP := rawdb.ReadStorageBodyRLP(tx, h, blockNum)
		if dataRLP == nil {
			return false, fmt.Errorf("body not found: %d, %x", blockNum, h)
		}
		var body types.BodyForStorage
		if e := rlp.DecodeBytes(dataRLP, &body); e != nil {
			return false, e
		}
		if body.TxCount == 0 {
			return true, nil
		}

		if doWarmup && !warmupSenders.Load() && blockNum%1_000 == 0 {
			clean := kv.ReadAhead(warmupCtx, db, warmupSenders, kv.Senders, hexutility.EncodeTs(blockNum), 10_000)
			defer clean()
		}
		if doWarmup && !warmupTxs.Load() && blockNum%1_000 == 0 {
			clean := kv.ReadAhead(warmupCtx, db, warmupTxs, kv.EthTx, body.BaseTxnID.Bytes(), 100*10_000)
			defer clean()
		}
		senders, err := rawdb.ReadSenders(tx, h, blockNum)
		if err != nil {
			return false, err
		}

		workers := estimate.AlmostAllCPUs()

		if workers > 3 {
			workers = workers / 3 * 2
		}

		if workers > int(body.TxCount-2) {
			if int(body.TxCount-2) > 1 {
				workers = int(body.TxCount - 2)
			} else {
				workers = 1
			}
		}

		parsers := errgroup.Group{}
		parsers.SetLimit(workers)

		valueBufs := make([][]byte, workers)
		parseCtxs := make([]*types2.TxParseContext, workers)

		for i := 0; i < workers; i++ {
			valueBuf := bufPool.Get().(*[16 * 4096]byte)
			defer bufPool.Put(valueBuf)
			valueBufs[i] = valueBuf[:]
			parseCtxs[i] = types2.NewTxParseContext(*chainID)
		}

		if err := addSystemTx(parseCtxs[0], tx, body.BaseTxnID); err != nil {
			return false, err
		}

		binary.BigEndian.PutUint64(numBuf, body.BaseTxnID.First())

		collected := -1
		collectorLock := sync.Mutex{}
		collections := sync.NewCond(&collectorLock)

		var j int

		if err := tx.ForAmount(kv.EthTx, numBuf, body.TxCount-2, func(_, tv []byte) error {
			tx := j
			j++

			parsers.Go(func() error {
				parseCtx := parseCtxs[tx%workers]

				parseCtx.WithSender(len(senders) == 0)
				parseCtx.WithAllowPreEip2s(blockNum <= chainConfig.HomesteadBlock.Uint64())

				valueBuf, err := parse(parseCtx, tv, valueBufs[tx%workers], senders, tx)

				if err != nil {
					return fmt.Errorf("%w, block: %d", err, blockNum)
				}

				collectorLock.Lock()
				defer collectorLock.Unlock()

				for collected < tx-1 {
					collections.Wait()
				}

				// first tx byte => sender address => tx rlp
				if err := collect(valueBuf); err != nil {
					return err
				}

				collected = tx
				collections.Broadcast()

				return nil
			})

			return nil
		}); err != nil {
			return false, fmt.Errorf("ForAmount: %w", err)
		}

		if err := parsers.Wait(); err != nil {
			return false, fmt.Errorf("ForAmount parser: %w", err)
		}

		if err := addSystemTx(parseCtxs[0], tx, types.BaseTxnID(body.BaseTxnID.LastSystemTx(body.TxCount))); err != nil {
			return false, err
		}

		select {
		case <-ctx.Done():
			return false, ctx.Err()
		case <-logEvery.C:
			var m runtime.MemStats
			if lvl >= log.LvlInfo {
				dbg.ReadMemStats(&m)
			}
			logger.Log(lvl, "[snapshots] Dumping txs", "block num", blockNum,
				"alloc", common2.ByteCount(m.Alloc), "sys", common2.ByteCount(m.Sys),
			)
		default:
		}
		return true, nil
	}); err != nil {
		return 0, fmt.Errorf("BigChunks: %w", err)
	}
	return 0, nil
}

// DumpHeaders - [from, to)
func DumpHeaders(ctx context.Context, db kv.RoDB, _ *chain.Config, blockFrom, blockTo uint64, _ firstKeyGetter, collect func([]byte) error, workers int, lvl log.Lvl, logger log.Logger) (uint64, error) {
	logEvery := time.NewTicker(20 * time.Second)
	defer logEvery.Stop()

	key := make([]byte, 8+32)
	from := hexutility.EncodeTs(blockFrom)
	if err := kv.BigChunks(db, kv.HeaderCanonical, from, func(tx kv.Tx, k, v []byte) (bool, error) {
		blockNum := binary.BigEndian.Uint64(k)
		if blockNum >= blockTo {
			return false, nil
		}
		copy(key, k)
		copy(key[8:], v)
		dataRLP, err := tx.GetOne(kv.Headers, key)
		if err != nil {
			return false, err
		}
		if dataRLP == nil {
			return false, fmt.Errorf("header missed in db: block_num=%d,  hash=%x", blockNum, v)
		}
		h := types.Header{}
		if err := rlp.DecodeBytes(dataRLP, &h); err != nil {
			return false, err
		}

		value := make([]byte, len(dataRLP)+1) // first_byte_of_header_hash + header_rlp
		value[0] = h.Hash()[0]
		copy(value[1:], dataRLP)
		if err := collect(value); err != nil {
			return false, err
		}

		select {
		case <-ctx.Done():
			return false, ctx.Err()
		case <-logEvery.C:
			var m runtime.MemStats
			if lvl >= log.LvlInfo {
				dbg.ReadMemStats(&m)
			}
			logger.Log(lvl, "[snapshots] Dumping headers", "block num", blockNum,
				"alloc", common2.ByteCount(m.Alloc), "sys", common2.ByteCount(m.Sys),
			)
		default:
		}
		return true, nil
	}); err != nil {
		return 0, err
	}
	return 0, nil
}

// DumpBodies - [from, to)
func DumpBodies(ctx context.Context, db kv.RoDB, _ *chain.Config, blockFrom, blockTo uint64, firstTxNum firstKeyGetter, collect func([]byte) error, workers int, lvl log.Lvl, logger log.Logger) (uint64, error) {
	logEvery := time.NewTicker(20 * time.Second)
	defer logEvery.Stop()

	blockNumByteLength := 8
	blockHashByteLength := 32
	key := make([]byte, blockNumByteLength+blockHashByteLength)
	from := hexutility.EncodeTs(blockFrom)

	lastTxNum := firstTxNum(ctx)

	if err := kv.BigChunks(db, kv.HeaderCanonical, from, func(tx kv.Tx, k, v []byte) (bool, error) {
		blockNum := binary.BigEndian.Uint64(k)
		if blockNum >= blockTo {
			return false, nil
		}
		copy(key, k)
		copy(key[8:], v)

		// Important: DB does store canonical and non-canonical txs in same table. And using same body.BaseTxnID
		// But snapshots using canonical TxNum in field body.BaseTxnID
		// So, we manually calc this field here and serialize again.
		//
		// FYI: we also have other table to map canonical BlockNum->TxNum: kv.MaxTxNum
		body, err := rawdb.ReadBodyForStorageByKey(tx, key)
		if err != nil {
			return false, err
		}
		if body == nil {
			logger.Warn("body missed", "block_num", blockNum, "hash", hex.EncodeToString(v))
			return true, nil
		}
		body.BaseTxnID = types.BaseTxnID(lastTxNum)
		lastTxNum = body.BaseTxnID.LastSystemTx(body.TxCount) + 1 // +1 to set it on first systemTxn of next block

		dataRLP, err := rlp.EncodeToBytes(body)
		if err != nil {
			return false, err
		}

		if err := collect(dataRLP); err != nil {
			return false, err
		}

		select {
		case <-ctx.Done():
			return false, ctx.Err()
		case <-logEvery.C:
			var m runtime.MemStats
			if lvl >= log.LvlInfo {
				dbg.ReadMemStats(&m)
			}
			logger.Log(lvl, "[snapshots] Wrote into file", "block num", blockNum,
				"alloc", common2.ByteCount(m.Alloc), "sys", common2.ByteCount(m.Sys),
			)
		default:
		}
		return true, nil
	}); err != nil {
		return lastTxNum, err
	}

	return lastTxNum, nil
}

func ForEachHeader(ctx context.Context, s *RoSnapshots, walker func(header *types.Header) error) error {
	r := bytes.NewReader(nil)
	word := make([]byte, 0, 2*4096)

	view := s.View()
	defer view.Close()

	for _, sn := range view.Headers() {
		if err := sn.WithReadAhead(func() error {
			g := sn.MakeGetter()
			for g.HasNext() {
				word, _ = g.Next(word[:0])
				var header types.Header
				r.Reset(word[1:])
				if err := rlp.Decode(r, &header); err != nil {
					return err
				}
				if err := walker(&header); err != nil {
					return err
				}
			}
			return nil
		}); err != nil {
			return err
		}
	}

	return nil
}

type Merger struct {
	lvl             log.Lvl
	compressWorkers int
	tmpDir          string
	chainConfig     *chain.Config
	chainDB         kv.RoDB
	logger          log.Logger
	noFsync         bool // fsync is enabled by default, but tests can manually disable
}

func NewMerger(tmpDir string, compressWorkers int, lvl log.Lvl, chainDB kv.RoDB, chainConfig *chain.Config, logger log.Logger) *Merger {
	return &Merger{tmpDir: tmpDir, compressWorkers: compressWorkers, lvl: lvl, chainDB: chainDB, chainConfig: chainConfig, logger: logger}
}
func (m *Merger) DisableFsync() { m.noFsync = true }

func (m *Merger) FindMergeRanges(currentRanges []Range, maxBlockNum uint64) (toMerge []Range) {
	for i := len(currentRanges) - 1; i > 0; i-- {
		r := currentRanges[i]
		mergeLimit := snapcfg.MergeLimit(m.chainConfig.ChainName, snaptype.Unknown, r.from)
		if r.to-r.from >= mergeLimit {
			continue
		}
		for _, span := range snapcfg.MergeSteps(m.chainConfig.ChainName, snaptype.Unknown, r.from) {
			if r.to%span != 0 {
				continue
			}
			if r.to-r.from == span {
				break
			}
			aggFrom := r.to - span
			toMerge = append(toMerge, Range{from: aggFrom, to: r.to})
			for currentRanges[i].from > aggFrom {
				i--
			}
			break
		}
	}
	slices.SortFunc(toMerge, func(i, j Range) int { return cmp.Compare(i.from, j.from) })
	return toMerge
}

<<<<<<< HEAD
func (m *Merger) filesByRange(view *View, snapType snaptype.Type, from, to uint64) []string {
=======
func (m *Merger) filesByRange(snapshots *RoSnapshots, from, to uint64) (map[snaptype.Enum][]string, error) {
	toMerge := map[snaptype.Enum][]string{}

	view := snapshots.View()
	defer view.Close()

	for _, t := range snapshots.Types() {
		toMerge[t.Enum()] = m.filesByRangeOfType(view, from, to, t)
	}

	return toMerge, nil
}

func (m *Merger) filesByRangeOfType(view *View, from, to uint64, snapshotType snaptype.Type) []string {
>>>>>>> 4363e988
	paths := make([]string, 0)

	for _, sn := range view.Segments(snapType) {
		if sn.from < from {
			continue
		}
		if sn.to > to {
			break
		}

		paths = append(paths, sn.FilePath())
	}

	return paths
}

func (m *Merger) mergeSubSegment(ctx context.Context, sn snaptype.FileInfo, toMerge []string, snapDir string, doIndex bool, onMerge func(r Range) error) (err error) {
	defer func() {
		if err == nil {
			if rec := recover(); rec != nil {
				err = fmt.Errorf("panic: %v", rec)
			}
		}
		if err != nil {
			f := sn.Path
			_ = os.Remove(f)
			_ = os.Remove(f + ".torrent")
			ext := filepath.Ext(f)
			withoutExt := f[:len(f)-len(ext)]
			_ = os.Remove(withoutExt + ".idx")
			isTxnType := strings.HasSuffix(withoutExt, coresnaptype.Transactions.Name())
			if isTxnType {
				_ = os.Remove(withoutExt + "-to-block.idx")
			}
		}
	}()
	if len(toMerge) == 0 {
		return
	}
	if err = m.merge(ctx, toMerge, sn.Path, nil); err != nil {
		err = fmt.Errorf("mergeByAppendSegments: %w", err)
		return
	}

	if doIndex {
		p := &background.Progress{}
		if err = buildIdx(ctx, sn, m.chainConfig, m.tmpDir, p, m.lvl, m.logger); err != nil {
			return
		}
	}

	return
}

// Merge does merge segments in given ranges
<<<<<<< HEAD
func (m *Merger) Merge(ctx context.Context, snapshots *RoSnapshots, snapType snaptype.Type, mergeRanges []Range, snapDir string, doIndex bool, onMerge func(r Range) error, onDelete func(l []string) error) error {
=======
func (m *Merger) Merge(ctx context.Context, snapshots *RoSnapshots, snapTypes []snaptype.Type, mergeRanges []Range, snapDir string, doIndex bool, onMerge func(r Range) error, onDelete func(l []string) error) (err error) {
>>>>>>> 4363e988
	if len(mergeRanges) == 0 {
		return nil
	}

	logEvery := time.NewTicker(30 * time.Second)
	defer logEvery.Stop()

	for _, r := range mergeRanges {
		// TODO: perhaps this view should be held across the whole
		// merge operation - the problem with this is that we may
		// have issues with the current implementation as it holds
		// a lock over the snapshot which may have undesirable side
		// effrects

<<<<<<< HEAD
		view := snapshots.View()
		toMerge := m.filesByRange(view, snapType, r.from, r.to)
		view.Close()

		f := snapType.FileInfo(snapDir, r.from, r.to)

		var expectedFirstKey firstKeyGetter

		switch snapType.Enum() {
		case snaptype.Enums.BorEvents:
			segs, _ := snapshots.segments.Get(snapType.Enum())

			_, err := segs.PreviousSegment(r.from, func(seg *Segment) error {
				d, err := compress.NewDecompressor(seg.FilePath())
				if err != nil {
					return err
				}
				defer d.Close()

				lastEventId, _, err := validateEventSequence(d)

				if err == nil && lastEventId != 0 {
					expectedFirstKey = func(_ context.Context) uint64 { return lastEventId + 1 }
				}

				return err
			})

			if err != nil {
				return nil
=======
		for _, t := range snapTypes {
			if err := m.mergeSubSegment(ctx, t.FileInfo(snapDir, r.from, r.to), toMerge[t.Enum()], snapDir, doIndex, onMerge); err != nil {
				return err
>>>>>>> 4363e988
			}
		}

		if err := m.merge(ctx, toMerge, f.Path, logEvery); err != nil {
			return fmt.Errorf("merge by segment append: %w", err)
		}

		if doIndex {
			p := &background.Progress{}

			if err := buildIdx(ctx, f, expectedFirstKey, m.chainConfig, m.tmpDir, p, m.lvl, m.logger); err != nil {
				return err
			}
		}

		if err := snapshots.ReopenFolder(); err != nil {
			return fmt.Errorf("reopen segments: %w", err)
		}

		snapshots.LogStat("merge")

		if onMerge != nil {
			if err := onMerge(r); err != nil {
				return err
			}
		}

		if len(toMerge) == 0 {
			continue
		}

		if onDelete != nil {
			if err := onDelete(toMerge); err != nil {
				return err
			}
		}

		removeOldFiles(toMerge, snapDir)
	}

	m.logger.Log(m.lvl, "[snapshots] Merge done", "from", mergeRanges[0].from, "to", mergeRanges[0].to)
	return nil
}

func (m *Merger) merge(ctx context.Context, toMerge []string, targetFile string, logEvery *time.Ticker) error {
	var word = make([]byte, 0, 4096)
	var expectedTotal int
	cList := make([]*seg.Decompressor, len(toMerge))
	for i, cFile := range toMerge {
		d, err := seg.NewDecompressor(cFile)
		if err != nil {
			return err
		}
		defer d.Close()
		cList[i] = d
		expectedTotal += d.Count()
	}

	f, err := seg.NewCompressor(ctx, "Snapshots merge", targetFile, m.tmpDir, seg.MinPatternScore, m.compressWorkers, log.LvlTrace, m.logger)
	if err != nil {
		return err
	}
	defer f.Close()
	if m.noFsync {
		f.DisableFsync()
	}

	_, fName := filepath.Split(targetFile)
	m.logger.Debug("[snapshots] merge", "file", fName)

	for _, d := range cList {
		if err := d.WithReadAhead(func() error {
			g := d.MakeGetter()
			for g.HasNext() {
				word, _ = g.Next(word[:0])
				if err := f.AddWord(word); err != nil {
					return err
				}
			}
			return nil
		}); err != nil {
			return err
		}
	}
	if f.Count() != expectedTotal {
		return fmt.Errorf("unexpected amount after segments merge. got: %d, expected: %d", f.Count(), expectedTotal)
	}
	if err = f.Compress(); err != nil {
		return err
	}
	return nil
}

func removeOldFiles(toDel []string, snapDir string) {
	for _, f := range toDel {
		_ = os.Remove(f)
		_ = os.Remove(f + ".torrent")
		ext := filepath.Ext(f)
		withoutExt := f[:len(f)-len(ext)]
		_ = os.Remove(withoutExt + ".idx")
		isTxnType := strings.HasSuffix(withoutExt, coresnaptype.Transactions.Name())
		if isTxnType {
			_ = os.Remove(withoutExt + "-to-block.idx")
		}
	}
	tmpFiles, err := snaptype.TmpFiles(snapDir)
	if err != nil {
		return
	}
	for _, f := range tmpFiles {
		_ = os.Remove(f)
	}
}

type View struct {
	s      *RoSnapshots
	closed bool
}

func (s *RoSnapshots) View() *View {
<<<<<<< HEAD
	v := &View{s: s}
	s.rlockSegments()
=======
	v := &View{s: s, baseSegType: coresnaptype.Headers}
	s.segments.Scan(func(segtype snaptype.Enum, value *segments) bool {
		value.lock.RLock()
		return true
	})
>>>>>>> 4363e988
	return v
}

func (v *View) Close() {
	if v.closed {
		return
	}
	v.closed = true
<<<<<<< HEAD
	v.s.runlockSegments()
=======
	v.s.segments.Scan(func(segtype snaptype.Enum, value *segments) bool {
		value.lock.RUnlock()
		return true
	})
}

var noop = func() {}

func (s *RoSnapshots) ViewType(t snaptype.Type) (segments []*Segment, release func()) {
	segs, ok := s.segments.Get(t.Enum())
	if !ok {
		return nil, noop
	}

	segs.lock.RLock()
	var released = false
	return segs.segments, func() {
		if released {
			return
		}
		segs.lock.RUnlock()
		released = true
	}
}

func (s *RoSnapshots) ViewSingleFile(t snaptype.Type, blockNum uint64) (segment *Segment, ok bool, release func()) {
	segs, ok := s.segments.Get(t.Enum())
	if !ok {
		return nil, false, noop
	}

	segs.lock.RLock()
	var released = false
	for _, seg := range segs.segments {
		if !(blockNum >= seg.from && blockNum < seg.to) {
			continue
		}
		return seg, true, func() {
			if released {
				return
			}
			segs.lock.RUnlock()
			released = true
		}
	}
	segs.lock.RUnlock()
	return nil, false, noop
>>>>>>> 4363e988
}

func (v *View) Segments(t snaptype.Type) []*Segment {
	if s, ok := v.s.segments.Get(t.Enum()); ok {
		return s.segments
	}
	return nil
}

func (v *View) Headers() []*Segment { return v.Segments(coresnaptype.Headers) }
func (v *View) Bodies() []*Segment  { return v.Segments(coresnaptype.Bodies) }
func (v *View) Txs() []*Segment     { return v.Segments(coresnaptype.Transactions) }

func (v *View) Segment(t snaptype.Type, blockNum uint64) (*Segment, bool) {
	if s, ok := v.s.segments.Get(t.Enum()); ok {
		for _, seg := range s.segments {
			if !(blockNum >= seg.from && blockNum < seg.to) {
				continue
			}
			return seg, true
		}
	}
	return nil, false
}

func (v *View) Ranges(t snaptype.Type) (ranges []Range) {
	for _, sn := range v.Segments(t) {
		ranges = append(ranges, sn.Range)
	}

	return ranges
}

func (v *View) HeadersSegment(blockNum uint64) (*Segment, bool) {
	return v.Segment(coresnaptype.Headers, blockNum)
}

func (v *View) BodiesSegment(blockNum uint64) (*Segment, bool) {
	return v.Segment(coresnaptype.Bodies, blockNum)
}
func (v *View) TxsSegment(blockNum uint64) (*Segment, bool) {
	return v.Segment(coresnaptype.Transactions, blockNum)
}

func RemoveIncompatibleIndices(dirs datadir.Dirs) error {
	l, err := dir2.ListFiles(dirs.Snap, ".idx")
	if err != nil {
		return err
	}
	l1, err := dir2.ListFiles(dirs.SnapAccessors, ".efi")
	if err != nil {
		return err
	}
	l2, err := dir2.ListFiles(dirs.SnapAccessors, ".vi")
	if err != nil {
		return err
	}
	l = append(append(l, l1...), l2...)

	for _, fPath := range l {
		index, err := recsplit.OpenIndex(fPath)
		if err != nil {
			if errors.Is(err, recsplit.IncompatibleErr) {
				_, fName := filepath.Split(fPath)
				if err = os.Remove(fPath); err != nil {
					log.Warn("Removing incompatible index", "file", fName, "err", err)
				} else {
					log.Info("Removing incompatible index", "file", fName)
				}
				continue
			}
			return fmt.Errorf("%w, %s", err, fPath)
		}
		index.Close()
	}
	return nil
}<|MERGE_RESOLUTION|>--- conflicted
+++ resolved
@@ -37,36 +37,6 @@
 	"github.com/tidwall/btree"
 	"golang.org/x/exp/slices"
 	"golang.org/x/sync/errgroup"
-<<<<<<< HEAD
-
-	"github.com/ledgerwatch/erigon-lib/chain"
-	"github.com/ledgerwatch/erigon-lib/chain/snapcfg"
-	common2 "github.com/ledgerwatch/erigon-lib/common"
-	"github.com/ledgerwatch/erigon-lib/common/background"
-	"github.com/ledgerwatch/erigon-lib/common/cmp"
-	"github.com/ledgerwatch/erigon-lib/common/datadir"
-	"github.com/ledgerwatch/erigon-lib/common/dbg"
-	"github.com/ledgerwatch/erigon-lib/common/hexutility"
-	"github.com/ledgerwatch/erigon-lib/compress"
-	"github.com/ledgerwatch/erigon-lib/diagnostics"
-	"github.com/ledgerwatch/erigon-lib/downloader/snaptype"
-	"github.com/ledgerwatch/erigon-lib/kv"
-	"github.com/ledgerwatch/erigon-lib/recsplit"
-	types2 "github.com/ledgerwatch/erigon-lib/types"
-	"github.com/ledgerwatch/erigon/core/rawdb"
-	"github.com/ledgerwatch/erigon/core/rawdb/blockio"
-	"github.com/ledgerwatch/erigon/core/types"
-	"github.com/ledgerwatch/erigon/crypto"
-	"github.com/ledgerwatch/erigon/crypto/cryptopool"
-	"github.com/ledgerwatch/erigon/eth/ethconfig"
-	"github.com/ledgerwatch/erigon/eth/ethconfig/estimate"
-	"github.com/ledgerwatch/erigon/eth/stagedsync/stages"
-	"github.com/ledgerwatch/erigon/params"
-	"github.com/ledgerwatch/erigon/polygon/heimdall"
-	"github.com/ledgerwatch/erigon/rlp"
-	"github.com/ledgerwatch/erigon/turbo/services"
-	"github.com/ledgerwatch/erigon/turbo/silkworm"
-=======
 	"golang.org/x/sync/semaphore"
 
 	"github.com/erigontech/erigon-lib/chain"
@@ -95,7 +65,6 @@
 	"github.com/erigontech/erigon/rlp"
 	"github.com/erigontech/erigon/turbo/services"
 	"github.com/erigontech/erigon/turbo/silkworm"
->>>>>>> 4363e988
 )
 
 type Range struct {
@@ -1034,137 +1003,13 @@
 
 func buildIdx(ctx context.Context, sn snaptype.FileInfo, firstKey firstKeyGetter, chainConfig *chain.Config, tmpDir string, p *background.Progress, lvl log.Lvl, logger log.Logger) error {
 	//log.Info("[snapshots] build idx", "file", sn.Name())
-<<<<<<< HEAD
-	switch sn.Type.Enum() {
-	case snaptype.Enums.Headers:
-		if err := HeadersIdx(ctx, sn, tmpDir, p, lvl, logger); err != nil {
-			return err
-		}
-	case snaptype.Enums.Bodies:
-		if err := BodiesIdx(ctx, sn, tmpDir, p, lvl, logger); err != nil {
-			return err
-		}
-	case snaptype.Enums.Transactions:
-		if err := TransactionsIdx(ctx, chainConfig, sn, tmpDir, p, lvl, logger); err != nil {
-			return err
-		}
-	case snaptype.Enums.BorEvents:
-		if err := BorEventsIdx(ctx, sn, firstKey, tmpDir, p, lvl, logger); err != nil {
-			return err
-		}
-	case snaptype.Enums.BorSpans:
-		if err := BorSpansIdx(ctx, sn, tmpDir, p, lvl, logger); err != nil {
-			return err
-		}
-=======
 	if err := sn.Type.BuildIndexes(ctx, sn, chainConfig, tmpDir, p, lvl, logger); err != nil {
 		return fmt.Errorf("buildIdx: %s: %s", sn.Type, err)
->>>>>>> 4363e988
 	}
 	//log.Info("[snapshots] finish build idx", "file", fName)
 	return nil
 }
 
-<<<<<<< HEAD
-func BuildMissedIndices(logPrefix string, ctx context.Context, dirs datadir.Dirs, types []snaptype.Type, minIndex uint64, chainConfig *chain.Config, workers int, logger log.Logger) error {
-	dir, tmpDir := dirs.Snap, dirs.Tmp
-	//log.Log(lvl, "[snapshots] Build indices", "from", min)
-
-	segments, _, err := typedSegments(dir, minIndex, types)
-	if err != nil {
-		return err
-	}
-	ps := background.NewProgressSet()
-	startIndexingTime := time.Now()
-
-	logEvery := time.NewTicker(20 * time.Second)
-	defer logEvery.Stop()
-
-	g, gCtx := errgroup.WithContext(ctx)
-	g.SetLimit(workers)
-	finish := make(chan struct{})
-
-	go func() {
-		for {
-			select {
-			case <-logEvery.C:
-				var m runtime.MemStats
-				dbg.ReadMemStats(&m)
-				sendDiagnostics(startIndexingTime, ps.DiagnossticsData(), m.Alloc, m.Sys)
-				logger.Info(fmt.Sprintf("[%s] Indexing", logPrefix), "progress", ps.String(), "total-indexing-time", time.Since(startIndexingTime).Round(time.Second).String(), "alloc", common2.ByteCount(m.Alloc), "sys", common2.ByteCount(m.Sys))
-			case <-finish:
-				return
-			case <-ctx.Done():
-				return
-			}
-		}
-	}()
-
-	for _, t := range types {
-		for index := range segments {
-			segment := segments[index]
-			if segment.Type.Enum() != t.Enum() {
-				continue
-			}
-			if hasIdxFile(segment, logger) {
-				continue
-			}
-
-			sn := segment
-			var exptectedFirstKey firstKeyGetter
-
-			if index > 0 {
-				switch t.Enum() {
-				case snaptype.Enums.BorEvents:
-					err := func() error {
-						d, err := compress.NewDecompressor(segments[index-1].Path)
-						if err != nil {
-							return err
-						}
-						defer d.Close()
-
-						lastEventId, _, err := validateEventSequence(d)
-
-						if err != nil {
-							return err
-						}
-
-						exptectedFirstKey = func(_ context.Context) uint64 { return lastEventId + 1 }
-
-						return nil
-					}()
-
-					if err != nil {
-						return nil
-					}
-				}
-			}
-
-			g.Go(func() error {
-				p := &background.Progress{}
-				ps.Add(p)
-				defer notifySegmentIndexingFinished(sn.Name())
-				defer ps.Delete(p)
-				return buildIdx(gCtx, sn, exptectedFirstKey, chainConfig, tmpDir, p, log.LvlInfo, logger)
-			})
-		}
-	}
-	go func() {
-		defer close(finish)
-		g.Wait()
-	}()
-
-	// Block main thread
-	select {
-	case <-finish:
-		return g.Wait()
-	case <-ctx.Done():
-		return ctx.Err()
-	}
-}
-
-=======
->>>>>>> 4363e988
 func notifySegmentIndexingFinished(name string) {
 	diagnostics.Send(
 		diagnostics.SnapshotSegmentIndexingFinishedUpdate{
@@ -1208,8 +1053,6 @@
 	return out, missingSnapshots
 }
 
-<<<<<<< HEAD
-=======
 func typeOfSegmentsMustExist(dir string, in []snaptype.FileInfo, types []snaptype.Type) (res []snaptype.FileInfo) {
 MainLoop:
 	for _, f := range in {
@@ -1232,7 +1075,6 @@
 	return res
 }
 
->>>>>>> 4363e988
 // noOverlaps - keep largest ranges and avoid overlap
 func noOverlaps(in []snaptype.FileInfo) (res []snaptype.FileInfo) {
 	for i := range in {
@@ -1337,15 +1179,11 @@
 	return typedSegments(dir, minBlock, coresnaptype.BlockSnapshotTypes, true)
 }
 
-<<<<<<< HEAD
-func typedSegments(dir string, minBlock uint64, types []snaptype.Type) (res []snaptype.FileInfo, missingSnapshots []Range, err error) {
-=======
 func typedSegments(dir string, minBlock uint64, types []snaptype.Type, allowGaps bool) (res []snaptype.FileInfo, missingSnapshots []Range, err error) {
 	segmentsTypeCheck := func(dir string, in []snaptype.FileInfo) (res []snaptype.FileInfo) {
 		return typeOfSegmentsMustExist(dir, in, types)
 	}
 
->>>>>>> 4363e988
 	list, err := snaptype.Segments(dir)
 
 	if err != nil {
@@ -1364,32 +1202,6 @@
 				}
 				l = append(l, f)
 			}
-<<<<<<< HEAD
-			l, m = noGaps(noOverlaps(l), minBlock)
-			typedSegments[segType.Enum()] = append(typedSegments[segType.Enum()], l...)
-			missingSnapshots = append(missingSnapshots, m...)
-		}
-	}
-
-	var maxBlock uint64 = math.MaxUint64
-
-	for _, segments := range typedSegments {
-		if len(segments) > 0 {
-			if max := segments[len(segments)-1].To; max < maxBlock {
-				maxBlock = max
-			}
-		}
-	}
-
-	for _, segments := range typedSegments {
-		for _, segment := range segments {
-			if segment.To <= maxBlock {
-				res = append(res, segment)
-			}
-		}
-	}
-
-=======
 
 			if allowGaps {
 				l = noOverlaps(segmentsTypeCheck(dir, l))
@@ -1409,7 +1221,6 @@
 			missingSnapshots = append(missingSnapshots, m...)
 		}
 	}
->>>>>>> 4363e988
 	return res, missingSnapshots, nil
 }
 
@@ -1718,20 +1529,6 @@
 	}()
 }
 
-<<<<<<< HEAD
-func (br *BlockRetire) RetireBlocks(ctx context.Context, minBlockNum uint64, maxBlockNum uint64, lvl log.Lvl, seedNewSnapshots func(downloadRequest []services.DownloadRequest) error, onDeleteSnapshots func(l []string) error) (err error) {
-
-	if frozen := br.blockReader.FrozenBlocks(); frozen > minBlockNum {
-		minBlockNum = frozen
-	}
-
-	includeBor := br.chainConfig.Bor != nil
-
-	if includeBor {
-		// "bor snaps" can be behind "block snaps", it's ok: for example because of `kill -9` in the middle of merge
-		for br.blockReader.FrozenBorBlocks() < minBlockNum {
-			haveMore, err := br.retireBorBlocks(ctx, br.blockReader.FrozenBorBlocks(), minBlockNum, lvl, seedNewSnapshots, onDeleteSnapshots)
-=======
 func (br *BlockRetire) RetireBlocks(ctx context.Context, requestedMinBlockNum uint64, requestedMaxBlockNum uint64, lvl log.Lvl, seedNewSnapshots func(downloadRequest []services.DownloadRequest) error, onDeleteSnapshots func(l []string) error, onFinish func() error) error {
 	if requestedMaxBlockNum > br.maxScheduledBlock.Load() {
 		br.maxScheduledBlock.Store(requestedMaxBlockNum)
@@ -1751,7 +1548,6 @@
 		for {
 			minBlockNum := max(br.blockReader.FrozenBlocks(), requestedMinBlockNum)
 			okBor, err = br.retireBorBlocks(ctx, br.blockReader.FrozenBorBlocks(), minBlockNum, lvl, seedNewSnapshots, onDeleteSnapshots)
->>>>>>> 4363e988
 			if err != nil {
 				return err
 			}
@@ -1763,14 +1559,10 @@
 
 	var err error
 	for {
-<<<<<<< HEAD
-		blockHaveMore, err = br.retireBlocks(ctx, minBlockNum, maxBlockNum, lvl, seedNewSnapshots, onDeleteSnapshots)
-=======
 		var ok, okBor bool
 		minBlockNum := max(br.blockReader.FrozenBlocks(), requestedMinBlockNum)
 		maxBlockNum := br.maxScheduledBlock.Load()
 		ok, err = br.retireBlocks(ctx, minBlockNum, maxBlockNum, lvl, seedNewSnapshots, onDeleteSnapshots)
->>>>>>> 4363e988
 		if err != nil {
 			return err
 		}
@@ -1782,10 +1574,6 @@
 				return err
 			}
 		}
-<<<<<<< HEAD
-
-		if !(blockHaveMore || borHaveMore) {
-=======
 		if onFinish != nil {
 			if err := onFinish(); err != nil {
 				return err
@@ -1793,7 +1581,6 @@
 		}
 
 		if !(ok || okBor) {
->>>>>>> 4363e988
 			break
 		}
 
@@ -1857,11 +1644,7 @@
 
 func dumpRange(ctx context.Context, f snaptype.FileInfo, dumper dumpFunc, expectedFirstKey firstKeyGetter, chainDB kv.RoDB, chainConfig *chain.Config, tmpDir string, workers int, lvl log.Lvl, logger log.Logger) (uint64, error) {
 
-<<<<<<< HEAD
-	lastKeyValue, segmentExists, err := hasSegment(f)
-=======
 	sn, err := seg.NewCompressor(ctx, "Snapshot "+f.Type.Name(), f.Path, tmpDir, seg.MinPatternScore, workers, log.LvlTrace, logger)
->>>>>>> 4363e988
 
 	if err != nil {
 		return lastKeyValue, err
@@ -1894,82 +1677,19 @@
 	if !hasIdxFile(f, logger) {
 		p := &background.Progress{}
 
-<<<<<<< HEAD
-		if err := buildIdx(ctx, f, expectedFirstKey, chainConfig, tmpDir, p, lvl, logger); err != nil {
-			return lastKeyValue, err
-		}
-=======
+	if err := sn.Compress(); err != nil {
+		return lastKeyValue, fmt.Errorf("compress: %w", err)
+	}
+
+	p := &background.Progress{}
+
 	if err := f.Type.BuildIndexes(ctx, f, chainConfig, tmpDir, p, lvl, logger); err != nil {
 		return lastKeyValue, err
->>>>>>> 4363e988
 	}
 
 	return lastKeyValue, nil
 }
 
-<<<<<<< HEAD
-func hasSegment(sn snaptype.FileInfo) (uint64, bool, error) {
-	d, err := compress.NewDecompressor(sn.Path)
-
-	if err != nil {
-		return 0, false, nil
-	}
-
-	defer d.Close()
-
-	switch sn.Type.Enum() {
-	case snaptype.Enums.Bodies:
-		first, expectedCount, err := txsAmountBasedOnBodiesSnapshots(d, sn.Len()-1)
-
-		if err != nil {
-			return 0, false, err
-		}
-
-		return first + uint64(expectedCount), true, nil
-
-	case snaptype.Enums.BorEvents:
-		lastEventId, _, err := validateEventSequence(d)
-
-		if err != nil {
-			return 0, false, err
-		}
-
-		return lastEventId, true, nil
-	}
-
-	return 0, true, nil
-}
-
-func hasIdxFile(sn snaptype.FileInfo, logger log.Logger) bool {
-	dir := sn.Dir()
-	fName := snaptype.IdxFileName(sn.Version, sn.From, sn.To, sn.Type.String())
-	var result = true
-	switch sn.Type.Enum() {
-	case snaptype.Enums.Headers, snaptype.Enums.Bodies, snaptype.Enums.BorEvents, snaptype.Enums.BorSpans, snaptype.Enums.BeaconBlocks:
-		idx, err := recsplit.OpenIndex(filepath.Join(dir, fName))
-		if err != nil {
-			return false
-		}
-		idx.Close()
-	case snaptype.Enums.Transactions:
-		idx, err := recsplit.OpenIndex(filepath.Join(dir, fName))
-		if err != nil {
-			return false
-		}
-		idx.Close()
-
-		fName = snaptype.IdxFileName(sn.Version, sn.From, sn.To, snaptype.Indexes.TxnHash2BlockNum.String())
-		idx, err = recsplit.OpenIndex(filepath.Join(dir, fName))
-		if err != nil {
-			return false
-		}
-		idx.Close()
-	}
-	return result
-}
-
-=======
->>>>>>> 4363e988
 var bufPool = sync.Pool{
 	New: func() any {
 		bytes := [16 * 4096]byte{}
@@ -2365,9 +2085,6 @@
 	return toMerge
 }
 
-<<<<<<< HEAD
-func (m *Merger) filesByRange(view *View, snapType snaptype.Type, from, to uint64) []string {
-=======
 func (m *Merger) filesByRange(snapshots *RoSnapshots, from, to uint64) (map[snaptype.Enum][]string, error) {
 	toMerge := map[snaptype.Enum][]string{}
 
@@ -2382,7 +2099,6 @@
 }
 
 func (m *Merger) filesByRangeOfType(view *View, from, to uint64, snapshotType snaptype.Type) []string {
->>>>>>> 4363e988
 	paths := make([]string, 0)
 
 	for _, sn := range view.Segments(snapType) {
@@ -2438,11 +2154,7 @@
 }
 
 // Merge does merge segments in given ranges
-<<<<<<< HEAD
-func (m *Merger) Merge(ctx context.Context, snapshots *RoSnapshots, snapType snaptype.Type, mergeRanges []Range, snapDir string, doIndex bool, onMerge func(r Range) error, onDelete func(l []string) error) error {
-=======
 func (m *Merger) Merge(ctx context.Context, snapshots *RoSnapshots, snapTypes []snaptype.Type, mergeRanges []Range, snapDir string, doIndex bool, onMerge func(r Range) error, onDelete func(l []string) error) (err error) {
->>>>>>> 4363e988
 	if len(mergeRanges) == 0 {
 		return nil
 	}
@@ -2457,42 +2169,9 @@
 		// a lock over the snapshot which may have undesirable side
 		// effrects
 
-<<<<<<< HEAD
-		view := snapshots.View()
-		toMerge := m.filesByRange(view, snapType, r.from, r.to)
-		view.Close()
-
-		f := snapType.FileInfo(snapDir, r.from, r.to)
-
-		var expectedFirstKey firstKeyGetter
-
-		switch snapType.Enum() {
-		case snaptype.Enums.BorEvents:
-			segs, _ := snapshots.segments.Get(snapType.Enum())
-
-			_, err := segs.PreviousSegment(r.from, func(seg *Segment) error {
-				d, err := compress.NewDecompressor(seg.FilePath())
-				if err != nil {
-					return err
-				}
-				defer d.Close()
-
-				lastEventId, _, err := validateEventSequence(d)
-
-				if err == nil && lastEventId != 0 {
-					expectedFirstKey = func(_ context.Context) uint64 { return lastEventId + 1 }
-				}
-
-				return err
-			})
-
-			if err != nil {
-				return nil
-=======
 		for _, t := range snapTypes {
 			if err := m.mergeSubSegment(ctx, t.FileInfo(snapDir, r.from, r.to), toMerge[t.Enum()], snapDir, doIndex, onMerge); err != nil {
 				return err
->>>>>>> 4363e988
 			}
 		}
 
@@ -2613,16 +2292,11 @@
 }
 
 func (s *RoSnapshots) View() *View {
-<<<<<<< HEAD
-	v := &View{s: s}
-	s.rlockSegments()
-=======
 	v := &View{s: s, baseSegType: coresnaptype.Headers}
 	s.segments.Scan(func(segtype snaptype.Enum, value *segments) bool {
 		value.lock.RLock()
 		return true
 	})
->>>>>>> 4363e988
 	return v
 }
 
@@ -2631,9 +2305,6 @@
 		return
 	}
 	v.closed = true
-<<<<<<< HEAD
-	v.s.runlockSegments()
-=======
 	v.s.segments.Scan(func(segtype snaptype.Enum, value *segments) bool {
 		value.lock.RUnlock()
 		return true
@@ -2681,7 +2352,6 @@
 	}
 	segs.lock.RUnlock()
 	return nil, false, noop
->>>>>>> 4363e988
 }
 
 func (v *View) Segments(t snaptype.Type) []*Segment {
