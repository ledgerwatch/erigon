--- conflicted
+++ resolved
@@ -7,7 +7,6 @@
 	"encoding/hex"
 	"errors"
 	"fmt"
-	"github.com/ledgerwatch/erigon/consensus/bor"
 	"os"
 	"path/filepath"
 	"reflect"
@@ -16,6 +15,8 @@
 	"sync"
 	"sync/atomic"
 	"time"
+
+	"github.com/ledgerwatch/erigon/consensus/bor"
 
 	"github.com/holiman/uint256"
 	"github.com/ledgerwatch/erigon-lib/chain"
@@ -1425,12 +1426,9 @@
 	includeBor := br.chainConfig.Bor != nil
 	if includeBor {
 		canDeleteTo := CanDeleteTo(currentProgress, br.blockReader.FrozenBorBlocks())
-<<<<<<< HEAD
 		br.logger.Info("[snapshots] Prune Bor Blocks", "to", canDeleteTo, "limit", limit)
-		if err := br.blockWriter.PruneBorBlocks(context.Background(), tx, canDeleteTo, limit); err != nil {
-=======
+
 		if err := br.blockWriter.PruneBorBlocks(context.Background(), tx, canDeleteTo, limit, bor.SpanIDAt); err != nil {
->>>>>>> 0e18866e
 			return err
 		}
 	}
