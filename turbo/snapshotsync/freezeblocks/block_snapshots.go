--- conflicted
+++ resolved
@@ -1442,7 +1442,6 @@
 				minBlockNum = frozen
 			}
 
-<<<<<<< HEAD
 			blockFrom, blockTo, blocksOk := CanRetire(br.maxScheduledBlock.Load(), minBlockNum)
 
 			var borBlockFrom, borBlockTo uint64
@@ -1463,13 +1462,7 @@
 			}
 
 			if borOk {
-				if err := br.RetireBorBlocks(ctx, borBlockFrom, borBlockTo, lvl, seedNewSnapshots); err != nil {
-=======
-		if includeBor {
-			blockFrom, blockTo, ok = CanRetire(forwardProgress, br.blockReader.FrozenBorBlocks())
-			if ok {
-				if err := br.RetireBorBlocks(ctx, blockFrom, blockTo, lvl, seedNewSnapshots, onDeleteSnapshots); err != nil {
->>>>>>> f3822b17
+				if err := br.RetireBorBlocks(ctx, borBlockFrom, borBlockTo, lvl, seedNewSnapshots, onDeleteSnapshots); err != nil {
 					br.logger.Warn("[bor snapshots] retire blocks", "err", err, "fromBlock", blockFrom, "toBlock", blockTo)
 				}
 			}
