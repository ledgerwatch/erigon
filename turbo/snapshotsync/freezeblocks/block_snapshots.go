package freezeblocks

import (
	"bytes"
	"context"
	"encoding/binary"
	"encoding/hex"
	"errors"
	"fmt"
	"os"
	"path"
	"path/filepath"
	"reflect"
	"runtime"
	"strings"
	"sync"
	"sync/atomic"
	"time"

	"github.com/holiman/uint256"
	"github.com/ledgerwatch/erigon-lib/chain"
	"github.com/ledgerwatch/erigon-lib/chain/snapcfg"
	common2 "github.com/ledgerwatch/erigon-lib/common"
	"github.com/ledgerwatch/erigon-lib/common/background"
	"github.com/ledgerwatch/erigon-lib/common/cmp"
	"github.com/ledgerwatch/erigon-lib/common/datadir"
	"github.com/ledgerwatch/erigon-lib/common/dbg"
	dir2 "github.com/ledgerwatch/erigon-lib/common/dir"
	"github.com/ledgerwatch/erigon-lib/common/hexutility"
	"github.com/ledgerwatch/erigon-lib/compress"
	"github.com/ledgerwatch/erigon-lib/downloader/snaptype"
	"github.com/ledgerwatch/erigon-lib/etl"
	"github.com/ledgerwatch/erigon-lib/kv"
	"github.com/ledgerwatch/erigon-lib/recsplit"
	types2 "github.com/ledgerwatch/erigon-lib/types"
	"github.com/ledgerwatch/erigon/cmd/hack/tool/fromdb"
	"github.com/ledgerwatch/erigon/core/rawdb"
	"github.com/ledgerwatch/erigon/core/rawdb/blockio"
	"github.com/ledgerwatch/erigon/core/types"
	"github.com/ledgerwatch/erigon/crypto"
	"github.com/ledgerwatch/erigon/crypto/cryptopool"
	"github.com/ledgerwatch/erigon/eth/ethconfig"
	"github.com/ledgerwatch/erigon/eth/ethconfig/estimate"
	"github.com/ledgerwatch/erigon/eth/stagedsync/stages"
	"github.com/ledgerwatch/erigon/params"
	"github.com/ledgerwatch/erigon/rlp"
	"github.com/ledgerwatch/erigon/turbo/services"
	"github.com/ledgerwatch/erigon/turbo/silkworm"
	"github.com/ledgerwatch/log/v3"
	"golang.org/x/exp/slices"
	"golang.org/x/sync/errgroup"
)

type HeaderSegment struct {
	seg           *compress.Decompressor // value: first_byte_of_header_hash + header_rlp
	idxHeaderHash *recsplit.Index        // header_hash       -> headers_segment_offset
	ranges        Range
}

type BodySegment struct {
	seg           *compress.Decompressor // value: rlp(types.BodyForStorage)
	idxBodyNumber *recsplit.Index        // block_num_u64     -> bodies_segment_offset
	ranges        Range
}

type TxnSegment struct {
	Seg                 *compress.Decompressor // value: first_byte_of_transaction_hash + sender_address + transaction_rlp
	IdxTxnHash          *recsplit.Index        // transaction_hash  -> transactions_segment_offset
	IdxTxnHash2BlockNum *recsplit.Index        // transaction_hash  -> block_number
	ranges              Range
}

func (sn *HeaderSegment) closeIdx() {
	if sn.idxHeaderHash != nil {
		sn.idxHeaderHash.Close()
		sn.idxHeaderHash = nil
	}
}
func (sn *HeaderSegment) closeSeg() {
	if sn.seg != nil {
		sn.seg.Close()
		sn.seg = nil
	}
}
func (sn *HeaderSegment) close() {
	sn.closeSeg()
	sn.closeIdx()
}
func (sn *HeaderSegment) reopenSeg(dir string) (err error) {
	sn.closeSeg()
	fileName := snaptype.SegmentFileName(sn.ranges.from, sn.ranges.to, snaptype.Headers)
	sn.seg, err = compress.NewDecompressor(path.Join(dir, fileName))
	if err != nil {
		return fmt.Errorf("%w, fileName: %s", err, fileName)
	}
	return nil
}
func (sn *HeaderSegment) reopenIdxIfNeed(dir string, optimistic bool) (err error) {
	if sn.idxHeaderHash != nil {
		return nil
	}
	err = sn.reopenIdx(dir)
	if err != nil {
		if !errors.Is(err, os.ErrNotExist) {
			if optimistic {
				log.Warn("[snapshots] open index", "err", err)
			} else {
				return err
			}
		}
	}
	return nil
}
func (sn *HeaderSegment) reopenIdx(dir string) (err error) {
	sn.closeIdx()
	if sn.seg == nil {
		return nil
	}
	fileName := snaptype.IdxFileName(sn.ranges.from, sn.ranges.to, snaptype.Headers.String())
	sn.idxHeaderHash, err = recsplit.OpenIndex(path.Join(dir, fileName))
	if err != nil {
		return fmt.Errorf("%w, fileName: %s", err, fileName)
	}

	return nil
}

func (sn *BodySegment) closeSeg() {
	if sn.seg != nil {
		sn.seg.Close()
		sn.seg = nil
	}
}
func (sn *BodySegment) closeIdx() {
	if sn.idxBodyNumber != nil {
		sn.idxBodyNumber.Close()
		sn.idxBodyNumber = nil
	}
}
func (sn *BodySegment) close() {
	sn.closeSeg()
	sn.closeIdx()
}

func (sn *BodySegment) reopenSeg(dir string) (err error) {
	sn.closeSeg()
	fileName := snaptype.SegmentFileName(sn.ranges.from, sn.ranges.to, snaptype.Bodies)
	sn.seg, err = compress.NewDecompressor(path.Join(dir, fileName))
	if err != nil {
		return fmt.Errorf("%w, fileName: %s", err, fileName)
	}
	return nil
}
func (sn *BodySegment) reopenIdxIfNeed(dir string, optimistic bool) (err error) {
	if sn.idxBodyNumber != nil {
		return nil
	}
	err = sn.reopenIdx(dir)
	if err != nil {
		if !errors.Is(err, os.ErrNotExist) {
			if optimistic {
				log.Warn("[snapshots] open index", "err", err)
			} else {
				return err
			}
		}
	}
	return nil
}

func (sn *BodySegment) reopenIdx(dir string) (err error) {
	sn.closeIdx()
	if sn.seg == nil {
		return nil
	}
	fileName := snaptype.IdxFileName(sn.ranges.from, sn.ranges.to, snaptype.Bodies.String())
	sn.idxBodyNumber, err = recsplit.OpenIndex(path.Join(dir, fileName))
	if err != nil {
		return fmt.Errorf("%w, fileName: %s", err, fileName)
	}
	return nil
}

func (sn *TxnSegment) closeIdx() {
	if sn.IdxTxnHash != nil {
		sn.IdxTxnHash.Close()
		sn.IdxTxnHash = nil
	}
	if sn.IdxTxnHash2BlockNum != nil {
		sn.IdxTxnHash2BlockNum.Close()
		sn.IdxTxnHash2BlockNum = nil
	}
}
func (sn *TxnSegment) closeSeg() {
	if sn.Seg != nil {
		sn.Seg.Close()
		sn.Seg = nil
	}
}
func (sn *TxnSegment) close() {
	sn.closeSeg()
	sn.closeIdx()
}
func (sn *TxnSegment) reopenSeg(dir string) (err error) {
	sn.closeSeg()
	fileName := snaptype.SegmentFileName(sn.ranges.from, sn.ranges.to, snaptype.Transactions)
	sn.Seg, err = compress.NewDecompressor(path.Join(dir, fileName))
	if err != nil {
		return fmt.Errorf("%w, fileName: %s", err, fileName)
	}
	return nil
}
func (sn *TxnSegment) reopenIdx(dir string) (err error) {
	sn.closeIdx()
	if sn.Seg == nil {
		return nil
	}
	fileName := snaptype.IdxFileName(sn.ranges.from, sn.ranges.to, snaptype.Transactions.String())
	sn.IdxTxnHash, err = recsplit.OpenIndex(path.Join(dir, fileName))
	if err != nil {
		return fmt.Errorf("%w, fileName: %s", err, fileName)
	}

	/*
		// Historically we had several times when:
		//  - erigon downloaded new version of .seg file
		//  - or didn't finish download and start indexing
		// this was a "quick-fix protection" against this cases
		// but now we have other protections for this cases
		// let's try to remove this one - because it's not compatible with "copy datadir" and "restore datadir from backup" scenarios
		if sn.IdxTxnHash.ModTime().Before(sn.Seg.ModTime()) {
			log.Trace("[snapshots] skip index because it modify time is ahead before .seg file", "name", sn.IdxTxnHash.FileName())
			//Index has been created before the segment file, needs to be ignored (and rebuilt) as inconsistent
			sn.IdxTxnHash.Close()
			sn.IdxTxnHash = nil
		}
	*/

	fileName = snaptype.IdxFileName(sn.ranges.from, sn.ranges.to, snaptype.Transactions2Block.String())
	sn.IdxTxnHash2BlockNum, err = recsplit.OpenIndex(path.Join(dir, fileName))
	if err != nil {
		return fmt.Errorf("%w, fileName: %s", err, fileName)
	}
	return nil
}

func (sn *TxnSegment) reopenIdxIfNeed(dir string, optimistic bool) (err error) {
	if sn.IdxTxnHash != nil && sn.IdxTxnHash2BlockNum != nil {
		return nil
	}
	err = sn.reopenIdx(dir)
	if err != nil {
		if !errors.Is(err, os.ErrNotExist) {
			if optimistic {
				log.Warn("[snapshots] open index", "err", err)
			} else {
				return err
			}
		}
	}
	return nil
}

type headerSegments struct {
	lock     sync.RWMutex
	segments []*HeaderSegment
}

func (s *headerSegments) View(f func(segments []*HeaderSegment) error) error {
	s.lock.RLock()
	defer s.lock.RUnlock()
	return f(s.segments)
}

type bodySegments struct {
	lock     sync.RWMutex
	segments []*BodySegment
}

func (s *bodySegments) View(f func([]*BodySegment) error) error {
	s.lock.RLock()
	defer s.lock.RUnlock()
	return f(s.segments)
}
func (s *bodySegments) ViewSegment(blockNum uint64, f func(*BodySegment) error) (found bool, err error) {
	s.lock.RLock()
	defer s.lock.RUnlock()
	for _, seg := range s.segments {
		if !(blockNum >= seg.ranges.from && blockNum < seg.ranges.to) {
			continue
		}
		return true, f(seg)
	}
	return false, nil
}

type txnSegments struct {
	lock     sync.RWMutex
	segments []*TxnSegment
}

func (s *txnSegments) View(f func([]*TxnSegment) error) error {
	s.lock.RLock()
	defer s.lock.RUnlock()
	return f(s.segments)
}
func (s *txnSegments) ViewSegment(blockNum uint64, f func(*TxnSegment) error) (found bool, err error) {
	s.lock.RLock()
	defer s.lock.RUnlock()
	for _, seg := range s.segments {
		if !(blockNum >= seg.ranges.from && blockNum < seg.ranges.to) {
			continue
		}
		return true, f(seg)
	}
	return false, nil
}

type RoSnapshots struct {
	indicesReady  atomic.Bool
	segmentsReady atomic.Bool

	Headers *headerSegments
	Bodies  *bodySegments
	Txs     *txnSegments

	dir         string
	segmentsMax atomic.Uint64 // all types of .seg files are available - up to this number
	idxMax      atomic.Uint64 // all types of .idx files are available - up to this number
	cfg         ethconfig.BlocksFreezing
	logger      log.Logger
}

// NewRoSnapshots - opens all snapshots. But to simplify everything:
//   - it opens snapshots only on App start and immutable after
//   - all snapshots of given blocks range must exist - to make this blocks range available
//   - gaps are not allowed
//   - segment have [from:to) semantic
func NewRoSnapshots(cfg ethconfig.BlocksFreezing, snapDir string, logger log.Logger) *RoSnapshots {
	return &RoSnapshots{dir: snapDir, cfg: cfg, Headers: &headerSegments{}, Bodies: &bodySegments{}, Txs: &txnSegments{}, logger: logger}
}

func (s *RoSnapshots) Cfg() ethconfig.BlocksFreezing { return s.cfg }
func (s *RoSnapshots) Dir() string                   { return s.dir }
func (s *RoSnapshots) SegmentsReady() bool           { return s.segmentsReady.Load() }
func (s *RoSnapshots) IndicesReady() bool            { return s.indicesReady.Load() }
func (s *RoSnapshots) IndicesMax() uint64            { return s.idxMax.Load() }
func (s *RoSnapshots) SegmentsMax() uint64           { return s.segmentsMax.Load() }
func (s *RoSnapshots) BlocksAvailable() uint64       { return cmp.Min(s.segmentsMax.Load(), s.idxMax.Load()) }
func (s *RoSnapshots) LogStat() {
	var m runtime.MemStats
	dbg.ReadMemStats(&m)
	s.logger.Info("[snapshots] Blocks Stat",
		"blocks", fmt.Sprintf("%dk", (s.BlocksAvailable()+1)/1000),
		"indices", fmt.Sprintf("%dk", (s.IndicesMax()+1)/1000),
		"alloc", common2.ByteCount(m.Alloc), "sys", common2.ByteCount(m.Sys))
}

func (s *RoSnapshots) ScanDir() (map[string]struct{}, []*services.Range, error) {
	existingFiles, missingSnapshots, err := Segments(s.dir)
	if err != nil {
		return nil, nil, err
	}
	existingFilesMap := map[string]struct{}{}
	for _, existingFile := range existingFiles {
		_, fname := filepath.Split(existingFile.Path)
		existingFilesMap[fname] = struct{}{}
	}

	res := make([]*services.Range, 0, len(missingSnapshots))
	for _, sn := range missingSnapshots {
		res = append(res, &services.Range{From: sn.from, To: sn.to})
	}
	return existingFilesMap, res, nil
}
func (s *RoSnapshots) EnsureExpectedBlocksAreAvailable(cfg *snapcfg.Cfg) error {
	if s.BlocksAvailable() < cfg.ExpectBlocks {
		return fmt.Errorf("app must wait until all expected snapshots are available. Expected: %d, Available: %d", cfg.ExpectBlocks, s.BlocksAvailable())
	}
	return nil
}

// DisableReadAhead - usage: `defer d.EnableReadAhead().DisableReadAhead()`. Please don't use this funcs without `defer` to avoid leak.
func (s *RoSnapshots) DisableReadAhead() {
	s.Headers.lock.RLock()
	defer s.Headers.lock.RUnlock()
	s.Bodies.lock.RLock()
	defer s.Bodies.lock.RUnlock()
	s.Txs.lock.RLock()
	defer s.Txs.lock.RUnlock()
	for _, sn := range s.Headers.segments {
		sn.seg.DisableReadAhead()
	}
	for _, sn := range s.Bodies.segments {
		sn.seg.DisableReadAhead()
	}
	for _, sn := range s.Txs.segments {
		sn.Seg.DisableReadAhead()
	}
}
func (s *RoSnapshots) EnableReadAhead() *RoSnapshots {
	s.Headers.lock.RLock()
	defer s.Headers.lock.RUnlock()
	s.Bodies.lock.RLock()
	defer s.Bodies.lock.RUnlock()
	s.Txs.lock.RLock()
	defer s.Txs.lock.RUnlock()
	for _, sn := range s.Headers.segments {
		sn.seg.EnableReadAhead()
	}
	for _, sn := range s.Bodies.segments {
		sn.seg.EnableReadAhead()
	}
	for _, sn := range s.Txs.segments {
		sn.Seg.EnableReadAhead()
	}
	return s
}
func (s *RoSnapshots) EnableMadvWillNeed() *RoSnapshots {
	s.Headers.lock.RLock()
	defer s.Headers.lock.RUnlock()
	s.Bodies.lock.RLock()
	defer s.Bodies.lock.RUnlock()
	s.Txs.lock.RLock()
	defer s.Txs.lock.RUnlock()
	for _, sn := range s.Headers.segments {
		sn.seg.EnableWillNeed()
	}
	for _, sn := range s.Bodies.segments {
		sn.seg.EnableWillNeed()
	}
	for _, sn := range s.Txs.segments {
		sn.Seg.EnableWillNeed()
	}
	return s
}
func (s *RoSnapshots) EnableMadvNormal() *RoSnapshots {
	s.Headers.lock.RLock()
	defer s.Headers.lock.RUnlock()
	s.Bodies.lock.RLock()
	defer s.Bodies.lock.RUnlock()
	s.Txs.lock.RLock()
	defer s.Txs.lock.RUnlock()
	for _, sn := range s.Headers.segments {
		sn.seg.EnableMadvNormal()
	}
	for _, sn := range s.Bodies.segments {
		sn.seg.EnableMadvNormal()
	}
	for _, sn := range s.Txs.segments {
		sn.Seg.EnableMadvNormal()
	}
	return s
}

func (s *RoSnapshots) idxAvailability() uint64 {
	var headers, bodies, txs uint64
	for _, seg := range s.Headers.segments {
		if seg.idxHeaderHash == nil {
			break
		}
		headers = seg.ranges.to - 1
	}
	for _, seg := range s.Bodies.segments {
		if seg.idxBodyNumber == nil {
			break
		}
		bodies = seg.ranges.to - 1
	}
	for _, seg := range s.Txs.segments {
		if seg.IdxTxnHash == nil || seg.IdxTxnHash2BlockNum == nil {
			break
		}
		txs = seg.ranges.to - 1
	}
	return cmp.Min(headers, cmp.Min(bodies, txs))
}

// OptimisticReopenWithDB - optimistically open snapshots (ignoring error), useful at App startup because:
// - user must be able: delete any snapshot file and Erigon will self-heal by re-downloading
// - RPC return Nil for historical blocks if snapshots are not open
func (s *RoSnapshots) OptimisticReopenWithDB(db kv.RoDB) {
	_ = db.View(context.Background(), func(tx kv.Tx) error {
		snList, _, err := rawdb.ReadSnapshots(tx)
		if err != nil {
			return err
		}
		return s.ReopenList(snList, true)
	})
}

func (s *RoSnapshots) Files() (list []string) {
	s.Headers.lock.RLock()
	defer s.Headers.lock.RUnlock()
	s.Bodies.lock.RLock()
	defer s.Bodies.lock.RUnlock()
	s.Txs.lock.RLock()
	defer s.Txs.lock.RUnlock()
	max := s.BlocksAvailable()
	for _, seg := range s.Bodies.segments {
		if seg.seg == nil {
			continue
		}
		if seg.ranges.from > max {
			continue
		}
		_, fName := filepath.Split(seg.seg.FilePath())
		list = append(list, fName)
	}
	for _, seg := range s.Headers.segments {
		if seg.seg == nil {
			continue
		}
		if seg.ranges.from > max {
			continue
		}
		_, fName := filepath.Split(seg.seg.FilePath())
		list = append(list, fName)
	}
	for _, seg := range s.Txs.segments {
		if seg.Seg == nil {
			continue
		}
		if seg.ranges.from > max {
			continue
		}
		_, fName := filepath.Split(seg.Seg.FilePath())
		list = append(list, fName)
	}
	slices.Sort(list)
	return list
}

// ReopenList stops on optimistic=false, continue opening files on optimistic=true
func (s *RoSnapshots) ReopenList(fileNames []string, optimistic bool) error {
	s.Headers.lock.Lock()
	defer s.Headers.lock.Unlock()
	s.Bodies.lock.Lock()
	defer s.Bodies.lock.Unlock()
	s.Txs.lock.Lock()
	defer s.Txs.lock.Unlock()

	s.closeWhatNotInList(fileNames)
	var segmentsMax uint64
	var segmentsMaxSet bool
Loop:
	for _, fName := range fileNames {
		f, ok := snaptype.ParseFileName(s.dir, fName)
		if !ok {
			continue
		}
		var processed bool = true

		switch f.T {
		case snaptype.Headers:
			var sn *HeaderSegment
			var exists bool
			for _, sn2 := range s.Headers.segments {
				if sn2.seg == nil { // it's ok if some segment was not able to open
					continue
				}
				if fName == sn2.seg.FileName() {
					sn = sn2
					exists = true
					break
				}
			}
			if !exists {
				sn = &HeaderSegment{ranges: Range{f.From, f.To}}
			}
			if err := sn.reopenSeg(s.dir); err != nil {
				if errors.Is(err, os.ErrNotExist) {
					if optimistic {
						continue Loop
					} else {
						break Loop
					}
				}
				if optimistic {
					s.logger.Warn("[snapshots] open segment", "err", err)
					continue Loop
				} else {
					return err
				}
			}

			if !exists {
				// it's possible to iterate over .seg file even if you don't have index
				// then make segment available even if index open may fail
				s.Headers.segments = append(s.Headers.segments, sn)
			}
			if err := sn.reopenIdxIfNeed(s.dir, optimistic); err != nil {
				return err
			}
		case snaptype.Bodies:
			var sn *BodySegment
			var exists bool
			for _, sn2 := range s.Bodies.segments {
				if sn2.seg == nil { // it's ok if some segment was not able to open
					continue
				}
				if fName == sn2.seg.FileName() {
					sn = sn2
					exists = true
					break
				}
			}
			if !exists {
				sn = &BodySegment{ranges: Range{f.From, f.To}}
			}
			if err := sn.reopenSeg(s.dir); err != nil {
				if errors.Is(err, os.ErrNotExist) {
					if optimistic {
						continue Loop
					} else {
						break Loop
					}
				}
				if optimistic {
					s.logger.Warn("[snapshots] open segment", "err", err)
					continue Loop
				} else {
					return err
				}
			}
			if !exists {
				s.Bodies.segments = append(s.Bodies.segments, sn)
			}
			if err := sn.reopenIdxIfNeed(s.dir, optimistic); err != nil {
				return err
			}
		case snaptype.Transactions:
			var sn *TxnSegment
			var exists bool
			for _, sn2 := range s.Txs.segments {
				if sn2.Seg == nil { // it's ok if some segment was not able to open
					continue
				}
				if fName == sn2.Seg.FileName() {
					sn = sn2
					exists = true
					break
				}
			}
			if !exists {
				sn = &TxnSegment{ranges: Range{f.From, f.To}}
			}
			if err := sn.reopenSeg(s.dir); err != nil {
				if errors.Is(err, os.ErrNotExist) {
					if optimistic {
						continue Loop
					} else {
						break Loop
					}
				}
				if optimistic {
					s.logger.Warn("[snapshots] open segment", "err", err)
					continue Loop
				} else {
					return err
				}
			}
			if !exists {
				s.Txs.segments = append(s.Txs.segments, sn)
			}
			if err := sn.reopenIdxIfNeed(s.dir, optimistic); err != nil {
				return err
			}
		default:
			processed = false
		}

		if processed {
			if f.To > 0 {
				segmentsMax = f.To - 1
			} else {
				segmentsMax = 0
			}
			segmentsMaxSet = true
		}
	}
	if segmentsMaxSet {
		s.segmentsMax.Store(segmentsMax)
	}
	s.segmentsReady.Store(true)
	s.idxMax.Store(s.idxAvailability())
	s.indicesReady.Store(true)

	return nil
}

func (s *RoSnapshots) Ranges() (ranges []Range) {
	view := s.View()
	defer view.Close()

	for _, sn := range view.Headers() {
		ranges = append(ranges, sn.ranges)
	}
	return ranges
}

func (s *RoSnapshots) OptimisticalyReopenFolder()           { _ = s.ReopenFolder() }
func (s *RoSnapshots) OptimisticalyReopenWithDB(db kv.RoDB) { _ = s.ReopenWithDB(db) }
func (s *RoSnapshots) ReopenFolder() error {
	files, _, err := Segments(s.dir)
	if err != nil {
		return err
	}
	list := make([]string, 0, len(files))
	for _, f := range files {
		_, fName := filepath.Split(f.Path)
		list = append(list, fName)
	}
	return s.ReopenList(list, false)
}
func (s *RoSnapshots) ReopenWithDB(db kv.RoDB) error {
	if err := db.View(context.Background(), func(tx kv.Tx) error {
		snList, _, err := rawdb.ReadSnapshots(tx)
		if err != nil {
			return err
		}
		return s.ReopenList(snList, true)
	}); err != nil {
		return err
	}
	return nil
}

func (s *RoSnapshots) Close() {
	s.Headers.lock.Lock()
	defer s.Headers.lock.Unlock()
	s.Bodies.lock.Lock()
	defer s.Bodies.lock.Unlock()
	s.Txs.lock.Lock()
	defer s.Txs.lock.Unlock()
	s.closeWhatNotInList(nil)
}

func (s *RoSnapshots) closeWhatNotInList(l []string) {
Loop1:
	for i, sn := range s.Headers.segments {
		if sn.seg == nil {
			continue Loop1
		}
		_, name := filepath.Split(sn.seg.FilePath())
		for _, fName := range l {
			if fName == name {
				continue Loop1
			}
		}
		sn.close()
		s.Headers.segments[i] = nil
	}
Loop2:
	for i, sn := range s.Bodies.segments {
		if sn.seg == nil {
			continue Loop2
		}
		_, name := filepath.Split(sn.seg.FilePath())
		for _, fName := range l {
			if fName == name {
				continue Loop2
			}
		}
		sn.close()
		s.Bodies.segments[i] = nil
	}
Loop3:
	for i, sn := range s.Txs.segments {
		if sn.Seg == nil {
			continue Loop3
		}
		_, name := filepath.Split(sn.Seg.FilePath())
		for _, fName := range l {
			if fName == name {
				continue Loop3
			}
		}
		sn.close()
		s.Txs.segments[i] = nil
	}
	var i int
	for i = 0; i < len(s.Headers.segments) && s.Headers.segments[i] != nil && s.Headers.segments[i].seg != nil; i++ {
	}
	tail := s.Headers.segments[i:]
	s.Headers.segments = s.Headers.segments[:i]
	for i = 0; i < len(tail); i++ {
		if tail[i] != nil {
			tail[i].close()
			tail[i] = nil
		}
	}

	for i = 0; i < len(s.Bodies.segments) && s.Bodies.segments[i] != nil && s.Bodies.segments[i].seg != nil; i++ {
	}
	tailB := s.Bodies.segments[i:]
	s.Bodies.segments = s.Bodies.segments[:i]
	for i = 0; i < len(tailB); i++ {
		if tailB[i] != nil {
			tailB[i].close()
			tailB[i] = nil
		}
	}

	for i = 0; i < len(s.Txs.segments) && s.Txs.segments[i] != nil && s.Txs.segments[i].Seg != nil; i++ {
	}
	tailC := s.Txs.segments[i:]
	s.Txs.segments = s.Txs.segments[:i]
	for i = 0; i < len(tailC); i++ {
		if tailC[i] != nil {
			tailC[i].close()
			tailC[i] = nil
		}
	}
}

func (s *RoSnapshots) PrintDebug() {
	s.Headers.lock.RLock()
	defer s.Headers.lock.RUnlock()
	s.Bodies.lock.RLock()
	defer s.Bodies.lock.RUnlock()
	s.Txs.lock.RLock()
	defer s.Txs.lock.RUnlock()
	fmt.Println("    == Snapshots, Header")
	for _, sn := range s.Headers.segments {
		fmt.Printf("%d,  %t\n", sn.ranges.from, sn.idxHeaderHash == nil)
	}
	fmt.Println("    == Snapshots, Body")
	for _, sn := range s.Bodies.segments {
		fmt.Printf("%d,  %t\n", sn.ranges.from, sn.idxBodyNumber == nil)
	}
	fmt.Println("    == Snapshots, Txs")
	for _, sn := range s.Txs.segments {
		fmt.Printf("%d,  %t, %t\n", sn.ranges.from, sn.IdxTxnHash == nil, sn.IdxTxnHash2BlockNum == nil)
	}
}

func (s *RoSnapshots) AddSnapshotsToSilkworm(silkwormInstance *silkworm.Silkworm) error {
	mappedHeaderSnapshots := make([]*silkworm.MappedHeaderSnapshot, 0)
	err := s.Headers.View(func(segments []*HeaderSegment) error {
		for _, headerSegment := range segments {
			mappedHeaderSnapshots = append(mappedHeaderSnapshots, headerSegment.mappedSnapshot())
		}
		return nil
	})
	if err != nil {
		return err
	}

	mappedBodySnapshots := make([]*silkworm.MappedBodySnapshot, 0)
	err = s.Bodies.View(func(segments []*BodySegment) error {
		for _, bodySegment := range segments {
			mappedBodySnapshots = append(mappedBodySnapshots, bodySegment.mappedSnapshot())
		}
		return nil
	})
	if err != nil {
		return err
	}

	mappedTxnSnapshots := make([]*silkworm.MappedTxnSnapshot, 0)
	err = s.Txs.View(func(segments []*TxnSegment) error {
		for _, txnSegment := range segments {
			mappedTxnSnapshots = append(mappedTxnSnapshots, txnSegment.mappedSnapshot())
		}
		return nil
	})
	if err != nil {
		return err
	}

	if len(mappedHeaderSnapshots) != len(mappedBodySnapshots) || len(mappedBodySnapshots) != len(mappedTxnSnapshots) {
		return fmt.Errorf("addSnapshots: the number of headers/bodies/txs snapshots must be the same")
	}

	for i := 0; i < len(mappedHeaderSnapshots); i++ {
		mappedSnapshot := &silkworm.MappedChainSnapshot{
			Headers: mappedHeaderSnapshots[i],
			Bodies:  mappedBodySnapshots[i],
			Txs:     mappedTxnSnapshots[i],
		}
		err := silkwormInstance.AddSnapshot(mappedSnapshot)
		if err != nil {
			return err
		}
	}

	return nil
}

func buildIdx(ctx context.Context, sn snaptype.FileInfo, chainConfig *chain.Config, tmpDir string, p *background.Progress, lvl log.Lvl, logger log.Logger) error {
	//_, fName := filepath.Split(sn.Path)
	//log.Info("[snapshots] build idx", "file", fName)
	switch sn.T {
	case snaptype.Headers:
		if err := HeadersIdx(ctx, chainConfig, sn.Path, sn.From, tmpDir, p, lvl, logger); err != nil {
			return err
		}
	case snaptype.Bodies:
		if err := BodiesIdx(ctx, sn.Path, sn.From, tmpDir, p, lvl, logger); err != nil {
			return err
		}
	case snaptype.Transactions:
		dir, _ := filepath.Split(sn.Path)
		if err := TransactionsIdx(ctx, chainConfig, sn.From, sn.To, dir, tmpDir, p, lvl, logger); err != nil {
			return err
		}
	case snaptype.BorEvents:
		dir, _ := filepath.Split(sn.Path)
		if err := BorEventsIdx(ctx, sn.Path, sn.From, sn.To, dir, tmpDir, p, lvl, logger); err != nil {
			return err
		}
	case snaptype.BorSpans:
		dir, _ := filepath.Split(sn.Path)
		if err := BorSpansIdx(ctx, sn.Path, sn.From, sn.To, dir, tmpDir, p, lvl, logger); err != nil {
			return err
		}
	}
	//log.Info("[snapshots] finish build idx", "file", fName)
	return nil
}

func BuildMissedIndices(logPrefix string, ctx context.Context, dirs datadir.Dirs, chainConfig *chain.Config, workers int, logger log.Logger) error {
	dir, tmpDir := dirs.Snap, dirs.Tmp
	//log.Log(lvl, "[snapshots] Build indices", "from", min)

	segments, _, err := Segments(dir)
	if err != nil {
		return err
	}
	ps := background.NewProgressSet()
	startIndexingTime := time.Now()

	logEvery := time.NewTicker(20 * time.Second)
	defer logEvery.Stop()

	g, gCtx := errgroup.WithContext(ctx)
	g.SetLimit(workers)
	finish := make(chan struct{})

	go func() {
		for {
			select {
			case <-logEvery.C:
				var m runtime.MemStats
				dbg.ReadMemStats(&m)
				logger.Info(fmt.Sprintf("[%s] Indexing", logPrefix), "progress", ps.String(), "total-indexing-time", time.Since(startIndexingTime).Round(time.Second).String(), "alloc", common2.ByteCount(m.Alloc), "sys", common2.ByteCount(m.Sys))
			case <-finish:
				return
			case <-ctx.Done():
				return
			}
		}
	}()

	for _, t := range snaptype.AllSnapshotTypes {
		for index := range segments {
			segment := segments[index]
			if segment.T != t {
				continue
			}
			if hasIdxFile(segment, logger) {
				continue
			}
			sn := segment
			g.Go(func() error {
				p := &background.Progress{}
				ps.Add(p)
				defer ps.Delete(p)
				return buildIdx(gCtx, sn, chainConfig, tmpDir, p, log.LvlInfo, logger)
			})
		}
	}
	go func() {
		defer close(finish)
		g.Wait()
	}()

	// Block main thread
	select {
	case <-finish:
		return g.Wait()
	case <-ctx.Done():
		return ctx.Err()
	}

}

func BuildBorMissedIndices(logPrefix string, ctx context.Context, dirs datadir.Dirs, chainConfig *chain.Config, workers int, logger log.Logger) error {
	dir, tmpDir := dirs.Snap, dirs.Tmp

	segments, _, err := BorSegments(dir)
	if err != nil {
		return err
	}
	ps := background.NewProgressSet()
	startIndexingTime := time.Now()

	g, gCtx := errgroup.WithContext(ctx)
	g.SetLimit(workers)
	for _, t := range []snaptype.Type{snaptype.BorEvents, snaptype.BorSpans} {
		for _, segment := range segments {
			if segment.T != t {
				continue
			}
			if hasIdxFile(segment, logger) {
				continue
			}
			sn := segment
			g.Go(func() error {
				p := &background.Progress{}
				ps.Add(p)
				defer ps.Delete(p)
				return buildIdx(gCtx, sn, chainConfig, tmpDir, p, log.LvlInfo, logger)
			})
		}
	}
	finish := make(chan struct{})
	go func() {
		defer close(finish)
		g.Wait()
	}()

	logEvery := time.NewTicker(20 * time.Second)
	defer logEvery.Stop()
	for {
		select {
		case <-finish:
			return g.Wait()
		case <-ctx.Done():
			return ctx.Err()
		case <-logEvery.C:
			var m runtime.MemStats
			dbg.ReadMemStats(&m)
			logger.Info(fmt.Sprintf("[%s] Indexing", logPrefix), "progress", ps.String(), "total-indexing-time", time.Since(startIndexingTime).Round(time.Second).String(), "alloc", common2.ByteCount(m.Alloc), "sys", common2.ByteCount(m.Sys))
		}
	}
}

func noGaps(in []snaptype.FileInfo) (out []snaptype.FileInfo, missingSnapshots []Range) {
	var prevTo uint64
	for _, f := range in {
		if f.To <= prevTo {
			continue
		}
		if f.From != prevTo { // no gaps
			missingSnapshots = append(missingSnapshots, Range{prevTo, f.From})
			continue
		}
		prevTo = f.To
		out = append(out, f)
	}
	return out, missingSnapshots
}

func allTypeOfSegmentsMustExist(dir string, in []snaptype.FileInfo) (res []snaptype.FileInfo) {
MainLoop:
	for _, f := range in {
		if f.From == f.To {
			continue
		}
		for _, t := range snaptype.AllSnapshotTypes {
			p := filepath.Join(dir, snaptype.SegmentFileName(f.From, f.To, t))
			if !dir2.FileExist(p) {
				continue MainLoop
			}
		}
		res = append(res, f)
	}
	return res
}

func borSegmentsMustExist(dir string, in []snaptype.FileInfo) (res []snaptype.FileInfo) {
MainLoop:
	for _, f := range in {
		if f.From == f.To {
			continue
		}
		for _, t := range []snaptype.Type{snaptype.BorEvents, snaptype.BorSpans} {
			p := filepath.Join(dir, snaptype.SegmentFileName(f.From, f.To, t))
			if !dir2.FileExist(p) {
				continue MainLoop
			}
		}
		res = append(res, f)
	}
	return res
}

// noOverlaps - keep largest ranges and avoid overlap
func noOverlaps(in []snaptype.FileInfo) (res []snaptype.FileInfo) {
	for i := range in {
		f := in[i]
		if f.From == f.To {
			continue
		}

		for j := i + 1; j < len(in); j++ { // if there is file with larger range - use it instead
			f2 := in[j]
			if f.From == f.To {
				continue
			}
			if f2.From > f.From {
				break
			}
			f = f2
			i++
		}

		res = append(res, f)
	}
	return res
}

func SegmentsCaplin(dir string) (res []snaptype.FileInfo, missingSnapshots []Range, err error) {
	list, err := snaptype.Segments(dir)
	if err != nil {
		return nil, missingSnapshots, err
	}

	{
		var l []snaptype.FileInfo
		var m []Range
		for _, f := range list {
			if f.T != snaptype.BeaconBlocks {
				continue
			}
			l = append(l, f)
		}
		l, m = noGaps(noOverlaps(l))
		res = append(res, l...)
		missingSnapshots = append(missingSnapshots, m...)
	}
	return res, missingSnapshots, nil
}

func Segments(dir string) (res []snaptype.FileInfo, missingSnapshots []Range, err error) {
	list, err := snaptype.Segments(dir)
	if err != nil {
		return nil, missingSnapshots, err
	}
	{
		var l []snaptype.FileInfo
		var m []Range
		for _, f := range list {
			if f.T != snaptype.Headers {
				continue
			}
			l = append(l, f)
		}
		l, m = noGaps(noOverlaps(allTypeOfSegmentsMustExist(dir, l)))
		res = append(res, l...)
		missingSnapshots = append(missingSnapshots, m...)
	}
	{
		var l []snaptype.FileInfo
		for _, f := range list {
			if f.T != snaptype.Bodies {
				continue
			}
			l = append(l, f)
		}
		l, _ = noGaps(noOverlaps(allTypeOfSegmentsMustExist(dir, l)))
		res = append(res, l...)
	}
	{
		var l []snaptype.FileInfo
		for _, f := range list {
			if f.T != snaptype.Transactions {
				continue
			}
			l = append(l, f)
		}
		l, _ = noGaps(noOverlaps(allTypeOfSegmentsMustExist(dir, l)))
		res = append(res, l...)
	}

	return res, missingSnapshots, nil
}

func chooseSegmentEnd(from, to, blocksPerFile uint64) uint64 {
	next := (from/blocksPerFile + 1) * blocksPerFile
	to = cmp.Min(next, to)

	if to < snaptype.Erigon2MinSegmentSize {
		return to
	}

	return to - (to % snaptype.Erigon2MinSegmentSize) // round down to the nearest 1k
}

type BlockRetire struct {
	working               atomic.Bool
	needSaveFilesListInDB atomic.Bool

	workers int
	tmpDir  string
	db      kv.RoDB

	notifier    services.DBEventNotifier
	logger      log.Logger
	blockReader services.FullBlockReader
	blockWriter *blockio.BlockWriter
	dirs        datadir.Dirs

	mergeSteps []uint64
}

func NewBlockRetire(workers int, dirs datadir.Dirs, blockReader services.FullBlockReader, blockWriter *blockio.BlockWriter, mergeSteps []uint64, db kv.RoDB, notifier services.DBEventNotifier, logger log.Logger) *BlockRetire {
	return &BlockRetire{workers: workers, tmpDir: dirs.Tmp, dirs: dirs, blockReader: blockReader, blockWriter: blockWriter, mergeSteps: mergeSteps, db: db, notifier: notifier, logger: logger}
}

func (br *BlockRetire) snapshots() *RoSnapshots { return br.blockReader.Snapshots().(*RoSnapshots) }

func (br *BlockRetire) borSnapshots() *BorRoSnapshots {
	return br.blockReader.BorSnapshots().(*BorRoSnapshots)
}

func (br *BlockRetire) HasNewFrozenFiles() bool {
	return br.needSaveFilesListInDB.CompareAndSwap(true, false)
}

func CanRetire(curBlockNum uint64, blocksInSnapshots uint64) (blockFrom, blockTo uint64, can bool) {
	if curBlockNum <= params.FullImmutabilityThreshold {
		return
	}
	blockFrom = blocksInSnapshots + 1
	return canRetire(blockFrom, curBlockNum-params.FullImmutabilityThreshold)
}

func canRetire(from, to uint64) (blockFrom, blockTo uint64, can bool) {
	if to <= from {
		return
	}
	blockFrom = (from / 1_000) * 1_000
	roundedTo1K := (to / 1_000) * 1_000
	var maxJump uint64 = 1_000
<<<<<<< HEAD
	if blockFrom%snaptype.Erigon2SegmentSize == 0 {
		maxJump = snaptype.Erigon2SegmentSize
=======
	if blockFrom%snaptype.Erigon2MergeLimit == 0 {
		maxJump = snaptype.Erigon2MergeLimit
>>>>>>> 9599c9c4
	} else if blockFrom%100_000 == 0 {
		maxJump = 100_000
	} else if blockFrom%10_000 == 0 {
		maxJump = 10_000
	}
	//roundedTo1K := (to / 1_000) * 1_000
	jump := cmp.Min(maxJump, roundedTo1K-blockFrom)
	switch { // only next segment sizes are allowed
<<<<<<< HEAD
	case jump >= snaptype.Erigon2SegmentSize:
		blockTo = blockFrom + snaptype.Erigon2SegmentSize
=======
	case jump >= snaptype.Erigon2MergeLimit:
		blockTo = blockFrom + snaptype.Erigon2MergeLimit
>>>>>>> 9599c9c4
	case jump >= 100_000:
		blockTo = blockFrom + 100_000
	case jump >= 10_000:
		blockTo = blockFrom + 10_000
	case jump >= 1_000:
		blockTo = blockFrom + 1_000
	default:
		blockTo = blockFrom
	}
	return blockFrom, blockTo, blockTo-blockFrom >= 1_000
}

func CanDeleteTo(curBlockNum uint64, blocksInSnapshots uint64) (blockTo uint64) {
	if curBlockNum+999 < params.FullImmutabilityThreshold {
		// To prevent overflow of uint64 below
		return blocksInSnapshots + 1
	}
	hardLimit := (curBlockNum/1_000)*1_000 - params.FullImmutabilityThreshold
	return cmp.Min(hardLimit, blocksInSnapshots+1)
}

func (br *BlockRetire) RetireBlocks(ctx context.Context, blockFrom, blockTo uint64, lvl log.Lvl, seedNewSnapshots func(downloadRequest []services.DownloadRequest) error) error {
	chainConfig := fromdb.ChainConfig(br.db)
	notifier, logger, blockReader, tmpDir, db, workers := br.notifier, br.logger, br.blockReader, br.tmpDir, br.db, br.workers
	logger.Log(lvl, "[snapshots] Retire Blocks", "range", fmt.Sprintf("%dk-%dk", blockFrom/1000, blockTo/1000))
	snapshots := br.snapshots()
	firstTxNum := blockReader.(*BlockReader).FirstTxNumNotInSnapshots()

	// in future we will do it in background
	if err := DumpBlocks(ctx, blockFrom, blockTo, snaptype.Erigon2MergeLimit, tmpDir, snapshots.Dir(), firstTxNum, db, workers, lvl, logger, blockReader); err != nil {
		return fmt.Errorf("DumpBlocks: %w", err)
	}
	if err := snapshots.ReopenFolder(); err != nil {
		return fmt.Errorf("reopen: %w", err)
	}
	snapshots.LogStat()
	if notifier != nil && !reflect.ValueOf(notifier).IsNil() { // notify about new snapshots of any size
		notifier.OnNewSnapshot()
	}
	merger := NewMerger(tmpDir, workers, lvl, br.mergeSteps, db, chainConfig, notifier, logger)
	rangesToMerge := merger.FindMergeRanges(snapshots.Ranges())
	if len(rangesToMerge) == 0 {
		return nil
	}
	err := merger.Merge(ctx, snapshots, rangesToMerge, snapshots.Dir(), true /* doIndex */)
	if err != nil {
		return err
	}
	if err := snapshots.ReopenFolder(); err != nil {
		return fmt.Errorf("reopen: %w", err)
	}
	snapshots.LogStat()
	if notifier != nil && !reflect.ValueOf(notifier).IsNil() { // notify about new snapshots of any size
		notifier.OnNewSnapshot()
	}

	downloadRequest := make([]services.DownloadRequest, 0, len(rangesToMerge))
	for i := range rangesToMerge {
		r := &services.Range{From: rangesToMerge[i].from, To: rangesToMerge[i].to}
		downloadRequest = append(downloadRequest, services.NewDownloadRequest(r, "", "", false /* Bor */))
	}

	if seedNewSnapshots != nil {
		if err := seedNewSnapshots(downloadRequest); err != nil {
			return err
		}
	}
	return nil
}

func (br *BlockRetire) PruneAncientBlocks(tx kv.RwTx, limit int, includeBor bool) error {
	if br.blockReader.FreezingCfg().KeepBlocks {
		return nil
	}
	currentProgress, err := stages.GetStageProgress(tx, stages.Senders)
	if err != nil {
		return err
	}
	canDeleteTo := CanDeleteTo(currentProgress, br.blockReader.FrozenBlocks())
	if err := br.blockWriter.PruneBlocks(context.Background(), tx, canDeleteTo, limit); err != nil {
		return nil
	}
	if includeBor {
		canDeleteTo := CanDeleteTo(currentProgress, br.blockReader.FrozenBorBlocks())
		if err := br.blockWriter.PruneBorBlocks(context.Background(), tx, canDeleteTo, limit); err != nil {
			return nil
		}
	}
	return nil
}

func (br *BlockRetire) RetireBlocksInBackground(ctx context.Context, forwardProgress uint64, includeBor bool, lvl log.Lvl, seedNewSnapshots func(downloadRequest []services.DownloadRequest) error) {
	ok := br.working.CompareAndSwap(false, true)
	if !ok {
		// go-routine is still working
		return
	}
	go func() {
		defer br.working.Store(false)

		blockFrom, blockTo, ok := CanRetire(forwardProgress, br.blockReader.FrozenBlocks())
		if ok {
			if err := br.RetireBlocks(ctx, blockFrom, blockTo, lvl, seedNewSnapshots); err != nil {
				br.logger.Warn("[snapshots] retire blocks", "err", err, "fromBlock", blockFrom, "toBlock", blockTo)
			}
		}

		if includeBor {
			blockFrom, blockTo, ok = CanRetire(forwardProgress, br.blockReader.FrozenBorBlocks())
			if ok {
				if err := br.RetireBorBlocks(ctx, blockFrom, blockTo, lvl, seedNewSnapshots); err != nil {
					br.logger.Warn("[bor snapshots] retire blocks", "err", err, "fromBlock", blockFrom, "toBlock", blockTo)
				}
			}
		}
	}()
}

func (br *BlockRetire) BuildMissedIndicesIfNeed(ctx context.Context, logPrefix string, notifier services.DBEventNotifier, cc *chain.Config) error {
	snapshots := br.snapshots()
	snapshots.LogStat()

	// Create .idx files
	if snapshots.IndicesMax() < snapshots.SegmentsMax() {

		if !snapshots.Cfg().Produce && snapshots.IndicesMax() == 0 {
			return fmt.Errorf("please remove --snap.stop, erigon can't work without creating basic indices")
		}
		if snapshots.Cfg().Produce {
			if !snapshots.SegmentsReady() {
				return fmt.Errorf("not all snapshot segments are available")
			}

			// wait for Downloader service to download all expected snapshots
			if snapshots.IndicesMax() < snapshots.SegmentsMax() {
				indexWorkers := estimate.IndexSnapshot.Workers()
				if err := BuildMissedIndices(logPrefix, ctx, br.dirs, cc, indexWorkers, br.logger); err != nil {
					return fmt.Errorf("BuildMissedIndices: %w", err)
				}
			}

			if err := snapshots.ReopenFolder(); err != nil {
				return err
			}
			snapshots.LogStat()
			if notifier != nil {
				notifier.OnNewSnapshot()
			}
		}
	}
	if cc.Bor != nil {
		borSnapshots := br.borSnapshots()
		borSnapshots.LogStat()

		// Create .idx files
		if borSnapshots.IndicesMax() < borSnapshots.SegmentsMax() {

			if !borSnapshots.Cfg().Produce && borSnapshots.IndicesMax() == 0 {
				return fmt.Errorf("please remove --snap.stop, erigon can't work without creating basic indices")
			}
			if borSnapshots.Cfg().Produce {
				if !borSnapshots.SegmentsReady() {
					return fmt.Errorf("not all bor snapshot segments are available")
				}

				// wait for Downloader service to download all expected snapshots
				if borSnapshots.IndicesMax() < borSnapshots.SegmentsMax() {
					indexWorkers := estimate.IndexSnapshot.Workers()
					if err := BuildBorMissedIndices(logPrefix, ctx, br.dirs, cc, indexWorkers, br.logger); err != nil {
						return fmt.Errorf("BuildBorMissedIndices: %w", err)
					}
				}

				if err := borSnapshots.ReopenFolder(); err != nil {
					return err
				}
				borSnapshots.LogStat()
				if notifier != nil {
					notifier.OnNewSnapshot()
				}
			}
		}
	}
	return nil
}

func DumpBlocks(ctx context.Context, blockFrom, blockTo, blocksPerFile uint64, tmpDir, snapDir string, firstTxNum uint64, chainDB kv.RoDB, workers int, lvl log.Lvl, logger log.Logger, blockReader services.FullBlockReader) error {
	if blocksPerFile == 0 {
		return nil
	}
	chainConfig := fromdb.ChainConfig(chainDB)

	for i := blockFrom; i < blockTo; i = chooseSegmentEnd(i, blockTo, blocksPerFile) {
		if err := dumpBlocksRange(ctx, i, chooseSegmentEnd(i, blockTo, blocksPerFile), tmpDir, snapDir, firstTxNum, chainDB, *chainConfig, workers, lvl, logger, blockReader); err != nil {
			return err
		}
	}
	return nil
}

func dumpBlocksRange(ctx context.Context, blockFrom, blockTo uint64, tmpDir, snapDir string, firstTxNum uint64, chainDB kv.RoDB, chainConfig chain.Config, workers int, lvl log.Lvl, logger log.Logger, blockReader services.FullBlockReader) error {
	logEvery := time.NewTicker(20 * time.Second)
	defer logEvery.Stop()

	{
		segName := snaptype.SegmentFileName(blockFrom, blockTo, snaptype.Headers)
		f, _ := snaptype.ParseFileName(snapDir, segName)

		sn, err := compress.NewCompressor(ctx, "Snapshot Headers", f.Path, tmpDir, compress.MinPatternScore, workers, log.LvlTrace, logger)
		if err != nil {
			return err
		}
		defer sn.Close()
		if err := DumpHeaders(ctx, chainDB, blockFrom, blockTo, workers, lvl, logger, func(v []byte) error {
			return sn.AddWord(v)
		}); err != nil {
			return fmt.Errorf("DumpHeaders: %w", err)
		}
		if err := sn.Compress(); err != nil {
			return fmt.Errorf("compress: %w", err)
		}

		p := &background.Progress{}
		if err := buildIdx(ctx, f, &chainConfig, tmpDir, p, lvl, logger); err != nil {
			return err
		}
	}

	{
		segName := snaptype.SegmentFileName(blockFrom, blockTo, snaptype.Bodies)
		f, _ := snaptype.ParseFileName(snapDir, segName)

		sn, err := compress.NewCompressor(ctx, "Snapshot Bodies", f.Path, tmpDir, compress.MinPatternScore, workers, log.LvlTrace, logger)
		if err != nil {
			return err
		}
		defer sn.Close()
		if err := DumpBodies(ctx, chainDB, blockFrom, blockTo, firstTxNum, workers, lvl, logger, func(v []byte) error {
			return sn.AddWord(v)
		}); err != nil {
			return fmt.Errorf("DumpBodies: %w", err)
		}
		if err := sn.Compress(); err != nil {
			return fmt.Errorf("compress: %w", err)
		}

		p := &background.Progress{}
		if err := buildIdx(ctx, f, &chainConfig, tmpDir, p, lvl, logger); err != nil {
			return err
		}
	}

	{
		segName := snaptype.SegmentFileName(blockFrom, blockTo, snaptype.Transactions)
		f, _ := snaptype.ParseFileName(snapDir, segName)

		sn, err := compress.NewCompressor(ctx, "Snapshot Txs", f.Path, tmpDir, compress.MinPatternScore, workers, log.LvlTrace, logger)
		if err != nil {
			return fmt.Errorf("NewCompressor: %w, %s", err, f.Path)
		}
		defer sn.Close()

		expectedCount, err := DumpTxs(ctx, chainDB, blockFrom, blockTo, &chainConfig, workers, lvl, logger, func(v []byte) error {
			return sn.AddWord(v)
		})
		if err != nil {
			return fmt.Errorf("DumpTxs: %w", err)
		}
		if expectedCount != sn.Count() {
			return fmt.Errorf("incorrect tx count: %d, expected from db: %d", sn.Count(), expectedCount)
		}
		snapDir, fileName := filepath.Split(f.Path)
		ext := filepath.Ext(fileName)
		logger.Log(lvl, "[snapshots] Compression", "ratio", sn.Ratio.String(), "file", fileName[:len(fileName)-len(ext)])

		_, expectedCount, err = txsAmountBasedOnBodiesSnapshots(snapDir, blockFrom, blockTo)
		if err != nil {
			return err
		}
		if expectedCount != sn.Count() {
			return fmt.Errorf("incorrect tx count: %d, expected from snapshots: %d", sn.Count(), expectedCount)
		}
		if err := sn.Compress(); err != nil {
			return fmt.Errorf("compress: %w", err)
		}

		p := &background.Progress{}
		if err := buildIdx(ctx, f, &chainConfig, tmpDir, p, lvl, logger); err != nil {
			return err
		}
	}

	return nil
}

func hasIdxFile(sn snaptype.FileInfo, logger log.Logger) bool {
	dir, _ := filepath.Split(sn.Path)
	fName := snaptype.IdxFileName(sn.From, sn.To, sn.T.String())
	var result = true
	switch sn.T {
	case snaptype.Headers, snaptype.Bodies, snaptype.BorEvents, snaptype.BorSpans:
		idx, err := recsplit.OpenIndex(path.Join(dir, fName))
		if err != nil {
			return false
		}
		idx.Close()
	case snaptype.Transactions:
		idx, err := recsplit.OpenIndex(path.Join(dir, fName))
		if err != nil {
			return false
		}
		idx.Close()

		fName = snaptype.IdxFileName(sn.From, sn.To, snaptype.Transactions2Block.String())
		idx, err = recsplit.OpenIndex(path.Join(dir, fName))
		if err != nil {
			return false
		}
		idx.Close()
	}
	return result
}

// DumpTxs - [from, to)
// Format: hash[0]_1byte + sender_address_2bytes + txnRlp
func DumpTxs(ctx context.Context, db kv.RoDB, blockFrom, blockTo uint64, chainConfig *chain.Config, workers int, lvl log.Lvl, logger log.Logger, collect func([]byte) error) (expectedCount int, err error) {
	logEvery := time.NewTicker(20 * time.Second)
	defer logEvery.Stop()
	warmupCtx, cancel := context.WithCancel(ctx)
	defer cancel()

	chainID, _ := uint256.FromBig(chainConfig.ChainID)

	numBuf := make([]byte, 8)
	parseCtx := types2.NewTxParseContext(*chainID)
	parseCtx.WithSender(false)
	slot := types2.TxSlot{}
	var sender [20]byte
	parse := func(v, valueBuf []byte, senders []common2.Address, j int) ([]byte, error) {
		if _, err := parseCtx.ParseTransaction(v, 0, &slot, sender[:], false /* hasEnvelope */, false /* wrappedWithBlobs */, nil); err != nil {
			return valueBuf, err
		}
		if len(senders) > 0 {
			sender = senders[j]
		}

		valueBuf = valueBuf[:0]
		valueBuf = append(valueBuf, slot.IDHash[:1]...)
		valueBuf = append(valueBuf, sender[:]...)
		valueBuf = append(valueBuf, v...)
		return valueBuf, nil
	}
	valueBuf := make([]byte, 16*4096)
	addSystemTx := func(tx kv.Tx, txId uint64) error {
		binary.BigEndian.PutUint64(numBuf, txId)
		tv, err := tx.GetOne(kv.EthTx, numBuf)
		if err != nil {
			return err
		}
		if tv == nil {
			if err := collect(nil); err != nil {
				return err
			}
			return nil
		}

		parseCtx.WithSender(false)
		valueBuf, err = parse(tv, valueBuf, nil, 0)
		if err != nil {
			return err
		}
		if err := collect(valueBuf); err != nil {
			return err
		}
		return nil
	}

	doWarmup, warmupTxs, warmupSenders := blockTo-blockFrom >= 100_000 && workers > 4, &atomic.Bool{}, &atomic.Bool{}
	from := hexutility.EncodeTs(blockFrom)
	if err := kv.BigChunks(db, kv.HeaderCanonical, from, func(tx kv.Tx, k, v []byte) (bool, error) {
		blockNum := binary.BigEndian.Uint64(k)
		if blockNum >= blockTo { // [from, to)
			return false, nil
		}

		h := common2.BytesToHash(v)
		dataRLP := rawdb.ReadStorageBodyRLP(tx, h, blockNum)
		if dataRLP == nil {
			return false, fmt.Errorf("body not found: %d, %x", blockNum, h)
		}
		var body types.BodyForStorage
		if e := rlp.DecodeBytes(dataRLP, &body); e != nil {
			return false, e
		}
		if body.TxAmount == 0 {
			return true, nil
		}
		expectedCount += int(body.TxAmount)

		if doWarmup && !warmupSenders.Load() && blockNum%1_000 == 0 {
			clean := kv.ReadAhead(warmupCtx, db, warmupSenders, kv.Senders, hexutility.EncodeTs(blockNum), 10_000)
			defer clean()
		}
		if doWarmup && !warmupTxs.Load() && blockNum%1_000 == 0 {
			clean := kv.ReadAhead(warmupCtx, db, warmupTxs, kv.EthTx, hexutility.EncodeTs(body.BaseTxId), 100*10_000)
			defer clean()
		}
		senders, err := rawdb.ReadSenders(tx, h, blockNum)
		if err != nil {
			return false, err
		}

		j := 0

		if err := addSystemTx(tx, body.BaseTxId); err != nil {
			return false, err
		}
		binary.BigEndian.PutUint64(numBuf, body.BaseTxId+1)
		if err := tx.ForAmount(kv.EthTx, numBuf, body.TxAmount-2, func(_, tv []byte) error {
			parseCtx.WithSender(len(senders) == 0)
			valueBuf, err = parse(tv, valueBuf, senders, j)
			if err != nil {
				return fmt.Errorf("%w, block: %d", err, blockNum)
			}
			// first tx byte => sender adress => tx rlp
			if err := collect(valueBuf); err != nil {
				return err
			}
			j++

			return nil
		}); err != nil {
			return false, fmt.Errorf("ForAmount: %w", err)
		}

		if err := addSystemTx(tx, body.BaseTxId+uint64(body.TxAmount)-1); err != nil {
			return false, err
		}

		select {
		case <-ctx.Done():
			return false, ctx.Err()
		case <-logEvery.C:
			var m runtime.MemStats
			if lvl >= log.LvlInfo {
				dbg.ReadMemStats(&m)
			}
			logger.Log(lvl, "[snapshots] Dumping txs", "block num", blockNum,
				"alloc", common2.ByteCount(m.Alloc), "sys", common2.ByteCount(m.Sys),
			)
		default:
		}
		return true, nil
	}); err != nil {
		return 0, fmt.Errorf("BigChunks: %w", err)
	}
	return expectedCount, nil
}

// DumpHeaders - [from, to)
func DumpHeaders(ctx context.Context, db kv.RoDB, blockFrom, blockTo uint64, workers int, lvl log.Lvl, logger log.Logger, collect func([]byte) error) error {
	logEvery := time.NewTicker(20 * time.Second)
	defer logEvery.Stop()

	key := make([]byte, 8+32)
	from := hexutility.EncodeTs(blockFrom)
	if err := kv.BigChunks(db, kv.HeaderCanonical, from, func(tx kv.Tx, k, v []byte) (bool, error) {
		blockNum := binary.BigEndian.Uint64(k)
		if blockNum >= blockTo {
			return false, nil
		}
		copy(key, k)
		copy(key[8:], v)
		dataRLP, err := tx.GetOne(kv.Headers, key)
		if err != nil {
			return false, err
		}
		if dataRLP == nil {
			return false, fmt.Errorf("header missed in db: block_num=%d,  hash=%x", blockNum, v)
		}
		h := types.Header{}
		if err := rlp.DecodeBytes(dataRLP, &h); err != nil {
			return false, err
		}

		value := make([]byte, len(dataRLP)+1) // first_byte_of_header_hash + header_rlp
		value[0] = h.Hash()[0]
		copy(value[1:], dataRLP)
		if err := collect(value); err != nil {
			return false, err
		}

		select {
		case <-ctx.Done():
			return false, ctx.Err()
		case <-logEvery.C:
			var m runtime.MemStats
			if lvl >= log.LvlInfo {
				dbg.ReadMemStats(&m)
			}
			logger.Log(lvl, "[snapshots] Dumping headers", "block num", blockNum,
				"alloc", common2.ByteCount(m.Alloc), "sys", common2.ByteCount(m.Sys),
			)
		default:
		}
		return true, nil
	}); err != nil {
		return err
	}
	return nil
}

// DumpBodies - [from, to)
func DumpBodies(ctx context.Context, db kv.RoDB, blockFrom, blockTo uint64, firstTxNum uint64, workers int, lvl log.Lvl, logger log.Logger, collect func([]byte) error) error {
	logEvery := time.NewTicker(20 * time.Second)
	defer logEvery.Stop()

	blockNumByteLength := 8
	blockHashByteLength := 32
	key := make([]byte, blockNumByteLength+blockHashByteLength)
	from := hexutility.EncodeTs(blockFrom)
	if err := kv.BigChunks(db, kv.HeaderCanonical, from, func(tx kv.Tx, k, v []byte) (bool, error) {
		blockNum := binary.BigEndian.Uint64(k)
		if blockNum >= blockTo {
			return false, nil
		}
		copy(key, k)
		copy(key[8:], v)

		// Important: DB does store canonical and non-canonical txs in same table. And using same body.BaseTxID
		// But snapshots using canonical TxNum in field body.BaseTxID
		// So, we manually calc this field here and serialize again.
		//
		// FYI: we also have other table to map canonical BlockNum->TxNum: kv.MaxTxNum
		body, err := rawdb.ReadBodyForStorageByKey(tx, key)
		if err != nil {
			return false, err
		}
		if body == nil {
			logger.Warn("body missed", "block_num", blockNum, "hash", hex.EncodeToString(v))
			return true, nil
		}

		body.BaseTxId = firstTxNum
		firstTxNum += uint64(body.TxAmount)

		dataRLP, err := rlp.EncodeToBytes(body)
		if err != nil {
			return false, err
		}

		if err := collect(dataRLP); err != nil {
			return false, err
		}

		select {
		case <-ctx.Done():
			return false, ctx.Err()
		case <-logEvery.C:
			var m runtime.MemStats
			if lvl >= log.LvlInfo {
				dbg.ReadMemStats(&m)
			}
			logger.Log(lvl, "[snapshots] Wrote into file", "block num", blockNum,
				"alloc", common2.ByteCount(m.Alloc), "sys", common2.ByteCount(m.Sys),
			)
		default:
		}
		return true, nil
	}); err != nil {
		return err
	}

	return nil
}

var EmptyTxHash = common2.Hash{}

func txsAmountBasedOnBodiesSnapshots(snapDir string, blockFrom, blockTo uint64) (firstTxID uint64, expectedCount int, err error) {
	bodySegmentPath := filepath.Join(snapDir, snaptype.SegmentFileName(blockFrom, blockTo, snaptype.Bodies))
	bodiesSegment, err := compress.NewDecompressor(bodySegmentPath)
	if err != nil {
		return
	}
	defer bodiesSegment.Close()

	gg := bodiesSegment.MakeGetter()
	buf, _ := gg.Next(nil)
	firstBody := &types.BodyForStorage{}
	if err = rlp.DecodeBytes(buf, firstBody); err != nil {
		return
	}
	firstTxID = firstBody.BaseTxId

	lastBody := new(types.BodyForStorage)
	i := uint64(0)
	for gg.HasNext() {
		i++
		if i == blockTo-blockFrom-1 {
			buf, _ = gg.Next(buf[:0])
			if err = rlp.DecodeBytes(buf, lastBody); err != nil {
				return
			}
			if gg.HasNext() {
				panic(1)
			}
		} else {
			gg.Skip()
		}
	}

	expectedCount = int(lastBody.BaseTxId+uint64(lastBody.TxAmount)) - int(firstBody.BaseTxId)
	return
}

func TransactionsIdx(ctx context.Context, chainConfig *chain.Config, blockFrom, blockTo uint64, snapDir string, tmpDir string, p *background.Progress, lvl log.Lvl, logger log.Logger) (err error) {
	defer func() {
		if rec := recover(); rec != nil {
			err = fmt.Errorf("TransactionsIdx: at=%d-%d, %v, %s", blockFrom, blockTo, rec, dbg.Stack())
		}
	}()
	firstBlockNum := blockFrom
	firstTxID, expectedCount, err := txsAmountBasedOnBodiesSnapshots(snapDir, blockFrom, blockTo)
	if err != nil {
		return err
	}
	bodySegmentPath := filepath.Join(snapDir, snaptype.SegmentFileName(blockFrom, blockTo, snaptype.Bodies))
	bodiesSegment, err := compress.NewDecompressor(bodySegmentPath)
	if err != nil {
		return
	}
	defer bodiesSegment.Close()

	segFileName := snaptype.SegmentFileName(blockFrom, blockTo, snaptype.Transactions)
	segmentFilePath := filepath.Join(snapDir, segFileName)
	d, err := compress.NewDecompressor(segmentFilePath)
	if err != nil {
		return err
	}
	defer d.Close()
	if d.Count() != expectedCount {
		return fmt.Errorf("TransactionsIdx: at=%d-%d, pre index building, expect: %d, got %d", blockFrom, blockTo, expectedCount, d.Count())
	}
	p.Name.Store(&segFileName)
	p.Total.Store(uint64(d.Count() * 2))

	txnHashIdx, err := recsplit.NewRecSplit(recsplit.RecSplitArgs{
		KeyCount:    d.Count(),
		Enums:       true,
		BucketSize:  2000,
		LeafSize:    8,
		TmpDir:      tmpDir,
		IndexFile:   filepath.Join(snapDir, snaptype.IdxFileName(blockFrom, blockTo, snaptype.Transactions.String())),
		BaseDataID:  firstTxID,
		EtlBufLimit: etl.BufferOptimalSize / 2,
	}, logger)
	if err != nil {
		return err
	}

	txnHash2BlockNumIdx, err := recsplit.NewRecSplit(recsplit.RecSplitArgs{
		KeyCount:    d.Count(),
		Enums:       false,
		BucketSize:  2000,
		LeafSize:    8,
		TmpDir:      tmpDir,
		IndexFile:   filepath.Join(snapDir, snaptype.IdxFileName(blockFrom, blockTo, snaptype.Transactions2Block.String())),
		BaseDataID:  firstBlockNum,
		EtlBufLimit: etl.BufferOptimalSize / 2,
	}, logger)
	if err != nil {
		return err
	}
	txnHashIdx.LogLvl(log.LvlDebug)
	txnHash2BlockNumIdx.LogLvl(log.LvlDebug)

	chainId, _ := uint256.FromBig(chainConfig.ChainID)

	parseCtx := types2.NewTxParseContext(*chainId)
	parseCtx.WithSender(false)
	slot := types2.TxSlot{}
	bodyBuf, word := make([]byte, 0, 4096), make([]byte, 0, 4096)

	defer d.EnableMadvNormal().DisableReadAhead()
	defer bodiesSegment.EnableMadvNormal().DisableReadAhead()

RETRY:
	g, bodyGetter := d.MakeGetter(), bodiesSegment.MakeGetter()
	var i, offset, nextPos uint64
	blockNum := firstBlockNum
	body := &types.BodyForStorage{}

	bodyBuf, _ = bodyGetter.Next(bodyBuf[:0])
	if err := rlp.DecodeBytes(bodyBuf, body); err != nil {
		return err
	}

	for g.HasNext() {
		p.Processed.Add(1)
		word, nextPos = g.Next(word[:0])
		select {
		case <-ctx.Done():
			return ctx.Err()
		default:
		}

		for body.BaseTxId+uint64(body.TxAmount) <= firstTxID+i { // skip empty blocks
			if !bodyGetter.HasNext() {
				return fmt.Errorf("not enough bodies")
			}

			bodyBuf, _ = bodyGetter.Next(bodyBuf[:0])
			if err := rlp.DecodeBytes(bodyBuf, body); err != nil {
				return err
			}

			blockNum++
		}

		firstTxByteAndlengthOfAddress := 21
		isSystemTx := len(word) == 0
		if isSystemTx { // system-txs hash:pad32(txnID)
			binary.BigEndian.PutUint64(slot.IDHash[:], firstTxID+i)
		} else {
			if _, err = parseCtx.ParseTransaction(word[firstTxByteAndlengthOfAddress:], 0, &slot, nil, true /* hasEnvelope */, false /* wrappedWithBlobs */, nil /* validateHash */); err != nil {
				return fmt.Errorf("ParseTransaction: %w, blockNum: %d, i: %d", err, blockNum, i)
			}
		}

		if err := txnHashIdx.AddKey(slot.IDHash[:], offset); err != nil {
			return err
		}
		if err := txnHash2BlockNumIdx.AddKey(slot.IDHash[:], blockNum); err != nil {
			return err
		}

		i++
		offset = nextPos
	}

	if int(i) != expectedCount {
		return fmt.Errorf("TransactionsIdx: at=%d-%d, post index building, expect: %d, got %d", blockFrom, blockTo, expectedCount, i)
	}

	if err := txnHashIdx.Build(ctx); err != nil {
		if errors.Is(err, recsplit.ErrCollision) {
			logger.Warn("Building recsplit. Collision happened. It's ok. Restarting with another salt...", "err", err)
			txnHashIdx.ResetNextSalt()
			txnHash2BlockNumIdx.ResetNextSalt()
			goto RETRY
		}
		return fmt.Errorf("txnHashIdx: %w", err)
	}
	if err := txnHash2BlockNumIdx.Build(ctx); err != nil {
		if errors.Is(err, recsplit.ErrCollision) {
			logger.Warn("Building recsplit. Collision happened. It's ok. Restarting with another salt...", "err", err)
			txnHashIdx.ResetNextSalt()
			txnHash2BlockNumIdx.ResetNextSalt()
			goto RETRY
		}
		return fmt.Errorf("txnHash2BlockNumIdx: %w", err)
	}

	return nil
}

// HeadersIdx - headerHash -> offset (analog of kv.HeaderNumber)
func HeadersIdx(ctx context.Context, chainConfig *chain.Config, segmentFilePath string, firstBlockNumInSegment uint64, tmpDir string, p *background.Progress, lvl log.Lvl, logger log.Logger) (err error) {
	defer func() {
		if rec := recover(); rec != nil {
			_, fName := filepath.Split(segmentFilePath)
			err = fmt.Errorf("HeadersIdx: at=%s, %v, %s", fName, rec, dbg.Stack())
		}
	}()

	d, err := compress.NewDecompressor(segmentFilePath)
	if err != nil {
		return err
	}
	defer d.Close()

	_, fname := filepath.Split(segmentFilePath)
	p.Name.Store(&fname)
	p.Total.Store(uint64(d.Count()))

	hasher := crypto.NewKeccakState()
	defer cryptopool.ReturnToPoolKeccak256(hasher)
	var h common2.Hash
	if err := Idx(ctx, d, firstBlockNumInSegment, tmpDir, log.LvlDebug, func(idx *recsplit.RecSplit, i, offset uint64, word []byte) error {
		p.Processed.Add(1)
		headerRlp := word[1:]
		hasher.Reset()
		hasher.Write(headerRlp)
		hasher.Read(h[:])
		if err := idx.AddKey(h[:], offset); err != nil {
			return err
		}
		return nil
	}, logger); err != nil {
		return fmt.Errorf("HeadersIdx: %w", err)
	}
	return nil
}

func BodiesIdx(ctx context.Context, segmentFilePath string, firstBlockNumInSegment uint64, tmpDir string, p *background.Progress, lvl log.Lvl, logger log.Logger) (err error) {
	defer func() {
		if rec := recover(); rec != nil {
			_, fName := filepath.Split(segmentFilePath)
			err = fmt.Errorf("BodiesIdx: at=%s, %v, %s", fName, rec, dbg.Stack())
		}
	}()

	num := make([]byte, 8)

	d, err := compress.NewDecompressor(segmentFilePath)
	if err != nil {
		return err
	}
	defer d.Close()

	_, fname := filepath.Split(segmentFilePath)
	p.Name.Store(&fname)
	p.Total.Store(uint64(d.Count()))

	if err := Idx(ctx, d, firstBlockNumInSegment, tmpDir, log.LvlDebug, func(idx *recsplit.RecSplit, i, offset uint64, word []byte) error {
		p.Processed.Add(1)
		n := binary.PutUvarint(num, i)
		if err := idx.AddKey(num[:n], offset); err != nil {
			return err
		}
		return nil
	}, logger); err != nil {
		return fmt.Errorf("BodyNumberIdx: %w", err)
	}
	return nil
}

// Idx - iterate over segment and building .idx file
func Idx(ctx context.Context, d *compress.Decompressor, firstDataID uint64, tmpDir string, lvl log.Lvl, walker func(idx *recsplit.RecSplit, i, offset uint64, word []byte) error, logger log.Logger) error {
	segmentFileName := d.FilePath()
	var extension = filepath.Ext(segmentFileName)
	var idxFilePath = segmentFileName[0:len(segmentFileName)-len(extension)] + ".idx"

	rs, err := recsplit.NewRecSplit(recsplit.RecSplitArgs{
		KeyCount:    d.Count(),
		Enums:       true,
		BucketSize:  2000,
		LeafSize:    8,
		TmpDir:      tmpDir,
		IndexFile:   idxFilePath,
		BaseDataID:  firstDataID,
		EtlBufLimit: etl.BufferOptimalSize / 2,
	}, logger)
	if err != nil {
		return err
	}
	rs.LogLvl(log.LvlDebug)

	defer d.EnableMadvNormal().DisableReadAhead()

RETRY:
	g := d.MakeGetter()
	var i, offset, nextPos uint64
	word := make([]byte, 0, 4096)
	for g.HasNext() {
		word, nextPos = g.Next(word[:0])
		if err := walker(rs, i, offset, word); err != nil {
			return err
		}
		i++
		offset = nextPos

		select {
		case <-ctx.Done():
			return ctx.Err()
		default:
		}
	}
	if err = rs.Build(ctx); err != nil {
		if errors.Is(err, recsplit.ErrCollision) {
			logger.Info("Building recsplit. Collision happened. It's ok. Restarting with another salt...", "err", err)
			rs.ResetNextSalt()
			goto RETRY
		}
		return err
	}
	return nil
}

func ForEachHeader(ctx context.Context, s *RoSnapshots, walker func(header *types.Header) error) error {
	r := bytes.NewReader(nil)
	word := make([]byte, 0, 2*4096)

	view := s.View()
	defer view.Close()

	for _, sn := range view.Headers() {
		if err := sn.seg.WithReadAhead(func() error {
			g := sn.seg.MakeGetter()
			for g.HasNext() {
				word, _ = g.Next(word[:0])
				var header types.Header
				r.Reset(word[1:])
				if err := rlp.Decode(r, &header); err != nil {
					return err
				}
				if err := walker(&header); err != nil {
					return err
				}
			}
			return nil
		}); err != nil {
			return err
		}
	}

	return nil
}

type Merger struct {
	lvl             log.Lvl
	compressWorkers int
	tmpDir          string
	chainConfig     *chain.Config
	chainDB         kv.RoDB
	notifier        services.DBEventNotifier
	logger          log.Logger
	mergeSteps      []uint64
}

func NewMerger(tmpDir string, compressWorkers int, lvl log.Lvl, mergeSteps []uint64, chainDB kv.RoDB, chainConfig *chain.Config, notifier services.DBEventNotifier, logger log.Logger) *Merger {
	return &Merger{tmpDir: tmpDir, compressWorkers: compressWorkers, lvl: lvl, mergeSteps: mergeSteps, chainDB: chainDB, chainConfig: chainConfig, notifier: notifier, logger: logger}
}

type Range struct {
	from, to uint64
}

func (r Range) From() uint64 { return r.from }
func (r Range) To() uint64   { return r.to }

var MergeSteps = []uint64{500_000, 100_000, 10_000}

func (m *Merger) FindMergeRanges(currentRanges []Range) (toMerge []Range) {
	for i := len(currentRanges) - 1; i > 0; i-- {
		r := currentRanges[i]
		if r.to-r.from >= snaptype.Erigon2MergeLimit { // is complete .seg
			continue
		}

		for _, span := range m.mergeSteps {
			if r.to%span != 0 {
				continue
			}
			if r.to-r.from == span {
				break
			}
			aggFrom := r.to - span
			toMerge = append(toMerge, Range{from: aggFrom, to: r.to})
			for currentRanges[i].from > aggFrom {
				i--
			}
			break
		}
	}
	slices.SortFunc(toMerge, func(i, j Range) int { return cmp.Compare(i.from, j.from) })
	return toMerge
}

type View struct {
	s      *RoSnapshots
	closed bool
}

func (s *RoSnapshots) View() *View {
	v := &View{s: s}
	v.s.Headers.lock.RLock()
	v.s.Bodies.lock.RLock()
	v.s.Txs.lock.RLock()
	return v
}

func (v *View) Close() {
	if v.closed {
		return
	}
	v.closed = true
	v.s.Headers.lock.RUnlock()
	v.s.Bodies.lock.RUnlock()
	v.s.Txs.lock.RUnlock()
}
func (v *View) Headers() []*HeaderSegment { return v.s.Headers.segments }
func (v *View) Bodies() []*BodySegment    { return v.s.Bodies.segments }
func (v *View) Txs() []*TxnSegment        { return v.s.Txs.segments }
func (v *View) HeadersSegment(blockNum uint64) (*HeaderSegment, bool) {
	for _, seg := range v.Headers() {
		if !(blockNum >= seg.ranges.from && blockNum < seg.ranges.to) {
			continue
		}
		return seg, true
	}
	return nil, false
}
func (v *View) BodiesSegment(blockNum uint64) (*BodySegment, bool) {
	for _, seg := range v.Bodies() {
		if !(blockNum >= seg.ranges.from && blockNum < seg.ranges.to) {
			continue
		}
		return seg, true
	}
	return nil, false
}
func (v *View) TxsSegment(blockNum uint64) (*TxnSegment, bool) {
	for _, seg := range v.Txs() {
		if !(blockNum >= seg.ranges.from && blockNum < seg.ranges.to) {
			continue
		}
		return seg, true
	}
	return nil, false
}

func (m *Merger) filesByRange(snapshots *RoSnapshots, from, to uint64) (map[snaptype.Type][]string, error) {
	toMerge := map[snaptype.Type][]string{}
	view := snapshots.View()
	defer view.Close()

	hSegments := view.Headers()
	bSegments := view.Bodies()
	tSegments := view.Txs()

	for i, sn := range hSegments {
		if sn.ranges.from < from {
			continue
		}
		if sn.ranges.to > to {
			break
		}
		toMerge[snaptype.Headers] = append(toMerge[snaptype.Headers], hSegments[i].seg.FilePath())
		toMerge[snaptype.Bodies] = append(toMerge[snaptype.Bodies], bSegments[i].seg.FilePath())
		toMerge[snaptype.Transactions] = append(toMerge[snaptype.Transactions], tSegments[i].Seg.FilePath())
	}

	return toMerge, nil
}

// Merge does merge segments in given ranges
func (m *Merger) Merge(ctx context.Context, snapshots *RoSnapshots, mergeRanges []Range, snapDir string, doIndex bool) error {
	if len(mergeRanges) == 0 {
		return nil
	}
	logEvery := time.NewTicker(30 * time.Second)
	defer logEvery.Stop()
	for _, r := range mergeRanges {
		toMerge, err := m.filesByRange(snapshots, r.from, r.to)
		if err != nil {
			return err
		}

		for _, t := range snaptype.AllSnapshotTypes {
			segName := snaptype.SegmentFileName(r.from, r.to, t)
			f, ok := snaptype.ParseFileName(snapDir, segName)
			if !ok {
				continue
			}
			if err := m.merge(ctx, toMerge[t], f.Path, logEvery); err != nil {
				return fmt.Errorf("mergeByAppendSegments: %w", err)
			}
			if doIndex {
				p := &background.Progress{}
				if err := buildIdx(ctx, f, m.chainConfig, m.tmpDir, p, m.lvl, m.logger); err != nil {
					return err
				}
			}
		}
		if err := snapshots.ReopenFolder(); err != nil {
			return fmt.Errorf("ReopenSegments: %w", err)
		}
		snapshots.LogStat()
		if m.notifier != nil { // notify about new snapshots of any size
			m.notifier.OnNewSnapshot()
			time.Sleep(1 * time.Second) // i working on blocking API - to ensure client does not use old snapsthos - and then delete them
		}
		for _, t := range snaptype.AllSnapshotTypes {
			m.removeOldFiles(toMerge[t], snapDir)
		}
	}
	m.logger.Log(m.lvl, "[snapshots] Merge done", "from", mergeRanges[0].from)
	return nil
}

func (m *Merger) merge(ctx context.Context, toMerge []string, targetFile string, logEvery *time.Ticker) error {
	var word = make([]byte, 0, 4096)
	var expectedTotal int
	cList := make([]*compress.Decompressor, len(toMerge))
	for i, cFile := range toMerge {
		d, err := compress.NewDecompressor(cFile)
		if err != nil {
			return err
		}
		defer d.Close()
		cList[i] = d
		expectedTotal += d.Count()
	}

	f, err := compress.NewCompressor(ctx, "Snapshots merge", targetFile, m.tmpDir, compress.MinPatternScore, m.compressWorkers, log.LvlTrace, m.logger)
	if err != nil {
		return err
	}
	defer f.Close()

	for _, d := range cList {
		if err := d.WithReadAhead(func() error {
			g := d.MakeGetter()
			for g.HasNext() {
				word, _ = g.Next(word[:0])
				if err := f.AddWord(word); err != nil {
					return err
				}
			}
			return nil
		}); err != nil {
			return err
		}
	}
	if f.Count() != expectedTotal {
		return fmt.Errorf("unexpected amount after segments merge. got: %d, expected: %d", f.Count(), expectedTotal)
	}
	if err = f.Compress(); err != nil {
		return err
	}
	return nil
}

func (m *Merger) removeOldFiles(toDel []string, snapDir string) {
	for _, f := range toDel {
		_ = os.Remove(f)
		ext := filepath.Ext(f)
		withoutExt := f[:len(f)-len(ext)]
		_ = os.Remove(withoutExt + ".idx")
		isTxnType := strings.HasSuffix(withoutExt, snaptype.Transactions.String())
		if isTxnType {
			_ = os.Remove(withoutExt + "-to-block.idx")
		}
	}
	tmpFiles, err := snaptype.TmpFiles(snapDir)
	if err != nil {
		return
	}
	for _, f := range tmpFiles {
		_ = os.Remove(f)
	}
}

func (sn *HeaderSegment) mappedSnapshot() *silkworm.MappedHeaderSnapshot {
	segmentRegion := silkworm.NewMemoryMappedRegion(sn.seg.FilePath(), sn.seg.DataHandle(), sn.seg.Size())
	idxRegion := silkworm.NewMemoryMappedRegion(sn.idxHeaderHash.FilePath(), sn.idxHeaderHash.DataHandle(), sn.idxHeaderHash.Size())
	return silkworm.NewMappedHeaderSnapshot(segmentRegion, idxRegion)
}

func (sn *BodySegment) mappedSnapshot() *silkworm.MappedBodySnapshot {
	segmentRegion := silkworm.NewMemoryMappedRegion(sn.seg.FilePath(), sn.seg.DataHandle(), sn.seg.Size())
	idxRegion := silkworm.NewMemoryMappedRegion(sn.idxBodyNumber.FilePath(), sn.idxBodyNumber.DataHandle(), sn.idxBodyNumber.Size())
	return silkworm.NewMappedBodySnapshot(segmentRegion, idxRegion)
}

func (sn *TxnSegment) mappedSnapshot() *silkworm.MappedTxnSnapshot {
	segmentRegion := silkworm.NewMemoryMappedRegion(sn.Seg.FilePath(), sn.Seg.DataHandle(), sn.Seg.Size())
	idxTxnHashRegion := silkworm.NewMemoryMappedRegion(sn.IdxTxnHash.FilePath(), sn.IdxTxnHash.DataHandle(), sn.IdxTxnHash.Size())
	idxTxnHash2BlockRegion := silkworm.NewMemoryMappedRegion(sn.IdxTxnHash2BlockNum.FilePath(), sn.IdxTxnHash2BlockNum.DataHandle(), sn.IdxTxnHash2BlockNum.Size())
	return silkworm.NewMappedTxnSnapshot(segmentRegion, idxTxnHashRegion, idxTxnHash2BlockRegion)
}<|MERGE_RESOLUTION|>--- conflicted
+++ resolved
@@ -1235,13 +1235,8 @@
 	blockFrom = (from / 1_000) * 1_000
 	roundedTo1K := (to / 1_000) * 1_000
 	var maxJump uint64 = 1_000
-<<<<<<< HEAD
-	if blockFrom%snaptype.Erigon2SegmentSize == 0 {
-		maxJump = snaptype.Erigon2SegmentSize
-=======
 	if blockFrom%snaptype.Erigon2MergeLimit == 0 {
 		maxJump = snaptype.Erigon2MergeLimit
->>>>>>> 9599c9c4
 	} else if blockFrom%100_000 == 0 {
 		maxJump = 100_000
 	} else if blockFrom%10_000 == 0 {
@@ -1250,13 +1245,8 @@
 	//roundedTo1K := (to / 1_000) * 1_000
 	jump := cmp.Min(maxJump, roundedTo1K-blockFrom)
 	switch { // only next segment sizes are allowed
-<<<<<<< HEAD
-	case jump >= snaptype.Erigon2SegmentSize:
-		blockTo = blockFrom + snaptype.Erigon2SegmentSize
-=======
 	case jump >= snaptype.Erigon2MergeLimit:
 		blockTo = blockFrom + snaptype.Erigon2MergeLimit
->>>>>>> 9599c9c4
 	case jump >= 100_000:
 		blockTo = blockFrom + 100_000
 	case jump >= 10_000:
