--- conflicted
+++ resolved
@@ -1286,13 +1286,8 @@
 	if notifier != nil && !reflect.ValueOf(notifier).IsNil() { // notify about new snapshots of any size
 		notifier.OnNewSnapshot()
 	}
-<<<<<<< HEAD
-	merger := NewMerger(tmpDir, workers, lvl, br.mergeSteps, db, chainConfig, notifier, logger)
-	rangesToMerge := merger.FindMergeRanges(snapshots.Ranges())
-=======
-	merger := NewMerger(tmpDir, workers, lvl, db, chainConfig, logger)
+	merger := NewMerger(tmpDir, workers, lvl, br.mergeSteps, db, chainConfig, logger)
 	rangesToMerge := merger.FindMergeRanges(snapshots.Ranges(), snapshots.BlocksAvailable())
->>>>>>> 8288dcb5
 	if len(rangesToMerge) == 0 {
 		return nil
 	}
@@ -2183,13 +2178,8 @@
 	mergeSteps      []uint64
 }
 
-<<<<<<< HEAD
-func NewMerger(tmpDir string, compressWorkers int, lvl log.Lvl, mergeSteps []uint64, chainDB kv.RoDB, chainConfig *chain.Config, notifier services.DBEventNotifier, logger log.Logger) *Merger {
-	return &Merger{tmpDir: tmpDir, compressWorkers: compressWorkers, lvl: lvl, mergeSteps: mergeSteps, chainDB: chainDB, chainConfig: chainConfig, notifier: notifier, logger: logger}
-=======
-func NewMerger(tmpDir string, compressWorkers int, lvl log.Lvl, chainDB kv.RoDB, chainConfig *chain.Config, logger log.Logger) *Merger {
-	return &Merger{tmpDir: tmpDir, compressWorkers: compressWorkers, lvl: lvl, chainDB: chainDB, chainConfig: chainConfig, logger: logger}
->>>>>>> 8288dcb5
+func NewMerger(tmpDir string, compressWorkers int, lvl log.Lvl, mergeSteps []uint64, chainDB kv.RoDB, chainConfig *chain.Config, logger log.Logger) *Merger {
+	return &Merger{tmpDir: tmpDir, compressWorkers: compressWorkers, lvl: lvl, mergeSteps: mergeSteps, chainDB: chainDB, chainConfig: chainConfig, logger: logger}
 }
 
 type Range struct {
@@ -2207,17 +2197,6 @@
 }
 
 var MergeSteps = []uint64{500_000, 100_000, 10_000}
-<<<<<<< HEAD
-
-func (m *Merger) FindMergeRanges(currentRanges []Range) (toMerge []Range) {
-	for i := len(currentRanges) - 1; i > 0; i-- {
-		r := currentRanges[i]
-		if r.to-r.from >= snaptype.Erigon2MergeLimit { // is complete .seg
-			continue
-		}
-
-		for _, span := range m.mergeSteps {
-=======
 var RecentMergeSteps = []uint64{100_000, 10_000}
 
 func (m *Merger) FindMergeRanges(currentRanges []Range, maxBlockNum uint64) (toMerge []Range) {
@@ -2233,7 +2212,6 @@
 			continue
 		}
 		for _, span := range mergeSteps {
->>>>>>> 8288dcb5
 			if r.to%span != 0 {
 				continue
 			}
