package cli

import (
	"fmt"
	"strings"
	"time"

	"github.com/c2h5oh/datasize"
	"github.com/ledgerwatch/erigon-lib/etl"
	"github.com/ledgerwatch/erigon-lib/kv"
	"github.com/ledgerwatch/erigon/cmd/utils"
	"github.com/ledgerwatch/erigon/common"
<<<<<<< HEAD
	"github.com/ledgerwatch/erigon/common/etl"
=======
>>>>>>> 9c572516
	"github.com/ledgerwatch/erigon/common/hexutil"
	"github.com/ledgerwatch/erigon/eth/ethconfig"
	"github.com/ledgerwatch/erigon/ethdb/prune"
	"github.com/ledgerwatch/erigon/node"
	"github.com/ledgerwatch/log/v3"
	"github.com/spf13/pflag"
	"github.com/urfave/cli"
)

var (
	DatabaseVerbosityFlag = cli.IntFlag{
		Name:  "database.verbosity",
		Usage: "Enabling internal db logs. Very high verbosity levels may require recompile db. Default: 2, means warning.",
		Value: 2,
	}
	BatchSizeFlag = cli.StringFlag{
		Name:  "batchSize",
		Usage: "Batch size for the execution stage",
		Value: "512M",
	}
	EtlBufferSizeFlag = cli.StringFlag{
		Name:  "etl.bufferSize",
		Usage: "Buffer size for ETL operations.",
		Value: etl.BufferOptimalSize.String(),
	}
	BlockDownloaderWindowFlag = cli.IntFlag{
		Name:  "blockDownloaderWindow",
		Usage: "Outstanding limit of block bodies being downloaded",
		Value: 32768,
	}

	PrivateApiAddr = cli.StringFlag{
		Name:  "private.api.addr",
		Usage: "private api network address, for example: 127.0.0.1:9090, empty string means not to start the listener. do not expose to public network. serves remote database interface",
		Value: "127.0.0.1:9090",
	}

	PrivateApiRateLimit = cli.IntFlag{
		Name:  "private.api.ratelimit",
		Usage: "Amount of requests server handle simultaneously - requests over this limit will wait. Increase it - if clients see 'request timeout' while server load is low - it means your 'hot data' is small or have much RAM. ",
		Value: kv.ReadersLimit - 128,
	}

	MaxPeersFlag = cli.IntFlag{
		Name:  "maxpeers",
		Usage: "Maximum number of network peers (network disabled if set to 0)",
		Value: node.DefaultConfig.P2P.MaxPeers,
	}

	PruneFlag = cli.StringFlag{
		Name: "prune",
		Usage: `Choose which ancient data delete from DB: 
	h - prune history (ChangeSets, HistoryIndices - used by historical state access)
	r - prune receipts (Receipts, Logs, LogTopicIndex, LogAddressIndex - used by eth_getLogs and similar RPC methods)
	t - prune transaction by it's hash index
	c - prune call traces (used by trace_* methods)
	Does delete data older than 90K block (can set another value by '--prune.*.older' flags). 
	If item is NOT in the list - means NO pruning for this data.s
	Example: --prune=hrtc`,
		Value: "disabled",
	}
	PruneHistoryFlag = cli.Uint64Flag{
		Name:  "prune.h.older",
		Usage: `Prune data after this amount of blocks (if --prune flag has 'h', then default is 90K)`,
	}
	PruneReceiptFlag = cli.Uint64Flag{
		Name:  "prune.r.older",
		Usage: `Prune data after this amount of blocks (if --prune flag has 'r', then default is 90K)`,
	}
	PruneTxIndexFlag = cli.Uint64Flag{
		Name:  "prune.t.older",
		Usage: `Prune data after this amount of blocks (if --prune flag has 't', then default is 90K)`,
	}
	PruneCallTracesFlag = cli.Uint64Flag{
		Name:  "prune.c.older",
		Usage: `Prune data after this amount of blocks (if --prune flag has 'c', then default is 90K)`,
	}

	PruneHistoryBeforeFlag = cli.Uint64Flag{
		Name:  "prune.h.before",
		Usage: `Prune data before this block`,
	}
	PruneReceiptBeforeFlag = cli.Uint64Flag{
		Name:  "prune.r.before",
		Usage: `Prune data before this block`,
	}
	PruneTxIndexBeforeFlag = cli.Uint64Flag{
		Name:  "prune.t.before",
		Usage: `Prune data before this block`,
	}
	PruneCallTracesBeforeFlag = cli.Uint64Flag{
		Name:  "prune.c.before",
		Usage: `Prune data before this block`,
	}

	ExperimentsFlag = cli.StringFlag{
		Name: "experiments",
		Usage: `Enable some experimental stages:
* tevm - write TEVM translated code to the DB`,
		Value: "default",
	}

	// mTLS flags
	TLSFlag = cli.BoolFlag{
		Name:  "tls",
		Usage: "Enable TLS handshake",
	}
	TLSCertFlag = cli.StringFlag{
		Name:  "tls.cert",
		Usage: "Specify certificate",
		Value: "",
	}
	TLSKeyFlag = cli.StringFlag{
		Name:  "tls.key",
		Usage: "Specify key file",
		Value: "",
	}
	TLSCACertFlag = cli.StringFlag{
		Name:  "tls.cacert",
		Usage: "Specify certificate authority",
		Value: "",
	}
	StateStreamDisableFlag = cli.BoolFlag{
		Name:  "state.stream.disable",
		Usage: "Disable streaming of state changes from core to RPC daemon",
	}

	// Throttling Flags
	SyncLoopThrottleFlag = cli.StringFlag{
		Name:  "sync.loop.throttle",
		Usage: "Sets the minimum time between sync loop starts (e.g. 1h30m, default is none)",
		Value: "",
	}

	BadBlockFlag = cli.StringFlag{
		Name:  "bad.block",
		Usage: "Marks block with given hex string as bad and forces initial reorg before normal staged sync",
		Value: "",
	}
)

func ApplyFlagsForEthConfig(ctx *cli.Context, cfg *ethconfig.Config) {
	mode, err := prune.FromCli(
		ctx.GlobalString(PruneFlag.Name),
		ctx.GlobalUint64(PruneHistoryFlag.Name),
		ctx.GlobalUint64(PruneReceiptFlag.Name),
		ctx.GlobalUint64(PruneTxIndexFlag.Name),
		ctx.GlobalUint64(PruneCallTracesFlag.Name),
		ctx.GlobalUint64(PruneHistoryBeforeFlag.Name),
		ctx.GlobalUint64(PruneReceiptBeforeFlag.Name),
		ctx.GlobalUint64(PruneTxIndexBeforeFlag.Name),
		ctx.GlobalUint64(PruneCallTracesBeforeFlag.Name),
		strings.Split(ctx.GlobalString(ExperimentsFlag.Name), ","),
	)
	if err != nil {
		utils.Fatalf(fmt.Sprintf("error while parsing mode: %v", err))
	}
	cfg.Prune = mode

	if ctx.GlobalString(BatchSizeFlag.Name) != "" {
		err := cfg.BatchSize.UnmarshalText([]byte(ctx.GlobalString(BatchSizeFlag.Name)))
		if err != nil {
			utils.Fatalf("Invalid batchSize provided: %v", err)
		}
	}

	if ctx.GlobalString(EtlBufferSizeFlag.Name) != "" {
		sizeVal := datasize.ByteSize(0)
		size := &sizeVal
		err := size.UnmarshalText([]byte(ctx.GlobalString(EtlBufferSizeFlag.Name)))
		if err != nil {
			utils.Fatalf("Invalid batchSize provided: %v", err)
		}
		etl.BufferOptimalSize = *size
	}

	cfg.StateStream = !ctx.GlobalBool(StateStreamDisableFlag.Name)
	cfg.BlockDownloaderWindow = ctx.GlobalInt(BlockDownloaderWindowFlag.Name)

	if ctx.GlobalString(SyncLoopThrottleFlag.Name) != "" {
		syncLoopThrottle, err := time.ParseDuration(ctx.GlobalString(SyncLoopThrottleFlag.Name))
		if err != nil {
			utils.Fatalf("Invalid time duration provided in %s: %v", SyncLoopThrottleFlag.Name, err)
		}
		cfg.SyncLoopThrottle = syncLoopThrottle
	}

<<<<<<< HEAD
	bytes, err := hexutil.Decode(BadBlockFlag.Value)
	if err != nil {
		log.Warn("Error decoding hash %v: %v", BadBlockFlag.Value, err)
	}
	cfg.BadBlockHash = common.BytesToHash(bytes)
=======
	if ctx.GlobalString(BadBlockFlag.Name) != "" {
		bytes, err := hexutil.Decode(ctx.GlobalString(BadBlockFlag.Name))
		if err != nil {
			log.Warn("Error decoding block hash", "hash", ctx.GlobalString(BadBlockFlag.Name), "error", err)
		} else {
			cfg.BadBlockHash = common.BytesToHash(bytes)
		}
	}
>>>>>>> 9c572516
}

func ApplyFlagsForEthConfigCobra(f *pflag.FlagSet, cfg *ethconfig.Config) {
	if v := f.String(PruneFlag.Name, PruneFlag.Value, PruneFlag.Usage); v != nil {
		var experiments []string
		if exp := f.StringSlice(ExperimentsFlag.Name, nil, ExperimentsFlag.Usage); exp != nil {
			experiments = *exp
		}
		var exactH, exactR, exactT, exactC uint64
		if v := f.Uint64(PruneHistoryFlag.Name, PruneHistoryFlag.Value, PruneHistoryFlag.Usage); v != nil {
			exactH = *v
		}
		if v := f.Uint64(PruneReceiptFlag.Name, PruneReceiptFlag.Value, PruneReceiptFlag.Usage); v != nil {
			exactR = *v
		}
		if v := f.Uint64(PruneTxIndexFlag.Name, PruneTxIndexFlag.Value, PruneTxIndexFlag.Usage); v != nil {
			exactT = *v
		}
		if v := f.Uint64(PruneCallTracesFlag.Name, PruneCallTracesFlag.Value, PruneCallTracesFlag.Usage); v != nil {
			exactC = *v
		}

		var beforeH, beforeR, beforeT, beforeC uint64
		if v := f.Uint64(PruneHistoryBeforeFlag.Name, PruneHistoryBeforeFlag.Value, PruneHistoryBeforeFlag.Usage); v != nil {
			beforeH = *v
		}
		if v := f.Uint64(PruneReceiptBeforeFlag.Name, PruneReceiptBeforeFlag.Value, PruneReceiptBeforeFlag.Usage); v != nil {
			beforeR = *v
		}
		if v := f.Uint64(PruneTxIndexBeforeFlag.Name, PruneTxIndexBeforeFlag.Value, PruneTxIndexBeforeFlag.Usage); v != nil {
			beforeT = *v
		}
		if v := f.Uint64(PruneCallTracesBeforeFlag.Name, PruneCallTracesBeforeFlag.Value, PruneCallTracesBeforeFlag.Usage); v != nil {
			beforeC = *v
		}

		mode, err := prune.FromCli(*v, exactH, exactR, exactT, exactC, beforeH, beforeR, beforeT, beforeC, experiments)
		if err != nil {
			utils.Fatalf(fmt.Sprintf("error while parsing mode: %v", err))
		}
		cfg.Prune = mode
	}
	if v := f.String(BatchSizeFlag.Name, BatchSizeFlag.Value, BatchSizeFlag.Usage); v != nil {
		err := cfg.BatchSize.UnmarshalText([]byte(*v))
		if err != nil {
			utils.Fatalf("Invalid batchSize provided: %v", err)
		}
	}
	if v := f.String(EtlBufferSizeFlag.Name, EtlBufferSizeFlag.Value, EtlBufferSizeFlag.Usage); v != nil {
		sizeVal := datasize.ByteSize(0)
		size := &sizeVal
		err := size.UnmarshalText([]byte(*v))
		if err != nil {
			utils.Fatalf("Invalid batchSize provided: %v", err)
		}
		etl.BufferOptimalSize = *size
	}

	cfg.StateStream = true
	if v := f.Bool(StateStreamDisableFlag.Name, false, StateStreamDisableFlag.Usage); v != nil {
		cfg.StateStream = false
	}
}

func ApplyFlagsForNodeConfig(ctx *cli.Context, cfg *node.Config) {
	setPrivateApi(ctx, cfg)
	cfg.DatabaseVerbosity = kv.DBVerbosityLvl(ctx.GlobalInt(DatabaseVerbosityFlag.Name))
}

// setPrivateApi populates configuration fields related to the remote
// read-only interface to the databae
func setPrivateApi(ctx *cli.Context, cfg *node.Config) {
	cfg.PrivateApiAddr = ctx.GlobalString(PrivateApiAddr.Name)
	cfg.PrivateApiRateLimit = uint32(ctx.GlobalUint64(PrivateApiRateLimit.Name))
	maxRateLimit := uint32(kv.ReadersLimit - 128) // leave some readers for P2P
	if cfg.PrivateApiRateLimit > maxRateLimit {
		log.Warn("private.api.ratelimit is too big", "force", maxRateLimit)
		cfg.PrivateApiRateLimit = maxRateLimit
	}
	if ctx.GlobalBool(TLSFlag.Name) {
		certFile := ctx.GlobalString(TLSCertFlag.Name)
		keyFile := ctx.GlobalString(TLSKeyFlag.Name)
		if certFile == "" {
			log.Warn("Could not establish TLS grpc: missing certificate")
			return
		} else if keyFile == "" {
			log.Warn("Could not establish TLS grpc: missing key file")
			return
		}
		cfg.TLSConnection = true
		cfg.TLSCertFile = certFile
		cfg.TLSKeyFile = keyFile
		cfg.TLSCACert = ctx.GlobalString(TLSCACertFlag.Name)
	}
}<|MERGE_RESOLUTION|>--- conflicted
+++ resolved
@@ -10,10 +10,6 @@
 	"github.com/ledgerwatch/erigon-lib/kv"
 	"github.com/ledgerwatch/erigon/cmd/utils"
 	"github.com/ledgerwatch/erigon/common"
-<<<<<<< HEAD
-	"github.com/ledgerwatch/erigon/common/etl"
-=======
->>>>>>> 9c572516
 	"github.com/ledgerwatch/erigon/common/hexutil"
 	"github.com/ledgerwatch/erigon/eth/ethconfig"
 	"github.com/ledgerwatch/erigon/ethdb/prune"
@@ -201,13 +197,6 @@
 		cfg.SyncLoopThrottle = syncLoopThrottle
 	}
 
-<<<<<<< HEAD
-	bytes, err := hexutil.Decode(BadBlockFlag.Value)
-	if err != nil {
-		log.Warn("Error decoding hash %v: %v", BadBlockFlag.Value, err)
-	}
-	cfg.BadBlockHash = common.BytesToHash(bytes)
-=======
 	if ctx.GlobalString(BadBlockFlag.Name) != "" {
 		bytes, err := hexutil.Decode(ctx.GlobalString(BadBlockFlag.Name))
 		if err != nil {
@@ -216,7 +205,6 @@
 			cfg.BadBlockHash = common.BytesToHash(bytes)
 		}
 	}
->>>>>>> 9c572516
 }
 
 func ApplyFlagsForEthConfigCobra(f *pflag.FlagSet, cfg *ethconfig.Config) {
