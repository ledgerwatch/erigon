package transactions

import (
	"context"
	"encoding/hex"
	"encoding/json"
	"errors"
	"fmt"
	"time"

	jsoniter "github.com/json-iterator/go"
	"github.com/ledgerwatch/log/v3"

	"github.com/ledgerwatch/erigon-lib/chain"
	libcommon "github.com/ledgerwatch/erigon-lib/common"
	"github.com/ledgerwatch/erigon-lib/kv"
	"github.com/ledgerwatch/erigon/consensus"
	"github.com/ledgerwatch/erigon/core"
	"github.com/ledgerwatch/erigon/core/state"
	"github.com/ledgerwatch/erigon/core/types"
	"github.com/ledgerwatch/erigon/core/vm"
	"github.com/ledgerwatch/erigon/core/vm/evmtypes"
	"github.com/ledgerwatch/erigon/eth/stagedsync"
	"github.com/ledgerwatch/erigon/eth/tracers"
	"github.com/ledgerwatch/erigon/eth/tracers/logger"
	"github.com/ledgerwatch/erigon/turbo/rpchelper"
	"github.com/ledgerwatch/erigon/turbo/services"
)

type BlockGetter interface {
	// GetBlockByHash retrieves a block from the database by hash, caching it if found.
	GetBlockByHash(hash libcommon.Hash) (*types.Block, error)
	// GetBlock retrieves a block from the database by hash and number,
	// caching it if found.
	GetBlock(hash libcommon.Hash, number uint64) *types.Block
}

// ComputeTxEnv returns the execution environment of a certain transaction.
func ComputeTxEnv(ctx context.Context, engine consensus.EngineReader, block *types.Block, cfg *chain.Config, headerReader services.HeaderReader, dbtx kv.Tx, txIndex int, historyV3 bool) (core.Message, evmtypes.BlockContext, evmtypes.TxContext, *state.IntraBlockState, state.StateReader, error) {
	reader, err := rpchelper.CreateHistoryStateReader(dbtx, block.NumberU64(), txIndex, historyV3, cfg.ChainName)
	if err != nil {
		return nil, evmtypes.BlockContext{}, evmtypes.TxContext{}, nil, nil, err
	}

	// Create the parent state database
	statedb := state.New(reader)

	if txIndex == 0 && len(block.Transactions()) == 0 {
		return nil, evmtypes.BlockContext{}, evmtypes.TxContext{}, statedb, reader, nil
	}
	getHeader := func(hash libcommon.Hash, n uint64) *types.Header {
		h, _ := headerReader.HeaderByNumber(ctx, dbtx, n)
		return h
	}
	header := block.HeaderNoCopy()

	blockContext := core.NewEVMBlockContext(header, core.GetHashFn(header, getHeader), engine, nil)

	// Recompute transactions up to the target index.
	signer := types.MakeSigner(cfg, block.NumberU64(), block.Time())
	if historyV3 {
		rules := cfg.Rules(blockContext.BlockNumber, blockContext.Time)
		txn := block.Transactions()[txIndex]
		statedb.SetTxContext(txn.Hash(), block.Hash(), txIndex)
		msg, _ := txn.AsMessage(*signer, block.BaseFee(), rules)
		if msg.FeeCap().IsZero() && engine != nil {
			syscall := func(contract libcommon.Address, data []byte) ([]byte, error) {
				return core.SysCallContract(contract, data, cfg, statedb, header, engine, true /* constCall */)
			}
			msg.SetIsFree(engine.IsServiceTransaction(msg.From(), syscall))
		}

		TxContext := core.NewEVMTxContext(msg)
		return msg, blockContext, TxContext, statedb, reader, nil
	}
	vmenv := vm.NewEVM(blockContext, evmtypes.TxContext{}, statedb, cfg, vm.Config{})
	rules := vmenv.ChainRules()

	consensusHeaderReader := stagedsync.NewChainReaderImpl(cfg, dbtx, nil, nil)

	logger := log.New("tracing")
<<<<<<< HEAD
	core.InitializeBlockExecution(engine.(consensus.Engine), consensusHeaderReader, header, cfg, statedb, logger, nil)
=======
	err = core.InitializeBlockExecution(engine.(consensus.Engine), consensusHeaderReader, header, cfg, statedb, logger)
	if err != nil {
		return nil, evmtypes.BlockContext{}, evmtypes.TxContext{}, nil, nil, err
	}
>>>>>>> 3b5cfa36

	for idx, txn := range block.Transactions() {
		select {
		default:
		case <-ctx.Done():
			return nil, evmtypes.BlockContext{}, evmtypes.TxContext{}, nil, nil, ctx.Err()
		}
		statedb.SetTxContext(txn.Hash(), block.Hash(), idx)

		// Assemble the transaction call message and return if the requested offset
		msg, _ := txn.AsMessage(*signer, block.BaseFee(), rules)
		if msg.FeeCap().IsZero() && engine != nil {
			syscall := func(contract libcommon.Address, data []byte) ([]byte, error) {
				return core.SysCallContract(contract, data, cfg, statedb, header, engine, true /* constCall */)
			}
			msg.SetIsFree(engine.IsServiceTransaction(msg.From(), syscall))
		}

		TxContext := core.NewEVMTxContext(msg)
		if idx == txIndex {
			return msg, blockContext, TxContext, statedb, reader, nil
		}
		vmenv.Reset(TxContext, statedb)
		// Not yet the searched for transaction, execute on top of the current state
		if _, err := core.ApplyMessage(vmenv, msg, new(core.GasPool).AddGas(txn.GetGas()).AddBlobGas(txn.GetBlobGas()), true /* refunds */, false /* gasBailout */); err != nil {
			return nil, evmtypes.BlockContext{}, evmtypes.TxContext{}, nil, nil, fmt.Errorf("transaction %x failed: %w", txn.Hash(), err)
		}
		// Ensure any modifications are committed to the state
		// Only delete empty objects if EIP161 (part of Spurious Dragon) is in effect
		_ = statedb.FinalizeTx(rules, reader.(*state.PlainState))

		if idx+1 == len(block.Transactions()) {
			// Return the state from evaluating all txs in the block, note no msg or TxContext in this case
			return nil, blockContext, evmtypes.TxContext{}, statedb, reader, nil
		}
	}
	return nil, evmtypes.BlockContext{}, evmtypes.TxContext{}, nil, nil, fmt.Errorf("transaction index %d out of range for block %x", txIndex, block.Hash())
}

// TraceTx configures a new tracer according to the provided configuration, and
// executes the given message in the provided environment. The return value will
// be tracer dependent.
func TraceTx(
	ctx context.Context,
	tx types.Transaction,
	message core.Message,
	blockCtx evmtypes.BlockContext,
	txCtx evmtypes.TxContext,
	ibs *state.IntraBlockState,
	config *tracers.TraceConfig,
	chainConfig *chain.Config,
	stream *jsoniter.Stream,
	callTimeout time.Duration,
) error {
	tracer, streaming, cancel, err := AssembleTracer(ctx, config, txCtx.TxHash, stream, callTimeout)
	if err != nil {
		stream.WriteNil()
		return err
	}

	defer cancel()

	execCb := func(evm *vm.EVM, refunds bool) (*core.ExecutionResult, error) {
		gp := new(core.GasPool).AddGas(message.Gas()).AddBlobGas(message.BlobGas())
		return core.ApplyMessage(evm, message, gp, refunds, false /* gasBailout */)
	}

	return ExecuteTraceTx(blockCtx, txCtx, ibs, config, chainConfig, stream, tracer, streaming, execCb)
}

func AssembleTracer(
	ctx context.Context,
	config *tracers.TraceConfig,
	txHash libcommon.Hash,
	stream *jsoniter.Stream,
	callTimeout time.Duration,
) (vm.EVMLogger, bool, context.CancelFunc, error) {
	// Assemble the structured logger or the JavaScript tracer
<<<<<<< HEAD
	var (
		tracer tracers.Tracer
		err    error
	)
	var streaming bool
=======
>>>>>>> 3b5cfa36
	switch {
	case config != nil && config.Tracer != nil:
		// Define a meaningful timeout of a single transaction trace
		timeout := callTimeout
		if config.Timeout != nil {
			var err error
			timeout, err = time.ParseDuration(*config.Timeout)
			if err != nil {
				return nil, false, func() {}, err
			}
		}

		// Construct the JavaScript tracer to execute with
		cfg := json.RawMessage("{}")
		if config != nil && config.TracerConfig != nil {
			cfg = *config.TracerConfig
		}
		tracer, err := tracers.New(*config.Tracer, &tracers.Context{TxHash: txHash}, cfg)
		if err != nil {
			return nil, false, func() {}, err
		}

		// Handle timeouts and RPC cancellations
		deadlineCtx, cancel := context.WithTimeout(ctx, timeout)
		go func() {
			<-deadlineCtx.Done()
			tracer.Stop(errors.New("execution timeout"))
		}()

		return tracer, false, cancel, nil
	case config == nil:
		return logger.NewJsonStreamLogger(nil, ctx, stream), true, func() {}, nil
	default:
		return logger.NewJsonStreamLogger(config.LogConfig, ctx, stream), true, func() {}, nil
	}
}

func ExecuteTraceTx(
	blockCtx evmtypes.BlockContext,
	txCtx evmtypes.TxContext,
	ibs evmtypes.IntraBlockState,
	config *tracers.TraceConfig,
	chainConfig *chain.Config,
	stream *jsoniter.Stream,
	tracer vm.EVMLogger,
	streaming bool,
	execCb func(evm *vm.EVM, refunds bool) (*core.ExecutionResult, error),
) error {
	// Run the transaction with tracing enabled.
<<<<<<< HEAD
	vmenv := vm.NewEVM(blockCtx, txCtx, ibs, chainConfig, vm.Config{Debug: true, Tracer: tracer})
	ibs.SetLogger(tracer)
=======
	evm := vm.NewEVM(blockCtx, txCtx, ibs, chainConfig, vm.Config{Debug: true, Tracer: tracer})

>>>>>>> 3b5cfa36
	var refunds = true
	if config != nil && config.NoRefunds != nil && *config.NoRefunds {
		refunds = false
	}

	if streaming {
		stream.WriteObjectStart()
		stream.WriteObjectField("structLogs")
		stream.WriteArrayStart()
	}

<<<<<<< HEAD
	tracer.CaptureTxStart(vmenv, tx)
	var result *core.ExecutionResult
	if config != nil && config.BorTx != nil && *config.BorTx {
		callmsg := prepareCallMessage(message)
		result, err = statefull.ApplyBorMessage(*vmenv, callmsg)
	} else {
		result, err = core.ApplyMessage(vmenv, message, new(core.GasPool).AddGas(message.Gas()).AddBlobGas(message.BlobGas()), refunds, false /* gasBailout */)
	}

=======
	result, err := execCb(evm, refunds)
>>>>>>> 3b5cfa36
	if err != nil {
		tracer.CaptureTxEnd(nil, err)
		if streaming {
			stream.WriteArrayEnd()
			stream.WriteObjectEnd()
		} else {
			stream.WriteNil()
		}
		return fmt.Errorf("tracing failed: %w", err)
	}
<<<<<<< HEAD
	tracer.CaptureTxEnd(&types.Receipt{GasUsed: result.UsedGas}, nil)
=======

>>>>>>> 3b5cfa36
	// Depending on the tracer type, format and return the output
	if streaming {
		stream.WriteArrayEnd()
		stream.WriteMore()
		stream.WriteObjectField("gas")
		stream.WriteUint64(result.UsedGas)
		stream.WriteMore()
		stream.WriteObjectField("failed")
		stream.WriteBool(result.Failed())
		stream.WriteMore()
		// If the result contains a revert reason, return it.
		returnVal := hex.EncodeToString(result.Return())
		if len(result.Revert()) > 0 {
			returnVal = hex.EncodeToString(result.Revert())
		}
		stream.WriteObjectField("returnValue")
		stream.WriteString(returnVal)
		stream.WriteObjectEnd()
	} else {
<<<<<<< HEAD
		if r, err1 := tracer.GetResult(); err1 == nil {
			stream.Write(r)
		} else {
			return err1
=======
		r, err := tracer.(tracers.Tracer).GetResult()
		if err != nil {
			stream.WriteNil()
			return err
		}

		_, err = stream.Write(r)
		if err != nil {
			stream.WriteNil()
			return err
>>>>>>> 3b5cfa36
		}
	}

	return nil
}<|MERGE_RESOLUTION|>--- conflicted
+++ resolved
@@ -79,14 +79,10 @@
 	consensusHeaderReader := stagedsync.NewChainReaderImpl(cfg, dbtx, nil, nil)
 
 	logger := log.New("tracing")
-<<<<<<< HEAD
-	core.InitializeBlockExecution(engine.(consensus.Engine), consensusHeaderReader, header, cfg, statedb, logger, nil)
-=======
-	err = core.InitializeBlockExecution(engine.(consensus.Engine), consensusHeaderReader, header, cfg, statedb, logger)
+	err = core.InitializeBlockExecution(engine.(consensus.Engine), consensusHeaderReader, header, cfg, statedb, logger, nil)
 	if err != nil {
 		return nil, evmtypes.BlockContext{}, evmtypes.TxContext{}, nil, nil, err
 	}
->>>>>>> 3b5cfa36
 
 	for idx, txn := range block.Transactions() {
 		select {
@@ -154,7 +150,7 @@
 		return core.ApplyMessage(evm, message, gp, refunds, false /* gasBailout */)
 	}
 
-	return ExecuteTraceTx(blockCtx, txCtx, ibs, config, chainConfig, stream, tracer, streaming, execCb)
+	return ExecuteTraceTx(tx, blockCtx, txCtx, ibs, config, chainConfig, stream, tracer, streaming, execCb)
 }
 
 func AssembleTracer(
@@ -163,16 +159,8 @@
 	txHash libcommon.Hash,
 	stream *jsoniter.Stream,
 	callTimeout time.Duration,
-) (vm.EVMLogger, bool, context.CancelFunc, error) {
+) (tracers.Tracer, bool, context.CancelFunc, error) {
 	// Assemble the structured logger or the JavaScript tracer
-<<<<<<< HEAD
-	var (
-		tracer tracers.Tracer
-		err    error
-	)
-	var streaming bool
-=======
->>>>>>> 3b5cfa36
 	switch {
 	case config != nil && config.Tracer != nil:
 		// Define a meaningful timeout of a single transaction trace
@@ -211,24 +199,20 @@
 }
 
 func ExecuteTraceTx(
+	tx types.Transaction,
 	blockCtx evmtypes.BlockContext,
 	txCtx evmtypes.TxContext,
-	ibs evmtypes.IntraBlockState,
+	ibs *state.IntraBlockState,
 	config *tracers.TraceConfig,
 	chainConfig *chain.Config,
 	stream *jsoniter.Stream,
-	tracer vm.EVMLogger,
+	tracer tracers.Tracer,
 	streaming bool,
 	execCb func(evm *vm.EVM, refunds bool) (*core.ExecutionResult, error),
 ) error {
 	// Run the transaction with tracing enabled.
-<<<<<<< HEAD
-	vmenv := vm.NewEVM(blockCtx, txCtx, ibs, chainConfig, vm.Config{Debug: true, Tracer: tracer})
+	evm := vm.NewEVM(blockCtx, txCtx, ibs, chainConfig, vm.Config{Debug: true, Tracer: tracer})
 	ibs.SetLogger(tracer)
-=======
-	evm := vm.NewEVM(blockCtx, txCtx, ibs, chainConfig, vm.Config{Debug: true, Tracer: tracer})
-
->>>>>>> 3b5cfa36
 	var refunds = true
 	if config != nil && config.NoRefunds != nil && *config.NoRefunds {
 		refunds = false
@@ -240,19 +224,8 @@
 		stream.WriteArrayStart()
 	}
 
-<<<<<<< HEAD
-	tracer.CaptureTxStart(vmenv, tx)
-	var result *core.ExecutionResult
-	if config != nil && config.BorTx != nil && *config.BorTx {
-		callmsg := prepareCallMessage(message)
-		result, err = statefull.ApplyBorMessage(*vmenv, callmsg)
-	} else {
-		result, err = core.ApplyMessage(vmenv, message, new(core.GasPool).AddGas(message.Gas()).AddBlobGas(message.BlobGas()), refunds, false /* gasBailout */)
-	}
-
-=======
+	tracer.CaptureTxStart(evm, tx)
 	result, err := execCb(evm, refunds)
->>>>>>> 3b5cfa36
 	if err != nil {
 		tracer.CaptureTxEnd(nil, err)
 		if streaming {
@@ -263,11 +236,7 @@
 		}
 		return fmt.Errorf("tracing failed: %w", err)
 	}
-<<<<<<< HEAD
 	tracer.CaptureTxEnd(&types.Receipt{GasUsed: result.UsedGas}, nil)
-=======
-
->>>>>>> 3b5cfa36
 	// Depending on the tracer type, format and return the output
 	if streaming {
 		stream.WriteArrayEnd()
@@ -287,12 +256,6 @@
 		stream.WriteString(returnVal)
 		stream.WriteObjectEnd()
 	} else {
-<<<<<<< HEAD
-		if r, err1 := tracer.GetResult(); err1 == nil {
-			stream.Write(r)
-		} else {
-			return err1
-=======
 		r, err := tracer.(tracers.Tracer).GetResult()
 		if err != nil {
 			stream.WriteNil()
@@ -303,7 +266,6 @@
 		if err != nil {
 			stream.WriteNil()
 			return err
->>>>>>> 3b5cfa36
 		}
 	}
 
