--- conflicted
+++ resolved
@@ -69,22 +69,19 @@
 			msg.SetIsFree(engine.IsServiceTransaction(msg.From(), syscall))
 		}
 
-<<<<<<< HEAD
-	parentHeader, err := headerReader.HeaderByHash(ctx, dbtx, header.ParentHash)
-	if err != nil {
-		// TODO(eip-4844): Do we need to propagate this error?
-		log.Error("Can't get parent block's header:", err)
-	}
-	var excessDataGas *big.Int
-	if parentHeader != nil {
-		excessDataGas = parentHeader.ExcessDataGas
-	}
-	BlockContext := core.NewEVMBlockContext(header, excessDataGas, core.GetHashFn(header, getHeader), engine, nil)
-=======
+		parentHeader, err := headerReader.HeaderByHash(ctx, dbtx, header.ParentHash)
+		if err != nil {
+			// TODO(eip-4844): Do we need to propagate this error?
+			log.Error("Can't get parent block's header:", err)
+		}
+		var excessDataGas *big.Int
+		if parentHeader != nil {
+			excessDataGas = parentHeader.ExcessDataGas
+		}
+		BlockContext := core.NewEVMBlockContext(header, excessDataGas, core.GetHashFn(header, getHeader), engine, nil)
 		TxContext := core.NewEVMTxContext(msg)
 		return msg, BlockContext, TxContext, statedb, reader, nil
 	}
->>>>>>> 04253eda
 	vmenv := vm.NewEVM(BlockContext, evmtypes.TxContext{}, statedb, cfg, vm.Config{})
 	rules := vmenv.ChainRules()
 
