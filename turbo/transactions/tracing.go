--- conflicted
+++ resolved
@@ -241,13 +241,8 @@
 				address = common.Hash(scope.Stack.Data[scope.Stack.Len()-1].Bytes32())
 				value   uint256.Int
 			)
-<<<<<<< HEAD
-			env.IntraBlockState.GetState(scope.Contract.Address(), &address, &value)
+			env.IntraBlockState().GetState(scope.Contract.Address(), &address, &value)
 			l.storage[scope.Contract.Address()][address] = common.Hash(value.Bytes32())
-=======
-			env.IntraBlockState().GetState(contract.Address(), &address, &value)
-			l.storage[contract.Address()][address] = common.Hash(value.Bytes32())
->>>>>>> d739810d
 			outputStorage = true
 		}
 		// capture SSTORE opcodes and record the written entry in the local storage.
