package transactions

import (
	"context"
	"fmt"
	"math/big"
	"time"

	"github.com/holiman/uint256"
	"github.com/ledgerwatch/erigon-lib/chain"
	libcommon "github.com/ledgerwatch/erigon-lib/common"
	"github.com/ledgerwatch/log/v3"

	"github.com/ledgerwatch/erigon-lib/kv"

	"github.com/ledgerwatch/erigon/core/vm/evmtypes"

	"github.com/ledgerwatch/erigon/consensus"
	"github.com/ledgerwatch/erigon/core"
	"github.com/ledgerwatch/erigon/core/state"
	"github.com/ledgerwatch/erigon/core/types"
	"github.com/ledgerwatch/erigon/core/vm"
	"github.com/ledgerwatch/erigon/rpc"
	ethapi2 "github.com/ledgerwatch/erigon/turbo/adapter/ethapi"
	"github.com/ledgerwatch/erigon/turbo/services"
)

func DoCall(
	ctx context.Context,
	engine consensus.EngineReader,
	args ethapi2.CallArgs,
	tx kv.Tx,
	blockNrOrHash rpc.BlockNumberOrHash,
	header *types.Header,
	overrides *ethapi2.StateOverrides,
	gasCap uint64,
	chainConfig *chain.Config,
	stateReader state.StateReader,
	headerReader services.HeaderReader,
	callTimeout time.Duration,
) (*core.ExecutionResult, error) {
	// todo: Pending state is only known by the miner
	/*
		if blockNrOrHash.BlockNumber != nil && *blockNrOrHash.BlockNumber == rpc.PendingBlockNumber {
			block, state, _ := b.eth.miner.Pending()
			return state, block.Header(), nil
		}
	*/

	state := state.New(stateReader)

	// Override the fields of specified contracts before execution.
	if overrides != nil {
		if err := overrides.Override(state); err != nil {
			return nil, err
		}
	}

	// Setup context so it may be cancelled the call has completed
	// or, in case of unmetered gas, setup a context with a timeout.
	var cancel context.CancelFunc
	if callTimeout > 0 {
		ctx, cancel = context.WithTimeout(ctx, callTimeout)
	} else {
		ctx, cancel = context.WithCancel(ctx)
	}

	// Make sure the context is cancelled when the call has completed
	// this makes sure resources are cleaned up.
	defer cancel()

	// Get a new instance of the EVM.
	var baseFee *uint256.Int
	if header != nil && header.BaseFee != nil {
		var overflow bool
		baseFee, overflow = uint256.FromBig(header.BaseFee)
		if overflow {
			return nil, fmt.Errorf("header.BaseFee uint256 overflow")
		}
	}
	msg, err := args.ToMessage(gasCap, baseFee)
	if err != nil {
		return nil, err
	}
	blockCtx := NewEVMBlockContext(engine, header, blockNrOrHash.RequireCanonical, tx, headerReader)
	txCtx := core.NewEVMTxContext(msg)

	evm := vm.NewEVM(blockCtx, txCtx, state, chainConfig, vm.Config{NoBaseFee: true})

	// Wait for the context to be done and cancel the evm. Even if the
	// EVM has finished, cancelling may be done (repeatedly)
	go func() {
		<-ctx.Done()
		evm.Cancel()
	}()

	gp := new(core.GasPool).AddGas(msg.Gas()).AddDataGas(msg.DataGas())
	result, err := core.ApplyMessage(evm, msg, gp, true /* refunds */, false /* gasBailout */)
	if err != nil {
		return nil, err
	}

	// If the timer caused an abort, return an appropriate error message
	if evm.Cancelled() {
		return nil, fmt.Errorf("execution aborted (timeout = %v)", callTimeout)
	}
	return result, nil
}

func NewEVMBlockContext(engine consensus.EngineReader, header *types.Header, requireCanonical bool, tx kv.Tx, headerReader services.HeaderReader) evmtypes.BlockContext {
	var excessDataGas *big.Int
	parentHeader, err := headerReader.HeaderByHash(context.Background(), tx, header.ParentHash)
	if err != nil {
		// TODO(eip-4844): Do we need to propagate this error?
		log.Error("Can't get parent block's header:", err)
	} else if parentHeader != nil {
		excessDataGas = parentHeader.ExcessDataGas
	}
<<<<<<< HEAD
	return core.NewEVMBlockContext(header, excessDataGas, MakeHeaderGetter(requireCanonical, tx, headerReader), engine, nil /* author */)
=======
	return core.NewEVMBlockContext(header, MakeHeaderGetter(requireCanonical, tx, headerReader), engine, nil /* author */, excessDataGas)
>>>>>>> 4c8c7094
}

func MakeHeaderGetter(requireCanonical bool, tx kv.Tx, headerReader services.HeaderReader) func(uint64) libcommon.Hash {
	return func(n uint64) libcommon.Hash {
		h, err := headerReader.HeaderByNumber(context.Background(), tx, n)
		if err != nil {
			log.Error("Can't get block hash by number", "number", n, "only-canonical", requireCanonical)
			return libcommon.Hash{}
		}
		if h == nil {
			log.Warn("[evm] header is nil", "blockNum", n)
			return libcommon.Hash{}
		}
		return h.Hash()
	}
}

type ReusableCaller struct {
	evm             *vm.EVM
	intraBlockState *state.IntraBlockState
	gasCap          uint64
	baseFee         *uint256.Int
	stateReader     state.StateReader
	callTimeout     time.Duration
	message         *types.Message
}

func (r *ReusableCaller) DoCallWithNewGas(
	ctx context.Context,
	newGas uint64,
) (*core.ExecutionResult, error) {
	var cancel context.CancelFunc
	if r.callTimeout > 0 {
		ctx, cancel = context.WithTimeout(ctx, r.callTimeout)
	} else {
		ctx, cancel = context.WithCancel(ctx)
	}

	// Make sure the context is cancelled when the call has completed
	// this makes sure resources are cleaned up.
	defer cancel()

	r.message.ChangeGas(r.gasCap, newGas)

	// reset the EVM so that we can continue to use it with the new context
	txCtx := core.NewEVMTxContext(r.message)
	r.intraBlockState = state.New(r.stateReader)
	r.evm.Reset(txCtx, r.intraBlockState)

	timedOut := false
	go func() {
		<-ctx.Done()
		timedOut = true
	}()

	gp := new(core.GasPool).AddGas(r.message.Gas()).AddDataGas(r.message.DataGas())

	result, err := core.ApplyMessage(r.evm, r.message, gp, true /* refunds */, false /* gasBailout */)
	if err != nil {
		return nil, err
	}

	// If the timer caused an abort, return an appropriate error message
	if timedOut {
		return nil, fmt.Errorf("execution aborted (timeout = %v)", r.callTimeout)
	}

	return result, nil
}

func NewReusableCaller(
	engine consensus.EngineReader,
	stateReader state.StateReader,
	overrides *ethapi2.StateOverrides,
	header *types.Header,
	initialArgs ethapi2.CallArgs,
	gasCap uint64,
	blockNrOrHash rpc.BlockNumberOrHash,
	tx kv.Tx,
	headerReader services.HeaderReader,
	chainConfig *chain.Config,
	callTimeout time.Duration,
) (*ReusableCaller, error) {
	ibs := state.New(stateReader)

	if overrides != nil {
		if err := overrides.Override(ibs); err != nil {
			return nil, err
		}
	}

	var baseFee *uint256.Int
	if header != nil && header.BaseFee != nil {
		var overflow bool
		baseFee, overflow = uint256.FromBig(header.BaseFee)
		if overflow {
			return nil, fmt.Errorf("header.BaseFee uint256 overflow")
		}
	}

	msg, err := initialArgs.ToMessage(gasCap, baseFee)
	if err != nil {
		return nil, err
	}

	blockCtx := NewEVMBlockContext(engine, header, blockNrOrHash.RequireCanonical, tx, headerReader)
	txCtx := core.NewEVMTxContext(msg)

	evm := vm.NewEVM(blockCtx, txCtx, ibs, chainConfig, vm.Config{NoBaseFee: true})

	return &ReusableCaller{
		evm:             evm,
		intraBlockState: ibs,
		baseFee:         baseFee,
		gasCap:          gasCap,
		callTimeout:     callTimeout,
		stateReader:     stateReader,
		message:         &msg,
	}, nil
}<|MERGE_RESOLUTION|>--- conflicted
+++ resolved
@@ -116,11 +116,7 @@
 	} else if parentHeader != nil {
 		excessDataGas = parentHeader.ExcessDataGas
 	}
-<<<<<<< HEAD
-	return core.NewEVMBlockContext(header, excessDataGas, MakeHeaderGetter(requireCanonical, tx, headerReader), engine, nil /* author */)
-=======
 	return core.NewEVMBlockContext(header, MakeHeaderGetter(requireCanonical, tx, headerReader), engine, nil /* author */, excessDataGas)
->>>>>>> 4c8c7094
 }
 
 func MakeHeaderGetter(requireCanonical bool, tx kv.Tx, headerReader services.HeaderReader) func(uint64) libcommon.Hash {
