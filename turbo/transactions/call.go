package transactions

import (
	"context"
	"fmt"
	"math/big"
	"time"

	"github.com/holiman/uint256"
	"github.com/ledgerwatch/turbo-geth/common"
	"github.com/ledgerwatch/turbo-geth/core"
	"github.com/ledgerwatch/turbo-geth/core/rawdb"
	"github.com/ledgerwatch/turbo-geth/core/state"
	"github.com/ledgerwatch/turbo-geth/core/types"
	"github.com/ledgerwatch/turbo-geth/core/vm"
	"github.com/ledgerwatch/turbo-geth/ethdb"
	"github.com/ledgerwatch/turbo-geth/internal/ethapi"
	"github.com/ledgerwatch/turbo-geth/log"
	"github.com/ledgerwatch/turbo-geth/params"
	"github.com/ledgerwatch/turbo-geth/rpc"
	"github.com/ledgerwatch/turbo-geth/turbo/rpchelper"
)

const callTimeout = 5 * time.Minute

<<<<<<< HEAD
func DoCall(ctx context.Context, args ethapi.CallArgs, tx ethdb.Tx, dbReader rawdb.DatabaseReader, blockNrOrHash rpc.BlockNumberOrHash, overrides *map[common.Address]ethapi.Account, GasCap uint64) (*core.ExecutionResult, error) {
=======
func DoCall(ctx context.Context, args ethapi.CallArgs, kv ethdb.KV, dbReader ethdb.Getter, blockNrOrHash rpc.BlockNumberOrHash, overrides *map[common.Address]ethapi.Account, GasCap uint64) (*core.ExecutionResult, error) {
>>>>>>> 55219d7a
	// todo: Pending state is only known by the miner
	/*
		if blockNrOrHash.BlockNumber != nil && *blockNrOrHash.BlockNumber == rpc.PendingBlockNumber {
			block, state, _ := b.eth.miner.Pending()
			return state, block.Header(), nil
		}
	*/
	blockNumber, hash, err := rpchelper.GetBlockNumber(blockNrOrHash, dbReader)
	if err != nil {
		return nil, err
	}
<<<<<<< HEAD

	ds := state.NewPlainDBState(tx, blockNumber)
	state := state.New(ds)
	if state == nil {
		return nil, fmt.Errorf("can't get the state for %d", blockNumber)
=======
	var stateReader state.StateReader
	if num, ok := blockNrOrHash.Number(); ok && num == rpc.LatestBlockNumber {
		stateReader = state.NewPlainStateReader(dbReader)
	} else {
		stateReader = state.NewPlainDBState(kv, blockNumber)
>>>>>>> 55219d7a
	}
	state := state.New(stateReader)

	header := rawdb.ReadHeader(dbReader, hash, blockNumber)
	if header == nil {
		return nil, fmt.Errorf("block %d(%x) not found", blockNumber, hash)
	}

	// Override the fields of specified contracts before execution.
	if overrides != nil {
		for addr, account := range *overrides {
			// Override account nonce.
			if account.Nonce != nil {
				state.SetNonce(addr, uint64(*account.Nonce))
			}
			// Override account(contract) code.
			if account.Code != nil {
				state.SetCode(addr, *account.Code)
			}
			// Override account balance.
			if account.Balance != nil {
				balance, _ := uint256.FromBig((*big.Int)(*account.Balance))
				state.SetBalance(addr, balance)
			}
			if account.State != nil && account.StateDiff != nil {
				return nil, fmt.Errorf("account %s has both 'state' and 'stateDiff'", addr.Hex())
			}
			// Replace entire state if caller requires.
			if account.State != nil {
				state.SetStorage(addr, *account.State)
			}
			// Apply state diff into specified accounts.
			if account.StateDiff != nil {
				for key, value := range *account.StateDiff {
					key := key
					state.SetState(addr, &key, value)
				}
			}
		}
	}

	// Setup context so it may be cancelled the call has completed
	// or, in case of unmetered gas, setup a context with a timeout.
	var cancel context.CancelFunc
	if callTimeout > 0 {
		ctx, cancel = context.WithTimeout(ctx, callTimeout)
	} else {
		ctx, cancel = context.WithCancel(ctx)
	}

	// Make sure the context is cancelled when the call has completed
	// this makes sure resources are cleaned up.
	defer cancel()

	// Get a new instance of the EVM.
	msg := args.ToMessage(GasCap)

	evmCtx := GetEvmContext(msg, header, blockNrOrHash.RequireCanonical, dbReader)

	evm := vm.NewEVM(evmCtx, state, params.MainnetChainConfig, vm.Config{})

	// Wait for the context to be done and cancel the evm. Even if the
	// EVM has finished, cancelling may be done (repeatedly)
	go func() {
		<-ctx.Done()
		evm.Cancel()
	}()

	gp := new(core.GasPool).AddGas(msg.Gas())
	result, err := core.ApplyMessage(evm, msg, gp)
	if err != nil {
		return nil, err
	}

	// If the timer caused an abort, return an appropriate error message
	if evm.Cancelled() {
		return nil, fmt.Errorf("execution aborted (timeout = %v)", callTimeout)
	}
	return result, nil
}

func GetEvmContext(msg core.Message, header *types.Header, requireCanonical bool, dbReader rawdb.DatabaseReader) vm.Context {
	return vm.Context{
		CanTransfer: core.CanTransfer,
		Transfer:    core.Transfer,
		GetHash:     getHashGetter(requireCanonical, dbReader),
		Origin:      msg.From(),
		Coinbase:    header.Coinbase,
		BlockNumber: new(big.Int).Set(header.Number),
		Time:        new(big.Int).SetUint64(header.Time),
		Difficulty:  new(big.Int).Set(header.Difficulty),
		GasLimit:    header.GasLimit,
		GasPrice:    msg.GasPrice().ToBig(),
	}
}

func getHashGetter(requireCanonical bool, dbReader rawdb.DatabaseReader) func(uint64) common.Hash {
	return func(n uint64) common.Hash {
		hash, err := rpchelper.GetHashByNumber(n, requireCanonical, dbReader)
		if err != nil {
			log.Debug("can't get block hash by number", "number", n, "only-canonical", requireCanonical)
		}
		return hash
	}
}<|MERGE_RESOLUTION|>--- conflicted
+++ resolved
@@ -23,11 +23,7 @@
 
 const callTimeout = 5 * time.Minute
 
-<<<<<<< HEAD
-func DoCall(ctx context.Context, args ethapi.CallArgs, tx ethdb.Tx, dbReader rawdb.DatabaseReader, blockNrOrHash rpc.BlockNumberOrHash, overrides *map[common.Address]ethapi.Account, GasCap uint64) (*core.ExecutionResult, error) {
-=======
-func DoCall(ctx context.Context, args ethapi.CallArgs, kv ethdb.KV, dbReader ethdb.Getter, blockNrOrHash rpc.BlockNumberOrHash, overrides *map[common.Address]ethapi.Account, GasCap uint64) (*core.ExecutionResult, error) {
->>>>>>> 55219d7a
+func DoCall(ctx context.Context, args ethapi.CallArgs, tx ethdb.Tx, dbReader ethdb.Getter, blockNrOrHash rpc.BlockNumberOrHash, overrides *map[common.Address]ethapi.Account, GasCap uint64) (*core.ExecutionResult, error) {
 	// todo: Pending state is only known by the miner
 	/*
 		if blockNrOrHash.BlockNumber != nil && *blockNrOrHash.BlockNumber == rpc.PendingBlockNumber {
@@ -39,19 +35,11 @@
 	if err != nil {
 		return nil, err
 	}
-<<<<<<< HEAD
-
-	ds := state.NewPlainDBState(tx, blockNumber)
-	state := state.New(ds)
-	if state == nil {
-		return nil, fmt.Errorf("can't get the state for %d", blockNumber)
-=======
 	var stateReader state.StateReader
 	if num, ok := blockNrOrHash.Number(); ok && num == rpc.LatestBlockNumber {
 		stateReader = state.NewPlainStateReader(dbReader)
 	} else {
-		stateReader = state.NewPlainDBState(kv, blockNumber)
->>>>>>> 55219d7a
+		stateReader = state.NewPlainDBState(tx, blockNumber)
 	}
 	state := state.New(stateReader)
 
