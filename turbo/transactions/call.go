package transactions

import (
	"context"
	"fmt"
	"math/big"
	"time"

	"github.com/holiman/uint256"
	"github.com/ledgerwatch/erigon-lib/kv"
	"github.com/ledgerwatch/erigon/core/vm/evmtypes"
	"github.com/ledgerwatch/log/v3"

	"github.com/ledgerwatch/erigon/common"
	"github.com/ledgerwatch/erigon/consensus"
	"github.com/ledgerwatch/erigon/core"
	"github.com/ledgerwatch/erigon/core/state"
	"github.com/ledgerwatch/erigon/core/types"
	"github.com/ledgerwatch/erigon/core/vm"
	"github.com/ledgerwatch/erigon/params"
	"github.com/ledgerwatch/erigon/rpc"
	ethapi2 "github.com/ledgerwatch/erigon/turbo/adapter/ethapi"
	"github.com/ledgerwatch/erigon/turbo/services"
)

func DoCall(
	ctx context.Context,
	engine consensus.EngineReader,
	args ethapi2.CallArgs,
	tx kv.Tx,
	blockNrOrHash rpc.BlockNumberOrHash,
	header *types.Header,
	overrides *ethapi2.StateOverrides,
	gasCap uint64,
	chainConfig *params.ChainConfig,
	stateReader state.StateReader,
	headerReader services.HeaderReader,
	callTimeout time.Duration,
) (*core.ExecutionResult, error) {
	// todo: Pending state is only known by the miner
	/*
		if blockNrOrHash.BlockNumber != nil && *blockNrOrHash.BlockNumber == rpc.PendingBlockNumber {
			block, state, _ := b.eth.miner.Pending()
			return state, block.Header(), nil
		}
	*/

	state := state.New(stateReader)

	// Override the fields of specified contracts before execution.
	if overrides != nil {
		if err := overrides.Override(state); err != nil {
			return nil, err
		}
	}

	// Setup context so it may be cancelled the call has completed
	// or, in case of unmetered gas, setup a context with a timeout.
	var cancel context.CancelFunc
	if callTimeout > 0 {
		ctx, cancel = context.WithTimeout(ctx, callTimeout)
	} else {
		ctx, cancel = context.WithCancel(ctx)
	}

	// Make sure the context is cancelled when the call has completed
	// this makes sure resources are cleaned up.
	defer cancel()

	// Get a new instance of the EVM.
	var baseFee *uint256.Int
	if header != nil && header.BaseFee != nil {
		var overflow bool
		baseFee, overflow = uint256.FromBig(header.BaseFee)
		if overflow {
			return nil, fmt.Errorf("header.BaseFee uint256 overflow")
		}
	}
	msg, err := args.ToMessage(gasCap, baseFee)
	if err != nil {
		return nil, err
	}
	blockCtx := NewEVMBlockContext(engine, header, blockNrOrHash.RequireCanonical, tx, headerReader)
	txCtx := core.NewEVMTxContext(msg)

	evm := vm.NewEVM(blockCtx, txCtx, state, chainConfig, vm.Config{NoBaseFee: true})

	// Wait for the context to be done and cancel the evm. Even if the
	// EVM has finished, cancelling may be done (repeatedly)
	go func() {
		<-ctx.Done()
		evm.Cancel()
	}()

	gp := new(core.GasPool).AddGas(msg.Gas())
	result, err := core.ApplyMessage(evm, msg, gp, true /* refunds */, false /* gasBailout */)
	if err != nil {
		return nil, err
	}

	// If the timer caused an abort, return an appropriate error message
	if evm.Cancelled() {
		return nil, fmt.Errorf("execution aborted (timeout = %v)", callTimeout)
	}
	return result, nil
}

<<<<<<< HEAD
func GetEvmContext(msg core.Message, header *types.Header, requireCanonical bool, tx kv.Tx, headerReader services.HeaderReader) (evmtypes.BlockContext, evmtypes.TxContext) {
	var baseFee uint256.Int
	if header.BaseFee != nil {
		overflow := baseFee.SetFromBig(header.BaseFee)
		if overflow {
			panic(fmt.Errorf("header.BaseFee higher than 2^256-1"))
		}
	}

	var excessDataGas *big.Int
	parentHeader, err := headerReader.HeaderByHash(context.Background(), tx, header.ParentHash)
	if err != nil {
		// TODO(eip-4844): Do we need to propagate this error?
		log.Error("Can't get parent block's header:", err)
	} else if parentHeader != nil {
		excessDataGas = parentHeader.ExcessDataGas
	}
	return core.NewEVMBlockContext(header, excessDataGas, getHashGetter(requireCanonical, tx, headerReader), ethash.NewFaker() /* TODO Discover correcrt engine type */, nil /* author */),
		evmtypes.TxContext{
			Origin:   msg.From(),
			GasPrice: msg.GasPrice().ToBig(),
		}
=======
func NewEVMBlockContext(engine consensus.EngineReader, header *types.Header, requireCanonical bool, tx kv.Tx, headerReader services.HeaderReader) evmtypes.BlockContext {
	return core.NewEVMBlockContext(header, getHashGetter(requireCanonical, tx, headerReader), engine, nil /* author */)
>>>>>>> 27ec4f02
}

func getHashGetter(requireCanonical bool, tx kv.Tx, headerReader services.HeaderReader) func(uint64) common.Hash {
	return func(n uint64) common.Hash {
		h, err := headerReader.HeaderByNumber(context.Background(), tx, n)
		if err != nil {
			log.Error("Can't get block hash by number", "number", n, "only-canonical", requireCanonical)
			return common.Hash{}
		}
		return h.Hash()
	}
}

type ReusableCaller struct {
	evm             *vm.EVM
	intraBlockState *state.IntraBlockState
	gasCap          uint64
	baseFee         *uint256.Int
	stateReader     state.StateReader
	callTimeout     time.Duration
	message         *types.Message
}

func (r *ReusableCaller) DoCallWithNewGas(
	ctx context.Context,
	newGas uint64,
) (*core.ExecutionResult, error) {
	var cancel context.CancelFunc
	if r.callTimeout > 0 {
		ctx, cancel = context.WithTimeout(ctx, r.callTimeout)
	} else {
		ctx, cancel = context.WithCancel(ctx)
	}

	// Make sure the context is cancelled when the call has completed
	// this makes sure resources are cleaned up.
	defer cancel()

	r.message.ChangeGas(r.gasCap, newGas)

	// reset the EVM so that we can continue to use it with the new context
	txCtx := core.NewEVMTxContext(r.message)
	r.intraBlockState.Reset()
	r.evm.Reset(txCtx, r.intraBlockState)

	timedOut := false
	go func() {
		<-ctx.Done()
		timedOut = true
	}()

	gp := new(core.GasPool).AddGas(r.message.Gas())

	result, err := core.ApplyMessage(r.evm, r.message, gp, true /* refunds */, false /* gasBailout */)
	if err != nil {
		return nil, err
	}

	// If the timer caused an abort, return an appropriate error message
	if timedOut {
		return nil, fmt.Errorf("execution aborted (timeout = %v)", r.callTimeout)
	}

	return result, nil
}

func NewReusableCaller(
	engine consensus.EngineReader,
	stateReader state.StateReader,
	overrides *ethapi2.StateOverrides,
	header *types.Header,
	initialArgs ethapi2.CallArgs,
	gasCap uint64,
	blockNrOrHash rpc.BlockNumberOrHash,
	tx kv.Tx,
	headerReader services.HeaderReader,
	chainConfig *params.ChainConfig,
	callTimeout time.Duration,
) (*ReusableCaller, error) {
	intraBlockState := state.New(stateReader)

	if overrides != nil {
		if err := overrides.Override(intraBlockState); err != nil {
			return nil, err
		}
	}

	var baseFee *uint256.Int
	if header != nil && header.BaseFee != nil {
		var overflow bool
		baseFee, overflow = uint256.FromBig(header.BaseFee)
		if overflow {
			return nil, fmt.Errorf("header.BaseFee uint256 overflow")
		}
	}

	msg, err := initialArgs.ToMessage(gasCap, baseFee)
	if err != nil {
		return nil, err
	}

	blockCtx := NewEVMBlockContext(engine, header, blockNrOrHash.RequireCanonical, tx, headerReader)
	txCtx := core.NewEVMTxContext(msg)

	evm := vm.NewEVM(blockCtx, txCtx, intraBlockState, chainConfig, vm.Config{NoBaseFee: true})

	return &ReusableCaller{
		evm:             evm,
		intraBlockState: intraBlockState,
		baseFee:         baseFee,
		gasCap:          gasCap,
		callTimeout:     callTimeout,
		stateReader:     stateReader,
		message:         &msg,
	}, nil
}<|MERGE_RESOLUTION|>--- conflicted
+++ resolved
@@ -105,16 +105,7 @@
 	return result, nil
 }
 
-<<<<<<< HEAD
-func GetEvmContext(msg core.Message, header *types.Header, requireCanonical bool, tx kv.Tx, headerReader services.HeaderReader) (evmtypes.BlockContext, evmtypes.TxContext) {
-	var baseFee uint256.Int
-	if header.BaseFee != nil {
-		overflow := baseFee.SetFromBig(header.BaseFee)
-		if overflow {
-			panic(fmt.Errorf("header.BaseFee higher than 2^256-1"))
-		}
-	}
-
+func NewEVMBlockContext(engine consensus.EngineReader, header *types.Header, requireCanonical bool, tx kv.Tx, headerReader services.HeaderReader) evmtypes.BlockContext {
 	var excessDataGas *big.Int
 	parentHeader, err := headerReader.HeaderByHash(context.Background(), tx, header.ParentHash)
 	if err != nil {
@@ -123,15 +114,7 @@
 	} else if parentHeader != nil {
 		excessDataGas = parentHeader.ExcessDataGas
 	}
-	return core.NewEVMBlockContext(header, excessDataGas, getHashGetter(requireCanonical, tx, headerReader), ethash.NewFaker() /* TODO Discover correcrt engine type */, nil /* author */),
-		evmtypes.TxContext{
-			Origin:   msg.From(),
-			GasPrice: msg.GasPrice().ToBig(),
-		}
-=======
-func NewEVMBlockContext(engine consensus.EngineReader, header *types.Header, requireCanonical bool, tx kv.Tx, headerReader services.HeaderReader) evmtypes.BlockContext {
-	return core.NewEVMBlockContext(header, getHashGetter(requireCanonical, tx, headerReader), engine, nil /* author */)
->>>>>>> 27ec4f02
+	return core.NewEVMBlockContext(header, excessDataGas, getHashGetter(requireCanonical, tx, headerReader), engine, nil /* author */)
 }
 
 func getHashGetter(requireCanonical bool, tx kv.Tx, headerReader services.HeaderReader) func(uint64) common.Hash {
