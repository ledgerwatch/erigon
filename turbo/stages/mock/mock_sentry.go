// Copyright 2024 The Erigon Authors
// This file is part of Erigon.
//
// Erigon is free software: you can redistribute it and/or modify
// it under the terms of the GNU Lesser General Public License as published by
// the Free Software Foundation, either version 3 of the License, or
// (at your option) any later version.
//
// Erigon is distributed in the hope that it will be useful,
// but WITHOUT ANY WARRANTY; without even the implied warranty of
// MERCHANTABILITY or FITNESS FOR A PARTICULAR PURPOSE. See the
// GNU Lesser General Public License for more details.
//
// You should have received a copy of the GNU Lesser General Public License
// along with Erigon. If not, see <http://www.gnu.org/licenses/>.

package mock

import (
	"context"
	"crypto/ecdsa"
	"errors"
	"fmt"
	"math/big"
	"os"
	"sync"
	"testing"
	"time"

	"github.com/c2h5oh/datasize"
	lru "github.com/hashicorp/golang-lru/arc/v2"
	"github.com/holiman/uint256"
	"go.uber.org/mock/gomock"
	"golang.org/x/sync/semaphore"
	"google.golang.org/protobuf/types/known/emptypb"

	"github.com/erigontech/erigon-lib/log/v3"

	"github.com/erigontech/erigon-lib/kv/temporal/temporaltest"

	"github.com/erigontech/erigon-lib/chain"
	libcommon "github.com/erigontech/erigon-lib/common"
	"github.com/erigontech/erigon-lib/common/datadir"
	"github.com/erigontech/erigon-lib/common/dbg"
	"github.com/erigontech/erigon-lib/direct"
	"github.com/erigontech/erigon-lib/gointerfaces"
	proto_downloader "github.com/erigontech/erigon-lib/gointerfaces/downloaderproto"
	execution "github.com/erigontech/erigon-lib/gointerfaces/executionproto"
	proto_sentry "github.com/erigontech/erigon-lib/gointerfaces/sentryproto"
	ptypes "github.com/erigontech/erigon-lib/gointerfaces/typesproto"
	"github.com/erigontech/erigon-lib/kv"
	"github.com/erigontech/erigon-lib/kv/kvcache"
	"github.com/erigontech/erigon-lib/kv/memdb"
	"github.com/erigontech/erigon-lib/kv/remotedbserver"
	libstate "github.com/erigontech/erigon-lib/state"
	"github.com/erigontech/erigon-lib/txpool"
	"github.com/erigontech/erigon-lib/txpool/txpoolcfg"
	types2 "github.com/erigontech/erigon-lib/types"
	"github.com/erigontech/erigon-lib/wrap"
	"github.com/erigontech/erigon/consensus"
	"github.com/erigontech/erigon/consensus/ethash"
	"github.com/erigontech/erigon/core"
	"github.com/erigontech/erigon/core/rawdb"
	"github.com/erigontech/erigon/core/rawdb/blockio"
	"github.com/erigontech/erigon/core/state"
	"github.com/erigontech/erigon/core/types"
	"github.com/erigontech/erigon/core/vm"
	"github.com/erigontech/erigon/crypto"
	"github.com/erigontech/erigon/eth/consensuschain"
	"github.com/erigontech/erigon/eth/ethconfig"
	"github.com/erigontech/erigon/eth/ethconsensusconfig"
	"github.com/erigontech/erigon/eth/protocols/eth"
	"github.com/erigontech/erigon/eth/stagedsync"
	"github.com/erigontech/erigon/eth/stagedsync/stages"
	"github.com/erigontech/erigon/ethdb/prune"
	"github.com/erigontech/erigon/p2p"
	"github.com/erigontech/erigon/p2p/sentry"
	"github.com/erigontech/erigon/p2p/sentry/sentry_multi_client"
	"github.com/erigontech/erigon/params"
	"github.com/erigontech/erigon/polygon/bor"
	"github.com/erigontech/erigon/rlp"
	"github.com/erigontech/erigon/turbo/builder"
	"github.com/erigontech/erigon/turbo/engineapi/engine_helpers"
	"github.com/erigontech/erigon/turbo/execution/eth1"
	"github.com/erigontech/erigon/turbo/execution/eth1/eth1_chain_reader.go"
	"github.com/erigontech/erigon/turbo/rpchelper"
	"github.com/erigontech/erigon/turbo/services"
	"github.com/erigontech/erigon/turbo/shards"
	"github.com/erigontech/erigon/turbo/snapshotsync/freezeblocks"
	stages2 "github.com/erigontech/erigon/turbo/stages"
	"github.com/erigontech/erigon/turbo/stages/bodydownload"
	"github.com/erigontech/erigon/turbo/stages/headerdownload"
)

const MockInsertAsInitialCycle = false

type MockSentry struct {
	proto_sentry.UnimplementedSentryServer
	Ctx                  context.Context
	Log                  log.Logger
	tb                   testing.TB
	cancel               context.CancelFunc
	DB                   kv.RwDB
	Dirs                 datadir.Dirs
	Engine               consensus.Engine
	gspec                *types.Genesis
	ChainConfig          *chain.Config
	Sync                 *stagedsync.Sync
	MiningSync           *stagedsync.Sync
	PendingBlocks        chan *types.Block
	MinedBlocks          chan *types.Block
	sentriesClient       *sentry_multi_client.MultiClient
	Key                  *ecdsa.PrivateKey
	Genesis              *types.Block
	SentryClient         direct.SentryClient
	PeerId               *ptypes.H512
	streams              map[proto_sentry.MessageId][]proto_sentry.Sentry_MessagesServer
	sentMessages         []*proto_sentry.OutboundMessageData
	StreamWg             sync.WaitGroup
	ReceiveWg            sync.WaitGroup
	Address              libcommon.Address
	Eth1ExecutionService *eth1.EthereumExecutionModule

	Notifications *shards.Notifications

	// TxPool
	TxPoolFetch      *txpool.Fetch
	TxPoolSend       *txpool.Send
	TxPoolGrpcServer *txpool.GrpcServer
	TxPool           *txpool.TxPool
	txPoolDB         kv.RwDB

	HistoryV3      bool
	agg            *libstate.Aggregator
	BlockSnapshots *freezeblocks.RoSnapshots
	BlockReader    services.FullBlockReader
	posStagedSync  *stagedsync.Sync
}

func (ms *MockSentry) Close() {
	ms.cancel()
	if ms.txPoolDB != nil {
		ms.txPoolDB.Close()
	}
	if ms.Engine != nil {
		ms.Engine.Close()
	}
	if ms.BlockSnapshots != nil {
		ms.BlockSnapshots.Close()
	}
	if ms.agg != nil {
		ms.agg.Close()
	}
	if ms.DB != nil {
		ms.DB.Close()
	}
}

// Stream returns stream, waiting if necessary
func (ms *MockSentry) Send(req *proto_sentry.InboundMessage) (errs []error) {
	ms.StreamWg.Wait()
	for _, stream := range ms.streams[req.Id] {
		if err := stream.Send(req); err != nil {
			errs = append(errs, err)
		}
	}
	return errs
}

func (ms *MockSentry) SetStatus(context.Context, *proto_sentry.StatusData) (*proto_sentry.SetStatusReply, error) {
	return &proto_sentry.SetStatusReply{}, nil
}

func (ms *MockSentry) PenalizePeer(context.Context, *proto_sentry.PenalizePeerRequest) (*emptypb.Empty, error) {
	return nil, nil
}
func (ms *MockSentry) PeerMinBlock(context.Context, *proto_sentry.PeerMinBlockRequest) (*emptypb.Empty, error) {
	return nil, nil
}

func (ms *MockSentry) HandShake(ctx context.Context, in *emptypb.Empty) (*proto_sentry.HandShakeReply, error) {
	return &proto_sentry.HandShakeReply{Protocol: proto_sentry.Protocol_ETH68}, nil
}
func (ms *MockSentry) SendMessageByMinBlock(_ context.Context, r *proto_sentry.SendMessageByMinBlockRequest) (*proto_sentry.SentPeers, error) {
	ms.sentMessages = append(ms.sentMessages, r.Data)
	return nil, nil
}
func (ms *MockSentry) SendMessageById(_ context.Context, r *proto_sentry.SendMessageByIdRequest) (*proto_sentry.SentPeers, error) {
	ms.sentMessages = append(ms.sentMessages, r.Data)
	return nil, nil
}
func (ms *MockSentry) SendMessageToRandomPeers(_ context.Context, r *proto_sentry.SendMessageToRandomPeersRequest) (*proto_sentry.SentPeers, error) {
	ms.sentMessages = append(ms.sentMessages, r.Data)
	return nil, nil
}
func (ms *MockSentry) SendMessageToAll(_ context.Context, r *proto_sentry.OutboundMessageData) (*proto_sentry.SentPeers, error) {
	ms.sentMessages = append(ms.sentMessages, r)
	return nil, nil
}
func (ms *MockSentry) SentMessage(i int) *proto_sentry.OutboundMessageData {
	return ms.sentMessages[i]
}

func (ms *MockSentry) Messages(req *proto_sentry.MessagesRequest, stream proto_sentry.Sentry_MessagesServer) error {
	if ms.streams == nil {
		ms.streams = map[proto_sentry.MessageId][]proto_sentry.Sentry_MessagesServer{}
	}

	for _, id := range req.Ids {
		ms.streams[id] = append(ms.streams[id], stream)
	}
	ms.StreamWg.Done()
	select {
	case <-ms.Ctx.Done():
		return nil
	case <-stream.Context().Done():
		return nil
	}
}

func (ms *MockSentry) Peers(context.Context, *emptypb.Empty) (*proto_sentry.PeersReply, error) {
	return &proto_sentry.PeersReply{}, nil
}
func (ms *MockSentry) PeerCount(context.Context, *proto_sentry.PeerCountRequest) (*proto_sentry.PeerCountReply, error) {
	return &proto_sentry.PeerCountReply{Count: 0}, nil
}
func (ms *MockSentry) PeerById(context.Context, *proto_sentry.PeerByIdRequest) (*proto_sentry.PeerByIdReply, error) {
	return &proto_sentry.PeerByIdReply{}, nil
}
func (ms *MockSentry) PeerEvents(req *proto_sentry.PeerEventsRequest, server proto_sentry.Sentry_PeerEventsServer) error {
	return nil
}

func (ms *MockSentry) NodeInfo(context.Context, *emptypb.Empty) (*ptypes.NodeInfoReply, error) {
	return nil, nil
}

const blockBufferSize = 128

func MockWithGenesis(tb testing.TB, gspec *types.Genesis, key *ecdsa.PrivateKey, withPosDownloader bool) *MockSentry {
	return MockWithGenesisPruneMode(tb, gspec, key, blockBufferSize, prune.DefaultMode, withPosDownloader)
}

func MockWithGenesisEngine(tb testing.TB, gspec *types.Genesis, engine consensus.Engine, withPosDownloader, checkStateRoot bool) *MockSentry {
	key, _ := crypto.HexToECDSA("b71c71a67e1177ad4e901695e1b4b9ee17ae16c6668d313eac2f96dbcda3f291")
	return MockWithEverything(tb, gspec, key, prune.DefaultMode, engine, blockBufferSize, false, withPosDownloader, checkStateRoot)
}

func MockWithGenesisPruneMode(tb testing.TB, gspec *types.Genesis, key *ecdsa.PrivateKey, blockBufferSize int, prune prune.Mode, withPosDownloader bool) *MockSentry {
	var engine consensus.Engine

	switch {
	case gspec.Config.Bor != nil:
		engine = bor.NewFaker()
	default:
		engine = ethash.NewFaker()
	}

	checkStateRoot := true
	return MockWithEverything(tb, gspec, key, prune, engine, blockBufferSize, false, withPosDownloader, checkStateRoot)
}

func MockWithEverything(tb testing.TB, gspec *types.Genesis, key *ecdsa.PrivateKey, prune prune.Mode,
	engine consensus.Engine, blockBufferSize int, withTxPool, withPosDownloader, checkStateRoot bool,
) *MockSentry {
	tmpdir := os.TempDir()
	if tb != nil {
		tmpdir = tb.TempDir()
	}
	ctrl := gomock.NewController(tb)
	dirs := datadir.New(tmpdir)
	var err error

	cfg := ethconfig.Defaults
	cfg.StateStream = true
	cfg.BatchSize = 1 * datasize.MB
	cfg.Sync.BodyDownloadTimeoutSeconds = 10
	cfg.DeprecatedTxPool.Disable = !withTxPool
	cfg.DeprecatedTxPool.StartOnInit = true

	logger := log.Root()
	logger.SetHandler(log.LvlFilterHandler(log.LvlError, log.StderrHandler))

	ctx, ctxCancel := context.WithCancel(context.Background())
	db, agg := temporaltest.NewTestDB(tb, dirs)

	erigonGrpcServeer := remotedbserver.NewKvServer(ctx, db, nil, nil, nil, logger)
	allSnapshots := freezeblocks.NewRoSnapshots(ethconfig.Defaults.Snapshot, dirs.Snap, 0, logger)
	allBorSnapshots := freezeblocks.NewBorRoSnapshots(ethconfig.Defaults.Snapshot, dirs.Snap, 0, logger)
	mock := &MockSentry{
		Ctx: ctx, cancel: ctxCancel, DB: db, agg: agg,
		tb:          tb,
		Log:         logger,
		Dirs:        dirs,
		Engine:      engine,
		gspec:       gspec,
		ChainConfig: gspec.Config,
		Key:         key,
		Notifications: &shards.Notifications{
			Events:               shards.NewEvents(),
			Accumulator:          shards.NewAccumulator(),
			StateChangesConsumer: erigonGrpcServeer,
		},
		PeerId:         gointerfaces.ConvertHashToH512([64]byte{0x12, 0x34, 0x50}), // "12345"
		BlockSnapshots: allSnapshots,
		BlockReader:    freezeblocks.NewBlockReader(allSnapshots, allBorSnapshots),
		HistoryV3:      true,
	}
	if tb != nil {
		tb.Cleanup(mock.Close)
	}
	blockWriter := blockio.NewBlockWriter()

	mock.Address = crypto.PubkeyToAddress(mock.Key.PublicKey)

	sendHeaderRequest := func(_ context.Context, r *headerdownload.HeaderRequest) ([64]byte, bool) { return [64]byte{}, false }
	propagateNewBlockHashes := func(context.Context, []headerdownload.Announce) {}
	penalize := func(context.Context, []headerdownload.PenaltyItem) {}

	mock.SentryClient = direct.NewSentryClientDirect(direct.ETH68, mock)
	sentries := []direct.SentryClient{mock.SentryClient}

	sendBodyRequest := func(context.Context, *bodydownload.BodyRequest) ([64]byte, bool) { return [64]byte{}, false }
	blockPropagator := func(Ctx context.Context, header *types.Header, body *types.RawBody, td *big.Int) {}
	if !cfg.DeprecatedTxPool.Disable {
		poolCfg := txpoolcfg.DefaultConfig
		newTxs := make(chan types2.Announcements, 1024)
		if tb != nil {
			tb.Cleanup(func() {
				close(newTxs)
			})
		}
		chainID, _ := uint256.FromBig(mock.ChainConfig.ChainID)
		shanghaiTime := mock.ChainConfig.ShanghaiTime
		cancunTime := mock.ChainConfig.CancunTime
		pragueTime := mock.ChainConfig.PragueTime
		maxBlobsPerBlock := mock.ChainConfig.GetMaxBlobsPerBlock()
<<<<<<< HEAD
		mock.TxPool, err = txpool.New(newTxs, mock.DB, poolCfg, kvcache.NewDummy(), *chainID, shanghaiTime,
			nil /* agraBlock */, cancunTime, pragueTime, maxBlobsPerBlock, nil, logger)
=======
		mock.TxPool, err = txpool.New(newTxs, mock.DB, poolCfg, kvcache.NewDummy(), *chainID, shanghaiTime, nil /* agraBlock */, cancunTime, pragueTime, maxBlobsPerBlock, nil, logger)
>>>>>>> 3bbd8aa7
		if err != nil {
			tb.Fatal(err)
		}
		mock.txPoolDB = memdb.NewPoolDB(tmpdir)

		stateChangesClient := direct.NewStateDiffClientDirect(erigonGrpcServeer)

		mock.TxPoolFetch = txpool.NewFetch(mock.Ctx, sentries, mock.TxPool, stateChangesClient, mock.DB, mock.txPoolDB, *chainID, logger)
		mock.TxPoolFetch.SetWaitGroup(&mock.ReceiveWg)
		mock.TxPoolSend = txpool.NewSend(mock.Ctx, sentries, mock.TxPool, logger)
		mock.TxPoolGrpcServer = txpool.NewGrpcServer(mock.Ctx, mock.TxPool, mock.txPoolDB, *chainID, logger)

		mock.TxPoolFetch.ConnectCore()
		mock.StreamWg.Add(1)
		mock.TxPoolFetch.ConnectSentries()
		mock.StreamWg.Wait()

		go txpool.MainLoop(mock.Ctx, mock.txPoolDB, mock.TxPool, newTxs, mock.TxPoolSend, mock.TxPoolGrpcServer.NewSlotsStreams, func() {})
	}

	// Committed genesis will be shared between download and mock sentry
	_, mock.Genesis, err = core.CommitGenesisBlock(mock.DB, gspec, "", mock.Log)
	if _, ok := err.(*chain.ConfigCompatError); err != nil && !ok {
		if tb != nil {
			tb.Fatal(err)
		} else {
			panic(err)
		}
	}
	latestBlockBuiltStore := builder.NewLatestBlockBuiltStore()

	inMemoryExecution := func(txc wrap.TxContainer, header *types.Header, body *types.RawBody, unwindPoint uint64, headersChain []*types.Header, bodiesChain []*types.RawBody,
		notifications *shards.Notifications) error {
		terseLogger := log.New()
		terseLogger.SetHandler(log.LvlFilterHandler(log.LvlWarn, log.StderrHandler))
		// Needs its own notifications to not update RPC daemon and txpool about pending blocks
		stateSync := stages2.NewInMemoryExecution(mock.Ctx, mock.DB, &cfg, mock.sentriesClient,
			dirs, notifications, mock.BlockReader, blockWriter, mock.agg, nil, terseLogger)
		chainReader := consensuschain.NewReader(mock.ChainConfig, txc.Tx, mock.BlockReader, logger)
		// We start the mining step
		if err := stages2.StateStep(ctx, chainReader, mock.Engine, txc, stateSync, header, body, unwindPoint, headersChain, bodiesChain, true); err != nil {
			logger.Warn("Could not validate block", "err", err)
			return errors.Join(consensus.ErrInvalidBlock, err)
		}
		var progress uint64
		progress, err = stages.GetStageProgress(txc.Tx, stages.Execution)
		if err != nil {
			return err
		}
		if progress < header.Number.Uint64() {
			return fmt.Errorf("unsuccessful execution, progress %d < expected %d", progress, header.Number.Uint64())
		}
		return nil
	}
	forkValidator := engine_helpers.NewForkValidator(ctx, 1, inMemoryExecution, dirs.Tmp, mock.BlockReader)

	statusDataProvider := sentry.NewStatusDataProvider(
		db,
		mock.ChainConfig,
		mock.Genesis,
		mock.ChainConfig.ChainID.Uint64(),
		logger,
	)

	maxBlockBroadcastPeers := func(header *types.Header) uint { return 0 }

	mock.sentriesClient, err = sentry_multi_client.NewMultiClient(
		mock.DB,
		mock.ChainConfig,
		mock.Engine,
		sentries,
		cfg.Sync,
		mock.BlockReader,
		blockBufferSize,
		statusDataProvider,
		false,
		maxBlockBroadcastPeers,
		false, /* disableBlockDownload */
		logger,
	)
	if err != nil {
		if tb != nil {
			tb.Fatal(err)
		} else {
			panic(err)
		}
	}
	mock.sentriesClient.IsMock = true

	var (
		snapDb         kv.RwDB
		snapDownloader = proto_downloader.NewMockDownloaderClient(ctrl)

		recents    *lru.ARCCache[libcommon.Hash, *bor.Snapshot]
		signatures *lru.ARCCache[libcommon.Hash, libcommon.Address]
	)

	snapDownloader.EXPECT().
		Stats(gomock.Any(), gomock.Any()).
		Return(&proto_downloader.StatsReply{Completed: true}, nil).
		AnyTimes()
	snapDownloader.EXPECT().
		Add(gomock.Any(), gomock.Any(), gomock.Any()).
		Return(&emptypb.Empty{}, nil).
		AnyTimes()
	snapDownloader.EXPECT().
		ProhibitNewDownloads(gomock.Any(), gomock.Any()).
		Return(&emptypb.Empty{}, nil).
		AnyTimes()

	if bor, ok := engine.(*bor.Bor); ok {
		snapDb = bor.DB
		recents = bor.Recents
		signatures = bor.Signatures
	}
	miningConfig := cfg.Miner
	miningConfig.Enabled = true
	miningConfig.Noverify = false
	miningConfig.Etherbase = mock.Address
	miningConfig.SigKey = mock.Key
	miningCancel := make(chan struct{})
	go func() {
		<-mock.Ctx.Done()
		close(miningCancel)
	}()

	miner := stagedsync.NewMiningState(&miningConfig)
	mock.PendingBlocks = miner.PendingResultCh
	mock.MinedBlocks = miner.MiningResultCh
	// proof-of-stake mining
	assembleBlockPOS := func(param *core.BlockBuilderParameters, interrupt *int32) (*types.BlockWithReceipts, error) {
		miningStatePos := stagedsync.NewProposingState(&cfg.Miner)
		miningStatePos.MiningConfig.Etherbase = param.SuggestedFeeRecipient
		proposingSync := stagedsync.New(
			cfg.Sync,
			stagedsync.MiningStages(mock.Ctx,
				stagedsync.StageMiningCreateBlockCfg(mock.DB, miner, *mock.ChainConfig, mock.Engine, nil, nil, dirs.Tmp, mock.BlockReader),
				stagedsync.StageBorHeimdallCfg(mock.DB, snapDb, miningStatePos, *mock.ChainConfig, nil, mock.BlockReader, nil, nil, nil, recents, signatures, false, nil),
				stagedsync.StageExecuteBlocksCfg(
					mock.DB,
					prune,
					cfg.BatchSize,
					mock.ChainConfig,
					mock.Engine,
					&vm.Config{},
					mock.Notifications.Accumulator,
					cfg.StateStream,
					/*stateStream=*/ false,
					dirs,
					mock.BlockReader,
					mock.sentriesClient.Hd,
					mock.gspec,
					ethconfig.Defaults.Sync,
					mock.agg,
					nil,
				),
				stagedsync.StageSendersCfg(mock.DB, mock.ChainConfig, cfg.Sync, false, dirs.Tmp, prune, mock.BlockReader, mock.sentriesClient.Hd, nil),
				stagedsync.StageMiningExecCfg(mock.DB, miner, nil, *mock.ChainConfig, mock.Engine, &vm.Config{}, dirs.Tmp, nil, 0, mock.TxPool, nil, mock.BlockReader),
				stagedsync.StageMiningFinishCfg(mock.DB, *mock.ChainConfig, mock.Engine, miner, miningCancel, mock.BlockReader, latestBlockBuiltStore),
			), stagedsync.MiningUnwindOrder, stagedsync.MiningPruneOrder,
			logger)
		// We start the mining step
		if err := stages2.MiningStep(ctx, mock.DB, proposingSync, tmpdir, logger); err != nil {
			return nil, err
		}
		block := <-miningStatePos.MiningResultPOSCh
		return block, nil
	}

	blockSnapBuildSema := semaphore.NewWeighted(int64(dbg.BuildSnapshotAllowance))
	agg.SetSnapshotBuildSema(blockSnapBuildSema)

	blockRetire := freezeblocks.NewBlockRetire(1, dirs, mock.BlockReader, blockWriter, mock.DB, mock.ChainConfig, mock.Notifications.Events, blockSnapBuildSema, logger)
	mock.agg.SetProduceMod(mock.BlockReader.FreezingCfg().ProduceE3)
	mock.Sync = stagedsync.New(
		cfg.Sync,
		stagedsync.DefaultStages(mock.Ctx, stagedsync.StageSnapshotsCfg(mock.DB, *mock.ChainConfig, cfg.Sync, dirs, blockRetire, snapDownloader, mock.BlockReader, mock.Notifications, mock.agg, false, false, nil, prune), stagedsync.StageHeadersCfg(mock.DB, mock.sentriesClient.Hd, mock.sentriesClient.Bd, *mock.ChainConfig, cfg.Sync, sendHeaderRequest, propagateNewBlockHashes, penalize, cfg.BatchSize, false, mock.BlockReader, blockWriter, dirs.Tmp, mock.Notifications, nil), stagedsync.StageBorHeimdallCfg(mock.DB, snapDb, stagedsync.MiningState{}, *mock.ChainConfig, nil /* heimdallClient */, mock.BlockReader, nil, nil, nil, recents, signatures, false, nil), stagedsync.StageBlockHashesCfg(mock.DB, mock.Dirs.Tmp, mock.ChainConfig, blockWriter), stagedsync.StageBodiesCfg(mock.DB, mock.sentriesClient.Bd, sendBodyRequest, penalize, blockPropagator, cfg.Sync.BodyDownloadTimeoutSeconds, *mock.ChainConfig, mock.BlockReader, blockWriter, nil), stagedsync.StageSendersCfg(mock.DB, mock.ChainConfig, cfg.Sync, false, dirs.Tmp, prune, mock.BlockReader, mock.sentriesClient.Hd, nil), stagedsync.StageExecuteBlocksCfg(
			mock.DB,
			prune,
			cfg.BatchSize,
			mock.ChainConfig,
			mock.Engine,
			&vm.Config{},
			mock.Notifications.Accumulator,
			cfg.StateStream,
			/*stateStream=*/ false,
			dirs,
			mock.BlockReader,
			mock.sentriesClient.Hd,
			mock.gspec,
			ethconfig.Defaults.Sync,
			mock.agg,
			nil,
		), stagedsync.StageTxLookupCfg(mock.DB, prune, dirs.Tmp, mock.ChainConfig.Bor, mock.BlockReader), stagedsync.StageFinishCfg(mock.DB, dirs.Tmp, forkValidator), !withPosDownloader),
		stagedsync.DefaultUnwindOrder,
		stagedsync.DefaultPruneOrder,
		logger,
	)

	cfg.Genesis = gspec
	pipelineStages := stages2.NewPipelineStages(mock.Ctx, db, &cfg, p2p.Config{}, mock.sentriesClient, mock.Notifications,
		snapDownloader, mock.BlockReader, blockRetire, mock.agg, nil, forkValidator, logger, checkStateRoot)
	mock.posStagedSync = stagedsync.New(cfg.Sync, pipelineStages, stagedsync.PipelineUnwindOrder, stagedsync.PipelinePruneOrder, logger)

	mock.Eth1ExecutionService = eth1.NewEthereumExecutionModule(mock.BlockReader, mock.DB, mock.posStagedSync, forkValidator, mock.ChainConfig, assembleBlockPOS, nil, mock.Notifications.Accumulator, mock.Notifications.StateChangesConsumer, logger, engine, cfg.Sync, ctx)

	mock.sentriesClient.Hd.StartPoSDownloader(mock.Ctx, sendHeaderRequest, penalize)

	mock.MiningSync = stagedsync.New(
		cfg.Sync,
		stagedsync.MiningStages(mock.Ctx,
			stagedsync.StageMiningCreateBlockCfg(mock.DB, miner, *mock.ChainConfig, mock.Engine, nil, nil, dirs.Tmp, mock.BlockReader),
			stagedsync.StageBorHeimdallCfg(mock.DB, snapDb, miner, *mock.ChainConfig, nil /*heimdallClient*/, mock.BlockReader, nil, nil, nil, recents, signatures, false, nil),
			stagedsync.StageExecuteBlocksCfg(
				mock.DB,
				prune,
				cfg.BatchSize,
				mock.ChainConfig,
				mock.Engine,
				&vm.Config{},
				mock.Notifications.Accumulator,
				cfg.StateStream,
				/*stateStream=*/ false,
				dirs,
				mock.BlockReader,
				mock.sentriesClient.Hd,
				mock.gspec,
				ethconfig.Defaults.Sync,
				mock.agg,
				nil,
			),
			stagedsync.StageSendersCfg(mock.DB, mock.ChainConfig, cfg.Sync, false, dirs.Tmp, prune, mock.BlockReader, mock.sentriesClient.Hd, nil),
			stagedsync.StageMiningExecCfg(mock.DB, miner, nil, *mock.ChainConfig, mock.Engine, &vm.Config{}, dirs.Tmp, nil, 0, mock.TxPool, nil, mock.BlockReader),
			stagedsync.StageMiningFinishCfg(mock.DB, *mock.ChainConfig, mock.Engine, miner, miningCancel, mock.BlockReader, latestBlockBuiltStore),
		),
		stagedsync.MiningUnwindOrder,
		stagedsync.MiningPruneOrder,
		logger,
	)

	cfg.Genesis = gspec

	mock.StreamWg.Add(1)
	go mock.sentriesClient.RecvMessageLoop(mock.Ctx, mock.SentryClient, &mock.ReceiveWg)
	mock.StreamWg.Wait()
	mock.StreamWg.Add(1)
	go mock.sentriesClient.RecvUploadMessageLoop(mock.Ctx, mock.SentryClient, &mock.ReceiveWg)
	mock.StreamWg.Wait()
	mock.StreamWg.Add(1)
	go mock.sentriesClient.RecvUploadHeadersMessageLoop(mock.Ctx, mock.SentryClient, &mock.ReceiveWg)
	mock.StreamWg.Wait()

	//app expecting that genesis will always be in db
	c := &core.ChainPack{
		Headers:  []*types.Header{mock.Genesis.HeaderNoCopy()},
		Blocks:   []*types.Block{mock.Genesis},
		TopBlock: mock.Genesis,
	}
	if err = mock.InsertChain(c); err != nil {
		tb.Fatal(err)
	}
	return mock
}

// Mock is convenience function to create a mock with some pre-set values
func Mock(tb testing.TB) *MockSentry {
	funds := big.NewInt(1 * params.Ether)
	key, _ := crypto.HexToECDSA("b71c71a67e1177ad4e901695e1b4b9ee17ae16c6668d313eac2f96dbcda3f291")
	address := crypto.PubkeyToAddress(key.PublicKey)
	chainConfig := params.TestChainConfig
	gspec := &types.Genesis{
		Config: chainConfig,
		Alloc: types.GenesisAlloc{
			address: {Balance: funds},
		},
	}
	return MockWithGenesis(tb, gspec, key, false)
}

func MockWithTxPool(t *testing.T) *MockSentry {
	funds := big.NewInt(1 * params.Ether)
	key, _ := crypto.HexToECDSA("b71c71a67e1177ad4e901695e1b4b9ee17ae16c6668d313eac2f96dbcda3f291")
	address := crypto.PubkeyToAddress(key.PublicKey)
	chainConfig := params.TestChainConfig
	gspec := &types.Genesis{
		Config: chainConfig,
		Alloc: types.GenesisAlloc{
			address: {Balance: funds},
		},
	}

	checkStateRoot := true
	return MockWithEverything(t, gspec, key, prune.DefaultMode, ethash.NewFaker(), blockBufferSize, true, false, checkStateRoot)
}

func MockWithZeroTTD(t *testing.T, withPosDownloader bool) *MockSentry {
	funds := big.NewInt(1 * params.Ether)
	key, _ := crypto.HexToECDSA("b71c71a67e1177ad4e901695e1b4b9ee17ae16c6668d313eac2f96dbcda3f291")
	address := crypto.PubkeyToAddress(key.PublicKey)
	chainConfig := params.AllProtocolChanges
	chainConfig.TerminalTotalDifficulty = libcommon.Big0
	gspec := &types.Genesis{
		Config: chainConfig,
		Alloc: types.GenesisAlloc{
			address: {Balance: funds},
		},
	}
	return MockWithGenesis(t, gspec, key, withPosDownloader)
}

func MockWithZeroTTDGnosis(t *testing.T, withPosDownloader bool) *MockSentry {
	funds := big.NewInt(1 * params.Ether)
	key, _ := crypto.HexToECDSA("b71c71a67e1177ad4e901695e1b4b9ee17ae16c6668d313eac2f96dbcda3f291")
	address := crypto.PubkeyToAddress(key.PublicKey)
	chainConfig := params.TestChainAuraConfig
	chainConfig.TerminalTotalDifficulty = libcommon.Big0
	chainConfig.TerminalTotalDifficultyPassed = true
	gspec := &types.Genesis{
		Config: chainConfig,
		Alloc: types.GenesisAlloc{
			address: {Balance: funds},
		},
	}
	engine := ethconsensusconfig.CreateConsensusEngineBareBones(context.Background(), chainConfig, log.New())
	checkStateRoot := true
	return MockWithGenesisEngine(t, gspec, engine, withPosDownloader, checkStateRoot)
}

func (ms *MockSentry) EnableLogs() {
	ms.Log.SetHandler(log.LvlFilterHandler(log.LvlInfo, log.StderrHandler))
}

func (ms *MockSentry) numberOfPoWBlocks(chain *core.ChainPack) int {
	if ms.ChainConfig.TerminalTotalDifficulty == nil {
		return chain.Length()
	}
	return chain.NumberOfPoWBlocks()
}

func (ms *MockSentry) insertPoWBlocks(chain *core.ChainPack) error {
	n := ms.numberOfPoWBlocks(chain)
	if n == 0 {
		// No Proof-of-Work blocks
		return nil
	}
	for i := 0; i < chain.Length(); i++ {
		if err := chain.Blocks[i].HashCheck(); err != nil {
			return err
		}
	}

	// Send NewBlock message
	b, err := rlp.EncodeToBytes(&eth.NewBlockPacket{
		Block: chain.Blocks[n-1],
		TD:    big.NewInt(1), // This is ignored anyway
	})
	if err != nil {
		return err
	}
	ms.ReceiveWg.Add(1)
	for _, err = range ms.Send(&proto_sentry.InboundMessage{Id: proto_sentry.MessageId_NEW_BLOCK_66, Data: b, PeerId: ms.PeerId}) {
		if err != nil {
			return err
		}
	}

	// Send all the headers
	b, err = rlp.EncodeToBytes(&eth.BlockHeadersPacket66{
		RequestId:          1,
		BlockHeadersPacket: chain.Headers[0:n],
	})
	if err != nil {
		return err
	}
	ms.ReceiveWg.Add(1)
	for _, err = range ms.Send(&proto_sentry.InboundMessage{Id: proto_sentry.MessageId_BLOCK_HEADERS_66, Data: b, PeerId: ms.PeerId}) {
		if err != nil {
			return err
		}
	}

	// Send all the bodies
	packet := make(eth.BlockBodiesPacket, n)
	for i, block := range chain.Blocks[0:n] {
		packet[i] = block.Body()
	}
	b, err = rlp.EncodeToBytes(&eth.BlockBodiesPacket66{
		RequestId:         1,
		BlockBodiesPacket: packet,
	})
	if err != nil {
		return err
	}
	ms.ReceiveWg.Add(1)
	for _, err = range ms.Send(&proto_sentry.InboundMessage{Id: proto_sentry.MessageId_BLOCK_BODIES_66, Data: b, PeerId: ms.PeerId}) {
		if err != nil {
			return err
		}
	}
	ms.ReceiveWg.Wait() // Wait for all messages to be processed before we proceed

	if ms.TxPool != nil {
		ms.ReceiveWg.Add(1)
	}
	initialCycle, firstCycle := MockInsertAsInitialCycle, false
	hook := stages2.NewHook(ms.Ctx, ms.DB, ms.Notifications, ms.Sync, ms.BlockReader, ms.ChainConfig, ms.Log, nil)

	if err = stages2.StageLoopIteration(ms.Ctx, ms.DB, wrap.TxContainer{}, ms.Sync, initialCycle, firstCycle, ms.Log, ms.BlockReader, hook); err != nil {
		return err
	}
	if ms.TxPool != nil {
		ms.ReceiveWg.Wait() // Wait for TxPool notification
	}
	return nil
}

func (ms *MockSentry) insertPoSBlocks(chain *core.ChainPack) error {
	n := ms.numberOfPoWBlocks(chain)
	if n >= chain.Length() {
		return nil
	}

	wr := eth1_chain_reader.NewChainReaderEth1(ms.ChainConfig, direct.NewExecutionClientDirect(ms.Eth1ExecutionService), uint64(time.Hour))

	ctx := context.Background()
	for i := n; i < chain.Length(); i++ {
		if err := chain.Blocks[i].HashCheck(); err != nil {
			return err
		}
	}
	if err := wr.InsertBlocksAndWait(ctx, chain.Blocks); err != nil {
		return err
	}

	tipHash := chain.TopBlock.Hash()

	status, _, lvh, err := wr.UpdateForkChoice(ctx, tipHash, tipHash, tipHash)

	if err != nil {
		return err
	}
	if err := ms.DB.UpdateNosync(ms.Ctx, func(tx kv.RwTx) error {
		rawdb.WriteHeadBlockHash(tx, lvh)
		return nil
	}); err != nil {
		return err
	}
	if status != execution.ExecutionStatus_Success {
		return fmt.Errorf("insertion failed for block %d, code: %s", chain.Blocks[chain.Length()-1].NumberU64(), status.String())
	}

	return nil
}

func (ms *MockSentry) InsertChain(chain *core.ChainPack) error {

	if err := ms.insertPoWBlocks(chain); err != nil {
		return err
	}
	if err := ms.insertPoSBlocks(chain); err != nil {
		return err
	}

	roTx, err := ms.DB.BeginRo(ms.Ctx)
	if err != nil {
		return err
	}
	defer roTx.Rollback()
	// Check if the latest header was imported or rolled back
	if rawdb.ReadHeader(roTx, chain.TopBlock.Hash(), chain.TopBlock.NumberU64()) == nil {
		return fmt.Errorf("did not import block %d %x", chain.TopBlock.NumberU64(), chain.TopBlock.Hash())
	}
	execAt, err := stages.GetStageProgress(roTx, stages.Execution)
	if err != nil {
		return err
	}

	if execAt < chain.TopBlock.NumberU64() {
		return fmt.Errorf("sentryMock.InsertChain end up with Execution stage progress: %d < %d", execAt, chain.TopBlock.NumberU64())
	}

	if ms.sentriesClient.Hd.IsBadHeader(chain.TopBlock.Hash()) {
		fmt.Printf("a3\n")
		return fmt.Errorf("block %d %x was invalid", chain.TopBlock.NumberU64(), chain.TopBlock.Hash())
	}
	//if ms.HistoryV3 {
	//if err := ms.agg.BuildFiles(ms.Ctx, ms.DB); err != nil {
	//	return err
	//}
	//if err := ms.DB.UpdateNosync(ms.Ctx, func(tx kv.RwTx) error {
	//	ms.agg.SetTx(tx)
	//	if err := ms.agg.Prune(ms.Ctx, math.MaxUint64); err != nil {
	//		return err
	//	}
	//	return nil
	//}); err != nil {
	//	return err
	//}
	//}

	return nil
}

func (ms *MockSentry) HeaderDownload() *headerdownload.HeaderDownload {
	return ms.sentriesClient.Hd
}

func (ms *MockSentry) NewHistoryStateReader(blockNum uint64, tx kv.Tx) state.StateReader {
	r, err := rpchelper.CreateHistoryStateReader(tx, blockNum, 0, ms.ChainConfig.ChainName)
	if err != nil {
		panic(err)
	}
	return r
}

func (ms *MockSentry) NewStateReader(tx kv.Tx) state.StateReader {
	return state.NewReaderV4(tx.(kv.TemporalGetter))
}
func (ms *MockSentry) HistoryV3Components() *libstate.Aggregator {
	return ms.agg
}

func (ms *MockSentry) BlocksIO() (services.FullBlockReader, *blockio.BlockWriter) {
	return ms.BlockReader, blockio.NewBlockWriter()
}<|MERGE_RESOLUTION|>--- conflicted
+++ resolved
@@ -335,12 +335,7 @@
 		cancunTime := mock.ChainConfig.CancunTime
 		pragueTime := mock.ChainConfig.PragueTime
 		maxBlobsPerBlock := mock.ChainConfig.GetMaxBlobsPerBlock()
-<<<<<<< HEAD
-		mock.TxPool, err = txpool.New(newTxs, mock.DB, poolCfg, kvcache.NewDummy(), *chainID, shanghaiTime,
-			nil /* agraBlock */, cancunTime, pragueTime, maxBlobsPerBlock, nil, logger)
-=======
 		mock.TxPool, err = txpool.New(newTxs, mock.DB, poolCfg, kvcache.NewDummy(), *chainID, shanghaiTime, nil /* agraBlock */, cancunTime, pragueTime, maxBlobsPerBlock, nil, logger)
->>>>>>> 3bbd8aa7
 		if err != nil {
 			tb.Fatal(err)
 		}
