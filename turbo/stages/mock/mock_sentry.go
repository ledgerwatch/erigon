package mock

import (
	"context"
	"crypto/ecdsa"
	"fmt"
	"math/big"
	"os"
	"sync"
	"testing"
	"time"

	"github.com/ledgerwatch/erigon-lib/common/dbg"
	"golang.org/x/sync/semaphore"

	"github.com/c2h5oh/datasize"
	lru "github.com/hashicorp/golang-lru/arc/v2"
	"github.com/holiman/uint256"
	"github.com/ledgerwatch/erigon/eth/consensuschain"
	"github.com/ledgerwatch/log/v3"
	"google.golang.org/protobuf/types/known/emptypb"

	"github.com/ledgerwatch/erigon-lib/chain"
	libcommon "github.com/ledgerwatch/erigon-lib/common"
	"github.com/ledgerwatch/erigon-lib/common/datadir"
	"github.com/ledgerwatch/erigon-lib/direct"
	"github.com/ledgerwatch/erigon-lib/gointerfaces"
	proto_downloader "github.com/ledgerwatch/erigon-lib/gointerfaces/downloader"
	"github.com/ledgerwatch/erigon-lib/gointerfaces/execution"
	proto_sentry "github.com/ledgerwatch/erigon-lib/gointerfaces/sentry"
	ptypes "github.com/ledgerwatch/erigon-lib/gointerfaces/types"
	"github.com/ledgerwatch/erigon-lib/kv"
	"github.com/ledgerwatch/erigon-lib/kv/kvcache"
	"github.com/ledgerwatch/erigon-lib/kv/memdb"
	"github.com/ledgerwatch/erigon-lib/kv/remotedbserver"
	libstate "github.com/ledgerwatch/erigon-lib/state"
	"github.com/ledgerwatch/erigon-lib/txpool"
	"github.com/ledgerwatch/erigon-lib/txpool/txpoolcfg"
	types2 "github.com/ledgerwatch/erigon-lib/types"
	"github.com/ledgerwatch/erigon-lib/wrap"
	"github.com/ledgerwatch/erigon/consensus"
	"github.com/ledgerwatch/erigon/consensus/ethash"
	"github.com/ledgerwatch/erigon/core"
	"github.com/ledgerwatch/erigon/core/rawdb"
	"github.com/ledgerwatch/erigon/core/rawdb/blockio"
	"github.com/ledgerwatch/erigon/core/state"
	"github.com/ledgerwatch/erigon/core/state/temporal"
	"github.com/ledgerwatch/erigon/core/types"
	"github.com/ledgerwatch/erigon/core/vm"
	"github.com/ledgerwatch/erigon/crypto"
	"github.com/ledgerwatch/erigon/eth/ethconfig"
	"github.com/ledgerwatch/erigon/eth/ethconsensusconfig"
	"github.com/ledgerwatch/erigon/eth/protocols/eth"
	"github.com/ledgerwatch/erigon/eth/stagedsync"
	"github.com/ledgerwatch/erigon/eth/stagedsync/stages"
	"github.com/ledgerwatch/erigon/ethdb/prune"
	"github.com/ledgerwatch/erigon/p2p"
	"github.com/ledgerwatch/erigon/p2p/sentry/sentry_multi_client"
	"github.com/ledgerwatch/erigon/params"
	"github.com/ledgerwatch/erigon/polygon/bor"
	"github.com/ledgerwatch/erigon/rlp"
	"github.com/ledgerwatch/erigon/turbo/builder"
	"github.com/ledgerwatch/erigon/turbo/engineapi/engine_helpers"
	"github.com/ledgerwatch/erigon/turbo/execution/eth1"
	"github.com/ledgerwatch/erigon/turbo/execution/eth1/eth1_chain_reader.go"
	"github.com/ledgerwatch/erigon/turbo/rpchelper"
	"github.com/ledgerwatch/erigon/turbo/services"
	"github.com/ledgerwatch/erigon/turbo/shards"
	"github.com/ledgerwatch/erigon/turbo/snapshotsync/freezeblocks"
	stages2 "github.com/ledgerwatch/erigon/turbo/stages"
	"github.com/ledgerwatch/erigon/turbo/stages/bodydownload"
	"github.com/ledgerwatch/erigon/turbo/stages/headerdownload"
)

const MockInsertAsInitialCycle = false

type MockSentry struct {
	proto_sentry.UnimplementedSentryServer
	Ctx                  context.Context
	Log                  log.Logger
	tb                   testing.TB
	cancel               context.CancelFunc
	DB                   kv.RwDB
	Dirs                 datadir.Dirs
	Engine               consensus.Engine
	gspec                *types.Genesis
	ChainConfig          *chain.Config
	Sync                 *stagedsync.Sync
	MiningSync           *stagedsync.Sync
	PendingBlocks        chan *types.Block
	MinedBlocks          chan *types.Block
	sentriesClient       *sentry_multi_client.MultiClient
	Key                  *ecdsa.PrivateKey
	Genesis              *types.Block
	SentryClient         direct.SentryClient
	PeerId               *ptypes.H512
	UpdateHead           func(Ctx context.Context, headHeight, headTime uint64, hash libcommon.Hash, td *uint256.Int)
	streams              map[proto_sentry.MessageId][]proto_sentry.Sentry_MessagesServer
	sentMessages         []*proto_sentry.OutboundMessageData
	StreamWg             sync.WaitGroup
	ReceiveWg            sync.WaitGroup
	Address              libcommon.Address
	Eth1ExecutionService *eth1.EthereumExecutionModule

	Notifications *shards.Notifications

	// TxPool
	TxPoolFetch      *txpool.Fetch
	TxPoolSend       *txpool.Send
	TxPoolGrpcServer *txpool.GrpcServer
	TxPool           *txpool.TxPool
	txPoolDB         kv.RwDB

	HistoryV3      bool
	agg            *libstate.AggregatorV3
	BlockSnapshots *freezeblocks.RoSnapshots
	BlockReader    services.FullBlockReader
	posStagedSync  *stagedsync.Sync
}

func (ms *MockSentry) Close() {
	ms.cancel()
	if ms.txPoolDB != nil {
		ms.txPoolDB.Close()
	}
	if ms.Engine != nil {
		ms.Engine.Close()
	}
	if ms.BlockSnapshots != nil {
		ms.BlockSnapshots.Close()
	}
	if ms.agg != nil {
		ms.agg.Close()
	}
	if ms.DB != nil {
		ms.DB.Close()
	}
}

// Stream returns stream, waiting if necessary
func (ms *MockSentry) Send(req *proto_sentry.InboundMessage) (errs []error) {
	ms.StreamWg.Wait()
	for _, stream := range ms.streams[req.Id] {
		if err := stream.Send(req); err != nil {
			errs = append(errs, err)
		}
	}
	return errs
}

func (ms *MockSentry) SetStatus(context.Context, *proto_sentry.StatusData) (*proto_sentry.SetStatusReply, error) {
	return &proto_sentry.SetStatusReply{}, nil
}

func (ms *MockSentry) PenalizePeer(context.Context, *proto_sentry.PenalizePeerRequest) (*emptypb.Empty, error) {
	return nil, nil
}
func (ms *MockSentry) PeerMinBlock(context.Context, *proto_sentry.PeerMinBlockRequest) (*emptypb.Empty, error) {
	return nil, nil
}

func (ms *MockSentry) HandShake(ctx context.Context, in *emptypb.Empty) (*proto_sentry.HandShakeReply, error) {
	return &proto_sentry.HandShakeReply{Protocol: proto_sentry.Protocol_ETH68}, nil
}
func (ms *MockSentry) SendMessageByMinBlock(_ context.Context, r *proto_sentry.SendMessageByMinBlockRequest) (*proto_sentry.SentPeers, error) {
	ms.sentMessages = append(ms.sentMessages, r.Data)
	return nil, nil
}
func (ms *MockSentry) SendMessageById(_ context.Context, r *proto_sentry.SendMessageByIdRequest) (*proto_sentry.SentPeers, error) {
	ms.sentMessages = append(ms.sentMessages, r.Data)
	return nil, nil
}
func (ms *MockSentry) SendMessageToRandomPeers(_ context.Context, r *proto_sentry.SendMessageToRandomPeersRequest) (*proto_sentry.SentPeers, error) {
	ms.sentMessages = append(ms.sentMessages, r.Data)
	return nil, nil
}
func (ms *MockSentry) SendMessageToAll(_ context.Context, r *proto_sentry.OutboundMessageData) (*proto_sentry.SentPeers, error) {
	ms.sentMessages = append(ms.sentMessages, r)
	return nil, nil
}
func (ms *MockSentry) SentMessage(i int) *proto_sentry.OutboundMessageData {
	return ms.sentMessages[i]
}

func (ms *MockSentry) Messages(req *proto_sentry.MessagesRequest, stream proto_sentry.Sentry_MessagesServer) error {
	if ms.streams == nil {
		ms.streams = map[proto_sentry.MessageId][]proto_sentry.Sentry_MessagesServer{}
	}

	for _, id := range req.Ids {
		ms.streams[id] = append(ms.streams[id], stream)
	}
	ms.StreamWg.Done()
	select {
	case <-ms.Ctx.Done():
		return nil
	case <-stream.Context().Done():
		return nil
	}
}

func (ms *MockSentry) Peers(context.Context, *emptypb.Empty) (*proto_sentry.PeersReply, error) {
	return &proto_sentry.PeersReply{}, nil
}
func (ms *MockSentry) PeerCount(context.Context, *proto_sentry.PeerCountRequest) (*proto_sentry.PeerCountReply, error) {
	return &proto_sentry.PeerCountReply{Count: 0}, nil
}
func (ms *MockSentry) PeerById(context.Context, *proto_sentry.PeerByIdRequest) (*proto_sentry.PeerByIdReply, error) {
	return &proto_sentry.PeerByIdReply{}, nil
}
func (ms *MockSentry) PeerEvents(req *proto_sentry.PeerEventsRequest, server proto_sentry.Sentry_PeerEventsServer) error {
	return nil
}

func (ms *MockSentry) NodeInfo(context.Context, *emptypb.Empty) (*ptypes.NodeInfoReply, error) {
	return nil, nil
}

const blockBufferSize = 128

func MockWithGenesis(tb testing.TB, gspec *types.Genesis, key *ecdsa.PrivateKey, withPosDownloader bool) *MockSentry {
	return MockWithGenesisPruneMode(tb, gspec, key, blockBufferSize, prune.DefaultMode, withPosDownloader)
}

func MockWithGenesisEngine(tb testing.TB, gspec *types.Genesis, engine consensus.Engine, withPosDownloader, checkStateRoot bool) *MockSentry {
	key, _ := crypto.HexToECDSA("b71c71a67e1177ad4e901695e1b4b9ee17ae16c6668d313eac2f96dbcda3f291")
	return MockWithEverything(tb, gspec, key, prune.DefaultMode, engine, blockBufferSize, false, withPosDownloader, checkStateRoot)
}

func MockWithGenesisPruneMode(tb testing.TB, gspec *types.Genesis, key *ecdsa.PrivateKey, blockBufferSize int, prune prune.Mode, withPosDownloader bool) *MockSentry {
	var engine consensus.Engine

	switch {
	case gspec.Config.Bor != nil:
		engine = bor.NewFaker()
	default:
		engine = ethash.NewFaker()
	}

	checkStateRoot := true
	return MockWithEverything(tb, gspec, key, prune, engine, blockBufferSize, false, withPosDownloader, checkStateRoot)
}

func MockWithEverything(tb testing.TB, gspec *types.Genesis, key *ecdsa.PrivateKey, prune prune.Mode,
	engine consensus.Engine, blockBufferSize int, withTxPool, withPosDownloader, checkStateRoot bool,
) *MockSentry {
	tmpdir := os.TempDir()

	dirs := datadir.New(tmpdir)
	var err error

	cfg := ethconfig.Defaults
	cfg.StateStream = true
	cfg.BatchSize = 1 * datasize.MB
	cfg.Sync.BodyDownloadTimeoutSeconds = 10
	cfg.DeprecatedTxPool.Disable = !withTxPool
	cfg.DeprecatedTxPool.StartOnInit = true

	logger := log.New()

	ctx, ctxCancel := context.WithCancel(context.Background())
	histV3, db, agg := temporal.NewTestDB(nil, dirs, gspec)
	cfg.HistoryV3 = histV3

	erigonGrpcServeer := remotedbserver.NewKvServer(ctx, db, nil, nil, nil, logger)
	allSnapshots := freezeblocks.NewRoSnapshots(ethconfig.Defaults.Snapshot, dirs.Snap, 1, logger)
	allBorSnapshots := freezeblocks.NewBorRoSnapshots(ethconfig.Defaults.Snapshot, dirs.Snap, 1, logger)
	mock := &MockSentry{
		Ctx: ctx, cancel: ctxCancel, DB: db, agg: agg,
		tb:          tb,
		Log:         logger,
		Dirs:        dirs,
		Engine:      engine,
		gspec:       gspec,
		ChainConfig: gspec.Config,
		Key:         key,
		Notifications: &shards.Notifications{
			Events:               shards.NewEvents(),
			Accumulator:          shards.NewAccumulator(),
			StateChangesConsumer: erigonGrpcServeer,
		},
		UpdateHead: func(Ctx context.Context, headHeight, headTime uint64, hash libcommon.Hash, td *uint256.Int) {
		},
		PeerId:         gointerfaces.ConvertHashToH512([64]byte{0x12, 0x34, 0x50}), // "12345"
		BlockSnapshots: allSnapshots,
		BlockReader:    freezeblocks.NewBlockReader(allSnapshots, allBorSnapshots),
		HistoryV3:      cfg.HistoryV3,
	}
	if tb != nil {
		tb.Cleanup(mock.Close)
	}
	blockWriter := blockio.NewBlockWriter(mock.HistoryV3)

	mock.Address = crypto.PubkeyToAddress(mock.Key.PublicKey)

	sendHeaderRequest := func(_ context.Context, r *headerdownload.HeaderRequest) ([64]byte, bool) { return [64]byte{}, false }
	propagateNewBlockHashes := func(context.Context, []headerdownload.Announce) {}
	penalize := func(context.Context, []headerdownload.PenaltyItem) {}

	mock.SentryClient = direct.NewSentryClientDirect(direct.ETH68, mock)
	sentries := []direct.SentryClient{mock.SentryClient}

	sendBodyRequest := func(context.Context, *bodydownload.BodyRequest) ([64]byte, bool) { return [64]byte{}, false }
	blockPropagator := func(Ctx context.Context, header *types.Header, body *types.RawBody, td *big.Int) {}
	if !cfg.DeprecatedTxPool.Disable {
		poolCfg := txpoolcfg.DefaultConfig
		newTxs := make(chan types2.Announcements, 1024)
		if tb != nil {
			tb.Cleanup(func() {
				close(newTxs)
			})
		}
		chainID, _ := uint256.FromBig(mock.ChainConfig.ChainID)
		shanghaiTime := mock.ChainConfig.ShanghaiTime
		cancunTime := mock.ChainConfig.CancunTime
		maxBlobsPerBlock := mock.ChainConfig.GetMaxBlobsPerBlock()
<<<<<<< HEAD
		mock.TxPool, err = txpool.New(newTxs, mock.DB, poolCfg, kvcache.NewDummy(histV3), *chainID, shanghaiTime, nil /* agraBlock */, cancunTime, maxBlobsPerBlock, logger)
=======
		mock.TxPool, err = txpool.New(newTxs, mock.DB, poolCfg, kvcache.NewDummy(), *chainID, shanghaiTime, nil /* agraBlock */, cancunTime, maxBlobsPerBlock, nil, logger)
>>>>>>> d8b91c4d
		if err != nil {
			tb.Fatal(err)
		}
		mock.txPoolDB = memdb.NewPoolDB(tmpdir)

		stateChangesClient := direct.NewStateDiffClientDirect(erigonGrpcServeer)

		mock.TxPoolFetch = txpool.NewFetch(mock.Ctx, sentries, mock.TxPool, stateChangesClient, mock.DB, mock.txPoolDB, *chainID, logger)
		mock.TxPoolFetch.SetWaitGroup(&mock.ReceiveWg)
		mock.TxPoolSend = txpool.NewSend(mock.Ctx, sentries, mock.TxPool, logger)
		mock.TxPoolGrpcServer = txpool.NewGrpcServer(mock.Ctx, mock.TxPool, mock.txPoolDB, *chainID, logger)

		mock.TxPoolFetch.ConnectCore()
		mock.StreamWg.Add(1)
		mock.TxPoolFetch.ConnectSentries()
		mock.StreamWg.Wait()

		go txpool.MainLoop(mock.Ctx, mock.txPoolDB, mock.TxPool, newTxs, mock.TxPoolSend, mock.TxPoolGrpcServer.NewSlotsStreams, func() {})
	}

	// Committed genesis will be shared between download and mock sentry
	_, mock.Genesis, err = core.CommitGenesisBlock(mock.DB, gspec, "", mock.Log)
	if _, ok := err.(*chain.ConfigCompatError); err != nil && !ok {
		if tb != nil {
			tb.Fatal(err)
		} else {
			panic(err)
		}
	}
	latestBlockBuiltStore := builder.NewLatestBlockBuiltStore()

	inMemoryExecution := func(txc wrap.TxContainer, header *types.Header, body *types.RawBody, unwindPoint uint64, headersChain []*types.Header, bodiesChain []*types.RawBody,
		notifications *shards.Notifications) error {
		terseLogger := log.New()
		terseLogger.SetHandler(log.LvlFilterHandler(log.LvlWarn, log.StderrHandler))
		// Needs its own notifications to not update RPC daemon and txpool about pending blocks
		stateSync := stages2.NewInMemoryExecution(mock.Ctx, mock.DB, &cfg, mock.sentriesClient,
			dirs, notifications, mock.BlockReader, blockWriter, mock.agg, nil, terseLogger)
		chainReader := consensuschain.NewReader(mock.ChainConfig, txc.Tx, mock.BlockReader, logger)
		// We start the mining step
		if err := stages2.StateStep(ctx, chainReader, mock.Engine, txc, blockWriter, stateSync, mock.sentriesClient.Bd, header, body, unwindPoint, headersChain, bodiesChain, histV3); err != nil {
			logger.Warn("Could not validate block", "err", err)
			return err
		}
		var progress uint64
		if histV3 {
			progress, err = stages.GetStageProgress(txc.Tx, stages.Execution)
		} else {
			progress, err = stages.GetStageProgress(txc.Tx, stages.IntermediateHashes)
		}
		if err != nil {
			return err
		}
		if progress < header.Number.Uint64() {
			return fmt.Errorf("unsuccessful execution, progress %d < expected %d", progress, header.Number.Uint64())
		}
		return nil
	}
	forkValidator := engine_helpers.NewForkValidator(ctx, 1, inMemoryExecution, dirs.Tmp, mock.BlockReader)
	networkID := uint64(1)
	maxBlockBroadcastPeers := func(header *types.Header) uint { return 0 }

	mock.sentriesClient, err = sentry_multi_client.NewMultiClient(
		mock.DB,
		"mock",
		mock.ChainConfig,
		mock.Genesis.Hash(),
		mock.Genesis.Time(),
		mock.Engine,
		networkID,
		sentries,
		cfg.Sync,
		mock.BlockReader,
		blockBufferSize,
		false,
		forkValidator,
		maxBlockBroadcastPeers,
		logger,
	)
	if err != nil {
		if tb != nil {
			tb.Fatal(err)
		} else {
			panic(err)
		}
	}
	mock.sentriesClient.IsMock = true

	var snapshotsDownloader proto_downloader.DownloaderClient

	var (
		snapDb     kv.RwDB
		recents    *lru.ARCCache[libcommon.Hash, *bor.Snapshot]
		signatures *lru.ARCCache[libcommon.Hash, libcommon.Address]
	)
	if bor, ok := engine.(*bor.Bor); ok {
		snapDb = bor.DB
		recents = bor.Recents
		signatures = bor.Signatures
	}
	// proof-of-stake mining
	assembleBlockPOS := func(param *core.BlockBuilderParameters, interrupt *int32) (*types.BlockWithReceipts, error) {
		miningStatePos := stagedsync.NewProposingState(&cfg.Miner)
		miningStatePos.MiningConfig.Etherbase = param.SuggestedFeeRecipient
		proposingSync := stagedsync.New(
			cfg.Sync,
			stagedsync.MiningStages(mock.Ctx,
				stagedsync.StageMiningCreateBlockCfg(mock.DB, miningStatePos, *mock.ChainConfig, mock.Engine, mock.txPoolDB, param, tmpdir, mock.BlockReader),
				stagedsync.StageBorHeimdallCfg(mock.DB, snapDb, miningStatePos, *mock.ChainConfig, nil, mock.BlockReader, nil, nil, nil, recents, signatures),
				stagedsync.StageMiningExecCfg(mock.DB, miningStatePos, mock.Notifications.Events, *mock.ChainConfig, mock.Engine, &vm.Config{}, tmpdir, interrupt, param.PayloadId, mock.TxPool, mock.txPoolDB, mock.BlockReader),
				stagedsync.StageHashStateCfg(mock.DB, dirs, cfg.HistoryV3),
				stagedsync.StageTrieCfg(mock.DB, false, true, true, tmpdir, mock.BlockReader, nil, histV3, mock.agg),
				stagedsync.StageMiningFinishCfg(mock.DB, *mock.ChainConfig, mock.Engine, miningStatePos, nil, mock.BlockReader, latestBlockBuiltStore),
			), stagedsync.MiningUnwindOrder, stagedsync.MiningPruneOrder,
			logger)
		// We start the mining step
		if err := stages2.MiningStep(ctx, mock.DB, proposingSync, tmpdir, logger); err != nil {
			return nil, err
		}
		block := <-miningStatePos.MiningResultPOSCh
		return block, nil
	}

	blockSnapBuildSema := semaphore.NewWeighted(int64(dbg.BuildSnapshotAllowance))
	agg.SetSnapshotBuildSema(blockSnapBuildSema)

	blockRetire := freezeblocks.NewBlockRetire(1, dirs, mock.BlockReader, blockWriter, mock.DB, mock.ChainConfig, mock.Notifications.Events, blockSnapBuildSema, logger)
	mock.Sync = stagedsync.New(
		cfg.Sync,
		stagedsync.DefaultStages(mock.Ctx,
			stagedsync.StageSnapshotsCfg(mock.DB, *mock.ChainConfig, cfg.Sync, dirs, blockRetire, snapshotsDownloader, mock.BlockReader, mock.Notifications, mock.HistoryV3, mock.agg, false, nil),
			stagedsync.StageHeadersCfg(mock.DB, mock.sentriesClient.Hd, mock.sentriesClient.Bd, *mock.ChainConfig, cfg.Sync, sendHeaderRequest, propagateNewBlockHashes, penalize, cfg.BatchSize, false, mock.BlockReader, blockWriter, dirs.Tmp, mock.HistoryV3, mock.Notifications, engine_helpers.NewForkValidatorMock(1, histV3), nil),
			stagedsync.StageBorHeimdallCfg(mock.DB, snapDb, stagedsync.MiningState{}, *mock.ChainConfig, nil /* heimdallClient */, mock.BlockReader, nil, nil, nil, recents, signatures),
			stagedsync.StageBlockHashesCfg(mock.DB, mock.Dirs.Tmp, mock.ChainConfig, blockWriter),
			stagedsync.StageBodiesCfg(mock.DB, mock.sentriesClient.Bd, sendBodyRequest, penalize, blockPropagator, cfg.Sync.BodyDownloadTimeoutSeconds, *mock.ChainConfig, mock.BlockReader, cfg.HistoryV3, blockWriter, nil),
			stagedsync.StageSendersCfg(mock.DB, mock.ChainConfig, false, dirs.Tmp, prune, mock.BlockReader, mock.sentriesClient.Hd, nil),
			stagedsync.StageExecuteBlocksCfg(
				mock.DB,
				prune,
				cfg.BatchSize,
				nil,
				mock.ChainConfig,
				mock.Engine,
				&vm.Config{},
				mock.Notifications.Accumulator,
				cfg.StateStream,
				/*stateStream=*/ false,
				/*exec22=*/ cfg.HistoryV3,
				dirs,
				mock.BlockReader,
				mock.sentriesClient.Hd,
				mock.gspec,
				ethconfig.Defaults.Sync,
				mock.agg,
				nil,
			),
			stagedsync.StageHashStateCfg(mock.DB, mock.Dirs, cfg.HistoryV3),
			stagedsync.StageTrieCfg(mock.DB, checkStateRoot, true, false, dirs.Tmp, mock.BlockReader, mock.sentriesClient.Hd, cfg.HistoryV3, mock.agg),
			stagedsync.StageHistoryCfg(mock.DB, prune, dirs.Tmp),
			stagedsync.StageLogIndexCfg(mock.DB, prune, dirs.Tmp),
			stagedsync.StageCallTracesCfg(mock.DB, prune, 0, dirs.Tmp),
			stagedsync.StageTxLookupCfg(mock.DB, prune, dirs.Tmp, mock.ChainConfig.Bor, mock.BlockReader),
			stagedsync.StageFinishCfg(mock.DB, dirs.Tmp, forkValidator),
			!withPosDownloader),
		stagedsync.DefaultUnwindOrder,
		stagedsync.DefaultPruneOrder,
		logger,
	)

	cfg.Genesis = gspec
	pipelineStages := stages2.NewPipelineStages(mock.Ctx, db, &cfg, p2p.Config{}, mock.sentriesClient, mock.Notifications,
		snapshotsDownloader, mock.BlockReader, blockRetire, mock.agg, nil, forkValidator, logger, checkStateRoot)
	mock.posStagedSync = stagedsync.New(cfg.Sync, pipelineStages, stagedsync.PipelineUnwindOrder, stagedsync.PipelinePruneOrder, logger)

	mock.Eth1ExecutionService = eth1.NewEthereumExecutionModule(mock.BlockReader, mock.DB, mock.posStagedSync, forkValidator, mock.ChainConfig, assembleBlockPOS, nil, mock.Notifications.Accumulator, mock.Notifications.StateChangesConsumer, logger, engine, histV3, cfg.Sync)

	mock.sentriesClient.Hd.StartPoSDownloader(mock.Ctx, sendHeaderRequest, penalize)

	miningConfig := cfg.Miner
	miningConfig.Enabled = true
	miningConfig.Noverify = false
	miningConfig.Etherbase = mock.Address
	miningConfig.SigKey = mock.Key
	miningCancel := make(chan struct{})
	go func() {
		<-mock.Ctx.Done()
		close(miningCancel)
	}()

	miner := stagedsync.NewMiningState(&miningConfig)
	mock.PendingBlocks = miner.PendingResultCh
	mock.MinedBlocks = miner.MiningResultCh
	mock.MiningSync = stagedsync.New(
		cfg.Sync,
		stagedsync.MiningStages(mock.Ctx,
			stagedsync.StageMiningCreateBlockCfg(mock.DB, miner, *mock.ChainConfig, mock.Engine, nil, nil, dirs.Tmp, mock.BlockReader),
			stagedsync.StageBorHeimdallCfg(mock.DB, snapDb, miner, *mock.ChainConfig, nil /*heimdallClient*/, mock.BlockReader, nil, nil, nil, recents, signatures),
			stagedsync.StageMiningExecCfg(mock.DB, miner, nil, *mock.ChainConfig, mock.Engine, &vm.Config{}, dirs.Tmp, nil, 0, mock.TxPool, nil, mock.BlockReader),
			stagedsync.StageHashStateCfg(mock.DB, dirs, cfg.HistoryV3),
			stagedsync.StageTrieCfg(mock.DB, false, true, false, dirs.Tmp, mock.BlockReader, mock.sentriesClient.Hd, cfg.HistoryV3, mock.agg),
			stagedsync.StageMiningFinishCfg(mock.DB, *mock.ChainConfig, mock.Engine, miner, miningCancel, mock.BlockReader, latestBlockBuiltStore),
		),
		stagedsync.MiningUnwindOrder,
		stagedsync.MiningPruneOrder,
		logger,
	)

	cfg.Genesis = gspec

	mock.StreamWg.Add(1)
	go mock.sentriesClient.RecvMessageLoop(mock.Ctx, mock.SentryClient, &mock.ReceiveWg)
	mock.StreamWg.Wait()
	mock.StreamWg.Add(1)
	go mock.sentriesClient.RecvUploadMessageLoop(mock.Ctx, mock.SentryClient, &mock.ReceiveWg)
	mock.StreamWg.Wait()
	mock.StreamWg.Add(1)
	go mock.sentriesClient.RecvUploadHeadersMessageLoop(mock.Ctx, mock.SentryClient, &mock.ReceiveWg)
	mock.StreamWg.Wait()

	if histV3 {
		c := &core.ChainPack{
			Headers:  []*types.Header{mock.Genesis.HeaderNoCopy()},
			Blocks:   []*types.Block{mock.Genesis},
			TopBlock: mock.Genesis,
		}
		if err = mock.InsertChain(c); err != nil {
			tb.Fatal(err)
		}
	}
	return mock
}

// Mock is convenience function to create a mock with some pre-set values
func Mock(tb testing.TB) *MockSentry {
	funds := big.NewInt(1 * params.Ether)
	key, _ := crypto.HexToECDSA("b71c71a67e1177ad4e901695e1b4b9ee17ae16c6668d313eac2f96dbcda3f291")
	address := crypto.PubkeyToAddress(key.PublicKey)
	chainConfig := params.TestChainConfig
	gspec := &types.Genesis{
		Config: chainConfig,
		Alloc: types.GenesisAlloc{
			address: {Balance: funds},
		},
	}
	return MockWithGenesis(tb, gspec, key, false)
}

func MockWithTxPool(t *testing.T) *MockSentry {
	funds := big.NewInt(1 * params.Ether)
	key, _ := crypto.HexToECDSA("b71c71a67e1177ad4e901695e1b4b9ee17ae16c6668d313eac2f96dbcda3f291")
	address := crypto.PubkeyToAddress(key.PublicKey)
	chainConfig := params.TestChainConfig
	gspec := &types.Genesis{
		Config: chainConfig,
		Alloc: types.GenesisAlloc{
			address: {Balance: funds},
		},
	}

	checkStateRoot := true
	return MockWithEverything(t, gspec, key, prune.DefaultMode, ethash.NewFaker(), blockBufferSize, true, false, checkStateRoot)
}

func MockWithZeroTTD(t *testing.T, withPosDownloader bool) *MockSentry {
	funds := big.NewInt(1 * params.Ether)
	key, _ := crypto.HexToECDSA("b71c71a67e1177ad4e901695e1b4b9ee17ae16c6668d313eac2f96dbcda3f291")
	address := crypto.PubkeyToAddress(key.PublicKey)
	chainConfig := params.AllProtocolChanges
	chainConfig.TerminalTotalDifficulty = libcommon.Big0
	gspec := &types.Genesis{
		Config: chainConfig,
		Alloc: types.GenesisAlloc{
			address: {Balance: funds},
		},
	}
	return MockWithGenesis(t, gspec, key, withPosDownloader)
}

func MockWithZeroTTDGnosis(t *testing.T, withPosDownloader bool) *MockSentry {
	funds := big.NewInt(1 * params.Ether)
	key, _ := crypto.HexToECDSA("b71c71a67e1177ad4e901695e1b4b9ee17ae16c6668d313eac2f96dbcda3f291")
	address := crypto.PubkeyToAddress(key.PublicKey)
	chainConfig := params.TestChainAuraConfig
	chainConfig.TerminalTotalDifficulty = libcommon.Big0
	chainConfig.TerminalTotalDifficultyPassed = true
	gspec := &types.Genesis{
		Config: chainConfig,
		Alloc: types.GenesisAlloc{
			address: {Balance: funds},
		},
	}
	engine := ethconsensusconfig.CreateConsensusEngineBareBones(context.Background(), chainConfig, log.New())
	checkStateRoot := true
	return MockWithGenesisEngine(t, gspec, engine, withPosDownloader, checkStateRoot)
}

func (ms *MockSentry) EnableLogs() {
	ms.Log.SetHandler(log.LvlFilterHandler(log.LvlInfo, log.StderrHandler))
}

func (ms *MockSentry) numberOfPoWBlocks(chain *core.ChainPack) int {
	if ms.ChainConfig.TerminalTotalDifficulty == nil {
		return chain.Length()
	}
	return chain.NumberOfPoWBlocks()
}

func (ms *MockSentry) insertPoWBlocks(chain *core.ChainPack) error {
	n := ms.numberOfPoWBlocks(chain)
	if n == 0 {
		// No Proof-of-Work blocks
		return nil
	}

	for i := 0; i < chain.Length(); i++ {
		if err := chain.Blocks[i].HashCheck(); err != nil {
			return err
		}
	}

	// Send NewBlock message
	b, err := rlp.EncodeToBytes(&eth.NewBlockPacket{
		Block: chain.Blocks[n-1],
		TD:    big.NewInt(1), // This is ignored anyway
	})
	if err != nil {
		return err
	}
	ms.ReceiveWg.Add(1)
	for _, err = range ms.Send(&proto_sentry.InboundMessage{Id: proto_sentry.MessageId_NEW_BLOCK_66, Data: b, PeerId: ms.PeerId}) {
		if err != nil {
			return err
		}
	}

	// Send all the headers
	b, err = rlp.EncodeToBytes(&eth.BlockHeadersPacket66{
		RequestId:          1,
		BlockHeadersPacket: chain.Headers[0:n],
	})
	if err != nil {
		return err
	}
	ms.ReceiveWg.Add(1)
	for _, err = range ms.Send(&proto_sentry.InboundMessage{Id: proto_sentry.MessageId_BLOCK_HEADERS_66, Data: b, PeerId: ms.PeerId}) {
		if err != nil {
			return err
		}
	}

	// Send all the bodies
	packet := make(eth.BlockBodiesPacket, n)
	for i, block := range chain.Blocks[0:n] {
		packet[i] = block.Body()
	}
	b, err = rlp.EncodeToBytes(&eth.BlockBodiesPacket66{
		RequestId:         1,
		BlockBodiesPacket: packet,
	})
	if err != nil {
		return err
	}
	ms.ReceiveWg.Add(1)
	for _, err = range ms.Send(&proto_sentry.InboundMessage{Id: proto_sentry.MessageId_BLOCK_BODIES_66, Data: b, PeerId: ms.PeerId}) {
		if err != nil {
			return err
		}
	}
	ms.ReceiveWg.Wait() // Wait for all messages to be processed before we proceed

	if ms.TxPool != nil {
		ms.ReceiveWg.Add(1)
	}
	initialCycle := MockInsertAsInitialCycle
	hook := stages2.NewHook(ms.Ctx, ms.DB, ms.Notifications, ms.Sync, ms.BlockReader, ms.ChainConfig, ms.Log, ms.UpdateHead)

	if err = stages2.StageLoopIteration(ms.Ctx, ms.DB, wrap.TxContainer{}, ms.Sync, initialCycle, ms.Log, ms.BlockReader, hook); err != nil {
		return err
	}
	if ms.TxPool != nil {
		ms.ReceiveWg.Wait() // Wait for TxPool notification
	}
	return nil
}

func (ms *MockSentry) insertPoSBlocks(chain *core.ChainPack) error {
	n := ms.numberOfPoWBlocks(chain)
	if n >= chain.Length() {
		return nil
	}

	wr := eth1_chain_reader.NewChainReaderEth1(ms.Ctx, ms.ChainConfig, direct.NewExecutionClientDirect(ms.Eth1ExecutionService), uint64(time.Hour))

	for i := n; i < chain.Length(); i++ {
		if err := chain.Blocks[i].HashCheck(); err != nil {
			return err
		}
	}
	if err := wr.InsertBlocksAndWait(chain.Blocks); err != nil {
		return err
	}

	tipHash := chain.TopBlock.Hash()

	status, lvh, err := wr.UpdateForkChoice(tipHash, tipHash, tipHash)

	if err != nil {
		return err
	}
	if err := ms.DB.UpdateNosync(ms.Ctx, func(tx kv.RwTx) error {
		rawdb.WriteHeadBlockHash(tx, lvh)
		return nil
	}); err != nil {
		return err
	}
	if status != execution.ExecutionStatus_Success {
		return fmt.Errorf("insertion failed for block %d, code: %s", chain.Blocks[chain.Length()-1].NumberU64(), status.String())
	}

	return nil
}

func (ms *MockSentry) InsertChain(chain *core.ChainPack) error {

	if err := ms.insertPoWBlocks(chain); err != nil {
		return err
	}
	if err := ms.insertPoSBlocks(chain); err != nil {
		return err
	}

	roTx, err := ms.DB.BeginRo(ms.Ctx)
	if err != nil {
		return err
	}
	defer roTx.Rollback()
	// Check if the latest header was imported or rolled back
	if rawdb.ReadHeader(roTx, chain.TopBlock.Hash(), chain.TopBlock.NumberU64()) == nil {
		return fmt.Errorf("did not import block %d %x", chain.TopBlock.NumberU64(), chain.TopBlock.Hash())
	}
	execAt, err := stages.GetStageProgress(roTx, stages.Execution)
	if err != nil {
		return err
	}

	if execAt < chain.TopBlock.NumberU64() {
		return fmt.Errorf("sentryMock.InsertChain end up with Execution stage progress: %d < %d", execAt, chain.TopBlock.NumberU64())
	}

	if ms.sentriesClient.Hd.IsBadHeader(chain.TopBlock.Hash()) {
		fmt.Printf("a3\n")
		return fmt.Errorf("block %d %x was invalid", chain.TopBlock.NumberU64(), chain.TopBlock.Hash())
	}
	//if ms.HistoryV3 {
	//if err := ms.agg.BuildFiles(ms.Ctx, ms.DB); err != nil {
	//	return err
	//}
	//if err := ms.DB.UpdateNosync(ms.Ctx, func(tx kv.RwTx) error {
	//	ms.agg.SetTx(tx)
	//	if err := ms.agg.Prune(ms.Ctx, math.MaxUint64); err != nil {
	//		return err
	//	}
	//	return nil
	//}); err != nil {
	//	return err
	//}
	//}

	return nil
}

func (ms *MockSentry) HeaderDownload() *headerdownload.HeaderDownload {
	return ms.sentriesClient.Hd
}

func (ms *MockSentry) NewHistoryStateReader(blockNum uint64, tx kv.Tx) state.StateReader {
	r, err := rpchelper.CreateHistoryStateReader(tx, blockNum, 0, ms.HistoryV3, ms.ChainConfig.ChainName)
	if err != nil {
		panic(err)
	}
	return r
}

func (ms *MockSentry) NewStateReader(tx kv.Tx) state.StateReader {
	if ms.HistoryV3 {
		return state.NewReaderV4(tx.(kv.TemporalGetter))
	}
	return state.NewPlainStateReader(tx)
}
func (ms *MockSentry) HistoryV3Components() *libstate.AggregatorV3 {
	return ms.agg
}

func (ms *MockSentry) BlocksIO() (services.FullBlockReader, *blockio.BlockWriter) {
	return ms.BlockReader, blockio.NewBlockWriter(ms.HistoryV3)
}<|MERGE_RESOLUTION|>--- conflicted
+++ resolved
@@ -314,11 +314,7 @@
 		shanghaiTime := mock.ChainConfig.ShanghaiTime
 		cancunTime := mock.ChainConfig.CancunTime
 		maxBlobsPerBlock := mock.ChainConfig.GetMaxBlobsPerBlock()
-<<<<<<< HEAD
-		mock.TxPool, err = txpool.New(newTxs, mock.DB, poolCfg, kvcache.NewDummy(histV3), *chainID, shanghaiTime, nil /* agraBlock */, cancunTime, maxBlobsPerBlock, logger)
-=======
-		mock.TxPool, err = txpool.New(newTxs, mock.DB, poolCfg, kvcache.NewDummy(), *chainID, shanghaiTime, nil /* agraBlock */, cancunTime, maxBlobsPerBlock, nil, logger)
->>>>>>> d8b91c4d
+		mock.TxPool, err = txpool.New(newTxs, mock.DB, poolCfg, kvcache.NewDummy(histV3), *chainID, shanghaiTime, nil /* agraBlock */, cancunTime, maxBlobsPerBlock, nil, logger)
 		if err != nil {
 			tb.Fatal(err)
 		}
