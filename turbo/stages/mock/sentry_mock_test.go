package mock_test

import (
	"math/big"
	"testing"

	"github.com/holiman/uint256"
	libcommon "github.com/ledgerwatch/erigon-lib/common"
	"github.com/ledgerwatch/erigon-lib/gointerfaces/sentry"
	"github.com/ledgerwatch/erigon-lib/wrap"
	"github.com/ledgerwatch/log/v3"
	"github.com/stretchr/testify/require"

	"github.com/ledgerwatch/erigon/common/u256"
	"github.com/ledgerwatch/erigon/core"
	"github.com/ledgerwatch/erigon/core/types"
	"github.com/ledgerwatch/erigon/eth/protocols/eth"
	"github.com/ledgerwatch/erigon/params"
	"github.com/ledgerwatch/erigon/rlp"
	"github.com/ledgerwatch/erigon/turbo/stages"
	"github.com/ledgerwatch/erigon/turbo/stages/mock"
)

func TestEmptyStageSync(t *testing.T) {
	t.Parallel()
	mock.Mock(t)
}

func TestHeaderStep(t *testing.T) {
	t.Parallel()
	m := mock.Mock(t)

	chain, err := core.GenerateChain(m.ChainConfig, m.Genesis, m.Engine, m.DB, 100, func(i int, b *core.BlockGen) {
		b.SetCoinbase(libcommon.Address{1})
	})
	if err != nil {
		t.Fatalf("generate blocks: %v", err)
	}
	// Send NewBlock message
	b, err := rlp.EncodeToBytes(&eth.NewBlockPacket{
		Block: chain.TopBlock,
		TD:    big.NewInt(1), // This is ignored anyway
	})
	require.NoError(t, err)
	m.ReceiveWg.Add(1)
	for _, err = range m.Send(&sentry.InboundMessage{Id: sentry.MessageId_NEW_BLOCK_66, Data: b, PeerId: m.PeerId}) {
		require.NoError(t, err)
	}
	// Send all the headers
	b, err = rlp.EncodeToBytes(&eth.BlockHeadersPacket66{
		RequestId:          1,
		BlockHeadersPacket: chain.Headers,
	})
	require.NoError(t, err)
	m.ReceiveWg.Add(1)
	for _, err = range m.Send(&sentry.InboundMessage{Id: sentry.MessageId_BLOCK_HEADERS_66, Data: b, PeerId: m.PeerId}) {
		require.NoError(t, err)
	}
	m.ReceiveWg.Wait() // Wait for all messages to be processed before we proceed

	initialCycle := mock.MockInsertAsInitialCycle
<<<<<<< HEAD
	if err := stages.StageLoopIteration(m.Ctx, m.DB, wrap.TxContainer{}, m.Sync, initialCycle, m.Log, m.BlockReader, nil, false); err != nil {
=======
	if err := stages.StageLoopIteration(m.Ctx, m.DB, nil, m.Sync, initialCycle, m.Log, m.BlockReader, nil); err != nil {
>>>>>>> 08002495
		t.Fatal(err)
	}
}

func TestMineBlockWith1Tx(t *testing.T) {
	t.Parallel()
	t.Skip("revive me")
	require, m := require.New(t), mock.Mock(t)

	chain, err := core.GenerateChain(m.ChainConfig, m.Genesis, m.Engine, m.DB, 1, func(i int, b *core.BlockGen) {
		b.SetCoinbase(libcommon.Address{1})
	})
	require.NoError(err)
	{ // Do 1 step to start txPool

		// Send NewBlock message
		b, err := rlp.EncodeToBytes(&eth.NewBlockPacket{
			Block: chain.TopBlock,
			TD:    big.NewInt(1), // This is ignored anyway
		})
		require.NoError(err)
		m.ReceiveWg.Add(1)
		for _, err = range m.Send(&sentry.InboundMessage{Id: sentry.MessageId_NEW_BLOCK_66, Data: b, PeerId: m.PeerId}) {
			require.NoError(err)
		}
		// Send all the headers
		b, err = rlp.EncodeToBytes(&eth.BlockHeadersPacket66{
			RequestId:          1,
			BlockHeadersPacket: chain.Headers,
		})
		require.NoError(err)
		m.ReceiveWg.Add(1)
		for _, err = range m.Send(&sentry.InboundMessage{Id: sentry.MessageId_BLOCK_HEADERS_66, Data: b, PeerId: m.PeerId}) {
			require.NoError(err)
		}
		m.ReceiveWg.Wait() // Wait for all messages to be processed before we proceeed

		initialCycle := mock.MockInsertAsInitialCycle
<<<<<<< HEAD
		if err := stages.StageLoopIteration(m.Ctx, m.DB, wrap.TxContainer{}, m.Sync, initialCycle, log.New(), m.BlockReader, nil, false); err != nil {
=======
		if err := stages.StageLoopIteration(m.Ctx, m.DB, nil, m.Sync, initialCycle, log.New(), m.BlockReader, nil); err != nil {
>>>>>>> 08002495
			t.Fatal(err)
		}
	}

	chain, err = core.GenerateChain(m.ChainConfig, chain.TopBlock, m.Engine, m.DB, 1, func(i int, gen *core.BlockGen) {
		// In block 1, addr1 sends addr2 some ether.
		tx, err := types.SignTx(types.NewTransaction(gen.TxNonce(m.Address), libcommon.Address{1}, uint256.NewInt(10_000), params.TxGas, u256.Num1, nil), *types.LatestSignerForChainID(m.ChainConfig.ChainID), m.Key)
		require.NoError(err)
		gen.AddTx(tx)
	})
	require.NoError(err)

	// Send NewBlock message
	b, err := rlp.EncodeToBytes(chain.TopBlock.Transactions())
	require.NoError(err)
	m.ReceiveWg.Add(1)
	for _, err = range m.Send(&sentry.InboundMessage{Id: sentry.MessageId_TRANSACTIONS_66, Data: b, PeerId: m.PeerId}) {
		require.NoError(err)
	}
	m.ReceiveWg.Wait() // Wait for all messages to be processed before we proceed

	err = stages.MiningStep(m.Ctx, m.DB, m.MiningSync, "", log.Root())
	require.NoError(err)

	got := <-m.PendingBlocks
	require.Equal(chain.TopBlock.Transactions().Len(), got.Transactions().Len())
	got2 := <-m.MinedBlocks
	require.Equal(chain.TopBlock.Transactions().Len(), got2.Transactions().Len())
}

func TestReorg(t *testing.T) {
	t.Parallel()
	m := mock.Mock(t)

	chain, err := core.GenerateChain(m.ChainConfig, m.Genesis, m.Engine, m.DB, 10, func(i int, b *core.BlockGen) {
		b.SetCoinbase(libcommon.Address{1})
	})
	if err != nil {
		t.Fatalf("generate blocks: %v", err)
	}
	// Send NewBlock message
	b, err := rlp.EncodeToBytes(&eth.NewBlockPacket{
		Block: chain.TopBlock,
		TD:    big.NewInt(1), // This is ignored anyway
	})
	if err != nil {
		t.Fatal(err)
	}
	m.ReceiveWg.Add(1)
	for _, err = range m.Send(&sentry.InboundMessage{Id: sentry.MessageId_NEW_BLOCK_66, Data: b, PeerId: m.PeerId}) {
		require.NoError(t, err)
	}

	// Send all the headers
	b, err = rlp.EncodeToBytes(&eth.BlockHeadersPacket66{
		RequestId:          1,
		BlockHeadersPacket: chain.Headers,
	})
	if err != nil {
		t.Fatal(err)
	}
	m.ReceiveWg.Add(1)
	for _, err = range m.Send(&sentry.InboundMessage{Id: sentry.MessageId_BLOCK_HEADERS_66, Data: b, PeerId: m.PeerId}) {
		require.NoError(t, err)
	}
	m.ReceiveWg.Wait() // Wait for all messages to be processed before we proceeed

	initialCycle := mock.MockInsertAsInitialCycle
<<<<<<< HEAD
	if err := stages.StageLoopIteration(m.Ctx, m.DB, wrap.TxContainer{}, m.Sync, initialCycle, m.Log, m.BlockReader, nil, false); err != nil {
=======
	if err := stages.StageLoopIteration(m.Ctx, m.DB, nil, m.Sync, initialCycle, m.Log, m.BlockReader, nil); err != nil {
>>>>>>> 08002495
		t.Fatal(err)
	}

	// Now generate three competing branches, one short and two longer ones
	short, err := core.GenerateChain(m.ChainConfig, chain.TopBlock, m.Engine, m.DB, 2, func(i int, b *core.BlockGen) {
		b.SetCoinbase(libcommon.Address{1})
	})
	if err != nil {
		t.Fatalf("generate short fork: %v", err)
	}
	long1, err := core.GenerateChain(m.ChainConfig, chain.TopBlock, m.Engine, m.DB, 10, func(i int, b *core.BlockGen) {
		b.SetCoinbase(libcommon.Address{2}) // Need to make headers different from short branch
	})
	if err != nil {
		t.Fatalf("generate short fork: %v", err)
	}
	// Second long chain needs to be slightly shorter than the first long chain
	long2, err := core.GenerateChain(m.ChainConfig, chain.TopBlock, m.Engine, m.DB, 9, func(i int, b *core.BlockGen) {
		b.SetCoinbase(libcommon.Address{3}) // Need to make headers different from short branch and another long branch
	})
	if err != nil {
		t.Fatalf("generate short fork: %v", err)
	}

	// Send NewBlock message for short branch
	b, err = rlp.EncodeToBytes(&eth.NewBlockPacket{
		Block: short.TopBlock,
		TD:    big.NewInt(1), // This is ignored anyway
	})
	if err != nil {
		t.Fatal(err)
	}
	m.ReceiveWg.Add(1)
	for _, err = range m.Send(&sentry.InboundMessage{Id: sentry.MessageId_NEW_BLOCK_66, Data: b, PeerId: m.PeerId}) {
		require.NoError(t, err)
	}

	// Send headers of the short branch
	b, err = rlp.EncodeToBytes(&eth.BlockHeadersPacket66{
		RequestId:          2,
		BlockHeadersPacket: short.Headers,
	})
	if err != nil {
		t.Fatal(err)
	}
	m.ReceiveWg.Add(1)
	for _, err = range m.Send(&sentry.InboundMessage{Id: sentry.MessageId_BLOCK_HEADERS_66, Data: b, PeerId: m.PeerId}) {
		require.NoError(t, err)
	}
	m.ReceiveWg.Wait() // Wait for all messages to be processed before we proceeed

	initialCycle = false
<<<<<<< HEAD
	if err := stages.StageLoopIteration(m.Ctx, m.DB, wrap.TxContainer{}, m.Sync, initialCycle, m.Log, m.BlockReader, nil, false); err != nil {
=======
	if err := stages.StageLoopIteration(m.Ctx, m.DB, nil, m.Sync, initialCycle, m.Log, m.BlockReader, nil); err != nil {
>>>>>>> 08002495
		t.Fatal(err)
	}

	// Send NewBlock message for long1 branch
	b, err = rlp.EncodeToBytes(&eth.NewBlockPacket{
		Block: long1.TopBlock,
		TD:    big.NewInt(1), // This is ignored anyway
	})
	if err != nil {
		t.Fatal(err)
	}
	m.ReceiveWg.Add(1)
	for _, err = range m.Send(&sentry.InboundMessage{Id: sentry.MessageId_NEW_BLOCK_66, Data: b, PeerId: m.PeerId}) {
		require.NoError(t, err)
	}

	// Send headers of the long2 branch
	b, err = rlp.EncodeToBytes(&eth.BlockHeadersPacket66{
		RequestId:          3,
		BlockHeadersPacket: long2.Headers,
	})
	if err != nil {
		t.Fatal(err)
	}
	m.ReceiveWg.Add(1)
	for _, err = range m.Send(&sentry.InboundMessage{Id: sentry.MessageId_BLOCK_HEADERS_66, Data: b, PeerId: m.PeerId}) {
		require.NoError(t, err)
	}

	// Send headers of the long1 branch
	b, err = rlp.EncodeToBytes(&eth.BlockHeadersPacket66{
		RequestId:          4,
		BlockHeadersPacket: long1.Headers,
	})
	require.NoError(t, err)
	m.ReceiveWg.Add(1)
	for _, err = range m.Send(&sentry.InboundMessage{Id: sentry.MessageId_BLOCK_HEADERS_66, Data: b, PeerId: m.PeerId}) {
		require.NoError(t, err)
	}
	m.ReceiveWg.Wait() // Wait for all messages to be processed before we proceeed

	// This is unwind step
<<<<<<< HEAD
	if err := stages.StageLoopIteration(m.Ctx, m.DB, wrap.TxContainer{}, m.Sync, initialCycle, m.Log, m.BlockReader, nil, false); err != nil {
=======
	if err := stages.StageLoopIteration(m.Ctx, m.DB, nil, m.Sync, initialCycle, m.Log, m.BlockReader, nil); err != nil {
>>>>>>> 08002495
		t.Fatal(err)
	}

	// another short chain
	// Now generate three competing branches, one short and two longer ones
	short2, err := core.GenerateChain(m.ChainConfig, long1.TopBlock, m.Engine, m.DB, 2, func(i int, b *core.BlockGen) {
		b.SetCoinbase(libcommon.Address{1})
	})
	if err != nil {
		t.Fatalf("generate short fork: %v", err)
	}

	// Send NewBlock message for short branch
	b, err = rlp.EncodeToBytes(&eth.NewBlockPacket{
		Block: short2.TopBlock,
		TD:    big.NewInt(1), // This is ignored anyway
	})
	require.NoError(t, err)
	m.ReceiveWg.Add(1)
	for _, err = range m.Send(&sentry.InboundMessage{Id: sentry.MessageId_NEW_BLOCK_66, Data: b, PeerId: m.PeerId}) {
		require.NoError(t, err)
	}

	// Send headers of the short branch
	b, err = rlp.EncodeToBytes(&eth.BlockHeadersPacket66{
		RequestId:          5,
		BlockHeadersPacket: short2.Headers,
	})
	require.NoError(t, err)
	m.ReceiveWg.Add(1)
	for _, err = range m.Send(&sentry.InboundMessage{Id: sentry.MessageId_BLOCK_HEADERS_66, Data: b, PeerId: m.PeerId}) {
		require.NoError(t, err)
	}
	m.ReceiveWg.Wait() // Wait for all messages to be processed before we proceeed

	initialCycle = mock.MockInsertAsInitialCycle
<<<<<<< HEAD
	if err := stages.StageLoopIteration(m.Ctx, m.DB, wrap.TxContainer{}, m.Sync, initialCycle, m.Log, m.BlockReader, nil, false); err != nil {
=======
	if err := stages.StageLoopIteration(m.Ctx, m.DB, nil, m.Sync, initialCycle, m.Log, m.BlockReader, nil); err != nil {
>>>>>>> 08002495
		t.Fatal(err)
	}
}

func TestAnchorReplace(t *testing.T) {
	t.Parallel()
	m := mock.Mock(t)

	chain, err := core.GenerateChain(m.ChainConfig, m.Genesis, m.Engine, m.DB, 10, func(i int, b *core.BlockGen) {
		b.SetCoinbase(libcommon.Address{1})
	})
	if err != nil {
		t.Fatalf("generate blocks: %v", err)
	}

	short, err := core.GenerateChain(m.ChainConfig, m.Genesis, m.Engine, m.DB, 11, func(i int, b *core.BlockGen) {
		b.SetCoinbase(libcommon.Address{1})
	})
	if err != nil {
		t.Fatalf("generate blocks: %v", err)
	}

	long, err := core.GenerateChain(m.ChainConfig, m.Genesis, m.Engine, m.DB, 15, func(i int, b *core.BlockGen) {
		if i < 10 {
			b.SetCoinbase(libcommon.Address{1})
		} else {
			b.SetCoinbase(libcommon.Address{2})
		}
	})
	if err != nil {
		t.Fatalf("generate blocks: %v", err)
	}

	// Create anchor from the long chain suffix
	var b []byte
	b, err = rlp.EncodeToBytes(&eth.NewBlockPacket{
		Block: long.TopBlock,
		TD:    big.NewInt(1), // This is ignored anyway
	})
	require.NoError(t, err)
	m.ReceiveWg.Add(1)
	for _, err = range m.Send(&sentry.InboundMessage{Id: sentry.MessageId_NEW_BLOCK_66, Data: b, PeerId: m.PeerId}) {
		require.NoError(t, err)
	}

	// Send headers of the long suffix
	b, err = rlp.EncodeToBytes(&eth.BlockHeadersPacket66{
		RequestId:          1,
		BlockHeadersPacket: long.Headers[10:],
	})
	require.NoError(t, err)
	m.ReceiveWg.Add(1)
	for _, err = range m.Send(&sentry.InboundMessage{Id: sentry.MessageId_BLOCK_HEADERS_66, Data: b, PeerId: m.PeerId}) {
		require.NoError(t, err)
	}
	require.NoError(t, err)

	// Create anchor from the short chain suffix
	b, err = rlp.EncodeToBytes(&eth.NewBlockPacket{
		Block: short.TopBlock,
		TD:    big.NewInt(1), // This is ignored anyway
	})
	require.NoError(t, err)
	m.ReceiveWg.Add(1)
	for _, err = range m.Send(&sentry.InboundMessage{Id: sentry.MessageId_NEW_BLOCK_66, Data: b, PeerId: m.PeerId}) {
		require.NoError(t, err)
	}
	require.NoError(t, err)

	// Send headers of the short suffix
	b, err = rlp.EncodeToBytes(&eth.BlockHeadersPacket66{
		RequestId:          2,
		BlockHeadersPacket: short.Headers[10:],
	})
	require.NoError(t, err)
	m.ReceiveWg.Add(1)
	for _, err = range m.Send(&sentry.InboundMessage{Id: sentry.MessageId_BLOCK_HEADERS_66, Data: b, PeerId: m.PeerId}) {
		require.NoError(t, err)
	}

	m.ReceiveWg.Wait() // Wait for all messages to be processed before we proceeed

	// Now send the prefix chain
	b, err = rlp.EncodeToBytes(&eth.BlockHeadersPacket66{
		RequestId:          3,
		BlockHeadersPacket: chain.Headers,
	})
	require.NoError(t, err)
	m.ReceiveWg.Add(1)
	for _, err = range m.Send(&sentry.InboundMessage{Id: sentry.MessageId_BLOCK_HEADERS_66, Data: b, PeerId: m.PeerId}) {
		require.NoError(t, err)
	}

	m.ReceiveWg.Wait() // Wait for all messages to be processed before we proceeed

	initialCycle := mock.MockInsertAsInitialCycle
<<<<<<< HEAD
	if err := stages.StageLoopIteration(m.Ctx, m.DB, wrap.TxContainer{}, m.Sync, initialCycle, m.Log, m.BlockReader, nil, false); err != nil {
=======
	if err := stages.StageLoopIteration(m.Ctx, m.DB, nil, m.Sync, initialCycle, m.Log, m.BlockReader, nil); err != nil {
>>>>>>> 08002495
		t.Fatal(err)
	}
}

func TestAnchorReplace2(t *testing.T) {
	t.Parallel()
	m := mock.Mock(t)
	chain, err := core.GenerateChain(m.ChainConfig, m.Genesis, m.Engine, m.DB, 10, func(i int, b *core.BlockGen) {
		b.SetCoinbase(libcommon.Address{1})
	})
	if err != nil {
		t.Fatalf("generate blocks: %v", err)
	}

	short, err := core.GenerateChain(m.ChainConfig, m.Genesis, m.Engine, m.DB, 20, func(i int, b *core.BlockGen) {
		b.SetCoinbase(libcommon.Address{1})
	})
	if err != nil {
		t.Fatalf("generate blocks: %v", err)
	}

	long, err := core.GenerateChain(m.ChainConfig, m.Genesis, m.Engine, m.DB, 30, func(i int, b *core.BlockGen) {
		if i < 10 {
			b.SetCoinbase(libcommon.Address{1})
		} else {
			b.SetCoinbase(libcommon.Address{2})
		}
	})
	if err != nil {
		t.Fatalf("generate blocks: %v", err)
	}

	// Create anchor from the long chain suffix
	var b []byte
	b, err = rlp.EncodeToBytes(&eth.NewBlockPacket{
		Block: long.TopBlock,
		TD:    big.NewInt(1), // This is ignored anyway
	})
	require.NoError(t, err)
	m.ReceiveWg.Add(1)
	for _, err = range m.Send(&sentry.InboundMessage{Id: sentry.MessageId_NEW_BLOCK_66, Data: b, PeerId: m.PeerId}) {
		require.NoError(t, err)
	}

	// Send headers of the long suffix
	b, err = rlp.EncodeToBytes(&eth.BlockHeadersPacket66{
		RequestId:          1,
		BlockHeadersPacket: long.Headers[10:],
	})
	require.NoError(t, err)
	m.ReceiveWg.Add(1)
	for _, err = range m.Send(&sentry.InboundMessage{Id: sentry.MessageId_BLOCK_HEADERS_66, Data: b, PeerId: m.PeerId}) {
		require.NoError(t, err)
	}

	// Create anchor from the short chain suffix
	b, err = rlp.EncodeToBytes(&eth.NewBlockPacket{
		Block: short.TopBlock,
		TD:    big.NewInt(1), // This is ignored anyway
	})
	require.NoError(t, err)
	m.ReceiveWg.Add(1)
	for _, err = range m.Send(&sentry.InboundMessage{Id: sentry.MessageId_NEW_BLOCK_66, Data: b, PeerId: m.PeerId}) {
		require.NoError(t, err)
	}

	// Send headers of the short suffix (far end)
	b, err = rlp.EncodeToBytes(&eth.BlockHeadersPacket66{
		RequestId:          2,
		BlockHeadersPacket: short.Headers[15:],
	})
	require.NoError(t, err)
	m.ReceiveWg.Add(1)
	for _, err = range m.Send(&sentry.InboundMessage{Id: sentry.MessageId_BLOCK_HEADERS_66, Data: b, PeerId: m.PeerId}) {
		require.NoError(t, err)
	}

	// Send headers of the short suffix (near end)
	b, err = rlp.EncodeToBytes(&eth.BlockHeadersPacket66{
		RequestId:          3,
		BlockHeadersPacket: short.Headers[10:15],
	})
	require.NoError(t, err)
	m.ReceiveWg.Add(1)
	for _, err = range m.Send(&sentry.InboundMessage{Id: sentry.MessageId_BLOCK_HEADERS_66, Data: b, PeerId: m.PeerId}) {
		require.NoError(t, err)
	}

	m.ReceiveWg.Wait() // Wait for all messages to be processed before we proceeed

	// Now send the prefix chain
	b, err = rlp.EncodeToBytes(&eth.BlockHeadersPacket66{
		RequestId:          4,
		BlockHeadersPacket: chain.Headers,
	})
	require.NoError(t, err)
	m.ReceiveWg.Add(1)
	for _, err = range m.Send(&sentry.InboundMessage{Id: sentry.MessageId_BLOCK_HEADERS_66, Data: b, PeerId: m.PeerId}) {
		require.NoError(t, err)
	}

	m.ReceiveWg.Wait() // Wait for all messages to be processed before we proceeed

	initialCycle := mock.MockInsertAsInitialCycle
	hook := stages.NewHook(m.Ctx, m.DB, m.Notifications, m.Sync, m.BlockReader, m.ChainConfig, m.Log, m.UpdateHead)
<<<<<<< HEAD
	if err := stages.StageLoopIteration(m.Ctx, m.DB, wrap.TxContainer{}, m.Sync, initialCycle, m.Log, m.BlockReader, hook, false); err != nil {
=======
	if err := stages.StageLoopIteration(m.Ctx, m.DB, nil, m.Sync, initialCycle, m.Log, m.BlockReader, hook); err != nil {
>>>>>>> 08002495
		t.Fatal(err)
	}
}<|MERGE_RESOLUTION|>--- conflicted
+++ resolved
@@ -59,11 +59,7 @@
 	m.ReceiveWg.Wait() // Wait for all messages to be processed before we proceed
 
 	initialCycle := mock.MockInsertAsInitialCycle
-<<<<<<< HEAD
-	if err := stages.StageLoopIteration(m.Ctx, m.DB, wrap.TxContainer{}, m.Sync, initialCycle, m.Log, m.BlockReader, nil, false); err != nil {
-=======
-	if err := stages.StageLoopIteration(m.Ctx, m.DB, nil, m.Sync, initialCycle, m.Log, m.BlockReader, nil); err != nil {
->>>>>>> 08002495
+	if err := stages.StageLoopIteration(m.Ctx, m.DB, wrap.TxContainer{}, m.Sync, initialCycle, m.Log, m.BlockReader, nil); err != nil {
 		t.Fatal(err)
 	}
 }
@@ -102,11 +98,7 @@
 		m.ReceiveWg.Wait() // Wait for all messages to be processed before we proceeed
 
 		initialCycle := mock.MockInsertAsInitialCycle
-<<<<<<< HEAD
-		if err := stages.StageLoopIteration(m.Ctx, m.DB, wrap.TxContainer{}, m.Sync, initialCycle, log.New(), m.BlockReader, nil, false); err != nil {
-=======
-		if err := stages.StageLoopIteration(m.Ctx, m.DB, nil, m.Sync, initialCycle, log.New(), m.BlockReader, nil); err != nil {
->>>>>>> 08002495
+		if err := stages.StageLoopIteration(m.Ctx, m.DB, wrap.TxContainer{}, m.Sync, initialCycle, log.New(), m.BlockReader, nil); err != nil {
 			t.Fatal(err)
 		}
 	}
@@ -175,11 +167,7 @@
 	m.ReceiveWg.Wait() // Wait for all messages to be processed before we proceeed
 
 	initialCycle := mock.MockInsertAsInitialCycle
-<<<<<<< HEAD
-	if err := stages.StageLoopIteration(m.Ctx, m.DB, wrap.TxContainer{}, m.Sync, initialCycle, m.Log, m.BlockReader, nil, false); err != nil {
-=======
-	if err := stages.StageLoopIteration(m.Ctx, m.DB, nil, m.Sync, initialCycle, m.Log, m.BlockReader, nil); err != nil {
->>>>>>> 08002495
+	if err := stages.StageLoopIteration(m.Ctx, m.DB, wrap.TxContainer{}, m.Sync, initialCycle, m.Log, m.BlockReader, nil); err != nil {
 		t.Fatal(err)
 	}
 
@@ -232,11 +220,7 @@
 	m.ReceiveWg.Wait() // Wait for all messages to be processed before we proceeed
 
 	initialCycle = false
-<<<<<<< HEAD
-	if err := stages.StageLoopIteration(m.Ctx, m.DB, wrap.TxContainer{}, m.Sync, initialCycle, m.Log, m.BlockReader, nil, false); err != nil {
-=======
-	if err := stages.StageLoopIteration(m.Ctx, m.DB, nil, m.Sync, initialCycle, m.Log, m.BlockReader, nil); err != nil {
->>>>>>> 08002495
+	if err := stages.StageLoopIteration(m.Ctx, m.DB, wrap.TxContainer{}, m.Sync, initialCycle, m.Log, m.BlockReader, nil); err != nil {
 		t.Fatal(err)
 	}
 
@@ -279,11 +263,7 @@
 	m.ReceiveWg.Wait() // Wait for all messages to be processed before we proceeed
 
 	// This is unwind step
-<<<<<<< HEAD
-	if err := stages.StageLoopIteration(m.Ctx, m.DB, wrap.TxContainer{}, m.Sync, initialCycle, m.Log, m.BlockReader, nil, false); err != nil {
-=======
-	if err := stages.StageLoopIteration(m.Ctx, m.DB, nil, m.Sync, initialCycle, m.Log, m.BlockReader, nil); err != nil {
->>>>>>> 08002495
+	if err := stages.StageLoopIteration(m.Ctx, m.DB, wrap.TxContainer{}, m.Sync, initialCycle, m.Log, m.BlockReader, nil); err != nil {
 		t.Fatal(err)
 	}
 
@@ -320,11 +300,7 @@
 	m.ReceiveWg.Wait() // Wait for all messages to be processed before we proceeed
 
 	initialCycle = mock.MockInsertAsInitialCycle
-<<<<<<< HEAD
-	if err := stages.StageLoopIteration(m.Ctx, m.DB, wrap.TxContainer{}, m.Sync, initialCycle, m.Log, m.BlockReader, nil, false); err != nil {
-=======
-	if err := stages.StageLoopIteration(m.Ctx, m.DB, nil, m.Sync, initialCycle, m.Log, m.BlockReader, nil); err != nil {
->>>>>>> 08002495
+	if err := stages.StageLoopIteration(m.Ctx, m.DB, wrap.TxContainer{}, m.Sync, initialCycle, m.Log, m.BlockReader, nil); err != nil {
 		t.Fatal(err)
 	}
 }
@@ -421,11 +397,7 @@
 	m.ReceiveWg.Wait() // Wait for all messages to be processed before we proceeed
 
 	initialCycle := mock.MockInsertAsInitialCycle
-<<<<<<< HEAD
-	if err := stages.StageLoopIteration(m.Ctx, m.DB, wrap.TxContainer{}, m.Sync, initialCycle, m.Log, m.BlockReader, nil, false); err != nil {
-=======
-	if err := stages.StageLoopIteration(m.Ctx, m.DB, nil, m.Sync, initialCycle, m.Log, m.BlockReader, nil); err != nil {
->>>>>>> 08002495
+	if err := stages.StageLoopIteration(m.Ctx, m.DB, wrap.TxContainer{}, m.Sync, initialCycle, m.Log, m.BlockReader, nil); err != nil {
 		t.Fatal(err)
 	}
 }
@@ -531,11 +503,7 @@
 
 	initialCycle := mock.MockInsertAsInitialCycle
 	hook := stages.NewHook(m.Ctx, m.DB, m.Notifications, m.Sync, m.BlockReader, m.ChainConfig, m.Log, m.UpdateHead)
-<<<<<<< HEAD
-	if err := stages.StageLoopIteration(m.Ctx, m.DB, wrap.TxContainer{}, m.Sync, initialCycle, m.Log, m.BlockReader, hook, false); err != nil {
-=======
-	if err := stages.StageLoopIteration(m.Ctx, m.DB, nil, m.Sync, initialCycle, m.Log, m.BlockReader, hook); err != nil {
->>>>>>> 08002495
+	if err := stages.StageLoopIteration(m.Ctx, m.DB, wrap.TxContainer{}, m.Sync, initialCycle, m.Log, m.BlockReader, hook); err != nil {
 		t.Fatal(err)
 	}
 }