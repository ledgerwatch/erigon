package stages_test

import (
	"math/big"
	"testing"

	"github.com/holiman/uint256"
	libcommon "github.com/ledgerwatch/erigon-lib/common"
	"github.com/ledgerwatch/erigon-lib/gointerfaces/remote"
	"github.com/ledgerwatch/erigon-lib/gointerfaces/sentry"
	"github.com/ledgerwatch/log/v3"
	"github.com/stretchr/testify/assert"
	"github.com/stretchr/testify/require"

	"github.com/ledgerwatch/erigon/common/u256"
	"github.com/ledgerwatch/erigon/core"
	"github.com/ledgerwatch/erigon/core/types"
	"github.com/ledgerwatch/erigon/eth/protocols/eth"
	"github.com/ledgerwatch/erigon/params"
	"github.com/ledgerwatch/erigon/rlp"
	"github.com/ledgerwatch/erigon/turbo/engineapi"
	"github.com/ledgerwatch/erigon/turbo/stages"
)

func TestEmptyStageSync(t *testing.T) {
	stages.Mock(t)
}

func TestHeaderStep(t *testing.T) {
	m := stages.Mock(t)

	chain, err := core.GenerateChain(m.ChainConfig, m.Genesis, m.Engine, m.DB, 100, func(i int, b *core.BlockGen) {
		b.SetCoinbase(libcommon.Address{1})
	}, false /* intermediateHashes */)
	if err != nil {
		t.Fatalf("generate blocks: %v", err)
	}
	// Send NewBlock message
	b, err := rlp.EncodeToBytes(&eth.NewBlockPacket{
		Block: chain.TopBlock,
		TD:    big.NewInt(1), // This is ignored anyway
	})
	require.NoError(t, err)
	m.ReceiveWg.Add(1)
	for _, err = range m.Send(&sentry.InboundMessage{Id: sentry.MessageId_NEW_BLOCK_66, Data: b, PeerId: m.PeerId}) {
		require.NoError(t, err)
	}
	// Send all the headers
	b, err = rlp.EncodeToBytes(&eth.BlockHeadersPacket66{
		RequestId:          1,
		BlockHeadersPacket: chain.Headers,
	})
	require.NoError(t, err)
	m.ReceiveWg.Add(1)
	for _, err = range m.Send(&sentry.InboundMessage{Id: sentry.MessageId_BLOCK_HEADERS_66, Data: b, PeerId: m.PeerId}) {
		require.NoError(t, err)
	}
	m.ReceiveWg.Wait() // Wait for all messages to be processed before we proceed

	initialCycle := true
<<<<<<< HEAD
	if _, err := stages.StageLoopStep(m.Ctx, m.ChainConfig, m.DB, m.Sync, m.Notifications, initialCycle, m.UpdateHead, 0); err != nil {
=======
	if _, err := stages.StageLoopStep(m.Ctx, m.ChainConfig, m.DB, m.Sync, m.Notifications, initialCycle, m.UpdateHead, m.Log); err != nil {
>>>>>>> e75ea786
		t.Fatal(err)
	}
}

func TestMineBlockWith1Tx(t *testing.T) {
	t.Skip("revive me")
	require, m := require.New(t), stages.Mock(t)

	chain, err := core.GenerateChain(m.ChainConfig, m.Genesis, m.Engine, m.DB, 1, func(i int, b *core.BlockGen) {
		b.SetCoinbase(libcommon.Address{1})
	}, false /* intermediateHashes */)
	require.NoError(err)
	{ // Do 1 step to start txPool

		// Send NewBlock message
		b, err := rlp.EncodeToBytes(&eth.NewBlockPacket{
			Block: chain.TopBlock,
			TD:    big.NewInt(1), // This is ignored anyway
		})
		require.NoError(err)
		m.ReceiveWg.Add(1)
		for _, err = range m.Send(&sentry.InboundMessage{Id: sentry.MessageId_NEW_BLOCK_66, Data: b, PeerId: m.PeerId}) {
			require.NoError(err)
		}
		// Send all the headers
		b, err = rlp.EncodeToBytes(&eth.BlockHeadersPacket66{
			RequestId:          1,
			BlockHeadersPacket: chain.Headers,
		})
		require.NoError(err)
		m.ReceiveWg.Add(1)
		for _, err = range m.Send(&sentry.InboundMessage{Id: sentry.MessageId_BLOCK_HEADERS_66, Data: b, PeerId: m.PeerId}) {
			require.NoError(err)
		}
		m.ReceiveWg.Wait() // Wait for all messages to be processed before we proceeed

		initialCycle := true
<<<<<<< HEAD
		if _, err := stages.StageLoopStep(m.Ctx, m.ChainConfig, m.DB, m.Sync, m.Notifications, initialCycle, m.UpdateHead, 0); err != nil {
=======
		if _, err := stages.StageLoopStep(m.Ctx, m.ChainConfig, m.DB, m.Sync, m.Notifications, initialCycle, m.UpdateHead, log.New()); err != nil {
>>>>>>> e75ea786
			t.Fatal(err)
		}
	}

	chain, err = core.GenerateChain(m.ChainConfig, chain.TopBlock, m.Engine, m.DB, 1, func(i int, gen *core.BlockGen) {
		// In block 1, addr1 sends addr2 some ether.
		tx, err := types.SignTx(types.NewTransaction(gen.TxNonce(m.Address), libcommon.Address{1}, uint256.NewInt(10_000), params.TxGas, u256.Num1, nil), *types.LatestSignerForChainID(m.ChainConfig.ChainID), m.Key)
		require.NoError(err)
		gen.AddTx(tx)
	}, false /* intermediateHashes */)
	require.NoError(err)

	// Send NewBlock message
	b, err := rlp.EncodeToBytes(chain.TopBlock.Transactions())
	require.NoError(err)
	m.ReceiveWg.Add(1)
	for _, err = range m.Send(&sentry.InboundMessage{Id: sentry.MessageId_TRANSACTIONS_66, Data: b, PeerId: m.PeerId}) {
		require.NoError(err)
	}
	m.ReceiveWg.Wait() // Wait for all messages to be processed before we proceed

	err = stages.MiningStep(m.Ctx, m.DB, m.MiningSync, "")
	require.NoError(err)

	got := <-m.PendingBlocks
	require.Equal(chain.TopBlock.Transactions().Len(), got.Transactions().Len())
	got2 := <-m.MinedBlocks
	require.Equal(chain.TopBlock.Transactions().Len(), got2.Transactions().Len())
}

func TestReorg(t *testing.T) {
	m := stages.Mock(t)

	chain, err := core.GenerateChain(m.ChainConfig, m.Genesis, m.Engine, m.DB, 10, func(i int, b *core.BlockGen) {
		b.SetCoinbase(libcommon.Address{1})
	}, false /* intermediateHashes */)
	if err != nil {
		t.Fatalf("generate blocks: %v", err)
	}
	// Send NewBlock message
	b, err := rlp.EncodeToBytes(&eth.NewBlockPacket{
		Block: chain.TopBlock,
		TD:    big.NewInt(1), // This is ignored anyway
	})
	if err != nil {
		t.Fatal(err)
	}
	m.ReceiveWg.Add(1)
	for _, err = range m.Send(&sentry.InboundMessage{Id: sentry.MessageId_NEW_BLOCK_66, Data: b, PeerId: m.PeerId}) {
		require.NoError(t, err)
	}

	// Send all the headers
	b, err = rlp.EncodeToBytes(&eth.BlockHeadersPacket66{
		RequestId:          1,
		BlockHeadersPacket: chain.Headers,
	})
	if err != nil {
		t.Fatal(err)
	}
	m.ReceiveWg.Add(1)
	for _, err = range m.Send(&sentry.InboundMessage{Id: sentry.MessageId_BLOCK_HEADERS_66, Data: b, PeerId: m.PeerId}) {
		require.NoError(t, err)
	}
	m.ReceiveWg.Wait() // Wait for all messages to be processed before we proceeed

	initialCycle := true
<<<<<<< HEAD
	if _, err := stages.StageLoopStep(m.Ctx, m.ChainConfig, m.DB, m.Sync, m.Notifications, initialCycle, m.UpdateHead, 0); err != nil {
=======
	if _, err := stages.StageLoopStep(m.Ctx, m.ChainConfig, m.DB, m.Sync, m.Notifications, initialCycle, m.UpdateHead, m.Log); err != nil {
>>>>>>> e75ea786
		t.Fatal(err)
	}

	// Now generate three competing branches, one short and two longer ones
	short, err := core.GenerateChain(m.ChainConfig, chain.TopBlock, m.Engine, m.DB, 2, func(i int, b *core.BlockGen) {
		b.SetCoinbase(libcommon.Address{1})
	}, false /* intermediateHashes */)
	if err != nil {
		t.Fatalf("generate short fork: %v", err)
	}
	long1, err := core.GenerateChain(m.ChainConfig, chain.TopBlock, m.Engine, m.DB, 10, func(i int, b *core.BlockGen) {
		b.SetCoinbase(libcommon.Address{2}) // Need to make headers different from short branch
	}, false /* intermediateHashes */)
	if err != nil {
		t.Fatalf("generate short fork: %v", err)
	}
	// Second long chain needs to be slightly shorter than the first long chain
	long2, err := core.GenerateChain(m.ChainConfig, chain.TopBlock, m.Engine, m.DB, 9, func(i int, b *core.BlockGen) {
		b.SetCoinbase(libcommon.Address{3}) // Need to make headers different from short branch and another long branch
	}, false /* intermediateHashes */)
	if err != nil {
		t.Fatalf("generate short fork: %v", err)
	}

	// Send NewBlock message for short branch
	b, err = rlp.EncodeToBytes(&eth.NewBlockPacket{
		Block: short.TopBlock,
		TD:    big.NewInt(1), // This is ignored anyway
	})
	if err != nil {
		t.Fatal(err)
	}
	m.ReceiveWg.Add(1)
	for _, err = range m.Send(&sentry.InboundMessage{Id: sentry.MessageId_NEW_BLOCK_66, Data: b, PeerId: m.PeerId}) {
		require.NoError(t, err)
	}

	// Send headers of the short branch
	b, err = rlp.EncodeToBytes(&eth.BlockHeadersPacket66{
		RequestId:          2,
		BlockHeadersPacket: short.Headers,
	})
	if err != nil {
		t.Fatal(err)
	}
	m.ReceiveWg.Add(1)
	for _, err = range m.Send(&sentry.InboundMessage{Id: sentry.MessageId_BLOCK_HEADERS_66, Data: b, PeerId: m.PeerId}) {
		require.NoError(t, err)
	}
	m.ReceiveWg.Wait() // Wait for all messages to be processed before we proceeed

	initialCycle = false
<<<<<<< HEAD
	if _, err := stages.StageLoopStep(m.Ctx, m.ChainConfig, m.DB, m.Sync, m.Notifications, initialCycle, m.UpdateHead, 0); err != nil {
=======
	if _, err := stages.StageLoopStep(m.Ctx, m.ChainConfig, m.DB, m.Sync, m.Notifications, initialCycle, m.UpdateHead, m.Log); err != nil {
>>>>>>> e75ea786
		t.Fatal(err)
	}

	// Send NewBlock message for long1 branch
	b, err = rlp.EncodeToBytes(&eth.NewBlockPacket{
		Block: long1.TopBlock,
		TD:    big.NewInt(1), // This is ignored anyway
	})
	if err != nil {
		t.Fatal(err)
	}
	m.ReceiveWg.Add(1)
	for _, err = range m.Send(&sentry.InboundMessage{Id: sentry.MessageId_NEW_BLOCK_66, Data: b, PeerId: m.PeerId}) {
		require.NoError(t, err)
	}

	// Send headers of the long2 branch
	b, err = rlp.EncodeToBytes(&eth.BlockHeadersPacket66{
		RequestId:          3,
		BlockHeadersPacket: long2.Headers,
	})
	if err != nil {
		t.Fatal(err)
	}
	m.ReceiveWg.Add(1)
	for _, err = range m.Send(&sentry.InboundMessage{Id: sentry.MessageId_BLOCK_HEADERS_66, Data: b, PeerId: m.PeerId}) {
		require.NoError(t, err)
	}

	// Send headers of the long1 branch
	b, err = rlp.EncodeToBytes(&eth.BlockHeadersPacket66{
		RequestId:          4,
		BlockHeadersPacket: long1.Headers,
	})
	require.NoError(t, err)
	m.ReceiveWg.Add(1)
	for _, err = range m.Send(&sentry.InboundMessage{Id: sentry.MessageId_BLOCK_HEADERS_66, Data: b, PeerId: m.PeerId}) {
		require.NoError(t, err)
	}
	m.ReceiveWg.Wait() // Wait for all messages to be processed before we proceeed

	// This is unwind step
<<<<<<< HEAD
	if _, err := stages.StageLoopStep(m.Ctx, m.ChainConfig, m.DB, m.Sync, m.Notifications, initialCycle, m.UpdateHead, 0); err != nil {
=======
	if _, err := stages.StageLoopStep(m.Ctx, m.ChainConfig, m.DB, m.Sync, m.Notifications, initialCycle, m.UpdateHead, m.Log); err != nil {
>>>>>>> e75ea786
		t.Fatal(err)
	}

	// another short chain
	// Now generate three competing branches, one short and two longer ones
	short2, err := core.GenerateChain(m.ChainConfig, long1.TopBlock, m.Engine, m.DB, 2, func(i int, b *core.BlockGen) {
		b.SetCoinbase(libcommon.Address{1})
	}, false /* intermediateHashes */)
	if err != nil {
		t.Fatalf("generate short fork: %v", err)
	}

	// Send NewBlock message for short branch
	b, err = rlp.EncodeToBytes(&eth.NewBlockPacket{
		Block: short2.TopBlock,
		TD:    big.NewInt(1), // This is ignored anyway
	})
	require.NoError(t, err)
	m.ReceiveWg.Add(1)
	for _, err = range m.Send(&sentry.InboundMessage{Id: sentry.MessageId_NEW_BLOCK_66, Data: b, PeerId: m.PeerId}) {
		require.NoError(t, err)
	}

	// Send headers of the short branch
	b, err = rlp.EncodeToBytes(&eth.BlockHeadersPacket66{
		RequestId:          5,
		BlockHeadersPacket: short2.Headers,
	})
	require.NoError(t, err)
	m.ReceiveWg.Add(1)
	for _, err = range m.Send(&sentry.InboundMessage{Id: sentry.MessageId_BLOCK_HEADERS_66, Data: b, PeerId: m.PeerId}) {
		require.NoError(t, err)
	}
	m.ReceiveWg.Wait() // Wait for all messages to be processed before we proceeed

	initialCycle = false
<<<<<<< HEAD
	if _, err := stages.StageLoopStep(m.Ctx, m.ChainConfig, m.DB, m.Sync, m.Notifications, initialCycle, m.UpdateHead, 0); err != nil {
=======
	if _, err := stages.StageLoopStep(m.Ctx, m.ChainConfig, m.DB, m.Sync, m.Notifications, initialCycle, m.UpdateHead, m.Log); err != nil {
>>>>>>> e75ea786
		t.Fatal(err)
	}
}

func TestAnchorReplace(t *testing.T) {
	m := stages.Mock(t)

	chain, err := core.GenerateChain(m.ChainConfig, m.Genesis, m.Engine, m.DB, 10, func(i int, b *core.BlockGen) {
		b.SetCoinbase(libcommon.Address{1})
	}, false /* intermediateHashes */)
	if err != nil {
		t.Fatalf("generate blocks: %v", err)
	}

	short, err := core.GenerateChain(m.ChainConfig, m.Genesis, m.Engine, m.DB, 11, func(i int, b *core.BlockGen) {
		b.SetCoinbase(libcommon.Address{1})
	}, false /* intermediateHashes */)
	if err != nil {
		t.Fatalf("generate blocks: %v", err)
	}

	long, err := core.GenerateChain(m.ChainConfig, m.Genesis, m.Engine, m.DB, 15, func(i int, b *core.BlockGen) {
		if i < 10 {
			b.SetCoinbase(libcommon.Address{1})
		} else {
			b.SetCoinbase(libcommon.Address{2})
		}
	}, false /* intermediateHashes */)
	if err != nil {
		t.Fatalf("generate blocks: %v", err)
	}

	// Create anchor from the long chain suffix
	var b []byte
	b, err = rlp.EncodeToBytes(&eth.NewBlockPacket{
		Block: long.TopBlock,
		TD:    big.NewInt(1), // This is ignored anyway
	})
	require.NoError(t, err)
	m.ReceiveWg.Add(1)
	for _, err = range m.Send(&sentry.InboundMessage{Id: sentry.MessageId_NEW_BLOCK_66, Data: b, PeerId: m.PeerId}) {
		require.NoError(t, err)
	}

	// Send headers of the long suffix
	b, err = rlp.EncodeToBytes(&eth.BlockHeadersPacket66{
		RequestId:          1,
		BlockHeadersPacket: long.Headers[10:],
	})
	require.NoError(t, err)
	m.ReceiveWg.Add(1)
	for _, err = range m.Send(&sentry.InboundMessage{Id: sentry.MessageId_BLOCK_HEADERS_66, Data: b, PeerId: m.PeerId}) {
		require.NoError(t, err)
	}
	require.NoError(t, err)

	// Create anchor from the short chain suffix
	b, err = rlp.EncodeToBytes(&eth.NewBlockPacket{
		Block: short.TopBlock,
		TD:    big.NewInt(1), // This is ignored anyway
	})
	require.NoError(t, err)
	m.ReceiveWg.Add(1)
	for _, err = range m.Send(&sentry.InboundMessage{Id: sentry.MessageId_NEW_BLOCK_66, Data: b, PeerId: m.PeerId}) {
		require.NoError(t, err)
	}
	require.NoError(t, err)

	// Send headers of the short suffix
	b, err = rlp.EncodeToBytes(&eth.BlockHeadersPacket66{
		RequestId:          2,
		BlockHeadersPacket: short.Headers[10:],
	})
	require.NoError(t, err)
	m.ReceiveWg.Add(1)
	for _, err = range m.Send(&sentry.InboundMessage{Id: sentry.MessageId_BLOCK_HEADERS_66, Data: b, PeerId: m.PeerId}) {
		require.NoError(t, err)
	}

	m.ReceiveWg.Wait() // Wait for all messages to be processed before we proceeed

	// Now send the prefix chain
	b, err = rlp.EncodeToBytes(&eth.BlockHeadersPacket66{
		RequestId:          3,
		BlockHeadersPacket: chain.Headers,
	})
	require.NoError(t, err)
	m.ReceiveWg.Add(1)
	for _, err = range m.Send(&sentry.InboundMessage{Id: sentry.MessageId_BLOCK_HEADERS_66, Data: b, PeerId: m.PeerId}) {
		require.NoError(t, err)
	}

	m.ReceiveWg.Wait() // Wait for all messages to be processed before we proceeed

	initialCycle := true
<<<<<<< HEAD
	if _, err := stages.StageLoopStep(m.Ctx, m.ChainConfig, m.DB, m.Sync, m.Notifications, initialCycle, m.UpdateHead, 0); err != nil {
=======
	if _, err := stages.StageLoopStep(m.Ctx, m.ChainConfig, m.DB, m.Sync, m.Notifications, initialCycle, m.UpdateHead, m.Log); err != nil {
>>>>>>> e75ea786
		t.Fatal(err)
	}
}

func TestAnchorReplace2(t *testing.T) {
	m := stages.Mock(t)
	chain, err := core.GenerateChain(m.ChainConfig, m.Genesis, m.Engine, m.DB, 10, func(i int, b *core.BlockGen) {
		b.SetCoinbase(libcommon.Address{1})
	}, false /* intermediateHashes */)
	if err != nil {
		t.Fatalf("generate blocks: %v", err)
	}

	short, err := core.GenerateChain(m.ChainConfig, m.Genesis, m.Engine, m.DB, 20, func(i int, b *core.BlockGen) {
		b.SetCoinbase(libcommon.Address{1})
	}, false /* intermediateHashes */)
	if err != nil {
		t.Fatalf("generate blocks: %v", err)
	}

	long, err := core.GenerateChain(m.ChainConfig, m.Genesis, m.Engine, m.DB, 30, func(i int, b *core.BlockGen) {
		if i < 10 {
			b.SetCoinbase(libcommon.Address{1})
		} else {
			b.SetCoinbase(libcommon.Address{2})
		}
	}, false /* intermediateHashes */)
	if err != nil {
		t.Fatalf("generate blocks: %v", err)
	}

	// Create anchor from the long chain suffix
	var b []byte
	b, err = rlp.EncodeToBytes(&eth.NewBlockPacket{
		Block: long.TopBlock,
		TD:    big.NewInt(1), // This is ignored anyway
	})
	require.NoError(t, err)
	m.ReceiveWg.Add(1)
	for _, err = range m.Send(&sentry.InboundMessage{Id: sentry.MessageId_NEW_BLOCK_66, Data: b, PeerId: m.PeerId}) {
		require.NoError(t, err)
	}

	// Send headers of the long suffix
	b, err = rlp.EncodeToBytes(&eth.BlockHeadersPacket66{
		RequestId:          1,
		BlockHeadersPacket: long.Headers[10:],
	})
	require.NoError(t, err)
	m.ReceiveWg.Add(1)
	for _, err = range m.Send(&sentry.InboundMessage{Id: sentry.MessageId_BLOCK_HEADERS_66, Data: b, PeerId: m.PeerId}) {
		require.NoError(t, err)
	}

	// Create anchor from the short chain suffix
	b, err = rlp.EncodeToBytes(&eth.NewBlockPacket{
		Block: short.TopBlock,
		TD:    big.NewInt(1), // This is ignored anyway
	})
	require.NoError(t, err)
	m.ReceiveWg.Add(1)
	for _, err = range m.Send(&sentry.InboundMessage{Id: sentry.MessageId_NEW_BLOCK_66, Data: b, PeerId: m.PeerId}) {
		require.NoError(t, err)
	}

	// Send headers of the short suffix (far end)
	b, err = rlp.EncodeToBytes(&eth.BlockHeadersPacket66{
		RequestId:          2,
		BlockHeadersPacket: short.Headers[15:],
	})
	require.NoError(t, err)
	m.ReceiveWg.Add(1)
	for _, err = range m.Send(&sentry.InboundMessage{Id: sentry.MessageId_BLOCK_HEADERS_66, Data: b, PeerId: m.PeerId}) {
		require.NoError(t, err)
	}

	// Send headers of the short suffix (near end)
	b, err = rlp.EncodeToBytes(&eth.BlockHeadersPacket66{
		RequestId:          3,
		BlockHeadersPacket: short.Headers[10:15],
	})
	require.NoError(t, err)
	m.ReceiveWg.Add(1)
	for _, err = range m.Send(&sentry.InboundMessage{Id: sentry.MessageId_BLOCK_HEADERS_66, Data: b, PeerId: m.PeerId}) {
		require.NoError(t, err)
	}

	m.ReceiveWg.Wait() // Wait for all messages to be processed before we proceeed

	// Now send the prefix chain
	b, err = rlp.EncodeToBytes(&eth.BlockHeadersPacket66{
		RequestId:          4,
		BlockHeadersPacket: chain.Headers,
	})
	require.NoError(t, err)
	m.ReceiveWg.Add(1)
	for _, err = range m.Send(&sentry.InboundMessage{Id: sentry.MessageId_BLOCK_HEADERS_66, Data: b, PeerId: m.PeerId}) {
		require.NoError(t, err)
	}

	m.ReceiveWg.Wait() // Wait for all messages to be processed before we proceeed

	initialCycle := true
<<<<<<< HEAD
	if _, err := stages.StageLoopStep(m.Ctx, m.ChainConfig, m.DB, m.Sync, m.Notifications, initialCycle, m.UpdateHead, 0); err != nil {
=======
	if _, err := stages.StageLoopStep(m.Ctx, m.ChainConfig, m.DB, m.Sync, m.Notifications, initialCycle, m.UpdateHead, m.Log); err != nil {
>>>>>>> e75ea786
		t.Fatal(err)
	}
}

func TestForkchoiceToGenesis(t *testing.T) {
	m := stages.MockWithZeroTTD(t, false)

	// Trivial forkChoice: everything points to genesis
	forkChoiceMessage := engineapi.ForkChoiceMessage{
		HeadBlockHash:      m.Genesis.Hash(),
		SafeBlockHash:      m.Genesis.Hash(),
		FinalizedBlockHash: m.Genesis.Hash(),
	}
	m.SendForkChoiceRequest(&forkChoiceMessage)

	initialCycle := false
<<<<<<< HEAD
	headBlockHash, err := stages.StageLoopStep(m.Ctx, m.ChainConfig, m.DB, m.Sync, m.Notifications, initialCycle, m.UpdateHead, 0)
=======
	headBlockHash, err := stages.StageLoopStep(m.Ctx, m.ChainConfig, m.DB, m.Sync, m.Notifications, initialCycle, m.UpdateHead, m.Log)
>>>>>>> e75ea786
	require.NoError(t, err)
	stages.SendPayloadStatus(m.HeaderDownload(), headBlockHash, err)

	assert.Equal(t, m.Genesis.Hash(), headBlockHash)

	payloadStatus := m.ReceivePayloadStatus()
	assert.Equal(t, remote.EngineStatus_VALID, payloadStatus.Status)
}

func TestBogusForkchoice(t *testing.T) {
	m := stages.MockWithZeroTTD(t, false)

	// Bogus forkChoice: head points to rubbish
	forkChoiceMessage := engineapi.ForkChoiceMessage{
		HeadBlockHash:      libcommon.HexToHash("11111111111111111111"),
		SafeBlockHash:      m.Genesis.Hash(),
		FinalizedBlockHash: m.Genesis.Hash(),
	}
	m.SendForkChoiceRequest(&forkChoiceMessage)

	initialCycle := false
<<<<<<< HEAD
	headBlockHash, err := stages.StageLoopStep(m.Ctx, m.ChainConfig, m.DB, m.Sync, m.Notifications, initialCycle, m.UpdateHead, 0)
=======
	headBlockHash, err := stages.StageLoopStep(m.Ctx, m.ChainConfig, m.DB, m.Sync, m.Notifications, initialCycle, m.UpdateHead, m.Log)
>>>>>>> e75ea786
	require.NoError(t, err)
	stages.SendPayloadStatus(m.HeaderDownload(), headBlockHash, err)

	payloadStatus := m.ReceivePayloadStatus()
	assert.Equal(t, remote.EngineStatus_SYNCING, payloadStatus.Status)

	// Now send a correct forkChoice
	forkChoiceMessage = engineapi.ForkChoiceMessage{
		HeadBlockHash:      m.Genesis.Hash(),
		SafeBlockHash:      m.Genesis.Hash(),
		FinalizedBlockHash: m.Genesis.Hash(),
	}
	m.SendForkChoiceRequest(&forkChoiceMessage)

<<<<<<< HEAD
	headBlockHash, err = stages.StageLoopStep(m.Ctx, m.ChainConfig, m.DB, m.Sync, m.Notifications, initialCycle, m.UpdateHead, 0)
=======
	headBlockHash, err = stages.StageLoopStep(m.Ctx, m.ChainConfig, m.DB, m.Sync, m.Notifications, initialCycle, m.UpdateHead, m.Log)
>>>>>>> e75ea786
	require.NoError(t, err)
	stages.SendPayloadStatus(m.HeaderDownload(), headBlockHash, err)

	payloadStatus = m.ReceivePayloadStatus()
	assert.Equal(t, remote.EngineStatus_VALID, payloadStatus.Status)
}

func TestPoSDownloader(t *testing.T) {
	m := stages.MockWithZeroTTD(t, true)

	chain, err := core.GenerateChain(m.ChainConfig, m.Genesis, m.Engine, m.DB, 2 /* n */, func(i int, b *core.BlockGen) {
		b.SetCoinbase(libcommon.Address{1})
	}, false /* intermediateHashes */)
	require.NoError(t, err)

	// Send a payload whose parent isn't downloaded yet
	m.SendPayloadRequest(chain.TopBlock)

	initialCycle := false
<<<<<<< HEAD
	headBlockHash, err := stages.StageLoopStep(m.Ctx, m.ChainConfig, m.DB, m.Sync, m.Notifications, initialCycle, m.UpdateHead, 0)
=======
	headBlockHash, err := stages.StageLoopStep(m.Ctx, m.ChainConfig, m.DB, m.Sync, m.Notifications, initialCycle, m.UpdateHead, m.Log)
>>>>>>> e75ea786
	require.NoError(t, err)
	stages.SendPayloadStatus(m.HeaderDownload(), headBlockHash, err)

	payloadStatus := m.ReceivePayloadStatus()
	assert.Equal(t, remote.EngineStatus_SYNCING, payloadStatus.Status)

	// Send the missing header
	b, err := rlp.EncodeToBytes(&eth.BlockHeadersPacket66{
		RequestId:          1,
		BlockHeadersPacket: chain.Headers[0:1],
	})
	require.NoError(t, err)
	m.ReceiveWg.Add(1)
	for _, err = range m.Send(&sentry.InboundMessage{Id: sentry.MessageId_BLOCK_HEADERS_66, Data: b, PeerId: m.PeerId}) {
		require.NoError(t, err)
	}
	m.ReceiveWg.Wait()

	// First cycle: save the downloaded header
<<<<<<< HEAD
	headBlockHash, err = stages.StageLoopStep(m.Ctx, m.ChainConfig, m.DB, m.Sync, m.Notifications, initialCycle, m.UpdateHead, 0)
=======
	headBlockHash, err = stages.StageLoopStep(m.Ctx, m.ChainConfig, m.DB, m.Sync, m.Notifications, initialCycle, m.UpdateHead, m.Log)
>>>>>>> e75ea786
	require.NoError(t, err)
	stages.SendPayloadStatus(m.HeaderDownload(), headBlockHash, err)

	// Second cycle: process the previous beacon request
<<<<<<< HEAD
	headBlockHash, err = stages.StageLoopStep(m.Ctx, m.ChainConfig, m.DB, m.Sync, m.Notifications, initialCycle, m.UpdateHead, 0)
=======
	headBlockHash, err = stages.StageLoopStep(m.Ctx, m.ChainConfig, m.DB, m.Sync, m.Notifications, initialCycle, m.UpdateHead, m.Log)
>>>>>>> e75ea786
	require.NoError(t, err)
	stages.SendPayloadStatus(m.HeaderDownload(), headBlockHash, err)

	// Point forkChoice to the head
	forkChoiceMessage := engineapi.ForkChoiceMessage{
		HeadBlockHash:      chain.TopBlock.Hash(),
		SafeBlockHash:      chain.TopBlock.Hash(),
		FinalizedBlockHash: chain.TopBlock.Hash(),
	}
	m.SendForkChoiceRequest(&forkChoiceMessage)
<<<<<<< HEAD
	headBlockHash, err = stages.StageLoopStep(m.Ctx, m.ChainConfig, m.DB, m.Sync, m.Notifications, initialCycle, m.UpdateHead, 0)
=======
	headBlockHash, err = stages.StageLoopStep(m.Ctx, m.ChainConfig, m.DB, m.Sync, m.Notifications, initialCycle, m.UpdateHead, m.Log)
>>>>>>> e75ea786
	require.NoError(t, err)
	stages.SendPayloadStatus(m.HeaderDownload(), headBlockHash, err)
	assert.Equal(t, chain.TopBlock.Hash(), headBlockHash)

	payloadStatus = m.ReceivePayloadStatus()
	assert.Equal(t, remote.EngineStatus_VALID, payloadStatus.Status)
	assert.Equal(t, chain.TopBlock.Hash(), headBlockHash)
}

// https://hackmd.io/GDc0maGsQeKfP8o2C7L52w
func TestPoSSyncWithInvalidHeader(t *testing.T) {
	m := stages.MockWithZeroTTD(t, true)

	chain, err := core.GenerateChain(m.ChainConfig, m.Genesis, m.Engine, m.DB, 3 /* n */, func(i int, b *core.BlockGen) {
		b.SetCoinbase(libcommon.Address{1})
	}, false /* intermediateHashes */)
	require.NoError(t, err)

	lastValidHeader := chain.Headers[0]

	invalidParent := types.CopyHeader(chain.Headers[1])
	invalidParent.Difficulty = libcommon.Big1

	invalidTip := chain.TopBlock.Header()
	invalidTip.ParentHash = invalidParent.Hash()

	// Send a payload with the parent missing
	payloadMessage := types.NewBlockFromStorage(invalidTip.Hash(), invalidTip, chain.TopBlock.Transactions(), nil, nil)
	m.SendPayloadRequest(payloadMessage)

	initialCycle := false
<<<<<<< HEAD
	headBlockHash, err := stages.StageLoopStep(m.Ctx, m.ChainConfig, m.DB, m.Sync, m.Notifications, initialCycle, m.UpdateHead, 0)
=======
	headBlockHash, err := stages.StageLoopStep(m.Ctx, m.ChainConfig, m.DB, m.Sync, m.Notifications, initialCycle, m.UpdateHead, m.Log)
>>>>>>> e75ea786
	require.NoError(t, err)
	stages.SendPayloadStatus(m.HeaderDownload(), headBlockHash, err)

	payloadStatus1 := m.ReceivePayloadStatus()
	assert.Equal(t, remote.EngineStatus_SYNCING, payloadStatus1.Status)

	// Send the missing headers
	b, err := rlp.EncodeToBytes(&eth.BlockHeadersPacket66{
		RequestId:          1,
		BlockHeadersPacket: eth.BlockHeadersPacket{invalidParent, lastValidHeader},
	})
	require.NoError(t, err)
	m.ReceiveWg.Add(1)
	for _, err = range m.Send(&sentry.InboundMessage{Id: sentry.MessageId_BLOCK_HEADERS_66, Data: b, PeerId: m.PeerId}) {
		require.NoError(t, err)
	}
	m.ReceiveWg.Wait()

<<<<<<< HEAD
	headBlockHash, err = stages.StageLoopStep(m.Ctx, m.ChainConfig, m.DB, m.Sync, m.Notifications, initialCycle, m.UpdateHead, 0)
=======
	headBlockHash, err = stages.StageLoopStep(m.Ctx, m.ChainConfig, m.DB, m.Sync, m.Notifications, initialCycle, m.UpdateHead, m.Log)
>>>>>>> e75ea786
	require.NoError(t, err)
	stages.SendPayloadStatus(m.HeaderDownload(), headBlockHash, err)

	// Point forkChoice to the invalid tip
	forkChoiceMessage := engineapi.ForkChoiceMessage{
		HeadBlockHash:      invalidTip.Hash(),
		SafeBlockHash:      invalidTip.Hash(),
		FinalizedBlockHash: invalidTip.Hash(),
	}
	m.SendForkChoiceRequest(&forkChoiceMessage)
<<<<<<< HEAD
	_, err = stages.StageLoopStep(m.Ctx, m.ChainConfig, m.DB, m.Sync, m.Notifications, initialCycle, m.UpdateHead, 0)
=======
	_, err = stages.StageLoopStep(m.Ctx, m.ChainConfig, m.DB, m.Sync, m.Notifications, initialCycle, m.UpdateHead, m.Log)
>>>>>>> e75ea786
	require.NoError(t, err)

	bad, lastValidHash := m.HeaderDownload().IsBadHeaderPoS(invalidTip.Hash())
	assert.True(t, bad)
	assert.Equal(t, lastValidHash, lastValidHeader.Hash())
}

func TestPOSWrongTrieRootReorgs(t *testing.T) {
	t.Skip("Need some fixes for memory mutation to support DupSort")
	//defer log.Root().SetHandler(log.Root().GetHandler())
	//log.Root().SetHandler(log.LvlFilterHandler(log.LvlInfo, log.StreamHandler(os.Stderr, log.TerminalFormat())))
	require := require.New(t)
	m := stages.MockWithZeroTTDGnosis(t, true)

	// One empty block
	chain0, err := core.GenerateChain(m.ChainConfig, m.Genesis, m.Engine, m.DB, 1, func(i int, gen *core.BlockGen) {
		gen.SetDifficulty(big.NewInt(0))
	}, false /* intermediateHashes */)
	require.NoError(err)

	// One empty block, one block with transaction for 10k wei
	chain1, err := core.GenerateChain(m.ChainConfig, m.Genesis, m.Engine, m.DB, 2, func(i int, gen *core.BlockGen) {
		gen.SetDifficulty(big.NewInt(0))
		if i == 1 {
			// In block 1, addr1 sends addr2 10_000 wei.
			tx, err := types.SignTx(types.NewTransaction(gen.TxNonce(m.Address), libcommon.Address{1}, uint256.NewInt(10_000), params.TxGas,
				uint256.NewInt(1_000_000_000), nil), *types.LatestSignerForChainID(m.ChainConfig.ChainID), m.Key)
			require.NoError(err)
			gen.AddTx(tx)
		}
	}, false /* intermediateHashes */)
	require.NoError(err)

	// One empty block, one block with transaction for 20k wei
	chain2, err := core.GenerateChain(m.ChainConfig, m.Genesis, m.Engine, m.DB, 2, func(i int, gen *core.BlockGen) {
		gen.SetDifficulty(big.NewInt(0))
		if i == 1 {
			// In block 1, addr1 sends addr2 20_000 wei.
			tx, err := types.SignTx(types.NewTransaction(gen.TxNonce(m.Address), libcommon.Address{1}, uint256.NewInt(20_000), params.TxGas,
				uint256.NewInt(1_000_000_000), nil), *types.LatestSignerForChainID(m.ChainConfig.ChainID), m.Key)
			require.NoError(err)
			gen.AddTx(tx)
		}
	}, false /* intermediateHashes */)
	require.NoError(err)

	// 3 empty blocks
	chain3, err := core.GenerateChain(m.ChainConfig, m.Genesis, m.Engine, m.DB, 3, func(i int, gen *core.BlockGen) {
		gen.SetDifficulty(big.NewInt(0))
	}, false /* intermediateHashes */)
	require.NoError(err)

	//------------------------------------------
	m.SendPayloadRequest(chain0.TopBlock)
	initialCycle := false
<<<<<<< HEAD
	headBlockHash, err := stages.StageLoopStep(m.Ctx, m.ChainConfig, m.DB, m.Sync, m.Notifications, initialCycle, m.UpdateHead, 0)
=======
	headBlockHash, err := stages.StageLoopStep(m.Ctx, m.ChainConfig, m.DB, m.Sync, m.Notifications, initialCycle, m.UpdateHead, m.Log)
>>>>>>> e75ea786
	require.NoError(err)
	stages.SendPayloadStatus(m.HeaderDownload(), headBlockHash, err)
	payloadStatus0 := m.ReceivePayloadStatus()
	assert.Equal(t, remote.EngineStatus_VALID, payloadStatus0.Status)
	forkChoiceMessage := engineapi.ForkChoiceMessage{
		HeadBlockHash:      chain0.TopBlock.Hash(),
		SafeBlockHash:      chain0.TopBlock.Hash(),
		FinalizedBlockHash: chain0.TopBlock.Hash(),
	}
	m.SendForkChoiceRequest(&forkChoiceMessage)
<<<<<<< HEAD
	headBlockHash, err = stages.StageLoopStep(m.Ctx, m.ChainConfig, m.DB, m.Sync, m.Notifications, initialCycle, m.UpdateHead, 0)
=======
	headBlockHash, err = stages.StageLoopStep(m.Ctx, m.ChainConfig, m.DB, m.Sync, m.Notifications, initialCycle, m.UpdateHead, m.Log)
>>>>>>> e75ea786
	require.NoError(err)
	stages.SendPayloadStatus(m.HeaderDownload(), headBlockHash, err)
	assert.Equal(t, chain0.TopBlock.Hash(), headBlockHash)
	payloadStatus0 = m.ReceivePayloadStatus()
	assert.Equal(t, remote.EngineStatus_VALID, payloadStatus0.Status)
	assert.Equal(t, chain0.TopBlock.Hash(), headBlockHash)

	//------------------------------------------
	m.SendPayloadRequest(chain1.TopBlock)
<<<<<<< HEAD
	headBlockHash, err = stages.StageLoopStep(m.Ctx, m.ChainConfig, m.DB, m.Sync, m.Notifications, initialCycle, m.UpdateHead, 0)
=======
	headBlockHash, err = stages.StageLoopStep(m.Ctx, m.ChainConfig, m.DB, m.Sync, m.Notifications, initialCycle, m.UpdateHead, m.Log)
>>>>>>> e75ea786
	require.NoError(err)
	stages.SendPayloadStatus(m.HeaderDownload(), headBlockHash, err)
	payloadStatus1 := m.ReceivePayloadStatus()
	assert.Equal(t, remote.EngineStatus_VALID, payloadStatus1.Status)
	forkChoiceMessage = engineapi.ForkChoiceMessage{
		HeadBlockHash:      chain1.TopBlock.Hash(),
		SafeBlockHash:      chain1.TopBlock.Hash(),
		FinalizedBlockHash: chain1.TopBlock.Hash(),
	}
	m.SendForkChoiceRequest(&forkChoiceMessage)
<<<<<<< HEAD
	headBlockHash, err = stages.StageLoopStep(m.Ctx, m.ChainConfig, m.DB, m.Sync, m.Notifications, initialCycle, m.UpdateHead, 0)
=======
	headBlockHash, err = stages.StageLoopStep(m.Ctx, m.ChainConfig, m.DB, m.Sync, m.Notifications, initialCycle, m.UpdateHead, m.Log)
>>>>>>> e75ea786
	require.NoError(err)
	stages.SendPayloadStatus(m.HeaderDownload(), headBlockHash, err)
	assert.Equal(t, chain1.TopBlock.Hash(), headBlockHash)
	payloadStatus1 = m.ReceivePayloadStatus()
	assert.Equal(t, remote.EngineStatus_VALID, payloadStatus1.Status)
	assert.Equal(t, chain1.TopBlock.Hash(), headBlockHash)

	//------------------------------------------
	m.SendPayloadRequest(chain2.TopBlock)
<<<<<<< HEAD
	headBlockHash, err = stages.StageLoopStep(m.Ctx, m.ChainConfig, m.DB, m.Sync, m.Notifications, initialCycle, m.UpdateHead, 0)
=======
	headBlockHash, err = stages.StageLoopStep(m.Ctx, m.ChainConfig, m.DB, m.Sync, m.Notifications, initialCycle, m.UpdateHead, m.Log)
>>>>>>> e75ea786
	require.NoError(err)
	stages.SendPayloadStatus(m.HeaderDownload(), headBlockHash, err)
	payloadStatus2 := m.ReceivePayloadStatus()
	assert.Equal(t, remote.EngineStatus_VALID, payloadStatus2.Status)
	forkChoiceMessage = engineapi.ForkChoiceMessage{
		HeadBlockHash:      chain2.TopBlock.Hash(),
		SafeBlockHash:      chain2.TopBlock.Hash(),
		FinalizedBlockHash: chain2.TopBlock.Hash(),
	}
	m.SendForkChoiceRequest(&forkChoiceMessage)
<<<<<<< HEAD
	headBlockHash, err = stages.StageLoopStep(m.Ctx, m.ChainConfig, m.DB, m.Sync, m.Notifications, initialCycle, m.UpdateHead, 0)
=======
	headBlockHash, err = stages.StageLoopStep(m.Ctx, m.ChainConfig, m.DB, m.Sync, m.Notifications, initialCycle, m.UpdateHead, m.Log)
>>>>>>> e75ea786
	require.NoError(err)
	stages.SendPayloadStatus(m.HeaderDownload(), headBlockHash, err)
	assert.Equal(t, chain2.TopBlock.Hash(), headBlockHash)
	payloadStatus2 = m.ReceivePayloadStatus()
	assert.Equal(t, remote.EngineStatus_VALID, payloadStatus2.Status)
	assert.Equal(t, chain2.TopBlock.Hash(), headBlockHash)

	//------------------------------------------
	preTop3 := chain3.Blocks[chain3.Length()-2]
	m.SendPayloadRequest(preTop3)
<<<<<<< HEAD
	headBlockHash, err = stages.StageLoopStep(m.Ctx, m.ChainConfig, m.DB, m.Sync, m.Notifications, initialCycle, m.UpdateHead, 0)
=======
	headBlockHash, err = stages.StageLoopStep(m.Ctx, m.ChainConfig, m.DB, m.Sync, m.Notifications, initialCycle, m.UpdateHead, m.Log)
>>>>>>> e75ea786
	require.NoError(err)
	stages.SendPayloadStatus(m.HeaderDownload(), headBlockHash, err)
	payloadStatus3 := m.ReceivePayloadStatus()
	assert.Equal(t, remote.EngineStatus_VALID, payloadStatus3.Status)
	m.SendPayloadRequest(chain3.TopBlock)
<<<<<<< HEAD
	headBlockHash, err = stages.StageLoopStep(m.Ctx, m.ChainConfig, m.DB, m.Sync, m.Notifications, initialCycle, m.UpdateHead, 0)
=======
	headBlockHash, err = stages.StageLoopStep(m.Ctx, m.ChainConfig, m.DB, m.Sync, m.Notifications, initialCycle, m.UpdateHead, m.Log)
>>>>>>> e75ea786
	require.NoError(err)
	stages.SendPayloadStatus(m.HeaderDownload(), headBlockHash, err)
	payloadStatus3 = m.ReceivePayloadStatus()
	assert.Equal(t, remote.EngineStatus_VALID, payloadStatus3.Status)
	forkChoiceMessage = engineapi.ForkChoiceMessage{
		HeadBlockHash:      chain3.TopBlock.Hash(),
		SafeBlockHash:      chain3.TopBlock.Hash(),
		FinalizedBlockHash: chain3.TopBlock.Hash(),
	}
	m.SendForkChoiceRequest(&forkChoiceMessage)
<<<<<<< HEAD
	headBlockHash, err = stages.StageLoopStep(m.Ctx, m.ChainConfig, m.DB, m.Sync, m.Notifications, initialCycle, m.UpdateHead, 0)
=======
	headBlockHash, err = stages.StageLoopStep(m.Ctx, m.ChainConfig, m.DB, m.Sync, m.Notifications, initialCycle, m.UpdateHead, m.Log)
>>>>>>> e75ea786
	require.NoError(err)
	stages.SendPayloadStatus(m.HeaderDownload(), headBlockHash, err)
	assert.Equal(t, chain3.TopBlock.Hash(), headBlockHash)
	payloadStatus3 = m.ReceivePayloadStatus()
	assert.Equal(t, remote.EngineStatus_VALID, payloadStatus3.Status)
	assert.Equal(t, chain3.TopBlock.Hash(), headBlockHash)
}<|MERGE_RESOLUTION|>--- conflicted
+++ resolved
@@ -58,11 +58,7 @@
 	m.ReceiveWg.Wait() // Wait for all messages to be processed before we proceed
 
 	initialCycle := true
-<<<<<<< HEAD
-	if _, err := stages.StageLoopStep(m.Ctx, m.ChainConfig, m.DB, m.Sync, m.Notifications, initialCycle, m.UpdateHead, 0); err != nil {
-=======
-	if _, err := stages.StageLoopStep(m.Ctx, m.ChainConfig, m.DB, m.Sync, m.Notifications, initialCycle, m.UpdateHead, m.Log); err != nil {
->>>>>>> e75ea786
+	if _, err := stages.StageLoopStep(m.Ctx, m.ChainConfig, m.DB, m.Sync, m.Notifications, initialCycle, m.UpdateHead, m.Log, nil); err != nil {
 		t.Fatal(err)
 	}
 }
@@ -100,11 +96,7 @@
 		m.ReceiveWg.Wait() // Wait for all messages to be processed before we proceeed
 
 		initialCycle := true
-<<<<<<< HEAD
-		if _, err := stages.StageLoopStep(m.Ctx, m.ChainConfig, m.DB, m.Sync, m.Notifications, initialCycle, m.UpdateHead, 0); err != nil {
-=======
-		if _, err := stages.StageLoopStep(m.Ctx, m.ChainConfig, m.DB, m.Sync, m.Notifications, initialCycle, m.UpdateHead, log.New()); err != nil {
->>>>>>> e75ea786
+		if _, err := stages.StageLoopStep(m.Ctx, m.ChainConfig, m.DB, m.Sync, m.Notifications, initialCycle, m.UpdateHead, log.New(), nil); err != nil {
 			t.Fatal(err)
 		}
 	}
@@ -172,11 +164,7 @@
 	m.ReceiveWg.Wait() // Wait for all messages to be processed before we proceeed
 
 	initialCycle := true
-<<<<<<< HEAD
-	if _, err := stages.StageLoopStep(m.Ctx, m.ChainConfig, m.DB, m.Sync, m.Notifications, initialCycle, m.UpdateHead, 0); err != nil {
-=======
-	if _, err := stages.StageLoopStep(m.Ctx, m.ChainConfig, m.DB, m.Sync, m.Notifications, initialCycle, m.UpdateHead, m.Log); err != nil {
->>>>>>> e75ea786
+	if _, err := stages.StageLoopStep(m.Ctx, m.ChainConfig, m.DB, m.Sync, m.Notifications, initialCycle, m.UpdateHead, m.Log, nil); err != nil {
 		t.Fatal(err)
 	}
 
@@ -229,11 +217,7 @@
 	m.ReceiveWg.Wait() // Wait for all messages to be processed before we proceeed
 
 	initialCycle = false
-<<<<<<< HEAD
-	if _, err := stages.StageLoopStep(m.Ctx, m.ChainConfig, m.DB, m.Sync, m.Notifications, initialCycle, m.UpdateHead, 0); err != nil {
-=======
-	if _, err := stages.StageLoopStep(m.Ctx, m.ChainConfig, m.DB, m.Sync, m.Notifications, initialCycle, m.UpdateHead, m.Log); err != nil {
->>>>>>> e75ea786
+	if _, err := stages.StageLoopStep(m.Ctx, m.ChainConfig, m.DB, m.Sync, m.Notifications, initialCycle, m.UpdateHead, m.Log, nil); err != nil {
 		t.Fatal(err)
 	}
 
@@ -276,11 +260,7 @@
 	m.ReceiveWg.Wait() // Wait for all messages to be processed before we proceeed
 
 	// This is unwind step
-<<<<<<< HEAD
-	if _, err := stages.StageLoopStep(m.Ctx, m.ChainConfig, m.DB, m.Sync, m.Notifications, initialCycle, m.UpdateHead, 0); err != nil {
-=======
-	if _, err := stages.StageLoopStep(m.Ctx, m.ChainConfig, m.DB, m.Sync, m.Notifications, initialCycle, m.UpdateHead, m.Log); err != nil {
->>>>>>> e75ea786
+	if _, err := stages.StageLoopStep(m.Ctx, m.ChainConfig, m.DB, m.Sync, m.Notifications, initialCycle, m.UpdateHead, m.Log, nil); err != nil {
 		t.Fatal(err)
 	}
 
@@ -317,11 +297,7 @@
 	m.ReceiveWg.Wait() // Wait for all messages to be processed before we proceeed
 
 	initialCycle = false
-<<<<<<< HEAD
-	if _, err := stages.StageLoopStep(m.Ctx, m.ChainConfig, m.DB, m.Sync, m.Notifications, initialCycle, m.UpdateHead, 0); err != nil {
-=======
-	if _, err := stages.StageLoopStep(m.Ctx, m.ChainConfig, m.DB, m.Sync, m.Notifications, initialCycle, m.UpdateHead, m.Log); err != nil {
->>>>>>> e75ea786
+	if _, err := stages.StageLoopStep(m.Ctx, m.ChainConfig, m.DB, m.Sync, m.Notifications, initialCycle, m.UpdateHead, m.Log, nil); err != nil {
 		t.Fatal(err)
 	}
 }
@@ -417,11 +393,7 @@
 	m.ReceiveWg.Wait() // Wait for all messages to be processed before we proceeed
 
 	initialCycle := true
-<<<<<<< HEAD
-	if _, err := stages.StageLoopStep(m.Ctx, m.ChainConfig, m.DB, m.Sync, m.Notifications, initialCycle, m.UpdateHead, 0); err != nil {
-=======
-	if _, err := stages.StageLoopStep(m.Ctx, m.ChainConfig, m.DB, m.Sync, m.Notifications, initialCycle, m.UpdateHead, m.Log); err != nil {
->>>>>>> e75ea786
+	if _, err := stages.StageLoopStep(m.Ctx, m.ChainConfig, m.DB, m.Sync, m.Notifications, initialCycle, m.UpdateHead, m.Log, nil); err != nil {
 		t.Fatal(err)
 	}
 }
@@ -525,11 +497,7 @@
 	m.ReceiveWg.Wait() // Wait for all messages to be processed before we proceeed
 
 	initialCycle := true
-<<<<<<< HEAD
-	if _, err := stages.StageLoopStep(m.Ctx, m.ChainConfig, m.DB, m.Sync, m.Notifications, initialCycle, m.UpdateHead, 0); err != nil {
-=======
-	if _, err := stages.StageLoopStep(m.Ctx, m.ChainConfig, m.DB, m.Sync, m.Notifications, initialCycle, m.UpdateHead, m.Log); err != nil {
->>>>>>> e75ea786
+	if _, err := stages.StageLoopStep(m.Ctx, m.ChainConfig, m.DB, m.Sync, m.Notifications, initialCycle, m.UpdateHead, m.Log, nil); err != nil {
 		t.Fatal(err)
 	}
 }
@@ -546,11 +514,7 @@
 	m.SendForkChoiceRequest(&forkChoiceMessage)
 
 	initialCycle := false
-<<<<<<< HEAD
-	headBlockHash, err := stages.StageLoopStep(m.Ctx, m.ChainConfig, m.DB, m.Sync, m.Notifications, initialCycle, m.UpdateHead, 0)
-=======
-	headBlockHash, err := stages.StageLoopStep(m.Ctx, m.ChainConfig, m.DB, m.Sync, m.Notifications, initialCycle, m.UpdateHead, m.Log)
->>>>>>> e75ea786
+	headBlockHash, err := stages.StageLoopStep(m.Ctx, m.ChainConfig, m.DB, m.Sync, m.Notifications, initialCycle, m.UpdateHead, m.Log, nil)
 	require.NoError(t, err)
 	stages.SendPayloadStatus(m.HeaderDownload(), headBlockHash, err)
 
@@ -572,11 +536,7 @@
 	m.SendForkChoiceRequest(&forkChoiceMessage)
 
 	initialCycle := false
-<<<<<<< HEAD
-	headBlockHash, err := stages.StageLoopStep(m.Ctx, m.ChainConfig, m.DB, m.Sync, m.Notifications, initialCycle, m.UpdateHead, 0)
-=======
-	headBlockHash, err := stages.StageLoopStep(m.Ctx, m.ChainConfig, m.DB, m.Sync, m.Notifications, initialCycle, m.UpdateHead, m.Log)
->>>>>>> e75ea786
+	headBlockHash, err := stages.StageLoopStep(m.Ctx, m.ChainConfig, m.DB, m.Sync, m.Notifications, initialCycle, m.UpdateHead, m.Log, nil)
 	require.NoError(t, err)
 	stages.SendPayloadStatus(m.HeaderDownload(), headBlockHash, err)
 
@@ -591,11 +551,7 @@
 	}
 	m.SendForkChoiceRequest(&forkChoiceMessage)
 
-<<<<<<< HEAD
-	headBlockHash, err = stages.StageLoopStep(m.Ctx, m.ChainConfig, m.DB, m.Sync, m.Notifications, initialCycle, m.UpdateHead, 0)
-=======
-	headBlockHash, err = stages.StageLoopStep(m.Ctx, m.ChainConfig, m.DB, m.Sync, m.Notifications, initialCycle, m.UpdateHead, m.Log)
->>>>>>> e75ea786
+	headBlockHash, err = stages.StageLoopStep(m.Ctx, m.ChainConfig, m.DB, m.Sync, m.Notifications, initialCycle, m.UpdateHead, m.Log, nil)
 	require.NoError(t, err)
 	stages.SendPayloadStatus(m.HeaderDownload(), headBlockHash, err)
 
@@ -615,11 +571,7 @@
 	m.SendPayloadRequest(chain.TopBlock)
 
 	initialCycle := false
-<<<<<<< HEAD
-	headBlockHash, err := stages.StageLoopStep(m.Ctx, m.ChainConfig, m.DB, m.Sync, m.Notifications, initialCycle, m.UpdateHead, 0)
-=======
-	headBlockHash, err := stages.StageLoopStep(m.Ctx, m.ChainConfig, m.DB, m.Sync, m.Notifications, initialCycle, m.UpdateHead, m.Log)
->>>>>>> e75ea786
+	headBlockHash, err := stages.StageLoopStep(m.Ctx, m.ChainConfig, m.DB, m.Sync, m.Notifications, initialCycle, m.UpdateHead, m.Log, nil)
 	require.NoError(t, err)
 	stages.SendPayloadStatus(m.HeaderDownload(), headBlockHash, err)
 
@@ -639,20 +591,12 @@
 	m.ReceiveWg.Wait()
 
 	// First cycle: save the downloaded header
-<<<<<<< HEAD
-	headBlockHash, err = stages.StageLoopStep(m.Ctx, m.ChainConfig, m.DB, m.Sync, m.Notifications, initialCycle, m.UpdateHead, 0)
-=======
-	headBlockHash, err = stages.StageLoopStep(m.Ctx, m.ChainConfig, m.DB, m.Sync, m.Notifications, initialCycle, m.UpdateHead, m.Log)
->>>>>>> e75ea786
+	headBlockHash, err = stages.StageLoopStep(m.Ctx, m.ChainConfig, m.DB, m.Sync, m.Notifications, initialCycle, m.UpdateHead, m.Log, nil)
 	require.NoError(t, err)
 	stages.SendPayloadStatus(m.HeaderDownload(), headBlockHash, err)
 
 	// Second cycle: process the previous beacon request
-<<<<<<< HEAD
-	headBlockHash, err = stages.StageLoopStep(m.Ctx, m.ChainConfig, m.DB, m.Sync, m.Notifications, initialCycle, m.UpdateHead, 0)
-=======
-	headBlockHash, err = stages.StageLoopStep(m.Ctx, m.ChainConfig, m.DB, m.Sync, m.Notifications, initialCycle, m.UpdateHead, m.Log)
->>>>>>> e75ea786
+	headBlockHash, err = stages.StageLoopStep(m.Ctx, m.ChainConfig, m.DB, m.Sync, m.Notifications, initialCycle, m.UpdateHead, m.Log, nil)
 	require.NoError(t, err)
 	stages.SendPayloadStatus(m.HeaderDownload(), headBlockHash, err)
 
@@ -663,11 +607,7 @@
 		FinalizedBlockHash: chain.TopBlock.Hash(),
 	}
 	m.SendForkChoiceRequest(&forkChoiceMessage)
-<<<<<<< HEAD
-	headBlockHash, err = stages.StageLoopStep(m.Ctx, m.ChainConfig, m.DB, m.Sync, m.Notifications, initialCycle, m.UpdateHead, 0)
-=======
-	headBlockHash, err = stages.StageLoopStep(m.Ctx, m.ChainConfig, m.DB, m.Sync, m.Notifications, initialCycle, m.UpdateHead, m.Log)
->>>>>>> e75ea786
+	headBlockHash, err = stages.StageLoopStep(m.Ctx, m.ChainConfig, m.DB, m.Sync, m.Notifications, initialCycle, m.UpdateHead, m.Log, nil)
 	require.NoError(t, err)
 	stages.SendPayloadStatus(m.HeaderDownload(), headBlockHash, err)
 	assert.Equal(t, chain.TopBlock.Hash(), headBlockHash)
@@ -699,11 +639,7 @@
 	m.SendPayloadRequest(payloadMessage)
 
 	initialCycle := false
-<<<<<<< HEAD
-	headBlockHash, err := stages.StageLoopStep(m.Ctx, m.ChainConfig, m.DB, m.Sync, m.Notifications, initialCycle, m.UpdateHead, 0)
-=======
-	headBlockHash, err := stages.StageLoopStep(m.Ctx, m.ChainConfig, m.DB, m.Sync, m.Notifications, initialCycle, m.UpdateHead, m.Log)
->>>>>>> e75ea786
+	headBlockHash, err := stages.StageLoopStep(m.Ctx, m.ChainConfig, m.DB, m.Sync, m.Notifications, initialCycle, m.UpdateHead, m.Log, nil)
 	require.NoError(t, err)
 	stages.SendPayloadStatus(m.HeaderDownload(), headBlockHash, err)
 
@@ -722,11 +658,7 @@
 	}
 	m.ReceiveWg.Wait()
 
-<<<<<<< HEAD
-	headBlockHash, err = stages.StageLoopStep(m.Ctx, m.ChainConfig, m.DB, m.Sync, m.Notifications, initialCycle, m.UpdateHead, 0)
-=======
-	headBlockHash, err = stages.StageLoopStep(m.Ctx, m.ChainConfig, m.DB, m.Sync, m.Notifications, initialCycle, m.UpdateHead, m.Log)
->>>>>>> e75ea786
+	headBlockHash, err = stages.StageLoopStep(m.Ctx, m.ChainConfig, m.DB, m.Sync, m.Notifications, initialCycle, m.UpdateHead, m.Log, nil)
 	require.NoError(t, err)
 	stages.SendPayloadStatus(m.HeaderDownload(), headBlockHash, err)
 
@@ -737,11 +669,7 @@
 		FinalizedBlockHash: invalidTip.Hash(),
 	}
 	m.SendForkChoiceRequest(&forkChoiceMessage)
-<<<<<<< HEAD
-	_, err = stages.StageLoopStep(m.Ctx, m.ChainConfig, m.DB, m.Sync, m.Notifications, initialCycle, m.UpdateHead, 0)
-=======
-	_, err = stages.StageLoopStep(m.Ctx, m.ChainConfig, m.DB, m.Sync, m.Notifications, initialCycle, m.UpdateHead, m.Log)
->>>>>>> e75ea786
+	_, err = stages.StageLoopStep(m.Ctx, m.ChainConfig, m.DB, m.Sync, m.Notifications, initialCycle, m.UpdateHead, m.Log, nil)
 	require.NoError(t, err)
 
 	bad, lastValidHash := m.HeaderDownload().IsBadHeaderPoS(invalidTip.Hash())
@@ -797,11 +725,7 @@
 	//------------------------------------------
 	m.SendPayloadRequest(chain0.TopBlock)
 	initialCycle := false
-<<<<<<< HEAD
-	headBlockHash, err := stages.StageLoopStep(m.Ctx, m.ChainConfig, m.DB, m.Sync, m.Notifications, initialCycle, m.UpdateHead, 0)
-=======
-	headBlockHash, err := stages.StageLoopStep(m.Ctx, m.ChainConfig, m.DB, m.Sync, m.Notifications, initialCycle, m.UpdateHead, m.Log)
->>>>>>> e75ea786
+	headBlockHash, err := stages.StageLoopStep(m.Ctx, m.ChainConfig, m.DB, m.Sync, m.Notifications, initialCycle, m.UpdateHead, m.Log, nil)
 	require.NoError(err)
 	stages.SendPayloadStatus(m.HeaderDownload(), headBlockHash, err)
 	payloadStatus0 := m.ReceivePayloadStatus()
@@ -812,11 +736,7 @@
 		FinalizedBlockHash: chain0.TopBlock.Hash(),
 	}
 	m.SendForkChoiceRequest(&forkChoiceMessage)
-<<<<<<< HEAD
-	headBlockHash, err = stages.StageLoopStep(m.Ctx, m.ChainConfig, m.DB, m.Sync, m.Notifications, initialCycle, m.UpdateHead, 0)
-=======
-	headBlockHash, err = stages.StageLoopStep(m.Ctx, m.ChainConfig, m.DB, m.Sync, m.Notifications, initialCycle, m.UpdateHead, m.Log)
->>>>>>> e75ea786
+	headBlockHash, err = stages.StageLoopStep(m.Ctx, m.ChainConfig, m.DB, m.Sync, m.Notifications, initialCycle, m.UpdateHead, m.Log, nil)
 	require.NoError(err)
 	stages.SendPayloadStatus(m.HeaderDownload(), headBlockHash, err)
 	assert.Equal(t, chain0.TopBlock.Hash(), headBlockHash)
@@ -826,11 +746,7 @@
 
 	//------------------------------------------
 	m.SendPayloadRequest(chain1.TopBlock)
-<<<<<<< HEAD
-	headBlockHash, err = stages.StageLoopStep(m.Ctx, m.ChainConfig, m.DB, m.Sync, m.Notifications, initialCycle, m.UpdateHead, 0)
-=======
-	headBlockHash, err = stages.StageLoopStep(m.Ctx, m.ChainConfig, m.DB, m.Sync, m.Notifications, initialCycle, m.UpdateHead, m.Log)
->>>>>>> e75ea786
+	headBlockHash, err = stages.StageLoopStep(m.Ctx, m.ChainConfig, m.DB, m.Sync, m.Notifications, initialCycle, m.UpdateHead, m.Log, nil)
 	require.NoError(err)
 	stages.SendPayloadStatus(m.HeaderDownload(), headBlockHash, err)
 	payloadStatus1 := m.ReceivePayloadStatus()
@@ -841,11 +757,7 @@
 		FinalizedBlockHash: chain1.TopBlock.Hash(),
 	}
 	m.SendForkChoiceRequest(&forkChoiceMessage)
-<<<<<<< HEAD
-	headBlockHash, err = stages.StageLoopStep(m.Ctx, m.ChainConfig, m.DB, m.Sync, m.Notifications, initialCycle, m.UpdateHead, 0)
-=======
-	headBlockHash, err = stages.StageLoopStep(m.Ctx, m.ChainConfig, m.DB, m.Sync, m.Notifications, initialCycle, m.UpdateHead, m.Log)
->>>>>>> e75ea786
+	headBlockHash, err = stages.StageLoopStep(m.Ctx, m.ChainConfig, m.DB, m.Sync, m.Notifications, initialCycle, m.UpdateHead, m.Log, nil)
 	require.NoError(err)
 	stages.SendPayloadStatus(m.HeaderDownload(), headBlockHash, err)
 	assert.Equal(t, chain1.TopBlock.Hash(), headBlockHash)
@@ -855,11 +767,7 @@
 
 	//------------------------------------------
 	m.SendPayloadRequest(chain2.TopBlock)
-<<<<<<< HEAD
-	headBlockHash, err = stages.StageLoopStep(m.Ctx, m.ChainConfig, m.DB, m.Sync, m.Notifications, initialCycle, m.UpdateHead, 0)
-=======
-	headBlockHash, err = stages.StageLoopStep(m.Ctx, m.ChainConfig, m.DB, m.Sync, m.Notifications, initialCycle, m.UpdateHead, m.Log)
->>>>>>> e75ea786
+	headBlockHash, err = stages.StageLoopStep(m.Ctx, m.ChainConfig, m.DB, m.Sync, m.Notifications, initialCycle, m.UpdateHead, m.Log, nil)
 	require.NoError(err)
 	stages.SendPayloadStatus(m.HeaderDownload(), headBlockHash, err)
 	payloadStatus2 := m.ReceivePayloadStatus()
@@ -870,11 +778,7 @@
 		FinalizedBlockHash: chain2.TopBlock.Hash(),
 	}
 	m.SendForkChoiceRequest(&forkChoiceMessage)
-<<<<<<< HEAD
-	headBlockHash, err = stages.StageLoopStep(m.Ctx, m.ChainConfig, m.DB, m.Sync, m.Notifications, initialCycle, m.UpdateHead, 0)
-=======
-	headBlockHash, err = stages.StageLoopStep(m.Ctx, m.ChainConfig, m.DB, m.Sync, m.Notifications, initialCycle, m.UpdateHead, m.Log)
->>>>>>> e75ea786
+	headBlockHash, err = stages.StageLoopStep(m.Ctx, m.ChainConfig, m.DB, m.Sync, m.Notifications, initialCycle, m.UpdateHead, m.Log, nil)
 	require.NoError(err)
 	stages.SendPayloadStatus(m.HeaderDownload(), headBlockHash, err)
 	assert.Equal(t, chain2.TopBlock.Hash(), headBlockHash)
@@ -885,21 +789,13 @@
 	//------------------------------------------
 	preTop3 := chain3.Blocks[chain3.Length()-2]
 	m.SendPayloadRequest(preTop3)
-<<<<<<< HEAD
-	headBlockHash, err = stages.StageLoopStep(m.Ctx, m.ChainConfig, m.DB, m.Sync, m.Notifications, initialCycle, m.UpdateHead, 0)
-=======
-	headBlockHash, err = stages.StageLoopStep(m.Ctx, m.ChainConfig, m.DB, m.Sync, m.Notifications, initialCycle, m.UpdateHead, m.Log)
->>>>>>> e75ea786
+	headBlockHash, err = stages.StageLoopStep(m.Ctx, m.ChainConfig, m.DB, m.Sync, m.Notifications, initialCycle, m.UpdateHead, m.Log, nil)
 	require.NoError(err)
 	stages.SendPayloadStatus(m.HeaderDownload(), headBlockHash, err)
 	payloadStatus3 := m.ReceivePayloadStatus()
 	assert.Equal(t, remote.EngineStatus_VALID, payloadStatus3.Status)
 	m.SendPayloadRequest(chain3.TopBlock)
-<<<<<<< HEAD
-	headBlockHash, err = stages.StageLoopStep(m.Ctx, m.ChainConfig, m.DB, m.Sync, m.Notifications, initialCycle, m.UpdateHead, 0)
-=======
-	headBlockHash, err = stages.StageLoopStep(m.Ctx, m.ChainConfig, m.DB, m.Sync, m.Notifications, initialCycle, m.UpdateHead, m.Log)
->>>>>>> e75ea786
+	headBlockHash, err = stages.StageLoopStep(m.Ctx, m.ChainConfig, m.DB, m.Sync, m.Notifications, initialCycle, m.UpdateHead, m.Log, nil)
 	require.NoError(err)
 	stages.SendPayloadStatus(m.HeaderDownload(), headBlockHash, err)
 	payloadStatus3 = m.ReceivePayloadStatus()
@@ -910,11 +806,7 @@
 		FinalizedBlockHash: chain3.TopBlock.Hash(),
 	}
 	m.SendForkChoiceRequest(&forkChoiceMessage)
-<<<<<<< HEAD
-	headBlockHash, err = stages.StageLoopStep(m.Ctx, m.ChainConfig, m.DB, m.Sync, m.Notifications, initialCycle, m.UpdateHead, 0)
-=======
-	headBlockHash, err = stages.StageLoopStep(m.Ctx, m.ChainConfig, m.DB, m.Sync, m.Notifications, initialCycle, m.UpdateHead, m.Log)
->>>>>>> e75ea786
+	headBlockHash, err = stages.StageLoopStep(m.Ctx, m.ChainConfig, m.DB, m.Sync, m.Notifications, initialCycle, m.UpdateHead, m.Log, nil)
 	require.NoError(err)
 	stages.SendPayloadStatus(m.HeaderDownload(), headBlockHash, err)
 	assert.Equal(t, chain3.TopBlock.Hash(), headBlockHash)
