// Copyright 2017 The go-ethereum Authors
// (original work)
// Copyright 2024 The Erigon Authors
// (modifications)
// This file is part of Erigon.
//
// Erigon is free software: you can redistribute it and/or modify
// it under the terms of the GNU Lesser General Public License as published by
// the Free Software Foundation, either version 3 of the License, or
// (at your option) any later version.
//
// Erigon is distributed in the hope that it will be useful,
// but WITHOUT ANY WARRANTY; without even the implied warranty of
// MERCHANTABILITY or FITNESS FOR A PARTICULAR PURPOSE. See the
// GNU Lesser General Public License for more details.
//
// You should have received a copy of the GNU Lesser General Public License
// along with Erigon. If not, see <http://www.gnu.org/licenses/>.

package stages_test

import (
	"context"
	"math/big"
	"reflect"
	"testing"

	"github.com/davecgh/go-spew/spew"

	"github.com/erigontech/erigon-lib/log/v3"

	"github.com/erigontech/erigon-lib/chain"
	libcommon "github.com/erigontech/erigon-lib/common"
	"github.com/erigontech/erigon-lib/common/datadir"
	"github.com/erigontech/erigon-lib/kv"
	"github.com/erigontech/erigon-lib/kv/temporal/temporaltest"
	"github.com/erigontech/erigon/core"
	"github.com/erigontech/erigon/core/types"
	"github.com/erigontech/erigon/crypto"
	"github.com/erigontech/erigon/eth/ethconfig"
	"github.com/erigontech/erigon/params"
	"github.com/erigontech/erigon/turbo/snapshotsync/freezeblocks"
	"github.com/erigontech/erigon/turbo/stages/mock"
)

func TestSetupGenesis(t *testing.T) {
	t.Parallel()
	var (
		customghash = libcommon.HexToHash("0x89c99d90b79719238d2645c7642f2c9295246e80775b38cfd162b696817fbd50")
		customg     = types.Genesis{
			Config: &chain.Config{ChainID: big.NewInt(1), HomesteadBlock: big.NewInt(3)},
			Alloc: types.GenesisAlloc{
				{1}: {Balance: big.NewInt(1), Storage: map[libcommon.Hash]libcommon.Hash{{1}: {1}}},
			},
		}
		oldcustomg = customg
		tmpdir     = t.TempDir()
	)
	logger := log.New()
	oldcustomg.Config = &chain.Config{ChainID: big.NewInt(1), HomesteadBlock: big.NewInt(2)}
	tests := []struct {
		wantErr    error
		fn         func(t *testing.T, db kv.RwDB) (*chain.Config, *types.Block, error)
		wantConfig *chain.Config
		name       string
		wantHash   libcommon.Hash
	}{
		{
			name: "genesis without ChainConfig",
			fn: func(t *testing.T, db kv.RwDB) (*chain.Config, *types.Block, error) {
				return core.CommitGenesisBlock(db, new(types.Genesis), datadir.New(tmpdir), logger)
			},
			wantErr:    types.ErrGenesisNoConfig,
			wantConfig: params.AllProtocolChanges,
		},
		{
			name: "no block in DB, genesis == nil",
			fn: func(t *testing.T, db kv.RwDB) (*chain.Config, *types.Block, error) {
				return core.CommitGenesisBlock(db, nil, datadir.New(tmpdir), logger)
			},
			wantHash:   params.MainnetGenesisHash,
			wantConfig: params.MainnetChainConfig,
		},
		{
			name: "mainnet block in DB, genesis == nil",
			fn: func(t *testing.T, db kv.RwDB) (*chain.Config, *types.Block, error) {
				return core.CommitGenesisBlock(db, nil, datadir.New(tmpdir), logger)
			},
			wantHash:   params.MainnetGenesisHash,
			wantConfig: params.MainnetChainConfig,
		},
		{
			name: "custom block in DB, genesis == nil",
			fn: func(t *testing.T, db kv.RwDB) (*chain.Config, *types.Block, error) {
				core.MustCommitGenesis(&customg, db, datadir.New(tmpdir), logger)
				return core.CommitGenesisBlock(db, nil, datadir.New(tmpdir), logger)
			},
			wantHash:   customghash,
			wantConfig: customg.Config,
		},
		{
			name: "custom block in DB, genesis == sepolia",
			fn: func(t *testing.T, db kv.RwDB) (*chain.Config, *types.Block, error) {
				core.MustCommitGenesis(&customg, db, datadir.New(tmpdir), logger)
				return core.CommitGenesisBlock(db, core.SepoliaGenesisBlock(), datadir.New(tmpdir), logger)
			},
			wantErr:    &types.GenesisMismatchError{Stored: customghash, New: params.SepoliaGenesisHash},
			wantHash:   params.SepoliaGenesisHash,
			wantConfig: params.SepoliaChainConfig,
		},
		{
			name: "custom block in DB, genesis == bor-mainnet",
			fn: func(t *testing.T, db kv.RwDB) (*chain.Config, *types.Block, error) {
				core.MustCommitGenesis(&customg, db, datadir.New(tmpdir), logger)
				return core.CommitGenesisBlock(db, core.BorMainnetGenesisBlock(), datadir.New(tmpdir), logger)
			},
			wantErr:    &types.GenesisMismatchError{Stored: customghash, New: params.BorMainnetGenesisHash},
			wantHash:   params.BorMainnetGenesisHash,
			wantConfig: params.BorMainnetChainConfig,
		},
		{
<<<<<<< HEAD
=======
			name: "custom block in DB, genesis == mumbai",
			fn: func(t *testing.T, db kv.RwDB) (*chain.Config, *types.Block, error) {
				core.MustCommitGenesis(&customg, db, datadir.New(tmpdir), logger)
				return core.CommitGenesisBlock(db, core.MumbaiGenesisBlock(), datadir.New(tmpdir), logger)
			},
			wantErr:    &types.GenesisMismatchError{Stored: customghash, New: params.MumbaiGenesisHash},
			wantHash:   params.MumbaiGenesisHash,
			wantConfig: params.MumbaiChainConfig,
		},
		{
>>>>>>> 402467a1
			name: "custom block in DB, genesis == amoy",
			fn: func(t *testing.T, db kv.RwDB) (*chain.Config, *types.Block, error) {
				core.MustCommitGenesis(&customg, db, datadir.New(tmpdir), logger)
				return core.CommitGenesisBlock(db, core.AmoyGenesisBlock(), datadir.New(tmpdir), logger)
			},
			wantErr:    &types.GenesisMismatchError{Stored: customghash, New: params.AmoyGenesisHash},
			wantHash:   params.AmoyGenesisHash,
			wantConfig: params.AmoyChainConfig,
		},
		{
			name: "compatible config in DB",
			fn: func(t *testing.T, db kv.RwDB) (*chain.Config, *types.Block, error) {
				core.MustCommitGenesis(&oldcustomg, db, datadir.New(tmpdir), logger)
				return core.CommitGenesisBlock(db, &customg, datadir.New(tmpdir), logger)
			},
			wantHash:   customghash,
			wantConfig: customg.Config,
		},
		{
			name: "incompatible config in DB",
			fn: func(t *testing.T, db kv.RwDB) (*chain.Config, *types.Block, error) {
				//if ethconfig.EnableHistoryV4InTest {
				//	t.Skip("fix me")
				//}
				// Commit the 'old' genesis block with Homestead transition at #2.
				// Advance to block #4, past the homestead transition block of customg.
				key, _ := crypto.HexToECDSA("b71c71a67e1177ad4e901695e1b4b9ee17ae16c6668d313eac2f96dbcda3f291")
				m := mock.MockWithGenesis(t, &oldcustomg, key, false)

				chainBlocks, err := core.GenerateChain(m.ChainConfig, m.Genesis, m.Engine, m.DB, 4, nil)
				if err != nil {
					return nil, nil, err
				}
				if err = m.InsertChain(chainBlocks); err != nil {
					return nil, nil, err
				}
				// This should return a compatibility error.
				return core.CommitGenesisBlock(m.DB, &customg, datadir.New(tmpdir), logger)
			},
			wantHash:   customghash,
			wantConfig: customg.Config,
			wantErr: &chain.ConfigCompatError{
				What:         "Homestead fork block",
				StoredConfig: big.NewInt(2),
				NewConfig:    big.NewInt(3),
				RewindTo:     1,
			},
		},
	}

	for _, test := range tests {
		test := test
		t.Run(test.name, func(t *testing.T) {
			t.Parallel()
			dirs := datadir.New(tmpdir)
			db, _ := temporaltest.NewTestDB(t, dirs)
			blockReader := freezeblocks.NewBlockReader(freezeblocks.NewRoSnapshots(ethconfig.BlocksFreezing{Enabled: false}, dirs.Snap, 0, log.New()), freezeblocks.NewBorRoSnapshots(ethconfig.BlocksFreezing{Enabled: false}, dirs.Snap, 0, log.New()))
			config, genesis, err := test.fn(t, db)
			// Check the return values.
			if !reflect.DeepEqual(err, test.wantErr) {
				spew := spew.ConfigState{DisablePointerAddresses: true, DisableCapacities: true}
				t.Fatalf("%s: returned error %#v, want %#v", test.name, spew.NewFormatter(err), spew.NewFormatter(test.wantErr))
			}
			if !reflect.DeepEqual(config, test.wantConfig) {
				t.Errorf("%s:\nreturned %v\nwant     %v", test.name, config, test.wantConfig)
			}

			if test.wantHash == (libcommon.Hash{}) {
				if genesis != nil {
					t.Fatalf("%s: returned non-nil genesis block, want nil", test.name)
				}
				return
			}

			if genesis.Hash() != test.wantHash {

				t.Errorf("%s: returned hash %s, want %s", test.name, genesis.Hash().Hex(), test.wantHash.Hex())
			} else if err == nil {
				if dbErr := db.View(context.Background(), func(tx kv.Tx) error {
					// Check database content.
					stored, _, _ := blockReader.BlockWithSenders(context.Background(), tx, test.wantHash, 0)
					if stored.Hash() != test.wantHash {
						t.Errorf("%s: block in DB has hash %s, want %s", test.name, stored.Hash(), test.wantHash)
					}
					return nil
				}); dbErr != nil {
					t.Fatal(err)
				}
			}
		})
	}
}<|MERGE_RESOLUTION|>--- conflicted
+++ resolved
@@ -119,19 +119,6 @@
 			wantConfig: params.BorMainnetChainConfig,
 		},
 		{
-<<<<<<< HEAD
-=======
-			name: "custom block in DB, genesis == mumbai",
-			fn: func(t *testing.T, db kv.RwDB) (*chain.Config, *types.Block, error) {
-				core.MustCommitGenesis(&customg, db, datadir.New(tmpdir), logger)
-				return core.CommitGenesisBlock(db, core.MumbaiGenesisBlock(), datadir.New(tmpdir), logger)
-			},
-			wantErr:    &types.GenesisMismatchError{Stored: customghash, New: params.MumbaiGenesisHash},
-			wantHash:   params.MumbaiGenesisHash,
-			wantConfig: params.MumbaiChainConfig,
-		},
-		{
->>>>>>> 402467a1
 			name: "custom block in DB, genesis == amoy",
 			fn: func(t *testing.T, db kv.RwDB) (*chain.Config, *types.Block, error) {
 				core.MustCommitGenesis(&customg, db, datadir.New(tmpdir), logger)
