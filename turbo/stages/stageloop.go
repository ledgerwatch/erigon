--- conflicted
+++ resolved
@@ -246,13 +246,8 @@
 				*controlServer.ChainConfig,
 				cfg.BatchSize,
 			),
-<<<<<<< HEAD
-			stagedsync.StageSnapshotBodiesCfg(db, cfg.Snapshot, client, snapshotMigrator, tmpdir, logger),
-			stagedsync.StageSendersCfg(db, controlServer.ChainConfig, tmpdir),
-=======
 			stagedsync.StageSnapshotBodiesCfg(db, cfg.Snapshot, client, snapshotMigrator, tmpdir),
 			stagedsync.StageSendersCfg(db, controlServer.ChainConfig, tmpdir, cfg.Prune),
->>>>>>> d2775b86
 			stagedsync.StageExecuteBlocksCfg(
 				db,
 				cfg.Prune,
