package stages

import (
	"context"
	"errors"
	"fmt"
	"runtime"
	"time"

	lru "github.com/hashicorp/golang-lru/arc/v2"
	"github.com/ledgerwatch/log/v3"

	"github.com/ledgerwatch/erigon-lib/chain"
	libcommon "github.com/ledgerwatch/erigon-lib/common"
	"github.com/ledgerwatch/erigon-lib/common/datadir"
	"github.com/ledgerwatch/erigon-lib/common/dbg"
	"github.com/ledgerwatch/erigon-lib/direct"
	proto_downloader "github.com/ledgerwatch/erigon-lib/gointerfaces/downloaderproto"
	"github.com/ledgerwatch/erigon-lib/kv"
	"github.com/ledgerwatch/erigon-lib/kv/membatchwithdb"
	"github.com/ledgerwatch/erigon-lib/kv/rawdbv3"
	"github.com/ledgerwatch/erigon-lib/state"
	"github.com/ledgerwatch/erigon-lib/wrap"
	"github.com/ledgerwatch/erigon/consensus"
	"github.com/ledgerwatch/erigon/consensus/misc"
	"github.com/ledgerwatch/erigon/core/rawdb"
	"github.com/ledgerwatch/erigon/core/rawdb/blockio"
	"github.com/ledgerwatch/erigon/core/types"
	"github.com/ledgerwatch/erigon/core/vm"
	"github.com/ledgerwatch/erigon/eth/ethconfig"
	"github.com/ledgerwatch/erigon/eth/stagedsync"
	"github.com/ledgerwatch/erigon/eth/stagedsync/stages"
	"github.com/ledgerwatch/erigon/p2p"
	"github.com/ledgerwatch/erigon/p2p/sentry"
	"github.com/ledgerwatch/erigon/p2p/sentry/sentry_multi_client"
	"github.com/ledgerwatch/erigon/polygon/bor"
	"github.com/ledgerwatch/erigon/polygon/bor/finality"
	"github.com/ledgerwatch/erigon/polygon/bor/finality/flags"
	"github.com/ledgerwatch/erigon/polygon/heimdall"
	"github.com/ledgerwatch/erigon/turbo/engineapi/engine_helpers"
	"github.com/ledgerwatch/erigon/turbo/services"
	"github.com/ledgerwatch/erigon/turbo/shards"
	"github.com/ledgerwatch/erigon/turbo/silkworm"
	"github.com/ledgerwatch/erigon/turbo/stages/headerdownload"
)

// StageLoop runs the continuous loop of staged sync
func StageLoop(
	ctx context.Context,
	db kv.RwDB,
	sync *stagedsync.Sync,
	hd *headerdownload.HeaderDownload,
	waitForDone chan struct{},
	loopMinTime time.Duration,
	logger log.Logger,
	blockReader services.FullBlockReader,
	hook *Hook,
) {
	defer close(waitForDone)

	if err := ProcessFrozenBlocks(ctx, db, blockReader, sync); err != nil {
		if err != nil {
			if errors.Is(err, libcommon.ErrStopped) || errors.Is(err, context.Canceled) {
				return
			}

			logger.Error("Staged Sync", "err", err)
			if recoveryErr := hd.RecoverFromDb(db); recoveryErr != nil {
				logger.Error("Failed to recover header sentriesClient", "err", recoveryErr)
			}
		}
	}

	initialCycle := true
	for {
		start := time.Now()

		select {
		case <-hd.ShutdownCh:
			return
		default:
			// continue
		}

		t := time.Now()
		// Estimate the current top height seen from the peer
		err := StageLoopIteration(ctx, db, wrap.TxContainer{}, sync, initialCycle, false, logger, blockReader, hook)
		if err != nil {
			if errors.Is(err, libcommon.ErrStopped) || errors.Is(err, context.Canceled) {
				return
			}

			logger.Error("Staged Sync", "err", err)
			if recoveryErr := hd.RecoverFromDb(db); recoveryErr != nil {
				logger.Error("Failed to recover header sentriesClient", "err", recoveryErr)
			}
			time.Sleep(500 * time.Millisecond) // just to avoid too much similar errors in logs
			continue
		}
		if time.Since(t) < 5*time.Minute {
			initialCycle = false
		}
		if !initialCycle {
			hd.AfterInitialCycle()
		}

		if loopMinTime != 0 {
			waitTime := loopMinTime - time.Since(start)
			logger.Info("Wait time until next loop", "for", waitTime)
			c := time.After(waitTime)
			select {
			case <-ctx.Done():
				return
			case <-c:
			}
		}
	}
}

// ProcessFrozenBlocks - withuot global rwtx
func ProcessFrozenBlocks(ctx context.Context, db kv.RwDB, blockReader services.FullBlockReader, sync *stagedsync.Sync) error {
	sawZeroBlocksTimes := 0
	initialCycle, firstCycle := true, true
	for {
		// run stages first time - it will download blocks
		more, err := sync.Run(db, wrap.TxContainer{}, initialCycle, firstCycle)
		if err != nil {
			return err
		}

		if err := sync.RunPrune(db, nil, initialCycle); err != nil {
			return err
		}
		firstCycle = false

		var finStageProgress uint64
		if blockReader.FrozenBlocks() > 0 {
			if err := db.View(ctx, func(tx kv.Tx) (err error) {
				finStageProgress, err = stages.GetStageProgress(tx, stages.Finish)
				return err
			}); err != nil {
				return err
			}
			if finStageProgress >= blockReader.FrozenBlocks() {
				break
			}
		} else {
			// having 0 frozen blocks - also may mean we didn't download them. so stages. 1 time is enough.
			// during testing we may have 0 frozen blocks and firstCycle expected to be false
			sawZeroBlocksTimes++
			if sawZeroBlocksTimes > 2 {
				break
			}
		}

		if !more {
			break
		}
	}
	return nil
}

func StageLoopIteration(ctx context.Context, db kv.RwDB, txc wrap.TxContainer, sync *stagedsync.Sync, initialCycle, firstCycle bool, logger log.Logger, blockReader services.FullBlockReader, hook *Hook) (err error) {
	defer func() {
		if rec := recover(); rec != nil {
			err = fmt.Errorf("%+v, trace: %s", rec, dbg.Stack())
		}
	}() // avoid crash because Erigon's core does many things

	externalTx := txc.Tx != nil
	finishProgressBefore, borProgressBefore, headersProgressBefore, err := stagesHeadersAndFinish(db, txc.Tx)
	if err != nil {
		return err
	}
	// Sync from scratch must be able Commit partial progress
	// In all other cases - process blocks batch in 1 RwTx
	// 2 corner-cases: when sync with --snapshots=false and when executed only blocks from snapshots (in this case all stages progress is equal and > 0, but node is not synced)
	isSynced := finishProgressBefore > 0 && finishProgressBefore > blockReader.FrozenBlocks() && finishProgressBefore == headersProgressBefore
	if blockReader.BorSnapshots() != nil {
		isSynced = isSynced && borProgressBefore > blockReader.FrozenBorBlocks()
	}
	canRunCycleInOneTransaction := isSynced
	if externalTx {
		canRunCycleInOneTransaction = true
	}

	// Main steps:
	// - process new blocks
	// - commit(no_sync). NoSync - making data available for readers as-soon-as-possible. Can
	//       send notifications Now and do write to disks Later.
	// - Send Notifications: about new blocks, new receipts, state changes, etc...
	// - Prune(limited time)+Commit(sync). Write to disk happening here.

	if canRunCycleInOneTransaction && !externalTx {
		txc.Tx, err = db.BeginRwNosync(ctx)
		if err != nil {
			return err
		}
		defer txc.Tx.Rollback()
	}

	if hook != nil {
		if err = hook.BeforeRun(txc.Tx, isSynced); err != nil {
			return err
		}
	}
	_, err = sync.Run(db, txc, initialCycle, firstCycle)
	if err != nil {
		return err
	}
	logCtx := sync.PrintTimings()
	//var tableSizes []interface{}
	var commitTime time.Duration
	if canRunCycleInOneTransaction && !externalTx {
		//tableSizes = stagedsync.CollectDBMetrics(db, txc.Tx) // Need to do this before commit to access tx
		commitStart := time.Now()
		errTx := txc.Tx.Commit()
		txc.Tx = nil
		if errTx != nil {
			return errTx
		}
		commitTime = time.Since(commitStart)
	}

	// -- send notifications START
	if hook != nil {
		if err = hook.AfterRun(txc.Tx, finishProgressBefore); err != nil {
			return err
		}
	}
	if canRunCycleInOneTransaction && !externalTx && commitTime > 500*time.Millisecond {
		logger.Info("Commit cycle", "in", commitTime)
	}
	//if len(logCtx) > 0 { // No printing of timings or table sizes if there were no progress
	var m runtime.MemStats
	dbg.ReadMemStats(&m)
	logCtx = append(logCtx, "alloc", libcommon.ByteCount(m.Alloc), "sys", libcommon.ByteCount(m.Sys))
	logger.Info("Timings (slower than 50ms)", logCtx...)
	//if len(tableSizes) > 0 {
	//	logger.Info("Tables", tableSizes...)
	//}
	//}
	// -- send notifications END

	// -- Prune+commit(sync)
	if externalTx {
		err = sync.RunPrune(db, txc.Tx, initialCycle)
	} else {
		err = db.Update(ctx, func(tx kv.RwTx) error { return sync.RunPrune(db, tx, initialCycle) })
	}
	if err != nil {
		return err
	}

	return nil
}

func stagesHeadersAndFinish(db kv.RoDB, tx kv.Tx) (head, bor, fin uint64, err error) {
	if tx != nil {
		if fin, err = stages.GetStageProgress(tx, stages.Finish); err != nil {
			return head, bor, fin, err
		}
		if head, err = stages.GetStageProgress(tx, stages.Headers); err != nil {
			return head, bor, fin, err
		}
		if bor, err = stages.GetStageProgress(tx, stages.BorHeimdall); err != nil {
			return head, bor, fin, err
		}
		return head, bor, fin, nil
	}
	if err := db.View(context.Background(), func(tx kv.Tx) error {
		if fin, err = stages.GetStageProgress(tx, stages.Finish); err != nil {
			return err
		}
		if head, err = stages.GetStageProgress(tx, stages.Headers); err != nil {
			return err
		}
		if bor, err = stages.GetStageProgress(tx, stages.BorHeimdall); err != nil {
			return err
		}
		return nil
	}); err != nil {
		return head, bor, fin, err
	}
	return head, bor, fin, nil
}

type Hook struct {
	ctx           context.Context
	notifications *shards.Notifications
	sync          *stagedsync.Sync
	chainConfig   *chain.Config
	logger        log.Logger
	blockReader   services.FullBlockReader
	updateHead    func(ctx context.Context)
	db            kv.RoDB
}

func NewHook(ctx context.Context, db kv.RoDB, notifications *shards.Notifications, sync *stagedsync.Sync, blockReader services.FullBlockReader, chainConfig *chain.Config, logger log.Logger, updateHead func(ctx context.Context)) *Hook {
	return &Hook{ctx: ctx, db: db, notifications: notifications, sync: sync, blockReader: blockReader, chainConfig: chainConfig, logger: logger, updateHead: updateHead}
}
func (h *Hook) beforeRun(tx kv.Tx, inSync bool) error {
	notifications := h.notifications
	if notifications != nil && notifications.Accumulator != nil && inSync {
		stateVersion, err := rawdb.GetStateVersion(tx)
		if err != nil {
			h.logger.Error("problem reading plain state version", "err", err)
		}
		notifications.Accumulator.Reset(stateVersion)
	}
	return nil
}
func (h *Hook) BeforeRun(tx kv.Tx, inSync bool) error {
	if tx == nil {
		return h.db.View(h.ctx, func(tx kv.Tx) error { return h.beforeRun(tx, inSync) })
	}
	return h.beforeRun(tx, inSync)
}
func (h *Hook) AfterRun(tx kv.Tx, finishProgressBefore uint64) error {
	if tx == nil {
		return h.db.View(h.ctx, func(tx kv.Tx) error { return h.afterRun(tx, finishProgressBefore) })
	}
	return h.afterRun(tx, finishProgressBefore)
}
func (h *Hook) afterRun(tx kv.Tx, finishProgressBefore uint64) error {
	// Update sentry status for peers to see our sync status
	if h.updateHead != nil {
		h.updateHead(h.ctx)
	}
	if h.notifications != nil {
		return h.sendNotifications(h.notifications, tx, finishProgressBefore)
	}
	return nil
}
func (h *Hook) sendNotifications(notifications *shards.Notifications, tx kv.Tx, finishProgressBefore uint64) error {
	// update the accumulator with a new plain state version so the cache can be notified that
	// state has moved on
	if notifications.Accumulator != nil {
		plainStateVersion, err := rawdb.GetStateVersion(tx)
		if err != nil {
			return err
		}

		notifications.Accumulator.SetStateID(plainStateVersion)
	}

	if notifications.Events != nil {
		finishStageAfterSync, err := stages.GetStageProgress(tx, stages.Finish)
		if err != nil {
			return err
		}
		if err = stagedsync.NotifyNewHeaders(h.ctx, finishProgressBefore, finishStageAfterSync, h.sync.PrevUnwindPoint(), notifications.Events, tx, h.logger, h.blockReader); err != nil {
			return nil
		}
	}

	currentHeader := rawdb.ReadCurrentHeader(tx)
	if (notifications.Accumulator != nil) && (currentHeader != nil) {
		if currentHeader.Number.Uint64() == 0 {
			notifications.Accumulator.StartChange(0, currentHeader.Hash(), nil, false)
		}

		pendingBaseFee := misc.CalcBaseFee(h.chainConfig, currentHeader)
		pendingBlobFee := h.chainConfig.GetMinBlobGasPrice()
		if currentHeader.ExcessBlobGas != nil {
			excessBlobGas := misc.CalcExcessBlobGas(h.chainConfig, currentHeader)
			f, err := misc.GetBlobGasPrice(h.chainConfig, excessBlobGas)
			if err != nil {
				return err
			}
			pendingBlobFee = f.Uint64()
		}

		var finalizedBlock uint64
		if fb := rawdb.ReadHeaderNumber(tx, rawdb.ReadForkchoiceFinalized(tx)); fb != nil {
			finalizedBlock = *fb
		}

		//h.logger.Debug("[hook] Sending state changes", "currentBlock", currentHeader.Number.Uint64(), "finalizedBlock", finalizedBlock)
		notifications.Accumulator.SendAndReset(h.ctx, notifications.StateChangesConsumer, pendingBaseFee.Uint64(), pendingBlobFee, currentHeader.GasLimit, finalizedBlock)
	}
	return nil
}

func MiningStep(ctx context.Context, db kv.RwDB, mining *stagedsync.Sync, tmpDir string, logger log.Logger) (err error) {
	defer func() {
		if rec := recover(); rec != nil {
			err = fmt.Errorf("%+v, trace: %s", rec, dbg.Stack())
		}
	}() // avoid crash because Erigon's core does many things

	tx, err := db.BeginRo(ctx)
	if err != nil {
		return err
	}
	defer tx.Rollback()

	var miningBatch kv.RwTx

	mb := membatchwithdb.NewMemoryBatch(tx, tmpDir, logger)
	defer mb.Rollback()
	miningBatch = mb

	txc := wrap.TxContainer{Tx: miningBatch}
	sd, err := state.NewSharedDomains(mb, logger)
	if err != nil {
		return err
	}
	defer sd.Close()
	txc.Doms = sd

	if _, err = mining.Run(nil, txc, false /* firstCycle */, false); err != nil {
		return err
	}
	tx.Rollback()
	return nil
}

func addAndVerifyBlockStep(batch kv.RwTx, engine consensus.Engine, chainReader consensus.ChainReader, currentHeader *types.Header, currentBody *types.RawBody) error {
	currentHeight := currentHeader.Number.Uint64()
	currentHash := currentHeader.Hash()
	if chainReader != nil {
		if err := engine.VerifyHeader(chainReader, currentHeader, true); err != nil {
			log.Warn("Header Verification Failed", "number", currentHeight, "hash", currentHash, "reason", err)
			return fmt.Errorf("%w: %v", consensus.ErrInvalidBlock, err)
		}
		if err := engine.VerifyUncles(chainReader, currentHeader, currentBody.Uncles); err != nil {
			log.Warn("Unlcles Verification Failed", "number", currentHeight, "hash", currentHash, "reason", err)
			return fmt.Errorf("%w: %v", consensus.ErrInvalidBlock, err)
		}
	}
	// Prepare memory state for block execution
	if err := rawdb.WriteHeader(batch, currentHeader); err != nil {
		return err
	}
	prevHash, err := rawdb.ReadCanonicalHash(batch, currentHeight)
	if err != nil {
		return err
	}
	if err := rawdb.WriteCanonicalHash(batch, currentHash, currentHeight); err != nil {
		return err
	}
	if err := rawdb.WriteHeadHeaderHash(batch, currentHash); err != nil {
		return err
	}
	if _, err := rawdb.WriteRawBodyIfNotExists(batch, currentHash, currentHeight, currentBody); err != nil {
		return err
	}
	if prevHash != currentHash {
		if err := rawdbv3.TxNums.Truncate(batch, currentHeight); err != nil {
			return err
		}
		if err := rawdb.AppendCanonicalTxNums(batch, currentHeight); err != nil {
			return err
		}
	}

	if err := stages.SaveStageProgress(batch, stages.Headers, currentHeight); err != nil {
		return err
	}
	if err := stages.SaveStageProgress(batch, stages.Bodies, currentHeight); err != nil {
		return err
	}
	return nil
}

func cleanupProgressIfNeeded(batch kv.RwTx, header *types.Header) error {
	// If we fail state root then we have wrong execution stage progress set (+1), we need to decrease by one!
	progress, err := stages.GetStageProgress(batch, stages.Execution)
	if err != nil {
		return err
	}
	if progress == header.Number.Uint64() && progress > 0 {
		progress--
		if err := stages.SaveStageProgress(batch, stages.Execution, progress); err != nil {
			return err
		}
	}
	return nil
}

func StateStep(ctx context.Context, chainReader consensus.ChainReader, engine consensus.Engine, txc wrap.TxContainer, stateSync *stagedsync.Sync, header *types.Header, body *types.RawBody, unwindPoint uint64, headersChain []*types.Header, bodiesChain []*types.RawBody, test bool) (err error) {
	defer func() {
		if rec := recover(); rec != nil {
			err = fmt.Errorf("%+v, trace: %s", rec, dbg.Stack())
		}
	}() // avoid crash because Erigon's core does many things
	shouldUnwind := unwindPoint > 0
	// Construct side fork if we have one
	if shouldUnwind {
		// Run it through the unwind
		if err := stateSync.UnwindTo(unwindPoint, stagedsync.StagedUnwind, nil); err != nil {
			return err
		}
		if err = stateSync.RunUnwind(nil, txc); err != nil {
			return err
		}
	}
	if err := rawdb.TruncateCanonicalChain(ctx, txc.Tx, header.Number.Uint64()+1); err != nil {
		return err
	}
	// Once we unwound we can start constructing the chain (assumption: len(headersChain) == len(bodiesChain))
	for i := range headersChain {
		currentHeader := headersChain[i]
		currentBody := bodiesChain[i]

		if err := addAndVerifyBlockStep(txc.Tx, engine, chainReader, currentHeader, currentBody); err != nil {
			return err
		}
		// Run state sync
		if !test {
			if err = stateSync.RunNoInterrupt(nil, txc); err != nil {
				if err := cleanupProgressIfNeeded(txc.Tx, currentHeader); err != nil {
					return err

				}
				return err
			}
		}

	}

	// If we did not specify header we stop here
	if header == nil {
		return nil
	}
	// Prepare memory state for block execution
	if err := addAndVerifyBlockStep(txc.Tx, engine, chainReader, header, body); err != nil {
		return err
	}

	if err = stateSync.RunNoInterrupt(nil, txc); err != nil {
		if !test {
			if err := cleanupProgressIfNeeded(txc.Tx, header); err != nil {
				return err
			}
		}
		return err
	}

	return nil
}

func SilkwormForExecutionStage(silkworm *silkworm.Silkworm, cfg *ethconfig.Config) *silkworm.Silkworm {
	if cfg.SilkwormExecution {
		return silkworm
	}
	return nil
}

func NewDefaultStages(ctx context.Context,
	db kv.RwDB,
	snapDb kv.RwDB,
	p2pCfg p2p.Config,
	cfg *ethconfig.Config,
	controlServer *sentry_multi_client.MultiClient,
	notifications *shards.Notifications,
	snapDownloader proto_downloader.DownloaderClient,
	blockReader services.FullBlockReader,
	blockRetire services.BlockRetire,
	agg *state.Aggregator,
	silkworm *silkworm.Silkworm,
	forkValidator *engine_helpers.ForkValidator,
	heimdallClient heimdall.HeimdallClient,
	recents *lru.ARCCache[libcommon.Hash, *bor.Snapshot],
	signatures *lru.ARCCache[libcommon.Hash, libcommon.Address],
	logger log.Logger,
) []*stagedsync.Stage {
	dirs := cfg.Dirs
	blockWriter := blockio.NewBlockWriter()

	// During Import we don't want other services like header requests, body requests etc. to be running.
	// Hence we run it in the test mode.
	runInTestMode := cfg.ImportMode

	loopBreakCheck := NewLoopBreakCheck(cfg, heimdallClient)

	if heimdallClient != nil && flags.Milestone {
		loopBreakCheck = func(int) bool {
			return finality.IsMilestoneRewindPending()
		}
	}

	if cfg.Sync.LoopBlockLimit > 0 {
		previousBreakCheck := loopBreakCheck
		loopBreakCheck = func(loopCount int) bool {
			if loopCount > int(cfg.Sync.LoopBlockLimit) {
				return true
			}

			if previousBreakCheck != nil {
				return previousBreakCheck(loopCount)
			}

			return false
		}
	}

	var depositContract *libcommon.Address
	if cfg.Genesis != nil {
		depositContract = cfg.Genesis.Config.DepositContract
	}

	historyV3 := true
	return stagedsync.DefaultStages(ctx,
		stagedsync.StageSnapshotsCfg(db, *controlServer.ChainConfig, cfg.Sync, dirs, blockRetire, snapDownloader, blockReader, notifications, agg, cfg.InternalCL && cfg.CaplinConfig.Backfilling, cfg.CaplinConfig.BlobBackfilling, silkworm, cfg.Prune),
		stagedsync.StageHeadersCfg(db, controlServer.Hd, controlServer.Bd, *controlServer.ChainConfig, cfg.Sync, controlServer.SendHeaderRequest, controlServer.PropagateNewBlockHashes, controlServer.Penalize, cfg.BatchSize, p2pCfg.NoDiscovery, blockReader, blockWriter, dirs.Tmp, notifications, loopBreakCheck),
		stagedsync.StageBorHeimdallCfg(db, snapDb, stagedsync.MiningState{}, *controlServer.ChainConfig, heimdallClient, blockReader, controlServer.Hd, controlServer.Penalize, loopBreakCheck, recents, signatures, cfg.WithHeimdallWaypointRecording, nil),
		stagedsync.StageBlockHashesCfg(db, dirs.Tmp, controlServer.ChainConfig, blockWriter),
		stagedsync.StageBodiesCfg(db, controlServer.Bd, controlServer.SendBodyRequest, controlServer.Penalize, controlServer.BroadcastNewBlock, cfg.Sync.BodyDownloadTimeoutSeconds, *controlServer.ChainConfig, blockReader, blockWriter, loopBreakCheck),
		stagedsync.StageSendersCfg(db, controlServer.ChainConfig, cfg.Sync, false, dirs.Tmp, cfg.Prune, blockReader, controlServer.Hd, loopBreakCheck),
		stagedsync.StageExecuteBlocksCfg(
			db,
			cfg.Prune,
			cfg.BatchSize,
			nil,
			controlServer.ChainConfig,
			controlServer.Engine,
			&vm.Config{},
			notifications.Accumulator,
			cfg.StateStream,
			/*stateStream=*/ false,
			dirs,
			blockReader,
			controlServer.Hd,
			cfg.Genesis,
			cfg.Sync,
			agg,
			SilkwormForExecutionStage(silkworm, cfg),
		),
		stagedsync.StageHashStateCfg(db, dirs),
		stagedsync.StageTrieCfg(db, true, true, false, dirs.Tmp, blockReader, controlServer.Hd, historyV3, agg),
		stagedsync.StageHistoryCfg(db, cfg.Prune, dirs.Tmp),
		stagedsync.StageLogIndexCfg(db, cfg.Prune, dirs.Tmp, depositContract),
		stagedsync.StageCallTracesCfg(db, cfg.Prune, 0, dirs.Tmp),
		stagedsync.StageTxLookupCfg(db, cfg.Prune, dirs.Tmp, controlServer.ChainConfig.Bor, blockReader),
		stagedsync.StageFinishCfg(db, dirs.Tmp, forkValidator),
		runInTestMode)
}

func NewPipelineStages(ctx context.Context,
	db kv.RwDB,
	cfg *ethconfig.Config,
	p2pCfg p2p.Config,
	controlServer *sentry_multi_client.MultiClient,
	notifications *shards.Notifications,
	snapDownloader proto_downloader.DownloaderClient,
	blockReader services.FullBlockReader,
	blockRetire services.BlockRetire,
	agg *state.Aggregator,
	silkworm *silkworm.Silkworm,
	forkValidator *engine_helpers.ForkValidator,
	logger log.Logger,
	checkStateRoot bool,
) []*stagedsync.Stage {
	dirs := cfg.Dirs
	blockWriter := blockio.NewBlockWriter()

	// During Import we don't want other services like header requests, body requests etc. to be running.
	// Hence we run it in the test mode.
	runInTestMode := cfg.ImportMode
	loopBreakCheck := NewLoopBreakCheck(cfg, nil)

	var depositContract *libcommon.Address
	if cfg.Genesis != nil {
		depositContract = cfg.Genesis.Config.DepositContract
	}

	if len(cfg.Sync.UploadLocation) == 0 {
		historyV3 := true
		return stagedsync.PipelineStages(ctx,
			stagedsync.StageSnapshotsCfg(db, *controlServer.ChainConfig, cfg.Sync, dirs, blockRetire, snapDownloader, blockReader, notifications, agg, cfg.InternalCL && cfg.CaplinConfig.Backfilling, cfg.CaplinConfig.BlobBackfilling, silkworm, cfg.Prune),
			stagedsync.StageBlockHashesCfg(db, dirs.Tmp, controlServer.ChainConfig, blockWriter),
			stagedsync.StageSendersCfg(db, controlServer.ChainConfig, cfg.Sync, false, dirs.Tmp, cfg.Prune, blockReader, controlServer.Hd, loopBreakCheck),
			stagedsync.StageExecuteBlocksCfg(
				db,
				cfg.Prune,
				cfg.BatchSize,
				nil,
				controlServer.ChainConfig,
				controlServer.Engine,
				&vm.Config{},
				notifications.Accumulator,
				cfg.StateStream,
				/*stateStream=*/ false,
				dirs,
				blockReader,
				controlServer.Hd,
				cfg.Genesis,
				cfg.Sync,
				agg,
				SilkwormForExecutionStage(silkworm, cfg),
			),
			stagedsync.StageHashStateCfg(db, dirs),
			stagedsync.StageTrieCfg(db, checkStateRoot, true, false, dirs.Tmp, blockReader, controlServer.Hd, historyV3, agg),
			stagedsync.StageHistoryCfg(db, cfg.Prune, dirs.Tmp),
			stagedsync.StageLogIndexCfg(db, cfg.Prune, dirs.Tmp, depositContract),
			stagedsync.StageCallTracesCfg(db, cfg.Prune, 0, dirs.Tmp),
			stagedsync.StageTxLookupCfg(db, cfg.Prune, dirs.Tmp, controlServer.ChainConfig.Bor, blockReader),
			stagedsync.StageFinishCfg(db, dirs.Tmp, forkValidator),
			runInTestMode)
	}

	historyV3 := true
	return stagedsync.UploaderPipelineStages(ctx,
		stagedsync.StageSnapshotsCfg(db, *controlServer.ChainConfig, cfg.Sync, dirs, blockRetire, snapDownloader, blockReader, notifications, agg, cfg.InternalCL && cfg.CaplinConfig.Backfilling, cfg.CaplinConfig.BlobBackfilling, silkworm, cfg.Prune),
		stagedsync.StageHeadersCfg(db, controlServer.Hd, controlServer.Bd, *controlServer.ChainConfig, cfg.Sync, controlServer.SendHeaderRequest, controlServer.PropagateNewBlockHashes, controlServer.Penalize, cfg.BatchSize, p2pCfg.NoDiscovery, blockReader, blockWriter, dirs.Tmp, notifications, loopBreakCheck),
		stagedsync.StageBlockHashesCfg(db, dirs.Tmp, controlServer.ChainConfig, blockWriter),
		stagedsync.StageSendersCfg(db, controlServer.ChainConfig, cfg.Sync, false, dirs.Tmp, cfg.Prune, blockReader, controlServer.Hd, loopBreakCheck),
		stagedsync.StageBodiesCfg(db, controlServer.Bd, controlServer.SendBodyRequest, controlServer.Penalize, controlServer.BroadcastNewBlock, cfg.Sync.BodyDownloadTimeoutSeconds, *controlServer.ChainConfig, blockReader, blockWriter, loopBreakCheck),
		stagedsync.StageExecuteBlocksCfg(
			db,
			cfg.Prune,
			cfg.BatchSize,
			nil,
			controlServer.ChainConfig,
			controlServer.Engine,
			&vm.Config{},
			notifications.Accumulator,
			cfg.StateStream,
			/*stateStream=*/ false,
			dirs,
			blockReader,
			controlServer.Hd,
			cfg.Genesis,
			cfg.Sync,
			agg,
			SilkwormForExecutionStage(silkworm, cfg),
		),
		stagedsync.StageHashStateCfg(db, dirs),
		stagedsync.StageTrieCfg(db, checkStateRoot, true, false, dirs.Tmp, blockReader, controlServer.Hd, historyV3, agg),
		stagedsync.StageHistoryCfg(db, cfg.Prune, dirs.Tmp),
		stagedsync.StageLogIndexCfg(db, cfg.Prune, dirs.Tmp, depositContract),
		stagedsync.StageCallTracesCfg(db, cfg.Prune, 0, dirs.Tmp),
		stagedsync.StageTxLookupCfg(db, cfg.Prune, dirs.Tmp, controlServer.ChainConfig.Bor, blockReader),
		stagedsync.StageFinishCfg(db, dirs.Tmp, forkValidator),
		runInTestMode)

}

func NewInMemoryExecution(ctx context.Context, db kv.RwDB, cfg *ethconfig.Config, controlServer *sentry_multi_client.MultiClient,
	dirs datadir.Dirs, notifications *shards.Notifications, blockReader services.FullBlockReader, blockWriter *blockio.BlockWriter, agg *state.Aggregator,
	silkworm *silkworm.Silkworm, logger log.Logger) *stagedsync.Sync {
	historyV3 := true
	return stagedsync.New(
		cfg.Sync,
		stagedsync.StateStages(ctx,
			stagedsync.StageHeadersCfg(db, controlServer.Hd, controlServer.Bd, *controlServer.ChainConfig, cfg.Sync, controlServer.SendHeaderRequest, controlServer.PropagateNewBlockHashes, controlServer.Penalize, cfg.BatchSize, false, blockReader, blockWriter, dirs.Tmp, nil, nil),
			stagedsync.StageBodiesCfg(db, controlServer.Bd, controlServer.SendBodyRequest, controlServer.Penalize, controlServer.BroadcastNewBlock, cfg.Sync.BodyDownloadTimeoutSeconds, *controlServer.ChainConfig, blockReader, blockWriter, nil),
			stagedsync.StageBlockHashesCfg(db, dirs.Tmp, controlServer.ChainConfig, blockWriter),
			stagedsync.StageSendersCfg(db, controlServer.ChainConfig, cfg.Sync, true, dirs.Tmp, cfg.Prune, blockReader, controlServer.Hd, nil),
			stagedsync.StageExecuteBlocksCfg(
				db,
				cfg.Prune,
				cfg.BatchSize,
				nil,
				controlServer.ChainConfig,
				controlServer.Engine,
				&vm.Config{},
				notifications.Accumulator,
				cfg.StateStream,
				true,
				cfg.Dirs,
				blockReader,
				controlServer.Hd,
				cfg.Genesis,
				cfg.Sync,
				agg,
				SilkwormForExecutionStage(silkworm, cfg),
			),
			stagedsync.StageHashStateCfg(db, dirs),
			stagedsync.StageTrieCfg(db, true, true, true, dirs.Tmp, blockReader, controlServer.Hd, historyV3, agg)),
		stagedsync.StateUnwindOrder,
		nil, /* pruneOrder */
		logger,
	)
}

func NewPolygonSyncStages(
	ctx context.Context,
	logger log.Logger,
	db kv.RwDB,
	config *ethconfig.Config,
	chainConfig *chain.Config,
	consensusEngine consensus.Engine,
	notifications *shards.Notifications,
	snapDownloader proto_downloader.DownloaderClient,
	blockReader services.FullBlockReader,
	blockRetire services.BlockRetire,
	agg *state.Aggregator,
	silkworm *silkworm.Silkworm,
	forkValidator *engine_helpers.ForkValidator,
	heimdallClient heimdall.HeimdallClient,
	sentry direct.SentryClient,
	maxPeers int,
	statusDataProvider *sentry.StatusDataProvider,
	stopNode func() error,
) []*stagedsync.Stage {
	loopBreakCheck := NewLoopBreakCheck(config, heimdallClient)
	return stagedsync.PolygonSyncStages(
		ctx,
		stagedsync.StageSnapshotsCfg(
			db,
			*chainConfig,
			config.Sync,
			config.Dirs,
			blockRetire,
			snapDownloader,
			blockReader,
			notifications,
			agg,
			config.InternalCL && config.CaplinConfig.Backfilling,
			config.CaplinConfig.BlobBackfilling,
			silkworm,
			config.Prune,
		),
		stagedsync.NewPolygonSyncStageCfg(
			logger,
			chainConfig,
			db,
			heimdallClient,
			sentry,
			maxPeers,
			statusDataProvider,
			blockReader,
			stopNode,
			bor.GenesisContractStateReceiverABI(),
			config.LoopBlockLimit,
<<<<<<< HEAD
=======
			config.Dirs.DataDir,
>>>>>>> 95d61228
		),
		stagedsync.StageSendersCfg(
			db,
			chainConfig,
			config.Sync,
			false, /* badBlockHalt */
			config.Dirs.Tmp,
			config.Prune,
			blockReader,
			nil, /* hd */
			loopBreakCheck,
		),
		stagedsync.StageExecuteBlocksCfg(
			db,
			config.Prune,
			config.BatchSize,
			nil, /* changeSetHook */
			chainConfig,
			consensusEngine,
			&vm.Config{},
			notifications.Accumulator,
			config.StateStream,
			false, /* badBlockHalt */
			config.Dirs,
			blockReader,
			nil, /* hd */
			config.Genesis,
			config.Sync,
			agg,
			SilkwormForExecutionStage(silkworm, config),
		),
		stagedsync.StageTxLookupCfg(
			db,
			config.Prune,
			config.Dirs.Tmp,
			chainConfig.Bor,
			blockReader,
		),
		stagedsync.StageFinishCfg(
			db,
			config.Dirs.Tmp,
			forkValidator,
		),
	)
}

func NewLoopBreakCheck(cfg *ethconfig.Config, heimdallClient heimdall.HeimdallClient) func(int) bool {
	var loopBreakCheck func(int) bool

	if heimdallClient != nil && flags.Milestone {
		loopBreakCheck = func(int) bool {
			return finality.IsMilestoneRewindPending()
		}
	}

	if cfg.Sync.LoopBlockLimit == 0 {
		return loopBreakCheck
	}

	previousBreakCheck := loopBreakCheck
	return func(loopCount int) bool {
		if loopCount > int(cfg.Sync.LoopBlockLimit) {
			return true
		}

		if previousBreakCheck != nil {
			return previousBreakCheck(loopCount)
		}

		return false
	}
}<|MERGE_RESOLUTION|>--- conflicted
+++ resolved
@@ -826,10 +826,7 @@
 			stopNode,
 			bor.GenesisContractStateReceiverABI(),
 			config.LoopBlockLimit,
-<<<<<<< HEAD
-=======
 			config.Dirs.DataDir,
->>>>>>> 95d61228
 		),
 		stagedsync.StageSendersCfg(
 			db,
