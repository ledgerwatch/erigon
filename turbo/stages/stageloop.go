--- conflicted
+++ resolved
@@ -123,12 +123,7 @@
 	}
 }
 
-<<<<<<< HEAD
-func StageLoopStep(ctx context.Context, db kv.RwDB, sync *stagedsync.Sync, initialCycle bool, logger log.Logger, blockSnapshots *snapshotsync.RoSnapshots, hook *Hook) (headBlockHash libcommon.Hash, err error) {
-
-=======
 func StageLoopStep(ctx context.Context, db kv.RwDB, tx kv.RwTx, sync *stagedsync.Sync, initialCycle bool, logger log.Logger, blockReader services.FullBlockReader, hook *Hook) (err error) {
->>>>>>> 951ebd2d
 	defer func() {
 		if rec := recover(); rec != nil {
 			err = fmt.Errorf("%+v, trace: %s", rec, dbg.Stack())
@@ -179,12 +174,7 @@
 	logCtx := sync.PrintTimings()
 	var tableSizes []interface{}
 	var commitTime time.Duration
-<<<<<<< HEAD
-
-	if canRunCycleInOneTransaction {
-=======
 	if canRunCycleInOneTransaction && !externalTx {
->>>>>>> 951ebd2d
 		tableSizes = stagedsync.PrintTables(db, tx) // Need to do this before commit to access tx
 		commitStart := time.Now()
 		errTx := tx.Commit()
@@ -196,17 +186,7 @@
 	}
 
 	// -- send notifications START
-<<<<<<< HEAD
-
-	var head uint64
-	if err := db.View(ctx, func(tx kv.Tx) error {
-		headBlockHash = rawdb.ReadHeadBlockHash(tx)
-		if head, err = stages.GetStageProgress(tx, stages.Headers); err != nil {
-			return err
-		}
-=======
 	if externalTx {
->>>>>>> 951ebd2d
 		if hook != nil {
 			if err = hook.AfterRun(tx, finishProgressBefore); err != nil {
 				return err
