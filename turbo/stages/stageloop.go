package stages

import (
	"context"
	"errors"
	"fmt"
	"runtime"
	"time"

	lru "github.com/hashicorp/golang-lru/arc/v2"

	"github.com/ledgerwatch/erigon-lib/log/v3"

	"github.com/ledgerwatch/erigon-lib/chain"
	libcommon "github.com/ledgerwatch/erigon-lib/common"
	"github.com/ledgerwatch/erigon-lib/common/datadir"
	"github.com/ledgerwatch/erigon-lib/common/dbg"
	"github.com/ledgerwatch/erigon-lib/direct"
	proto_downloader "github.com/ledgerwatch/erigon-lib/gointerfaces/downloaderproto"
	"github.com/ledgerwatch/erigon-lib/kv"
	"github.com/ledgerwatch/erigon-lib/kv/membatchwithdb"
	"github.com/ledgerwatch/erigon-lib/kv/rawdbv3"
	"github.com/ledgerwatch/erigon-lib/state"
	"github.com/ledgerwatch/erigon-lib/wrap"
	"github.com/ledgerwatch/erigon/consensus"
	"github.com/ledgerwatch/erigon/consensus/misc"
	"github.com/ledgerwatch/erigon/core/rawdb"
	"github.com/ledgerwatch/erigon/core/rawdb/blockio"
	"github.com/ledgerwatch/erigon/core/tracing"
	"github.com/ledgerwatch/erigon/core/types"
	"github.com/ledgerwatch/erigon/core/vm"
	"github.com/ledgerwatch/erigon/eth/ethconfig"
	stagedsync "github.com/ledgerwatch/erigon/eth/stagedsync"
	"github.com/ledgerwatch/erigon/eth/stagedsync/stages"
	"github.com/ledgerwatch/erigon/eth/tracers"
	"github.com/ledgerwatch/erigon/p2p"
	"github.com/ledgerwatch/erigon/p2p/sentry"
	"github.com/ledgerwatch/erigon/p2p/sentry/sentry_multi_client"
	"github.com/ledgerwatch/erigon/polygon/bor"
	"github.com/ledgerwatch/erigon/polygon/bor/finality"
	"github.com/ledgerwatch/erigon/polygon/bor/finality/flags"
	"github.com/ledgerwatch/erigon/polygon/heimdall"
	"github.com/ledgerwatch/erigon/turbo/engineapi/engine_helpers"
	"github.com/ledgerwatch/erigon/turbo/services"
	"github.com/ledgerwatch/erigon/turbo/shards"
	"github.com/ledgerwatch/erigon/turbo/silkworm"
	"github.com/ledgerwatch/erigon/turbo/stages/headerdownload"
)

// StageLoop runs the continuous loop of staged sync
func StageLoop(
	ctx context.Context,
	db kv.RwDB,
	sync *stagedsync.Sync,
	hd *headerdownload.HeaderDownload,
	waitForDone chan struct{},
	loopMinTime time.Duration,
	logger log.Logger,
	blockReader services.FullBlockReader,
	hook *Hook,
) {
	defer close(waitForDone)

	if err := ProcessFrozenBlocks(ctx, db, blockReader, sync); err != nil {
		if err != nil {
			if errors.Is(err, libcommon.ErrStopped) || errors.Is(err, context.Canceled) {
				return
			}

			logger.Error("Staged Sync", "err", err)
			if recoveryErr := hd.RecoverFromDb(db); recoveryErr != nil {
				logger.Error("Failed to recover header sentriesClient", "err", recoveryErr)
			}
		}
	}

	initialCycle := true
	for {
		start := time.Now()

		select {
		case <-hd.ShutdownCh:
			return
		default:
			// continue
		}

		t := time.Now()
		// Estimate the current top height seen from the peer
		err := StageLoopIteration(ctx, db, wrap.TxContainer{}, sync, initialCycle, false, logger, blockReader, hook)
		if err != nil {
			if errors.Is(err, libcommon.ErrStopped) || errors.Is(err, context.Canceled) {
				return
			}

			logger.Error("Staged Sync", "err", err)
			if recoveryErr := hd.RecoverFromDb(db); recoveryErr != nil {
				logger.Error("Failed to recover header sentriesClient", "err", recoveryErr)
			}
			time.Sleep(500 * time.Millisecond) // just to avoid too much similar errors in logs
			continue
		}
		if time.Since(t) < 5*time.Minute {
			initialCycle = false
		}
		if !initialCycle {
			hd.AfterInitialCycle()
		}

		if loopMinTime != 0 {
			waitTime := loopMinTime - time.Since(start)
			logger.Info("Wait time until next loop", "for", waitTime)
			c := time.After(waitTime)
			select {
			case <-ctx.Done():
				return
			case <-c:
			}
		}
	}
}

// ProcessFrozenBlocks - withuot global rwtx
func ProcessFrozenBlocks(ctx context.Context, db kv.RwDB, blockReader services.FullBlockReader, sync *stagedsync.Sync) error {
	sawZeroBlocksTimes := 0
	initialCycle, firstCycle := true, true
	for {
		// run stages first time - it will download blocks
		more, err := sync.Run(db, wrap.TxContainer{}, initialCycle, firstCycle)
		if err != nil {
			return err
		}

		if err := sync.RunPrune(db, nil, initialCycle); err != nil {
			return err
		}
		firstCycle = false

		var finStageProgress uint64
		if blockReader.FrozenBlocks() > 0 {
			if err := db.View(ctx, func(tx kv.Tx) (err error) {
				finStageProgress, err = stages.GetStageProgress(tx, stages.Finish)
				return err
			}); err != nil {
				return err
			}
			if finStageProgress >= blockReader.FrozenBlocks() {
				break
			}
		} else {
			// having 0 frozen blocks - also may mean we didn't download them. so stages. 1 time is enough.
			// during testing we may have 0 frozen blocks and firstCycle expected to be false
			sawZeroBlocksTimes++
			if sawZeroBlocksTimes > 2 {
				break
			}
		}

		if !more {
			break
		}
	}
	return nil
}

func StageLoopIteration(ctx context.Context, db kv.RwDB, txc wrap.TxContainer, sync *stagedsync.Sync, initialCycle, firstCycle bool, logger log.Logger, blockReader services.FullBlockReader, hook *Hook) (err error) {
	defer func() {
		if rec := recover(); rec != nil {
			err = fmt.Errorf("%+v, trace: %s", rec, dbg.Stack())
		}
	}() // avoid crash because Erigon's core does many things

	externalTx := txc.Tx != nil
	finishProgressBefore, borProgressBefore, headersProgressBefore, err := stagesHeadersAndFinish(db, txc.Tx)
	if err != nil {
		return err
	}
	// Sync from scratch must be able Commit partial progress
	// In all other cases - process blocks batch in 1 RwTx
	// 2 corner-cases: when sync with --snapshots=false and when executed only blocks from snapshots (in this case all stages progress is equal and > 0, but node is not synced)
	isSynced := finishProgressBefore > 0 && finishProgressBefore > blockReader.FrozenBlocks() && finishProgressBefore == headersProgressBefore
	if blockReader.BorSnapshots() != nil {
		isSynced = isSynced && borProgressBefore > blockReader.FrozenBorBlocks()
	}
	canRunCycleInOneTransaction := isSynced
	if externalTx {
		canRunCycleInOneTransaction = true
	}
	if firstCycle {
		canRunCycleInOneTransaction = false
	}
	if dbg.CommitEachStage {
		canRunCycleInOneTransaction = false
	}

	// Main steps:
	// - process new blocks
	// - commit(no_sync). NoSync - making data available for readers as-soon-as-possible. Can
	//       send notifications Now and do write to disks Later.
	// - Send Notifications: about new blocks, new receipts, state changes, etc...
	// - Prune(limited time)+Commit(sync). Write to disk happening here.

	if canRunCycleInOneTransaction && !externalTx {
		txc.Tx, err = db.BeginRwNosync(ctx)
		if err != nil {
			return err
		}
		defer txc.Tx.Rollback()
	}

	if hook != nil {
		if err = hook.BeforeRun(txc.Tx, isSynced); err != nil {
			return err
		}
	}
	_, err = sync.Run(db, txc, initialCycle, firstCycle)
	if err != nil {
		return err
	}
	logCtx := sync.PrintTimings()
	//var tableSizes []interface{}
	var commitTime time.Duration
	if canRunCycleInOneTransaction && !externalTx {
		//tableSizes = stagedsync.CollectDBMetrics(db, txc.Tx) // Need to do this before commit to access tx
		commitStart := time.Now()
		errTx := txc.Tx.Commit()
		txc.Tx = nil
		if errTx != nil {
			return errTx
		}
		commitTime = time.Since(commitStart)
	}

	// -- send notifications START
	if hook != nil {
		if err = hook.AfterRun(txc.Tx, finishProgressBefore); err != nil {
			return err
		}
	}
	if canRunCycleInOneTransaction && !externalTx && commitTime > 500*time.Millisecond {
		logger.Info("Commit cycle", "in", commitTime)
	}
	//if len(logCtx) > 0 { // No printing of timings or table sizes if there were no progress
	var m runtime.MemStats
	dbg.ReadMemStats(&m)
	logCtx = append(logCtx, "alloc", libcommon.ByteCount(m.Alloc), "sys", libcommon.ByteCount(m.Sys))
	logger.Info("Timings (slower than 50ms)", logCtx...)
	//if len(tableSizes) > 0 {
	//	logger.Info("Tables", tableSizes...)
	//}
	//}
	// -- send notifications END

	// -- Prune+commit(sync)
	if externalTx {
		err = sync.RunPrune(db, txc.Tx, initialCycle)
	} else {
		err = db.Update(ctx, func(tx kv.RwTx) error { return sync.RunPrune(db, tx, initialCycle) })
	}
	if err != nil {
		return err
	}

	return nil
}

func stagesHeadersAndFinish(db kv.RoDB, tx kv.Tx) (head, bor, fin uint64, err error) {
	if tx != nil {
		if fin, err = stages.GetStageProgress(tx, stages.Finish); err != nil {
			return head, bor, fin, err
		}
		if head, err = stages.GetStageProgress(tx, stages.Headers); err != nil {
			return head, bor, fin, err
		}
		if bor, err = stages.GetStageProgress(tx, stages.BorHeimdall); err != nil {
			return head, bor, fin, err
		}
		return head, bor, fin, nil
	}
	if err := db.View(context.Background(), func(tx kv.Tx) error {
		if fin, err = stages.GetStageProgress(tx, stages.Finish); err != nil {
			return err
		}
		if head, err = stages.GetStageProgress(tx, stages.Headers); err != nil {
			return err
		}
		if bor, err = stages.GetStageProgress(tx, stages.BorHeimdall); err != nil {
			return err
		}
		return nil
	}); err != nil {
		return head, bor, fin, err
	}
	return head, bor, fin, nil
}

type Hook struct {
	ctx           context.Context
	notifications *shards.Notifications
	sync          *stagedsync.Sync
	chainConfig   *chain.Config
	logger        log.Logger
	blockReader   services.FullBlockReader
	updateHead    func(ctx context.Context)
	db            kv.RoDB
}

func NewHook(ctx context.Context, db kv.RoDB, notifications *shards.Notifications, sync *stagedsync.Sync, blockReader services.FullBlockReader, chainConfig *chain.Config, logger log.Logger, updateHead func(ctx context.Context)) *Hook {
	return &Hook{ctx: ctx, db: db, notifications: notifications, sync: sync, blockReader: blockReader, chainConfig: chainConfig, logger: logger, updateHead: updateHead}
}
func (h *Hook) beforeRun(tx kv.Tx, inSync bool) error {
	notifications := h.notifications
	if notifications != nil && notifications.Accumulator != nil && inSync {
		stateVersion, err := rawdb.GetStateVersion(tx)
		if err != nil {
			h.logger.Error("problem reading plain state version", "err", err)
		}
		notifications.Accumulator.Reset(stateVersion)
	}
	return nil
}
func (h *Hook) BeforeRun(tx kv.Tx, inSync bool) error {
	if tx == nil {
		return h.db.View(h.ctx, func(tx kv.Tx) error { return h.beforeRun(tx, inSync) })
	}
	return h.beforeRun(tx, inSync)
}
func (h *Hook) AfterRun(tx kv.Tx, finishProgressBefore uint64) error {
	if tx == nil {
		return h.db.View(h.ctx, func(tx kv.Tx) error { return h.afterRun(tx, finishProgressBefore) })
	}
	return h.afterRun(tx, finishProgressBefore)
}
func (h *Hook) afterRun(tx kv.Tx, finishProgressBefore uint64) error {
	// Update sentry status for peers to see our sync status
	if h.updateHead != nil {
		h.updateHead(h.ctx)
	}
	if h.notifications != nil {
		return h.sendNotifications(h.notifications, tx, finishProgressBefore)
	}
	return nil
}
func (h *Hook) sendNotifications(notifications *shards.Notifications, tx kv.Tx, finishProgressBefore uint64) error {
	// update the accumulator with a new plain state version so the cache can be notified that
	// state has moved on
	if notifications.Accumulator != nil {
		plainStateVersion, err := rawdb.GetStateVersion(tx)
		if err != nil {
			return err
		}

		notifications.Accumulator.SetStateID(plainStateVersion)
	}

	if notifications.Events != nil {
		finishStageAfterSync, err := stages.GetStageProgress(tx, stages.Finish)
		if err != nil {
			return err
		}
		if err = stagedsync.NotifyNewHeaders(h.ctx, finishProgressBefore, finishStageAfterSync, h.sync.PrevUnwindPoint(), notifications.Events, tx, h.logger, h.blockReader); err != nil {
			return nil
		}
	}

	currentHeader := rawdb.ReadCurrentHeader(tx)
	if (notifications.Accumulator != nil) && (currentHeader != nil) {
		if currentHeader.Number.Uint64() == 0 {
			notifications.Accumulator.StartChange(0, currentHeader.Hash(), nil, false)
		}

		pendingBaseFee := misc.CalcBaseFee(h.chainConfig, currentHeader)
		pendingBlobFee := h.chainConfig.GetMinBlobGasPrice()
		if currentHeader.ExcessBlobGas != nil {
			excessBlobGas := misc.CalcExcessBlobGas(h.chainConfig, currentHeader)
			f, err := misc.GetBlobGasPrice(h.chainConfig, excessBlobGas)
			if err != nil {
				return err
			}
			pendingBlobFee = f.Uint64()
		}

		var finalizedBlock uint64
		if fb := rawdb.ReadHeaderNumber(tx, rawdb.ReadForkchoiceFinalized(tx)); fb != nil {
			finalizedBlock = *fb
		}

		//h.logger.Debug("[hook] Sending state changes", "currentBlock", currentHeader.Number.Uint64(), "finalizedBlock", finalizedBlock)
		notifications.Accumulator.SendAndReset(h.ctx, notifications.StateChangesConsumer, pendingBaseFee.Uint64(), pendingBlobFee, currentHeader.GasLimit, finalizedBlock)
	}
	return nil
}

func MiningStep(ctx context.Context, db kv.RwDB, mining *stagedsync.Sync, tmpDir string, logger log.Logger) (err error) {
	defer func() {
		if rec := recover(); rec != nil {
			err = fmt.Errorf("%+v, trace: %s", rec, dbg.Stack())
		}
	}() // avoid crash because Erigon's core does many things

	tx, err := db.BeginRo(ctx)
	if err != nil {
		return err
	}
	defer tx.Rollback()

	var miningBatch kv.RwTx

	mb := membatchwithdb.NewMemoryBatch(tx, tmpDir, logger)
	defer mb.Rollback()
	miningBatch = mb

	txc := wrap.TxContainer{Tx: miningBatch}
	sd, err := state.NewSharedDomains(mb, logger)
	if err != nil {
		return err
	}
	defer sd.Close()
	txc.Doms = sd

	if _, err = mining.Run(nil, txc, false /* firstCycle */, false); err != nil {
		return err
	}
	tx.Rollback()
	return nil
}

func addAndVerifyBlockStep(batch kv.RwTx, engine consensus.Engine, chainReader consensus.ChainReader, currentHeader *types.Header, currentBody *types.RawBody) error {
	currentHeight := currentHeader.Number.Uint64()
	currentHash := currentHeader.Hash()
	if chainReader != nil {
		if err := engine.VerifyHeader(chainReader, currentHeader, true); err != nil {
			log.Warn("Header Verification Failed", "number", currentHeight, "hash", currentHash, "reason", err)
			return fmt.Errorf("%w: %v", consensus.ErrInvalidBlock, err)
		}
		if err := engine.VerifyUncles(chainReader, currentHeader, currentBody.Uncles); err != nil {
			log.Warn("Unlcles Verification Failed", "number", currentHeight, "hash", currentHash, "reason", err)
			return fmt.Errorf("%w: %v", consensus.ErrInvalidBlock, err)
		}
	}
	// Prepare memory state for block execution
	if err := rawdb.WriteHeader(batch, currentHeader); err != nil {
		return err
	}
	prevHash, err := rawdb.ReadCanonicalHash(batch, currentHeight)
	if err != nil {
		return err
	}
	if err := rawdb.WriteCanonicalHash(batch, currentHash, currentHeight); err != nil {
		return err
	}
	if err := rawdb.WriteHeadHeaderHash(batch, currentHash); err != nil {
		return err
	}
	if _, err := rawdb.WriteRawBodyIfNotExists(batch, currentHash, currentHeight, currentBody); err != nil {
		return err
	}
	if prevHash != currentHash {
		if err := rawdbv3.TxNums.Truncate(batch, currentHeight); err != nil {
			return err
		}
		if err := rawdb.AppendCanonicalTxNums(batch, currentHeight); err != nil {
			return err
		}
	}

	if err := stages.SaveStageProgress(batch, stages.Headers, currentHeight); err != nil {
		return err
	}
	if err := stages.SaveStageProgress(batch, stages.Bodies, currentHeight); err != nil {
		return err
	}
	return nil
}

func cleanupProgressIfNeeded(batch kv.RwTx, header *types.Header) error {
	// If we fail state root then we have wrong execution stage progress set (+1), we need to decrease by one!
	progress, err := stages.GetStageProgress(batch, stages.Execution)
	if err != nil {
		return err
	}
	if progress == header.Number.Uint64() && progress > 0 {
		progress--
		if err := stages.SaveStageProgress(batch, stages.Execution, progress); err != nil {
			return err
		}
	}
	return nil
}

func StateStep(ctx context.Context, chainReader consensus.ChainReader, engine consensus.Engine, txc wrap.TxContainer, stateSync *stagedsync.Sync, header *types.Header, body *types.RawBody, unwindPoint uint64, headersChain []*types.Header, bodiesChain []*types.RawBody, test bool) (err error) {
	defer func() {
		if rec := recover(); rec != nil {
			err = fmt.Errorf("%+v, trace: %s", rec, dbg.Stack())
		}
	}() // avoid crash because Erigon's core does many things
	shouldUnwind := unwindPoint > 0
	// Construct side fork if we have one
	if shouldUnwind {
		// Run it through the unwind
		if err := stateSync.UnwindTo(unwindPoint, stagedsync.StagedUnwind, nil); err != nil {
			return err
		}
		if err = stateSync.RunUnwind(nil, txc); err != nil {
			return err
		}
	}
	if err := rawdb.TruncateCanonicalChain(ctx, txc.Tx, header.Number.Uint64()+1); err != nil {
		return err
	}
	// Once we unwound we can start constructing the chain (assumption: len(headersChain) == len(bodiesChain))
	for i := range headersChain {
		currentHeader := headersChain[i]
		currentBody := bodiesChain[i]

		if err := addAndVerifyBlockStep(txc.Tx, engine, chainReader, currentHeader, currentBody); err != nil {
			return err
		}
		// Run state sync
		if !test {
			if err = stateSync.RunNoInterrupt(nil, txc); err != nil {
				if err := cleanupProgressIfNeeded(txc.Tx, currentHeader); err != nil {
					return err

				}
				return err
			}
		}

	}

	// If we did not specify header we stop here
	if header == nil {
		return nil
	}
	// Prepare memory state for block execution
	if err := addAndVerifyBlockStep(txc.Tx, engine, chainReader, header, body); err != nil {
		return err
	}

	if err = stateSync.RunNoInterrupt(nil, txc); err != nil {
		if !test {
			if err := cleanupProgressIfNeeded(txc.Tx, header); err != nil {
				return err
			}
		}
		return err
	}

	return nil
}

func SilkwormForExecutionStage(silkworm *silkworm.Silkworm, cfg *ethconfig.Config) *silkworm.Silkworm {
	if cfg.SilkwormExecution {
		return silkworm
	}
	return nil
}

func NewDefaultStages(ctx context.Context,
	db kv.RwDB,
	snapDb kv.RwDB,
	p2pCfg p2p.Config,
	cfg *ethconfig.Config,
	controlServer *sentry_multi_client.MultiClient,
	notifications *shards.Notifications,
	snapDownloader proto_downloader.DownloaderClient,
	blockReader services.FullBlockReader,
	blockRetire services.BlockRetire,
	agg *state.Aggregator,
	silkworm *silkworm.Silkworm,
	forkValidator *engine_helpers.ForkValidator,
	heimdallClient heimdall.HeimdallClient,
	recents *lru.ARCCache[libcommon.Hash, *bor.Snapshot],
	signatures *lru.ARCCache[libcommon.Hash, libcommon.Address],
	logger log.Logger,
	tracer *tracers.Tracer,
) []*stagedsync.Stage {
	var tracingHooks *tracing.Hooks
	if tracer != nil {
		tracingHooks = tracer.Hooks
	}
	dirs := cfg.Dirs
	blockWriter := blockio.NewBlockWriter()

	// During Import we don't want other services like header requests, body requests etc. to be running.
	// Hence we run it in the test mode.
	runInTestMode := cfg.ImportMode

	loopBreakCheck := NewLoopBreakCheck(cfg, heimdallClient)

	if heimdallClient != nil && flags.Milestone {
		loopBreakCheck = func(int) bool {
			return finality.IsMilestoneRewindPending()
		}
	}

	if cfg.Sync.LoopBlockLimit > 0 {
		previousBreakCheck := loopBreakCheck
		loopBreakCheck = func(loopCount int) bool {
			if loopCount > int(cfg.Sync.LoopBlockLimit) {
				return true
			}

			if previousBreakCheck != nil {
				return previousBreakCheck(loopCount)
			}

			return false
		}
	}

	return stagedsync.DefaultStages(ctx,
		stagedsync.StageSnapshotsCfg(db, *controlServer.ChainConfig, cfg.Sync, dirs, blockRetire, snapDownloader, blockReader, notifications, agg, cfg.InternalCL && cfg.CaplinConfig.Backfilling, cfg.CaplinConfig.BlobBackfilling, silkworm, cfg.Prune),
		stagedsync.StageHeadersCfg(db, controlServer.Hd, controlServer.Bd, *controlServer.ChainConfig, cfg.Sync, controlServer.SendHeaderRequest, controlServer.PropagateNewBlockHashes, controlServer.Penalize, cfg.BatchSize, p2pCfg.NoDiscovery, blockReader, blockWriter, dirs.Tmp, notifications, loopBreakCheck),
		stagedsync.StageBorHeimdallCfg(db, snapDb, stagedsync.MiningState{}, *controlServer.ChainConfig, heimdallClient, blockReader, controlServer.Hd, controlServer.Penalize, loopBreakCheck, recents, signatures, cfg.WithHeimdallWaypointRecording, nil),
		stagedsync.StageBlockHashesCfg(db, dirs.Tmp, controlServer.ChainConfig, blockWriter),
		stagedsync.StageBodiesCfg(db, controlServer.Bd, controlServer.SendBodyRequest, controlServer.Penalize, controlServer.BroadcastNewBlock, cfg.Sync.BodyDownloadTimeoutSeconds, *controlServer.ChainConfig, blockReader, blockWriter, loopBreakCheck),
		stagedsync.StageSendersCfg(db, controlServer.ChainConfig, cfg.Sync, false, dirs.Tmp, cfg.Prune, blockReader, controlServer.Hd, loopBreakCheck),
		stagedsync.StageExecuteBlocksCfg(
			db,
			cfg.Prune,
			cfg.BatchSize,
			nil,
			controlServer.ChainConfig,
			controlServer.Engine,
			&vm.Config{Tracer: tracingHooks},
			notifications.Accumulator,
			cfg.StateStream,
			/*stateStream=*/ false,
			dirs,
			blockReader,
			controlServer.Hd,
			cfg.Genesis,
			cfg.Sync,
			agg,
			SilkwormForExecutionStage(silkworm, cfg),
		),
		stagedsync.StageTxLookupCfg(db, cfg.Prune, dirs.Tmp, controlServer.ChainConfig.Bor, blockReader),
		stagedsync.StageFinishCfg(db, dirs.Tmp, forkValidator), runInTestMode)
}

func NewPipelineStages(ctx context.Context,
	db kv.RwDB,
	cfg *ethconfig.Config,
	p2pCfg p2p.Config,
	controlServer *sentry_multi_client.MultiClient,
	notifications *shards.Notifications,
	snapDownloader proto_downloader.DownloaderClient,
	blockReader services.FullBlockReader,
	blockRetire services.BlockRetire,
	agg *state.Aggregator,
	silkworm *silkworm.Silkworm,
	forkValidator *engine_helpers.ForkValidator,
	logger log.Logger,
	tracer *tracers.Tracer,
	checkStateRoot bool,
) []*stagedsync.Stage {
	var tracingHooks *tracing.Hooks
	if tracer != nil {
		tracingHooks = tracer.Hooks
	}
	dirs := cfg.Dirs
	blockWriter := blockio.NewBlockWriter()

	// During Import we don't want other services like header requests, body requests etc. to be running.
	// Hence we run it in the test mode.
	runInTestMode := cfg.ImportMode
	loopBreakCheck := NewLoopBreakCheck(cfg, nil)

	var depositContract libcommon.Address
	if cfg.Genesis != nil {
		depositContract = cfg.Genesis.Config.DepositContract
	}
	_ = depositContract

	if len(cfg.Sync.UploadLocation) == 0 {
		return stagedsync.PipelineStages(ctx,
			stagedsync.StageSnapshotsCfg(db, *controlServer.ChainConfig, cfg.Sync, dirs, blockRetire, snapDownloader, blockReader, notifications, agg, cfg.InternalCL && cfg.CaplinConfig.Backfilling, cfg.CaplinConfig.BlobBackfilling, silkworm, cfg.Prune),
			stagedsync.StageBlockHashesCfg(db, dirs.Tmp, controlServer.ChainConfig, blockWriter),
			stagedsync.StageSendersCfg(db, controlServer.ChainConfig, cfg.Sync, false, dirs.Tmp, cfg.Prune, blockReader, controlServer.Hd, loopBreakCheck),
			stagedsync.StageExecuteBlocksCfg(
				db,
				cfg.Prune,
				cfg.BatchSize,
				nil,
				controlServer.ChainConfig,
				controlServer.Engine,
				&vm.Config{Tracer: tracingHooks},
				notifications.Accumulator,
				cfg.StateStream,
				/*stateStream=*/ false,
				dirs,
				blockReader,
				controlServer.Hd,
				cfg.Genesis,
				cfg.Sync,
				agg,
				SilkwormForExecutionStage(silkworm, cfg),
			),
			stagedsync.StageTxLookupCfg(db, cfg.Prune, dirs.Tmp, controlServer.ChainConfig.Bor, blockReader),
			stagedsync.StageFinishCfg(db, dirs.Tmp, forkValidator), runInTestMode)
	}

	return stagedsync.UploaderPipelineStages(ctx,
		stagedsync.StageSnapshotsCfg(db, *controlServer.ChainConfig, cfg.Sync, dirs, blockRetire, snapDownloader, blockReader, notifications, agg, cfg.InternalCL && cfg.CaplinConfig.Backfilling, cfg.CaplinConfig.BlobBackfilling, silkworm, cfg.Prune),
		stagedsync.StageHeadersCfg(db, controlServer.Hd, controlServer.Bd, *controlServer.ChainConfig, cfg.Sync, controlServer.SendHeaderRequest, controlServer.PropagateNewBlockHashes, controlServer.Penalize, cfg.BatchSize, p2pCfg.NoDiscovery, blockReader, blockWriter, dirs.Tmp, notifications, loopBreakCheck),
		stagedsync.StageBlockHashesCfg(db, dirs.Tmp, controlServer.ChainConfig, blockWriter),
		stagedsync.StageSendersCfg(db, controlServer.ChainConfig, cfg.Sync, false, dirs.Tmp, cfg.Prune, blockReader, controlServer.Hd, loopBreakCheck),
		stagedsync.StageBodiesCfg(db, controlServer.Bd, controlServer.SendBodyRequest, controlServer.Penalize, controlServer.BroadcastNewBlock, cfg.Sync.BodyDownloadTimeoutSeconds, *controlServer.ChainConfig, blockReader, blockWriter, loopBreakCheck),
		stagedsync.StageExecuteBlocksCfg(
			db,
			cfg.Prune,
			cfg.BatchSize,
			nil,
			controlServer.ChainConfig,
			controlServer.Engine,
			&vm.Config{Tracer: tracingHooks},
			notifications.Accumulator,
			cfg.StateStream,
			/*stateStream=*/ false,
			dirs,
			blockReader,
			controlServer.Hd,
			cfg.Genesis,
			cfg.Sync,
			agg,
			SilkwormForExecutionStage(silkworm, cfg),
		), stagedsync.StageTxLookupCfg(db, cfg.Prune, dirs.Tmp, controlServer.ChainConfig.Bor, blockReader), stagedsync.StageFinishCfg(db, dirs.Tmp, forkValidator), runInTestMode)

}

func NewInMemoryExecution(ctx context.Context, db kv.RwDB, cfg *ethconfig.Config, controlServer *sentry_multi_client.MultiClient,
	dirs datadir.Dirs, notifications *shards.Notifications, blockReader services.FullBlockReader, blockWriter *blockio.BlockWriter, agg *state.Aggregator,
<<<<<<< HEAD
	silkworm *silkworm.Silkworm, logger log.Logger, tracer *tracers.Tracer) *stagedsync.Sync {
	var tracingHooks *tracing.Hooks
	if tracer != nil {
		tracingHooks = tracer.Hooks
	}

	historyV3 := true
	return stagedsync.New(
		cfg.Sync,
		stagedsync.StateStages(ctx,
			stagedsync.StageHeadersCfg(db, controlServer.Hd, controlServer.Bd, *controlServer.ChainConfig, cfg.Sync, controlServer.SendHeaderRequest, controlServer.PropagateNewBlockHashes, controlServer.Penalize, cfg.BatchSize, false, blockReader, blockWriter, dirs.Tmp, nil, nil),
			stagedsync.StageBodiesCfg(db, controlServer.Bd, controlServer.SendBodyRequest, controlServer.Penalize, controlServer.BroadcastNewBlock, cfg.Sync.BodyDownloadTimeoutSeconds, *controlServer.ChainConfig, blockReader, blockWriter, nil),
			stagedsync.StageBlockHashesCfg(db, dirs.Tmp, controlServer.ChainConfig, blockWriter),
			stagedsync.StageSendersCfg(db, controlServer.ChainConfig, cfg.Sync, true, dirs.Tmp, cfg.Prune, blockReader, controlServer.Hd, nil),
			stagedsync.StageExecuteBlocksCfg(
				db,
				cfg.Prune,
				cfg.BatchSize,
				nil,
				controlServer.ChainConfig,
				controlServer.Engine,
				&vm.Config{Tracer: tracingHooks},
				notifications.Accumulator,
				cfg.StateStream,
				true,
				cfg.Dirs,
				blockReader,
				controlServer.Hd,
				cfg.Genesis,
				cfg.Sync,
				agg,
				SilkwormForExecutionStage(silkworm, cfg),
			),
			stagedsync.StageHashStateCfg(db, dirs),
			stagedsync.StageTrieCfg(db, true, true, true, dirs.Tmp, blockReader, controlServer.Hd, historyV3, agg)),
=======
	silkworm *silkworm.Silkworm, logger log.Logger) *stagedsync.Sync {
	return stagedsync.New(
		cfg.Sync,
		stagedsync.StateStages(ctx, stagedsync.StageHeadersCfg(db, controlServer.Hd, controlServer.Bd, *controlServer.ChainConfig, cfg.Sync, controlServer.SendHeaderRequest, controlServer.PropagateNewBlockHashes, controlServer.Penalize, cfg.BatchSize, false, blockReader, blockWriter, dirs.Tmp, nil, nil), stagedsync.StageBodiesCfg(db, controlServer.Bd, controlServer.SendBodyRequest, controlServer.Penalize, controlServer.BroadcastNewBlock, cfg.Sync.BodyDownloadTimeoutSeconds, *controlServer.ChainConfig, blockReader, blockWriter, nil), stagedsync.StageBlockHashesCfg(db, dirs.Tmp, controlServer.ChainConfig, blockWriter), stagedsync.StageSendersCfg(db, controlServer.ChainConfig, cfg.Sync, true, dirs.Tmp, cfg.Prune, blockReader, controlServer.Hd, nil), stagedsync.StageExecuteBlocksCfg(
			db,
			cfg.Prune,
			cfg.BatchSize,
			nil,
			controlServer.ChainConfig,
			controlServer.Engine,
			&vm.Config{},
			notifications.Accumulator,
			cfg.StateStream,
			true,
			cfg.Dirs,
			blockReader,
			controlServer.Hd,
			cfg.Genesis,
			cfg.Sync,
			agg,
			SilkwormForExecutionStage(silkworm, cfg),
		)),
>>>>>>> 1797c66a
		stagedsync.StateUnwindOrder,
		nil, /* pruneOrder */
		logger,
	)
}

func NewPolygonSyncStages(
	ctx context.Context,
	logger log.Logger,
	db kv.RwDB,
	config *ethconfig.Config,
	chainConfig *chain.Config,
	consensusEngine consensus.Engine,
	notifications *shards.Notifications,
	snapDownloader proto_downloader.DownloaderClient,
	blockReader services.FullBlockReader,
	blockRetire services.BlockRetire,
	agg *state.Aggregator,
	silkworm *silkworm.Silkworm,
	forkValidator *engine_helpers.ForkValidator,
	heimdallClient heimdall.HeimdallClient,
	sentry direct.SentryClient,
	maxPeers int,
	statusDataProvider *sentry.StatusDataProvider,
	stopNode func() error,
	tracer *tracers.Tracer,
) []*stagedsync.Stage {
	var tracingHooks *tracing.Hooks
	if tracer != nil {
		tracingHooks = tracer.Hooks
	}
	loopBreakCheck := NewLoopBreakCheck(config, heimdallClient)
	return stagedsync.PolygonSyncStages(
		ctx,
		stagedsync.StageSnapshotsCfg(
			db,
			*chainConfig,
			config.Sync,
			config.Dirs,
			blockRetire,
			snapDownloader,
			blockReader,
			notifications,
			agg,
			config.InternalCL && config.CaplinConfig.Backfilling,
			config.CaplinConfig.BlobBackfilling,
			silkworm,
			config.Prune,
		),
		stagedsync.NewPolygonSyncStageCfg(
			logger,
			chainConfig,
			db,
			heimdallClient,
			sentry,
			maxPeers,
			statusDataProvider,
			blockReader,
			stopNode,
			bor.GenesisContractStateReceiverABI(),
			config.LoopBlockLimit,
			config.Dirs.DataDir,
		),
		stagedsync.StageSendersCfg(
			db,
			chainConfig,
			config.Sync,
			false, /* badBlockHalt */
			config.Dirs.Tmp,
			config.Prune,
			blockReader,
			nil, /* hd */
			loopBreakCheck,
		),
		stagedsync.StageExecuteBlocksCfg(
			db,
			config.Prune,
			config.BatchSize,
			nil, /* changeSetHook */
			chainConfig,
			consensusEngine,
			&vm.Config{Tracer: tracingHooks},
			notifications.Accumulator,
			config.StateStream,
			false, /* badBlockHalt */
			config.Dirs,
			blockReader,
			nil, /* hd */
			config.Genesis,
			config.Sync,
			agg,
			SilkwormForExecutionStage(silkworm, config),
		),
		stagedsync.StageTxLookupCfg(
			db,
			config.Prune,
			config.Dirs.Tmp,
			chainConfig.Bor,
			blockReader,
		),
		stagedsync.StageFinishCfg(
			db,
			config.Dirs.Tmp,
			forkValidator,
		),
	)
}

func NewLoopBreakCheck(cfg *ethconfig.Config, heimdallClient heimdall.HeimdallClient) func(int) bool {
	var loopBreakCheck func(int) bool

	if heimdallClient != nil && flags.Milestone {
		loopBreakCheck = func(int) bool {
			return finality.IsMilestoneRewindPending()
		}
	}

	if cfg.Sync.LoopBlockLimit == 0 {
		return loopBreakCheck
	}

	previousBreakCheck := loopBreakCheck
	return func(loopCount int) bool {
		if loopCount > int(cfg.Sync.LoopBlockLimit) {
			return true
		}

		if previousBreakCheck != nil {
			return previousBreakCheck(loopCount)
		}

		return false
	}
}<|MERGE_RESOLUTION|>--- conflicted
+++ resolved
@@ -732,44 +732,11 @@
 
 func NewInMemoryExecution(ctx context.Context, db kv.RwDB, cfg *ethconfig.Config, controlServer *sentry_multi_client.MultiClient,
 	dirs datadir.Dirs, notifications *shards.Notifications, blockReader services.FullBlockReader, blockWriter *blockio.BlockWriter, agg *state.Aggregator,
-<<<<<<< HEAD
 	silkworm *silkworm.Silkworm, logger log.Logger, tracer *tracers.Tracer) *stagedsync.Sync {
 	var tracingHooks *tracing.Hooks
 	if tracer != nil {
 		tracingHooks = tracer.Hooks
 	}
-
-	historyV3 := true
-	return stagedsync.New(
-		cfg.Sync,
-		stagedsync.StateStages(ctx,
-			stagedsync.StageHeadersCfg(db, controlServer.Hd, controlServer.Bd, *controlServer.ChainConfig, cfg.Sync, controlServer.SendHeaderRequest, controlServer.PropagateNewBlockHashes, controlServer.Penalize, cfg.BatchSize, false, blockReader, blockWriter, dirs.Tmp, nil, nil),
-			stagedsync.StageBodiesCfg(db, controlServer.Bd, controlServer.SendBodyRequest, controlServer.Penalize, controlServer.BroadcastNewBlock, cfg.Sync.BodyDownloadTimeoutSeconds, *controlServer.ChainConfig, blockReader, blockWriter, nil),
-			stagedsync.StageBlockHashesCfg(db, dirs.Tmp, controlServer.ChainConfig, blockWriter),
-			stagedsync.StageSendersCfg(db, controlServer.ChainConfig, cfg.Sync, true, dirs.Tmp, cfg.Prune, blockReader, controlServer.Hd, nil),
-			stagedsync.StageExecuteBlocksCfg(
-				db,
-				cfg.Prune,
-				cfg.BatchSize,
-				nil,
-				controlServer.ChainConfig,
-				controlServer.Engine,
-				&vm.Config{Tracer: tracingHooks},
-				notifications.Accumulator,
-				cfg.StateStream,
-				true,
-				cfg.Dirs,
-				blockReader,
-				controlServer.Hd,
-				cfg.Genesis,
-				cfg.Sync,
-				agg,
-				SilkwormForExecutionStage(silkworm, cfg),
-			),
-			stagedsync.StageHashStateCfg(db, dirs),
-			stagedsync.StageTrieCfg(db, true, true, true, dirs.Tmp, blockReader, controlServer.Hd, historyV3, agg)),
-=======
-	silkworm *silkworm.Silkworm, logger log.Logger) *stagedsync.Sync {
 	return stagedsync.New(
 		cfg.Sync,
 		stagedsync.StateStages(ctx, stagedsync.StageHeadersCfg(db, controlServer.Hd, controlServer.Bd, *controlServer.ChainConfig, cfg.Sync, controlServer.SendHeaderRequest, controlServer.PropagateNewBlockHashes, controlServer.Penalize, cfg.BatchSize, false, blockReader, blockWriter, dirs.Tmp, nil, nil), stagedsync.StageBodiesCfg(db, controlServer.Bd, controlServer.SendBodyRequest, controlServer.Penalize, controlServer.BroadcastNewBlock, cfg.Sync.BodyDownloadTimeoutSeconds, *controlServer.ChainConfig, blockReader, blockWriter, nil), stagedsync.StageBlockHashesCfg(db, dirs.Tmp, controlServer.ChainConfig, blockWriter), stagedsync.StageSendersCfg(db, controlServer.ChainConfig, cfg.Sync, true, dirs.Tmp, cfg.Prune, blockReader, controlServer.Hd, nil), stagedsync.StageExecuteBlocksCfg(
@@ -779,7 +746,7 @@
 			nil,
 			controlServer.ChainConfig,
 			controlServer.Engine,
-			&vm.Config{},
+			&vm.Config{Tracer: tracingHooks},
 			notifications.Accumulator,
 			cfg.StateStream,
 			true,
@@ -791,7 +758,6 @@
 			agg,
 			SilkwormForExecutionStage(silkworm, cfg),
 		)),
->>>>>>> 1797c66a
 		stagedsync.StateUnwindOrder,
 		nil, /* pruneOrder */
 		logger,
