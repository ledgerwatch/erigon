package stages

import (
	"context"
	"errors"
	"fmt"
	"math/big"
	"time"

	"github.com/holiman/uint256"
	libcommon "github.com/ledgerwatch/erigon-lib/common"
	"github.com/ledgerwatch/erigon-lib/common/dbg"
	"github.com/ledgerwatch/erigon-lib/kv"
	"github.com/ledgerwatch/erigon/cmd/rpcdaemon/interfaces"
	"github.com/ledgerwatch/erigon/cmd/sentry/download"
	"github.com/ledgerwatch/erigon/common"
	"github.com/ledgerwatch/erigon/consensus/misc"
	"github.com/ledgerwatch/erigon/core/rawdb"
	"github.com/ledgerwatch/erigon/core/types"
	"github.com/ledgerwatch/erigon/core/vm"
	"github.com/ledgerwatch/erigon/eth/ethconfig"
	"github.com/ledgerwatch/erigon/eth/stagedsync"
	"github.com/ledgerwatch/erigon/eth/stagedsync/stages"
	"github.com/ledgerwatch/erigon/ethdb/privateapi"
	"github.com/ledgerwatch/erigon/p2p"
	"github.com/ledgerwatch/erigon/params"
	"github.com/ledgerwatch/erigon/turbo/shards"
	"github.com/ledgerwatch/erigon/turbo/snapshotsync"
	"github.com/ledgerwatch/erigon/turbo/stages/headerdownload"
	"github.com/ledgerwatch/log/v3"
)

// StageLoop runs the continuous loop of staged sync
func StageLoop(
	ctx context.Context,
	db kv.RwDB,
	sync *stagedsync.Sync,
	hd *headerdownload.HeaderDownload,
	notifications *stagedsync.Notifications,
	updateHead func(ctx context.Context, head uint64, hash common.Hash, td *uint256.Int),
	waitForDone chan struct{},
	loopMinTime time.Duration,
) {
	defer close(waitForDone)
	initialCycle := true

	for {
		select {
		case <-ctx.Done():
			return
		default:
		}

		start := time.Now()

		// Estimate the current top height seen from the peer
		height := hd.TopSeenHeight()
		if err := StageLoopStep(ctx, db, sync, height, notifications, initialCycle, updateHead, nil); err != nil {
			if errors.Is(err, libcommon.ErrStopped) || errors.Is(err, context.Canceled) {
				return
			}

			log.Error("Staged Sync", "error", err)
			if recoveryErr := hd.RecoverFromDb(db); recoveryErr != nil {
				log.Error("Failed to recover header downloader", "error", recoveryErr)
			}
			continue
		}

		initialCycle = false
		hd.EnableRequestChaining()

		if loopMinTime != 0 {
			waitTime := loopMinTime - time.Since(start)
			log.Info("Wait time until next loop", "for", waitTime)
			c := time.After(waitTime)
			select {
			case <-ctx.Done():
				return
			case <-c:
			}
		}
	}
}

func StageLoopStep(
	ctx context.Context,
	db kv.RwDB,
	sync *stagedsync.Sync,
	highestSeenHeader uint64,
	notifications *stagedsync.Notifications,
	initialCycle bool,
	updateHead func(ctx context.Context, head uint64, hash common.Hash, td *uint256.Int),
	snapshotMigratorFinal func(tx kv.Tx) error,
) (err error) {
	defer func() {
		if rec := recover(); rec != nil {
			err = fmt.Errorf("%+v, trace: %s", rec, dbg.Stack())
		}
	}() // avoid crash because Erigon's core does many things

	var origin, finishProgressBefore uint64
	if err := db.View(ctx, func(tx kv.Tx) error {
		origin, err = stages.GetStageProgress(tx, stages.Headers)
		if err != nil {
			return err
		}
		finishProgressBefore, err = stages.GetStageProgress(tx, stages.Finish)
		if err != nil {
			return err
		}
		return nil
	}); err != nil {
		return err
	}

	canRunCycleInOneTransaction := !initialCycle && highestSeenHeader-origin < 8096 && highestSeenHeader-finishProgressBefore < 8096

	var tx kv.RwTx // on this variable will run sync cycle.
	if canRunCycleInOneTransaction {
		tx, err = db.BeginRw(context.Background())
		if err != nil {
			return err
		}
		defer tx.Rollback()
	}

	if notifications != nil && notifications.Accumulator != nil && canRunCycleInOneTransaction {
		notifications.Accumulator.Reset(tx.ViewID())
	}

	err = sync.Run(db, tx, initialCycle)
	if err != nil {
		return err
	}
	if canRunCycleInOneTransaction {
		commitStart := time.Now()
		errTx := tx.Commit()
		if errTx != nil {
			return errTx
		}
		log.Info("Commit cycle", "in", time.Since(commitStart))
	}
	var rotx kv.Tx
	if rotx, err = db.BeginRo(ctx); err != nil {
		return err
	}
	defer rotx.Rollback()

	// Update sentry status for peers to see our sync status
	var headTd *big.Int
	var head uint64
	var headHash common.Hash
	if head, err = stages.GetStageProgress(rotx, stages.Headers); err != nil {
		return err
	}
	if headHash, err = rawdb.ReadCanonicalHash(rotx, head); err != nil {
		return err
	}
	if headTd, err = rawdb.ReadTd(rotx, headHash, head); err != nil {
		return err
	}

	if canRunCycleInOneTransaction && snapshotMigratorFinal != nil {
		err = snapshotMigratorFinal(rotx)
		if err != nil {
			log.Error("snapshot migration failed", "err", err)
		}
	}
	rotx.Rollback()

	headTd256, overflow := uint256.FromBig(headTd)
	if overflow {
		return fmt.Errorf("headTds higher than 2^256-1")
	}
	updateHead(ctx, head, headHash, headTd256)

	if notifications != nil && notifications.Accumulator != nil {
		if err := db.View(ctx, func(tx kv.Tx) error {
			header := rawdb.ReadCurrentHeader(tx)
			if header == nil {
				return nil
			}

			pendingBaseFee := misc.CalcBaseFee(notifications.Accumulator.ChainConfig(), header)
			if header.Number.Uint64() == 0 {
				notifications.Accumulator.StartChange(0, header.Hash(), nil, false)
			}
			notifications.Accumulator.SendAndReset(ctx, notifications.StateChangesConsumer, pendingBaseFee.Uint64())

			return stagedsync.NotifyNewHeaders(ctx, finishProgressBefore, head, sync.PrevUnwindPoint(), notifications.Events, tx)

		}); err != nil {
			return err
		}
	}

	return nil
}

func MiningStep(ctx context.Context, kv kv.RwDB, mining *stagedsync.Sync) (err error) {
	defer func() {
		if rec := recover(); rec != nil {
			err = fmt.Errorf("%+v, trace: %s", rec, dbg.Stack())
		}
	}() // avoid crash because Erigon's core does many things

	tx, err := kv.BeginRw(ctx)
	if err != nil {
		return err
	}
	defer tx.Rollback()
	if err = mining.Run(nil, tx, false); err != nil {
		return err
	}
	tx.Rollback()
	return nil
}

func NewStagedSync(
	ctx context.Context,
	logger log.Logger,
	db kv.RwDB,
	p2pCfg p2p.Config,
	cfg ethconfig.Config,
	terminalTotalDifficulty *big.Int,
	controlServer *download.ControlServerImpl,
	tmpdir string,
	accumulator *shards.Accumulator,
	reverseDownloadCh chan types.Header,
	statusCh chan privateapi.ExecutionStatus,
	waitingForPOSHeaders *bool,
) (*stagedsync.Sync, error) {
	var blockReader interfaces.FullBlockReader
	var allSnapshots *snapshotsync.AllSnapshots
	if cfg.Snapshot.Enabled {
		allSnapshots = snapshotsync.NewAllSnapshots(cfg.Snapshot.Dir, params.KnownSnapshots(controlServer.ChainConfig.ChainName))
		blockReader = snapshotsync.NewBlockReaderWithSnapshots(allSnapshots)
	} else {
		blockReader = snapshotsync.NewBlockReader()
	}

	return stagedsync.New(
		stagedsync.DefaultStages(ctx, cfg.Prune, stagedsync.StageHeadersCfg(
			db,
			controlServer.Hd,
			*controlServer.ChainConfig,
			controlServer.SendHeaderRequest,
			controlServer.PropagateNewBlockHashes,
			controlServer.Penalize,
			cfg.BatchSize,
			p2pCfg.NoDiscovery,
<<<<<<< HEAD
			allSnapshots,
			blockReader,
		), stagedsync.StageBlockHashesCfg(db, tmpdir, controlServer.ChainConfig), stagedsync.StageBodiesCfg(
=======
			reverseDownloadCh,
			waitingForPOSHeaders,
		), stagedsync.StageBlockHashesCfg(db, tmpdir), stagedsync.StageBodiesCfg(
>>>>>>> bcc25385
			db,
			controlServer.Bd,
			controlServer.SendBodyRequest,
			controlServer.Penalize,
			controlServer.BroadcastNewBlock,
			cfg.BodyDownloadTimeoutSeconds,
			*controlServer.ChainConfig,
			cfg.BatchSize,
			allSnapshots,
			blockReader,
		), stagedsync.StageDifficultyCfg(db, tmpdir, terminalTotalDifficulty, blockReader), stagedsync.StageSendersCfg(db, controlServer.ChainConfig, tmpdir, cfg.Prune, allSnapshots), stagedsync.StageExecuteBlocksCfg(
			db,
			cfg.Prune,
			cfg.BatchSize,
			nil,
			controlServer.ChainConfig,
			controlServer.Engine,
			&vm.Config{EnableTEMV: cfg.Prune.Experiments.TEVM},
			accumulator,
			cfg.StateStream,
			tmpdir,
			blockReader,
		), stagedsync.StageTranspileCfg(
			db,
			cfg.BatchSize,
			controlServer.ChainConfig,
		), stagedsync.StageHashStateCfg(db, tmpdir),
			stagedsync.StageTrieCfg(db, true, true, tmpdir, blockReader),
			stagedsync.StageHistoryCfg(db, cfg.Prune, tmpdir),
			stagedsync.StageLogIndexCfg(db, cfg.Prune, tmpdir),
			stagedsync.StageCallTracesCfg(db, cfg.Prune, 0, tmpdir),
			stagedsync.StageTxLookupCfg(db, cfg.Prune, tmpdir, allSnapshots),
			stagedsync.StageFinishCfg(db, tmpdir, logger), false),
		stagedsync.DefaultUnwindOrder,
		stagedsync.DefaultPruneOrder,
	), nil
}<|MERGE_RESOLUTION|>--- conflicted
+++ resolved
@@ -250,15 +250,11 @@
 			controlServer.Penalize,
 			cfg.BatchSize,
 			p2pCfg.NoDiscovery,
-<<<<<<< HEAD
+			reverseDownloadCh,
+			waitingForPOSHeaders,
 			allSnapshots,
 			blockReader,
 		), stagedsync.StageBlockHashesCfg(db, tmpdir, controlServer.ChainConfig), stagedsync.StageBodiesCfg(
-=======
-			reverseDownloadCh,
-			waitingForPOSHeaders,
-		), stagedsync.StageBlockHashesCfg(db, tmpdir), stagedsync.StageBodiesCfg(
->>>>>>> bcc25385
 			db,
 			controlServer.Bd,
 			controlServer.SendBodyRequest,
