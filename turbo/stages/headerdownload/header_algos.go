package headerdownload

import (
	"container/heap"
	"context"
	"fmt"
	"math/big"
	"sort"
	"strings"

	"github.com/ledgerwatch/turbo-geth/common"
	"github.com/ledgerwatch/turbo-geth/common/dbutils"
	"github.com/ledgerwatch/turbo-geth/consensus"
	"github.com/ledgerwatch/turbo-geth/core/rawdb"
	"github.com/ledgerwatch/turbo-geth/core/types"
	"github.com/ledgerwatch/turbo-geth/eth/stagedsync/stages"
	"github.com/ledgerwatch/turbo-geth/ethdb"
	"github.com/ledgerwatch/turbo-geth/log"
	"github.com/ledgerwatch/turbo-geth/rlp"
)

// Implements sort.Interface so we can sort the incoming header in the message by block height
type HeadersByBlockHeight []*types.Header

func (h HeadersByBlockHeight) Len() int {
	return len(h)
}

func (h HeadersByBlockHeight) Less(i, j int) bool {
	// Note - the ordering is the inverse ordering of the block heights
	return h[i].Number.Cmp(h[j].Number) > 0
}

func (h HeadersByBlockHeight) Swap(i, j int) {
	h[i], h[j] = h[j], h[i]
}

// SplitIntoSegments converts message containing headers into a collection of chain segments
func (hd *HeaderDownload) SplitIntoSegments(headersRaw [][]byte, msg []*types.Header) ([]*ChainSegment, Penalty, error) {
	hd.lock.RLock()
	defer hd.lock.RUnlock()
	sort.Sort(HeadersByBlockHeight(msg))
	// Now all headers are order from the highest block height to the lowest
	var segments []*ChainSegment                         // Segments being built
	segmentMap := make(map[common.Hash]int)              // Mapping of the header hash to the index of the chain segment it belongs
	childrenMap := make(map[common.Hash][]*types.Header) // Mapping parent hash to the children
	dedupMap := make(map[common.Hash]struct{})           // Map used for detecting duplicate headers
	for i, header := range msg {
		headerHash := header.Hash()
		if _, bad := hd.badHeaders[headerHash]; bad {
			return nil, BadBlockPenalty, nil
		}
		if _, duplicate := dedupMap[headerHash]; duplicate {
			return nil, DuplicateHeaderPenalty, nil
		}
		dedupMap[headerHash] = struct{}{}
		var segmentIdx int
		children := childrenMap[headerHash]
		for _, child := range children {
			if valid, penalty := hd.childParentValid(child, header); !valid {
				return nil, penalty, nil
			}
		}
		if len(children) == 1 {
			// Single child, extract segmentIdx
			segmentIdx = segmentMap[headerHash]
		} else {
			// No children, or more than one child, create new segment
			segmentIdx = len(segments)
			segments = append(segments, &ChainSegment{})
		}
		segments[segmentIdx].Headers = append(segments[segmentIdx].Headers, header)
		segments[segmentIdx].HeadersRaw = append(segments[segmentIdx].HeadersRaw, headersRaw[i])
		segmentMap[header.ParentHash] = segmentIdx
		siblings := childrenMap[header.ParentHash]
		siblings = append(siblings, header)
		childrenMap[header.ParentHash] = siblings
	}
	return segments, NoPenalty, nil
}

// Checks whether child-parent relationship between two headers is correct
// (excluding Proof Of Work validity)
func (hd *HeaderDownload) childParentValid(child, parent *types.Header) (bool, Penalty) {
	if parent.Number.Uint64()+1 != child.Number.Uint64() {
		return false, WrongChildBlockHeightPenalty
	}
	return true, NoPenalty
}

// SingleHeaderAsSegment converts message containing 1 header into one singleton chain segment
func (hd *HeaderDownload) SingleHeaderAsSegment(headerRaw []byte, header *types.Header) ([]*ChainSegment, Penalty, error) {
	hd.lock.RLock()
	defer hd.lock.RUnlock()
	headerHash := header.Hash()
	if _, bad := hd.badHeaders[headerHash]; bad {
		return nil, BadBlockPenalty, nil
	}
	return []*ChainSegment{{HeadersRaw: [][]byte{headerRaw}, Headers: []*types.Header{header}}}, NoPenalty, nil
}

// FindAnchors attempts to find anchors to which given chain segment can be attached to
func (hd *HeaderDownload) findAnchors(segment *ChainSegment) (found bool, start int) {
	// Walk the segment from children towards parents
	for i, header := range segment.Headers {
		// Check if the header can be attached to an anchor of a working tree
		if _, attaching := hd.anchors[header.Hash()]; attaching {
			return true, i
		}
	}
	return false, 0
}

// FindLink attempts to find a non-persisted link that given chain segment can be attached to.
func (hd *HeaderDownload) findLink(segment *ChainSegment, start int) (found bool, end int) {
	if _, duplicate := hd.getLink(segment.Headers[start].Hash()); duplicate {
		return false, 0
	}
	// Walk the segment from children towards parents
	for i, header := range segment.Headers[start:] {
		// Check if the header can be attached to any links
		if _, attaching := hd.getLink(header.ParentHash); attaching {
			return true, start + i + 1
		}
	}
	return false, len(segment.Headers)
}

func (hd *HeaderDownload) removeUpwards(toRemove []*Link) {
	for len(toRemove) > 0 {
		removal := toRemove[len(toRemove)-1]
		toRemove = toRemove[:len(toRemove)-1]
		delete(hd.links, removal.header.Hash())
		heap.Remove(hd.linkQueue, removal.idx)
		toRemove = append(toRemove, removal.next...)
	}
}

func (hd *HeaderDownload) markPreverified(link *Link) {
	// Go through all parent links that are not preveried and mark them too
	var prevLink *Link
	for link != nil && !link.preverified {
		link.preverified = true
		if prevLink != nil && len(link.next) > 1 {
			// Remove all non-canonical links
			var toRemove []*Link
			for _, n := range link.next {
				if n != prevLink {
					toRemove = append(toRemove, n)
				}
			}
			hd.removeUpwards(toRemove)
			link.next = append(link.next[:0], prevLink)
		}
		link = hd.links[link.header.ParentHash]
	}
}

// ExtendUp extends a working tree up from the link, using given chain segment
func (hd *HeaderDownload) extendUp(segment *ChainSegment, start, end int) error {
	// Find attachment link again
	linkHeader := segment.Headers[end-1]
	attachmentLink, attaching := hd.getLink(linkHeader.ParentHash)
	if attaching {
		if attachmentLink.preverified && len(attachmentLink.next) > 0 {
			return fmt.Errorf("cannot extendUp from preverified link %d with children", attachmentLink.blockHeight)
		}
		// Iterate over headers backwards (from parents towards children)
		prevLink := attachmentLink
		for i := end - 1; i >= start; i-- {
			header := segment.Headers[i]
			link := hd.addHeaderAsLink(header, false /* persisted */)
			prevLink.next = append(prevLink.next, link)
			prevLink = link
			if _, ok := hd.preverifiedHashes[header.Hash()]; ok {
				hd.markPreverified(link)
			}
		}
	} else {
		return fmt.Errorf("extendUp attachment link not found for %x", linkHeader.ParentHash)
	}
	if attachmentLink.persisted {
		link := hd.links[linkHeader.Hash()]
		hd.insertList = append(hd.insertList, link)
	}
	return nil
}

func (hd *HeaderDownload) Ready() (bool, uint64) {
	hd.lock.Lock()
	defer hd.lock.Unlock()
	return hd.stageReady, hd.stageHeight
}

func (hd *HeaderDownload) StageReadyChannel() chan struct{} {
	return hd.stageReadyCh
}

// ExtendDown extends some working trees down from the anchor, using given chain segment
// it creates a new anchor and collects all the links from the attached anchors to it
func (hd *HeaderDownload) extendDown(segment *ChainSegment, start, end int) error {
	// Find attachement anchor again
	anchorHeader := segment.Headers[start]
	if anchor, attaching := hd.anchors[anchorHeader.Hash()]; attaching {
		anchorPreverified := false
		for _, link := range anchor.links {
			if link.preverified {
				anchorPreverified = true
				break
			}
		}
		newAnchorHeader := segment.Headers[end-1]
		newAnchor := &Anchor{
			parentHash:  newAnchorHeader.ParentHash,
			timestamp:   0,
			blockHeight: newAnchorHeader.Number.Uint64(),
		}
		if newAnchor.blockHeight > 0 {
			hd.anchors[newAnchorHeader.ParentHash] = newAnchor
			heap.Push(hd.anchorQueue, newAnchor)
		}

		delete(hd.anchors, anchor.parentHash)
		// Add all headers in the segments as links to this anchor
		var prevLink *Link
		for i := end - 1; i >= start; i-- {
			header := segment.Headers[i]
			link := hd.addHeaderAsLink(header, false /* pesisted */)
			if prevLink == nil {
				newAnchor.links = append(newAnchor.links, link)
			} else {
				prevLink.next = append(prevLink.next, link)
			}
			prevLink = link
			if !anchorPreverified {
				if _, ok := hd.preverifiedHashes[header.Hash()]; ok {
					hd.markPreverified(link)
				}
			}
		}
		prevLink.next = anchor.links
		anchor.links = nil
		if anchorPreverified {
			// Mark the entire segment as preverified
			hd.markPreverified(prevLink)
		}
	} else {
		return fmt.Errorf("extendDown attachment anchors not found for %x", anchorHeader.Hash())
	}
	return nil
}

// Connect connects some working trees using anchors of some, and a link of another
func (hd *HeaderDownload) connect(segment *ChainSegment, start, end int) error {
	// Find attachment link again
	linkHeader := segment.Headers[end-1]
	// Find attachement anchors again
	anchorHeader := segment.Headers[start]
	attachmentLink, ok1 := hd.getLink(linkHeader.ParentHash)
	if !ok1 {
		return fmt.Errorf("connect attachment link not found for %x", linkHeader.ParentHash)
	}
	if attachmentLink.preverified && len(attachmentLink.next) > 0 {
		return fmt.Errorf("cannot connect to preverified link %d with children", attachmentLink.blockHeight)
	}
	anchor, ok2 := hd.anchors[anchorHeader.Hash()]
	if !ok2 {
		return fmt.Errorf("connect attachment anchors not found for %x", anchorHeader.Hash())
	}
	anchorPreverified := false
	for _, link := range anchor.links {
		if link.preverified {
			anchorPreverified = true
			break
		}
	}
	delete(hd.anchors, anchor.parentHash)
	// Iterate over headers backwards (from parents towards children)
	prevLink := attachmentLink
	for i := end - 1; i >= start; i-- {
		header := segment.Headers[i]
		link := hd.addHeaderAsLink(header, false /* persisted */)
		prevLink.next = append(prevLink.next, link)
		prevLink = link
		if !anchorPreverified {
			if _, ok := hd.preverifiedHashes[header.Hash()]; ok {
				hd.markPreverified(link)
			}
		}
	}
	prevLink.next = anchor.links
	anchor.links = nil
	if anchorPreverified {
		// Mark the entire segment as preverified
		hd.markPreverified(prevLink)
	}
	if attachmentLink.persisted {
		link := hd.links[linkHeader.Hash()]
		hd.insertList = append(hd.insertList, link)
	}
	return nil
}

func (hd *HeaderDownload) newAnchor(segment *ChainSegment, start, end int) error {
	anchorHeader := segment.Headers[end-1]

	if anchorHeader.Number.Uint64() < hd.highestInDb {
		return fmt.Errorf("new anchor too far in the past: %d, latest header in db: %d", anchorHeader.Number.Uint64(), hd.highestInDb)
	}
	if len(hd.anchors) >= hd.anchorLimit {
		return fmt.Errorf("too many anchors: %d, limit %d", len(hd.anchors), hd.anchorLimit)
	}
	anchor := &Anchor{
		parentHash:  anchorHeader.ParentHash,
		timestamp:   0,
		blockHeight: anchorHeader.Number.Uint64(),
	}
	hd.anchors[anchorHeader.ParentHash] = anchor
	heap.Push(hd.anchorQueue, anchor)
	// Iterate over headers backwards (from parents towards children)
	var prevLink *Link
	for i := end - 1; i >= start; i-- {
		header := segment.Headers[i]
		link := hd.addHeaderAsLink(header, false /* persisted */)
		if prevLink == nil {
			anchor.links = append(anchor.links, link)
		} else {
			prevLink.next = append(prevLink.next, link)
		}
		prevLink = link
		if _, ok := hd.preverifiedHashes[header.Hash()]; ok {
			hd.markPreverified(link)
		}
	}
	return nil
}

func (hd *HeaderDownload) AnchorState() string {
	hd.lock.RLock()
	defer hd.lock.RUnlock()
	return hd.anchorState()
}

func (hd *HeaderDownload) anchorState() string {
	//nolint:prealloc
	var ss []string
	for anchorParent, anchor := range hd.anchors {
		var sb strings.Builder
		sb.WriteString(fmt.Sprintf("{%8d", anchor.blockHeight))
		// Try to figure out end
		var end uint64
		var searchList []*Link
		searchList = append(searchList, anchor.links...)
		var bs []int
		for len(searchList) > 0 {
			link := searchList[len(searchList)-1]
			if link.blockHeight > end {
				end = link.blockHeight
			}
			searchList = searchList[:len(searchList)-1]
			if len(link.next) > 0 {
				searchList = append(searchList, link.next...)
			}
			bs = append(bs, int(link.blockHeight))
		}
		var sbb strings.Builder
		sort.Ints(bs)
		for j, b := range bs {
			if j == 0 {
				sbb.WriteString(fmt.Sprintf("%d", b))
			} else if j == len(bs)-1 {
				if bs[j-1]+1 == b {
					// Close interval
					sbb.WriteString(fmt.Sprintf("-%d", b))
				} else {
					// Standalone
					sbb.WriteString(fmt.Sprintf(" %d", b))
				}
			} else {
				if bs[j-1] == b {
					// Skip
				} else if bs[j-1]+1 == b {
					if b+1 == bs[j+1] {
						// Skip
					} else {
						// Close interval
						sbb.WriteString(fmt.Sprintf("-%d", b))
					}
				} else {
					// Open interval or standalone
					sbb.WriteString(fmt.Sprintf(" %d", b))
				}
			}
		}
		sb.WriteString(fmt.Sprintf("-%d links=%d (%s)}", end, len(bs), sbb.String()))
		sb.WriteString(fmt.Sprintf(" => %x", anchorParent))
		ss = append(ss, sb.String())
	}
	sort.Strings(ss)
	return strings.Join(ss, "\n")
}

func InitPreverifiedHashes(chain string) (map[common.Hash]struct{}, uint64) {
	var encodings []string
	var height uint64
	switch chain {
	case "mainnet":
		encodings = mainnetPreverifiedHashes
		height = mainnetPreverifiedHeight
	case "ropsten":
		encodings = ropstenPreverifiedHashes
		height = ropstenPreverifiedHeight
	default:
		log.Error("Preverified hashes not found for", "chain", chain)
		return nil, 0
	}
	return DecodeHashes(encodings), height
}

func DecodeHashes(encodings []string) map[common.Hash]struct{} {
	hashes := make(map[common.Hash]struct{}, len(encodings))

	for _, encoding := range encodings {
		hashes[common.HexToHash(encoding)] = struct{}{}
	}

	return hashes
}

func (hd *HeaderDownload) SetPreverifiedHashes(preverifiedHashes map[common.Hash]struct{}, preverifiedHeight uint64) {
	hd.lock.Lock()
	defer hd.lock.Unlock()
	hd.preverifiedHashes = preverifiedHashes
	hd.preverifiedHeight = preverifiedHeight
}

func (hd *HeaderDownload) RecoverFromDb(db ethdb.Database) error {
	err := db.(ethdb.HasKV).KV().View(context.Background(), func(tx ethdb.Tx) error {
<<<<<<< HEAD
		c := tx.Cursor(dbutils.HeaderPrefix)
		// Take hd.persistedLinkLimit headers (with the highest heights) as links
		for k, v, err := c.Last(); k != nil && hd.persistedLinkQueue.Len() < hd.persistedLinkLimit; k, v, err = c.Prev() {
=======
		c := tx.Cursor(dbutils.HeadersBucket)
		var anchorH types.Header
		// Take first header (with the lowest height) as the anchor
		for k, v, err := c.First(); k != nil; k, v, err = c.Next() {
			if err != nil {
				return err
			}
			if len(k) == 40 {
				// This is header record
				if err = rlp.DecodeBytes(v, &anchorH); err != nil {
					return err
				}
				break
			}
		}
		// Take hd.tipLimit headers (with the highest heights) as tips
		for k, v, err := c.Last(); k != nil && hd.tipCount < hd.tipLimit; k, v, err = c.Prev() {
>>>>>>> c03da8fb
			if err != nil {
				return err
			}
			if len(k) != 40 {
				continue
			}
			var h types.Header
			if err = rlp.DecodeBytes(v, &h); err != nil {
				return err
			}
			hd.addHeaderAsLink(&h, true /* persisted */)
		}
		return nil
	})
	if err != nil {
		return err
	}
	hd.highestInDb, err = stages.GetStageProgress(db, stages.Headers)
	if err != nil {
		return err
	}
	return nil
}

func (hd *HeaderDownload) invalidateAnchor(anchor *Anchor) {
	log.Warn("Invalidating anchor for suspected unavailability", "height", anchor.blockHeight)
	delete(hd.anchors, anchor.parentHash)
	hd.removeUpwards(anchor.links)
}

func (hd *HeaderDownload) RequestMoreHeaders(currentTime uint64) *HeaderRequest {
	hd.lock.Lock()
	defer hd.lock.Unlock()

	if hd.anchorQueue.Len() == 0 {
		log.Debug("Empty anchor queue")
		return nil
	}
	for hd.anchorQueue.Len() > 0 {
		anchor := (*hd.anchorQueue)[0]
		if _, ok := hd.anchors[anchor.parentHash]; ok {
			if anchor.timestamp <= currentTime {
				if anchor.timeouts < 10 {
					return &HeaderRequest{Hash: anchor.parentHash, Number: anchor.blockHeight - 1, Length: 192, Skip: 0, Reverse: true}
				} else {
					// Ancestors of this anchor seem to be unavailable, invalidate and move on
					hd.invalidateAnchor(anchor)
				}
			} else {
				// Anchor not ready for re-request yet
				return nil
			}
		}
		// Anchor disappeared or unavailable, pop from the queue and move on
		heap.Remove(hd.anchorQueue, 0)
	}
	return nil
}

func (hd *HeaderDownload) SentRequest(req *HeaderRequest, currentTime, timeout uint64) {
	hd.lock.Lock()
	defer hd.lock.Unlock()
	anchor, ok := hd.anchors[req.Hash]
	if !ok {
		return
	}
	anchor.timeouts++
	anchor.timestamp = currentTime + timeout
	heap.Fix(hd.anchorQueue, 0)
}

func (hd *HeaderDownload) RequestSkeleton() *HeaderRequest {
	hd.lock.RLock()
	defer hd.lock.RUnlock()
	if len(hd.anchors) > 16 {
		return nil // Need to be below anchor threshold to produce skeleton request
	}
	stride := uint64(8 * 192)
	return &HeaderRequest{Number: hd.highestInDb + stride, Length: 192, Skip: stride, Reverse: false}
}

func (hd *HeaderDownload) InsertHeaders(hf func(header *types.Header, blockHeight uint64) error) error {
	hd.lock.Lock()
	defer hd.lock.Unlock()
	for len(hd.insertList) > 0 {
		link := hd.insertList[len(hd.insertList)-1]
		if link.blockHeight <= hd.preverifiedHeight && !link.preverified {
			// Header should be preverified, but not yet, try again later
			break
		}
		hd.insertList = hd.insertList[:len(hd.insertList)-1]
		if _, ok := hd.links[link.hash]; ok {
			heap.Remove(hd.linkQueue, link.idx)
		}
		if !link.preverified {
			if err := hd.engine.VerifyHeader(hd.headerReader, link.header, true /* seal */); err != nil {
				log.Error("Verification failed for header", "hash", link.header.Hash(), "height", link.blockHeight, "error", err)
				// skip this link and its children
				continue
			}
		}
		if err := hf(link.header, link.blockHeight); err != nil {
			return err
		}
		if link.blockHeight > hd.highestInDb {
			hd.highestInDb = link.blockHeight
		}
		link.persisted = true
		heap.Push(hd.persistedLinkQueue, link)
		if len(link.next) > 0 {
			hd.insertList = append(hd.insertList, link.next...)
		}
	}
	for hd.persistedLinkQueue.Len() > hd.persistedLinkLimit {
		link := heap.Pop(hd.persistedLinkQueue).(*Link)
		delete(hd.links, link.hash)
	}
	return nil
}

func (hd *HeaderDownload) Progress() uint64 {
	hd.lock.RLock()
	defer hd.lock.RUnlock()
	return hd.highestInDb
}

func (hd *HeaderDownload) HasLink(linkHash common.Hash) bool {
	hd.lock.RLock()
	defer hd.lock.RUnlock()
	if _, ok := hd.getLink(linkHash); ok {
		return true
	}
	return false
}

func (hd *HeaderDownload) getLink(linkHash common.Hash) (*Link, bool) {
	if link, ok := hd.links[linkHash]; ok {
		return link, true
	}
	return nil, false
}

// addHeaderAsLink wraps header into a link and adds it to either queue of persisted links or queue of non-persisted links
func (hd *HeaderDownload) addHeaderAsLink(header *types.Header, persisted bool) *Link {
	height := header.Number.Uint64()
	linkHash := header.Hash()
	link := &Link{
		blockHeight: height,
		hash:        linkHash,
		header:      header,
		persisted:   persisted,
	}
	hd.links[linkHash] = link
	if persisted {
		heap.Push(hd.persistedLinkQueue, link)
	} else {
		heap.Push(hd.linkQueue, link)
	}
	return link
}

func (hi *HeaderInserter) FeedHeader(header *types.Header, blockHeight uint64) error {
	hash := header.Hash()
	if hash == hi.prevHash {
		// Skip duplicates
		return nil
	}
	if blockHeight < hi.prevHeight {
		return fmt.Errorf("[%s] headers are unexpectedly unsorted, got %d after %d", hi.logPrefix, blockHeight, hi.prevHeight)
	}
	if oldH := rawdb.ReadHeader(hi.batch, hash, blockHeight); oldH != nil {
		// Already inserted, skip
		return nil
	}
	// Load parent header
	parent := rawdb.ReadHeader(hi.batch, header.ParentHash, blockHeight-1)
	if parent == nil {
		log.Error(fmt.Sprintf("Could not find parent with hash %x and height %d for header %x %d", header.ParentHash, blockHeight-1, hash, blockHeight))
		// Skip headers without parents
		return nil
	}
	// Parent's total difficulty
	parentTd, err := rawdb.ReadTd(hi.batch, header.ParentHash, blockHeight-1)
	if err != nil {
		return fmt.Errorf("[%s] parent's total difficulty not found with hash %x and height %d for header %x %d: %v", hi.logPrefix, header.ParentHash, blockHeight-1, hash, blockHeight, err)
	}
	// Calculate total difficulty of this header using parent's total difficulty
	td := new(big.Int).Add(parentTd, header.Difficulty)
	// Now we can decide wether this header will create a change in the canonical head
	if td.Cmp(hi.localTd) > 0 {
		hi.newCanonical = true
		// Find the forking point - i.e. the latest header on the canonical chain which is an ancestor of this one
		// Most common case - forking point is the height of the parent header
		var forkingPoint uint64
		ch, err1 := rawdb.ReadCanonicalHash(hi.batch, blockHeight-1)
		if err1 != nil {
			return fmt.Errorf("reading canonical hash for height %d: %w", blockHeight-1, err1)
		}
		if ch == (common.Hash{}) || ch == header.ParentHash {
			forkingPoint = blockHeight - 1
		} else {
			// Going further back
			ancestorHash := parent.ParentHash
			ancestorHeight := blockHeight - 2
			for ch, err = rawdb.ReadCanonicalHash(hi.batch, ancestorHeight); err == nil && ch != ancestorHash; ch, err = rawdb.ReadCanonicalHash(hi.batch, ancestorHeight) {
				ancestor := rawdb.ReadHeader(hi.batch, ancestorHash, ancestorHeight)
				ancestorHash = ancestor.ParentHash
				ancestorHeight--
			}
			if err != nil {
				return fmt.Errorf("[%s] reading canonical hash for %d: %w", hi.logPrefix, ancestorHeight, err)
			}
			// Loop above terminates when either err != nil (handled already) or ch == ancestorHash, therefore ancestorHeight is our forking point
			forkingPoint = ancestorHeight
		}
		if err = rawdb.WriteHeadHeaderHash(hi.batch, hash); err != nil {
			return fmt.Errorf("[%s] marking head header hash as %x: %w", hi.logPrefix, hash, err)
		}
		hi.headerProgress = blockHeight
		if err = stages.SaveStageProgress(hi.batch, stages.Headers, blockHeight); err != nil {
			return fmt.Errorf("[%s] saving Headers progress: %w", hi.logPrefix, err)
		}
		// See if the forking point affects the unwindPoint (the block number to which other stages will need to unwind before the new canonical chain is applied)
		if forkingPoint < hi.unwindPoint {
			hi.unwindPoint = forkingPoint
		}
	}
	data, err2 := rlp.EncodeToBytes(header)
	if err2 != nil {
		return fmt.Errorf("[%s] failed to RLP encode header: %w", hi.logPrefix, err2)
	}
	if err = rawdb.WriteTd(hi.batch, hash, blockHeight, td); err != nil {
		return fmt.Errorf("[%s] failed to WriteTd: %w", hi.logPrefix, err)
	}
	if err = hi.batch.Put(dbutils.HeadersBucket, dbutils.HeaderKey(blockHeight, hash), data); err != nil {
		return fmt.Errorf("[%s] failed to store header: %w", hi.logPrefix, err)
	}
	hi.prevHash = hash
	if blockHeight > hi.highest {
		hi.highest = blockHeight
		hi.highestHash = hash
	}
	return nil
}

func (hi *HeaderInserter) GetHighest() uint64 {
	return hi.highest
}

func (hi *HeaderInserter) GetHighestHash() common.Hash {
	return hi.highestHash
}

func (hi *HeaderInserter) UnwindPoint() uint64 {
	return hi.unwindPoint
}

func (hi *HeaderInserter) AnythingDone() bool {
	return hi.newCanonical
}

//nolint:interfacer
func (hd *HeaderDownload) ProcessSegment(segment *ChainSegment, newBlock bool) {
	log.Debug("processSegment", "from", segment.Headers[0].Number.Uint64(), "to", segment.Headers[len(segment.Headers)-1].Number.Uint64())
	hd.lock.Lock()
	defer hd.lock.Unlock()
	foundAnchor, start := hd.findAnchors(segment)
	foundTip, end := hd.findLink(segment, start) // We ignore penalty because we will check it as part of PoW check
	if end == 0 {
		log.Debug("Duplicate segment")
		return
	}
	if newBlock {
		height := segment.Headers[len(segment.Headers)-1].Number.Uint64()
		if height > hd.topSeenHeight {
			hd.topSeenHeight = segment.Headers[len(segment.Headers)-1].Number.Uint64()
		}
	}
	startNum := segment.Headers[start].Number.Uint64()
	endNum := segment.Headers[end-1].Number.Uint64()
	// There are 4 cases
	if foundAnchor {
		if foundTip {
			// Connect
			if err := hd.connect(segment, start, end); err != nil {
				log.Error("Connect failed", "error", err)
				return
			}
			log.Debug("Connected", "start", startNum, "end", endNum)
		} else {
			// ExtendDown
			if err := hd.extendDown(segment, start, end); err != nil {
				log.Error("ExtendDown failed", "error", err)
				return
			}
			log.Debug("Extended Down", "start", startNum, "end", endNum)
		}
	} else if foundTip {
		if end > 0 {
			// ExtendUp
			if err := hd.extendUp(segment, start, end); err != nil {
				log.Error("ExtendUp failed", "error", err)
				return
			}
			log.Debug("Extended Up", "start", startNum, "end", endNum)
		}
	} else {
		// NewAnchor
		if err := hd.newAnchor(segment, start, end); err != nil {
			log.Error("NewAnchor failed", "error", err)
			return
		}
		log.Debug("NewAnchor", "start", startNum, "end", endNum)
	}
	//log.Info(hd.anchorState())
	log.Debug("Link queue", "size", hd.linkQueue.Len())
	if hd.linkQueue.Len() > hd.linkLimit {
		log.Debug("Too many links, cutting down", "count", hd.linkQueue.Len(), "tried to add", end-start, "limit", hd.linkLimit)
	}
	for hd.linkQueue.Len() > hd.linkLimit {
		link := heap.Pop(hd.linkQueue).(*Link)
		delete(hd.links, link.hash)
		if parentLink, ok := hd.links[link.header.ParentHash]; ok {
			for i, n := range parentLink.next {
				if n == link {
					if i == len(parentLink.next)-1 {
						parentLink.next = parentLink.next[:i]
					} else {
						parentLink.next = append(parentLink.next[:i], parentLink.next[i+1:]...)
					}
					break
				}
			}
		}
		if anchor, ok := hd.anchors[link.header.ParentHash]; ok {
			for i, n := range anchor.links {
				if n == link {
					if i == len(anchor.links)-1 {
						anchor.links = anchor.links[:i]
					} else {
						anchor.links = append(anchor.links[:i], anchor.links[i+1:]...)
					}
					break
				}
			}
		}
	}
}

func (hd *HeaderDownload) TopSeenHeight() uint64 {
	hd.lock.RLock()
	defer hd.lock.RUnlock()
	return hd.topSeenHeight
}

func (hd *HeaderDownload) InSync() bool {
	hd.lock.RLock()
	defer hd.lock.RUnlock()
	return hd.highestInDb >= hd.preverifiedHeight && hd.topSeenHeight > 0 && hd.highestInDb >= hd.topSeenHeight
}

func (hd *HeaderDownload) SetHeaderReader(headerReader consensus.ChainHeaderReader) {
	hd.lock.Lock()
	defer hd.lock.Unlock()
	hd.headerReader = headerReader
}<|MERGE_RESOLUTION|>--- conflicted
+++ resolved
@@ -436,34 +436,11 @@
 
 func (hd *HeaderDownload) RecoverFromDb(db ethdb.Database) error {
 	err := db.(ethdb.HasKV).KV().View(context.Background(), func(tx ethdb.Tx) error {
-<<<<<<< HEAD
-		c := tx.Cursor(dbutils.HeaderPrefix)
+		c := tx.Cursor(dbutils.HeadersBucket)
 		// Take hd.persistedLinkLimit headers (with the highest heights) as links
 		for k, v, err := c.Last(); k != nil && hd.persistedLinkQueue.Len() < hd.persistedLinkLimit; k, v, err = c.Prev() {
-=======
-		c := tx.Cursor(dbutils.HeadersBucket)
-		var anchorH types.Header
-		// Take first header (with the lowest height) as the anchor
-		for k, v, err := c.First(); k != nil; k, v, err = c.Next() {
 			if err != nil {
 				return err
-			}
-			if len(k) == 40 {
-				// This is header record
-				if err = rlp.DecodeBytes(v, &anchorH); err != nil {
-					return err
-				}
-				break
-			}
-		}
-		// Take hd.tipLimit headers (with the highest heights) as tips
-		for k, v, err := c.Last(); k != nil && hd.tipCount < hd.tipLimit; k, v, err = c.Prev() {
->>>>>>> c03da8fb
-			if err != nil {
-				return err
-			}
-			if len(k) != 40 {
-				continue
 			}
 			var h types.Header
 			if err = rlp.DecodeBytes(v, &h); err != nil {
