package headerdownload

import (
	"bytes"
	"compress/gzip"
	"container/heap"
	"context"
	"encoding/base64"
	"errors"
	"fmt"
	"io"
	"math/big"
	"sort"
	"strings"
	"time"

	"github.com/ledgerwatch/turbo-geth/common"
	"github.com/ledgerwatch/turbo-geth/common/dbutils"
	"github.com/ledgerwatch/turbo-geth/consensus"
	"github.com/ledgerwatch/turbo-geth/core/rawdb"
	"github.com/ledgerwatch/turbo-geth/core/types"
	"github.com/ledgerwatch/turbo-geth/eth/stagedsync/stages"
	"github.com/ledgerwatch/turbo-geth/ethdb"
	"github.com/ledgerwatch/turbo-geth/log"
	"github.com/ledgerwatch/turbo-geth/params"
	"github.com/ledgerwatch/turbo-geth/rlp"
)

// Implements sort.Interface so we can sort the incoming header in the message by block height
type HeadersByBlockHeight []*types.Header

func (h HeadersByBlockHeight) Len() int {
	return len(h)
}

func (h HeadersByBlockHeight) Less(i, j int) bool {
	// Note - the ordering is the inverse ordering of the block heights
	return h[i].Number.Cmp(h[j].Number) > 0
}

func (h HeadersByBlockHeight) Swap(i, j int) {
	h[i], h[j] = h[j], h[i]
}

// SplitIntoSegments converts message containing headers into a collection of chain segments
func (hd *HeaderDownload) SplitIntoSegments(headersRaw [][]byte, msg []*types.Header) ([]*ChainSegment, Penalty, error) {
	hd.lock.RLock()
	defer hd.lock.RUnlock()
	sort.Sort(HeadersByBlockHeight(msg))
	// Now all headers are order from the highest block height to the lowest
	var segments []*ChainSegment                         // Segments being built
	segmentMap := make(map[common.Hash]int)              // Mapping of the header hash to the index of the chain segment it belongs
	childrenMap := make(map[common.Hash][]*types.Header) // Mapping parent hash to the children
	dedupMap := make(map[common.Hash]struct{})           // Map used for detecting duplicate headers
	for i, header := range msg {
		headerHash := header.Hash()
		if _, bad := hd.badHeaders[headerHash]; bad {
			return nil, BadBlockPenalty, nil
		}
		if _, duplicate := dedupMap[headerHash]; duplicate {
			return nil, DuplicateHeaderPenalty, nil
		}
		dedupMap[headerHash] = struct{}{}
		var segmentIdx int
		children := childrenMap[headerHash]
		for _, child := range children {
			if valid, penalty := hd.childParentValid(child, header); !valid {
				return nil, penalty, nil
			}
		}
		if len(children) == 1 {
			// Single child, extract segmentIdx
			segmentIdx = segmentMap[headerHash]
		} else {
			// No children, or more than one child, create new segment
			segmentIdx = len(segments)
			segments = append(segments, &ChainSegment{})
		}
		segments[segmentIdx].Headers = append(segments[segmentIdx].Headers, header)
		segments[segmentIdx].HeadersRaw = append(segments[segmentIdx].HeadersRaw, headersRaw[i])
		segmentMap[header.ParentHash] = segmentIdx
		siblings := childrenMap[header.ParentHash]
		siblings = append(siblings, header)
		childrenMap[header.ParentHash] = siblings
	}
	return segments, NoPenalty, nil
}

// Checks whether child-parent relationship between two headers is correct
// (excluding Proof Of Work validity)
func (hd *HeaderDownload) childParentValid(child, parent *types.Header) (bool, Penalty) {
	if parent.Number.Uint64()+1 != child.Number.Uint64() {
		return false, WrongChildBlockHeightPenalty
	}
	return true, NoPenalty
}

// SingleHeaderAsSegment converts message containing 1 header into one singleton chain segment
func (hd *HeaderDownload) SingleHeaderAsSegment(headerRaw []byte, header *types.Header) ([]*ChainSegment, Penalty, error) {
	hd.lock.RLock()
	defer hd.lock.RUnlock()
	headerHash := header.Hash()
	if _, bad := hd.badHeaders[headerHash]; bad {
		return nil, BadBlockPenalty, nil
	}
	return []*ChainSegment{{HeadersRaw: [][]byte{headerRaw}, Headers: []*types.Header{header}}}, NoPenalty, nil
}

// FindAnchors attempts to find anchors to which given chain segment can be attached to
func (hd *HeaderDownload) findAnchors(segment *ChainSegment) (found bool, start int) {
	// Walk the segment from children towards parents
	for i, header := range segment.Headers {
		// Check if the header can be attached to an anchor of a working tree
		if _, attaching := hd.anchors[header.Hash()]; attaching {
			return true, i
		}
	}
	return false, 0
}

// FindLink attempts to find a non-persisted link that given chain segment can be attached to.
func (hd *HeaderDownload) findLink(segment *ChainSegment, start int) (found bool, end int) {
	if _, duplicate := hd.getLink(segment.Headers[start].Hash()); duplicate {
		return false, 0
	}
	// Walk the segment from children towards parents
	for i, header := range segment.Headers[start:] {
		// Check if the header can be attached to any links
		if _, attaching := hd.getLink(header.ParentHash); attaching {
			return true, start + i + 1
		}
	}
	return false, len(segment.Headers)
}

func (hd *HeaderDownload) removeUpwards(toRemove []*Link) {
	for len(toRemove) > 0 {
		removal := toRemove[len(toRemove)-1]
		toRemove = toRemove[:len(toRemove)-1]
		delete(hd.links, removal.header.Hash())
		heap.Remove(hd.linkQueue, removal.idx)
		toRemove = append(toRemove, removal.next...)
	}
}

func (hd *HeaderDownload) markPreverified(link *Link) {
	// Go through all parent links that are not preveried and mark them too
	// var prevLink *Link
	for link != nil && !link.preverified {
		link.preverified = true
		// if prevLink != nil && len(link.next) > 1 {
		// 	// Remove all non-canonical links
		// 	var toRemove []*Link
		// 	for _, n := range link.next {
		// 		if n != prevLink {
		// 			toRemove = append(toRemove, n)
		// 		}
		// 	}
		// 	hd.removeUpwards(toRemove)
		// 	link.next = append(link.next[:0], prevLink)
		// }
		link = hd.links[link.header.ParentHash]
	}
}

// ExtendUp extends a working tree up from the link, using given chain segment
func (hd *HeaderDownload) extendUp(segment *ChainSegment, start, end int) error {
	// Find attachment link again
	linkHeader := segment.Headers[end-1]
	attachmentLink, attaching := hd.getLink(linkHeader.ParentHash)
	if attaching {
		if attachmentLink.preverified && len(attachmentLink.next) > 0 {
			return fmt.Errorf("cannot extendUp from preverified link %d with children", attachmentLink.blockHeight)
		}
		// Iterate over headers backwards (from parents towards children)
		prevLink := attachmentLink
		for i := end - 1; i >= start; i-- {
			header := segment.Headers[i]
			link := hd.addHeaderAsLink(header, false /* persisted */)
			prevLink.next = append(prevLink.next, link)
			prevLink = link
			if _, ok := hd.preverifiedHashes[header.Hash()]; ok {
				hd.markPreverified(link)
			}
		}
	} else {
		return fmt.Errorf("extendUp attachment link not found for %x", linkHeader.ParentHash)
	}
	if attachmentLink.persisted {
		link := hd.links[linkHeader.Hash()]
		hd.insertList = append(hd.insertList, link)
	}
	return nil
}

// ExtendDown extends some working trees down from the anchor, using given chain segment
// it creates a new anchor and collects all the links from the attached anchors to it
func (hd *HeaderDownload) extendDown(segment *ChainSegment, start, end int) error {
	// Find attachment anchor again
	anchorHeader := segment.Headers[start]
	if anchor, attaching := hd.anchors[anchorHeader.Hash()]; attaching {
		anchorPreverified := false
		for _, link := range anchor.links {
			if link.preverified {
				anchorPreverified = true
				break
			}
		}
		newAnchorHeader := segment.Headers[end-1]
		newAnchor := &Anchor{
			parentHash:  newAnchorHeader.ParentHash,
			timestamp:   0,
			peerID:      anchor.peerID,
			blockHeight: newAnchorHeader.Number.Uint64(),
		}
		if newAnchor.blockHeight > 0 {
			hd.anchors[newAnchorHeader.ParentHash] = newAnchor
			heap.Push(hd.anchorQueue, newAnchor)
		}

		delete(hd.anchors, anchor.parentHash)
		// Add all headers in the segments as links to this anchor
		var prevLink *Link
		for i := end - 1; i >= start; i-- {
			header := segment.Headers[i]
			link := hd.addHeaderAsLink(header, false /* pesisted */)
			if prevLink == nil {
				newAnchor.links = append(newAnchor.links, link)
			} else {
				prevLink.next = append(prevLink.next, link)
			}
			prevLink = link
			if !anchorPreverified {
				if _, ok := hd.preverifiedHashes[header.Hash()]; ok {
					hd.markPreverified(link)
				}
			}
		}
		prevLink.next = anchor.links
		anchor.links = nil
		if anchorPreverified {
			// Mark the entire segment as preverified
			hd.markPreverified(prevLink)
		}
	} else {
		return fmt.Errorf("extendDown attachment anchors not found for %x", anchorHeader.Hash())
	}
	return nil
}

// Connect connects some working trees using anchors of some, and a link of another
func (hd *HeaderDownload) connect(segment *ChainSegment, start, end int) error {
	// Find attachment link again
	linkHeader := segment.Headers[end-1]
	// Find attachement anchors again
	anchorHeader := segment.Headers[start]
	attachmentLink, ok1 := hd.getLink(linkHeader.ParentHash)
	if !ok1 {
		return fmt.Errorf("connect attachment link not found for %x", linkHeader.ParentHash)
	}
	if attachmentLink.preverified && len(attachmentLink.next) > 0 {
		return fmt.Errorf("cannot connect to preverified link %d with children", attachmentLink.blockHeight)
	}
	anchor, ok2 := hd.anchors[anchorHeader.Hash()]
	if !ok2 {
		return fmt.Errorf("connect attachment anchors not found for %x", anchorHeader.Hash())
	}
	anchorPreverified := false
	for _, link := range anchor.links {
		if link.preverified {
			anchorPreverified = true
			break
		}
	}
	delete(hd.anchors, anchor.parentHash)
	// Iterate over headers backwards (from parents towards children)
	prevLink := attachmentLink
	for i := end - 1; i >= start; i-- {
		header := segment.Headers[i]
		link := hd.addHeaderAsLink(header, false /* persisted */)
		prevLink.next = append(prevLink.next, link)
		prevLink = link
		if !anchorPreverified {
			if _, ok := hd.preverifiedHashes[header.Hash()]; ok {
				hd.markPreverified(link)
			}
		}
	}
	prevLink.next = anchor.links
	anchor.links = nil
	if anchorPreverified {
		// Mark the entire segment as preverified
		hd.markPreverified(prevLink)
	}
	if attachmentLink.persisted {
		link := hd.links[linkHeader.Hash()]
		hd.insertList = append(hd.insertList, link)
	}
	return nil
}

// if anchor will be abandoned - given peerID will get Penalty
func (hd *HeaderDownload) newAnchor(segment *ChainSegment, start, end int, peerID string) error {
	anchorHeader := segment.Headers[end-1]

	if anchorHeader.Number.Uint64() < hd.highestInDb {
		return fmt.Errorf("new anchor too far in the past: %d, latest header in db: %d", anchorHeader.Number.Uint64(), hd.highestInDb)
	}
	if len(hd.anchors) >= hd.anchorLimit {
		return fmt.Errorf("too many anchors: %d, limit %d", len(hd.anchors), hd.anchorLimit)
	}
	anchor := &Anchor{
		parentHash:  anchorHeader.ParentHash,
		peerID:      peerID,
		timestamp:   0,
		blockHeight: anchorHeader.Number.Uint64(),
	}
	hd.anchors[anchorHeader.ParentHash] = anchor
	heap.Push(hd.anchorQueue, anchor)
	// Iterate over headers backwards (from parents towards children)
	var prevLink *Link
	for i := end - 1; i >= start; i-- {
		header := segment.Headers[i]
		link := hd.addHeaderAsLink(header, false /* persisted */)
		if prevLink == nil {
			anchor.links = append(anchor.links, link)
		} else {
			prevLink.next = append(prevLink.next, link)
		}
		prevLink = link
		if _, ok := hd.preverifiedHashes[header.Hash()]; ok {
			hd.markPreverified(link)
		}
	}
	return nil
}

func (hd *HeaderDownload) AnchorState() string {
	hd.lock.RLock()
	defer hd.lock.RUnlock()
	return hd.anchorState()
}

func (hd *HeaderDownload) anchorState() string {
	//nolint:prealloc
	var ss []string
	for anchorParent, anchor := range hd.anchors {
		var sb strings.Builder
		sb.WriteString(fmt.Sprintf("{%8d", anchor.blockHeight))
		// Try to figure out end
		var end uint64
		var searchList []*Link
		searchList = append(searchList, anchor.links...)
		var bs []int
		for len(searchList) > 0 {
			link := searchList[len(searchList)-1]
			if link.blockHeight > end {
				end = link.blockHeight
			}
			searchList = searchList[:len(searchList)-1]
			if len(link.next) > 0 {
				searchList = append(searchList, link.next...)
			}
			bs = append(bs, int(link.blockHeight))
		}
		var sbb strings.Builder
		sort.Ints(bs)
		for j, b := range bs {
			if j == 0 {
				sbb.WriteString(fmt.Sprintf("%d", b))
			} else if j == len(bs)-1 {
				if bs[j-1]+1 == b {
					// Close interval
					sbb.WriteString(fmt.Sprintf("-%d", b))
				} else {
					// Standalone
					sbb.WriteString(fmt.Sprintf(" %d", b))
				}
			} else {
				if bs[j-1] == b {
					// Skip
				} else if bs[j-1]+1 == b {
					if b+1 == bs[j+1] {
						// Skip
					} else {
						// Close interval
						sbb.WriteString(fmt.Sprintf("-%d", b))
					}
				} else {
					// Open interval or standalone
					sbb.WriteString(fmt.Sprintf(" %d", b))
				}
			}
		}
		sb.WriteString(fmt.Sprintf("-%d links=%d (%s)}", end, len(bs), sbb.String()))
		sb.WriteString(fmt.Sprintf(" => %x", anchorParent))
		ss = append(ss, sb.String())
	}
	sort.Strings(ss)
	return strings.Join(ss, "\n")
}

func InitPreverifiedHashes(chain string) (map[common.Hash]struct{}, uint64) {
	var encodings []string
	var height uint64
	switch chain {
	case params.MainnetChainName:
		encodings = mainnetPreverifiedHashes
		height = mainnetPreverifiedHeight
	case params.RopstenChainName:
		encodings = ropstenPreverifiedHashes
		height = ropstenPreverifiedHeight
	default:
		log.Warn("Preverified hashes not found for", "chain", chain)
		return nil, 0
	}
	return DecodeHashes(encodings), height
}

func DecodeHashes(encodings []string) map[common.Hash]struct{} {
	hashes := make(map[common.Hash]struct{}, len(encodings))

	for _, encoding := range encodings {
		hashes[common.HexToHash(encoding)] = struct{}{}
	}

	return hashes
}

func (hd *HeaderDownload) SetPreverifiedHashes(preverifiedHashes map[common.Hash]struct{}, preverifiedHeight uint64) {
	hd.lock.Lock()
	defer hd.lock.Unlock()
	hd.preverifiedHashes = preverifiedHashes
	hd.preverifiedHeight = preverifiedHeight
}

func (hd *HeaderDownload) RecoverFromDb(db ethdb.Database) error {
	// Drain persistedLinksQueue and remove links
	for hd.persistedLinkQueue.Len() > 0 {
		link := heap.Pop(hd.persistedLinkQueue).(*Link)
		delete(hd.links, link.hash)
	}
	err := db.(ethdb.HasRwKV).RwKV().View(context.Background(), func(tx ethdb.Tx) error {
		c, err := tx.Cursor(dbutils.HeadersBucket)
		if err != nil {
			return err
		}
		// Take hd.persistedLinkLimit headers (with the highest heights) as links
		for k, v, err := c.Last(); k != nil && hd.persistedLinkQueue.Len() < hd.persistedLinkLimit; k, v, err = c.Prev() {
			if err != nil {
				return err
			}
			var h types.Header
			if err = rlp.DecodeBytes(v, &h); err != nil {
				return err
			}
			hd.addHeaderAsLink(&h, true /* persisted */)
		}
		return nil
	})
	if err != nil {
		return err
	}
	hd.highestInDb, err = stages.GetStageProgress(db, stages.Headers)
	if err != nil {
		return err
	}
	return nil
}

// ReadProgressFromDb updates highestInDb field according to the information
// in the database. It is useful in the situations when transaction was
// aborted and highestInDb became out-of-sync
func (hd *HeaderDownload) ReadProgressFromDb(tx ethdb.RwTx) (err error) {
	hd.lock.Lock()
	defer hd.lock.Unlock()
	hd.highestInDb, err = stages.GetStageProgress(tx, stages.Headers)
	if err != nil {
		return err
	}
	return nil
}

func (hd *HeaderDownload) invalidateAnchor(anchor *Anchor) {
	log.Warn("Invalidating anchor for suspected unavailability", "height", anchor.blockHeight)
	delete(hd.anchors, anchor.parentHash)
	hd.removeUpwards(anchor.links)
}

func (hd *HeaderDownload) RequestMoreHeaders(currentTime uint64) (*HeaderRequest, []PenaltyItem) {
	hd.lock.Lock()
	defer hd.lock.Unlock()
	var penalties []PenaltyItem
	if hd.anchorQueue.Len() == 0 {
		log.Debug("Empty anchor queue")
		return nil, penalties
	}
	for hd.anchorQueue.Len() > 0 {
		anchor := (*hd.anchorQueue)[0]
		if _, ok := hd.anchors[anchor.parentHash]; ok {
			if anchor.timestamp > currentTime {
				// Anchor not ready for re-request yet
				return nil, penalties
			}
			if anchor.timeouts < 10 {
				return &HeaderRequest{Hash: anchor.parentHash, Number: anchor.blockHeight - 1, Length: 192, Skip: 0, Reverse: true}, penalties
			} else {
				// Ancestors of this anchor seem to be unavailable, invalidate and move on
				hd.invalidateAnchor(anchor)
				penalties = append(penalties, PenaltyItem{Penalty: AbandonedAnchorPenalty, PeerID: anchor.peerID})
			}
		}
		// Anchor disappeared or unavailable, pop from the queue and move on
		heap.Remove(hd.anchorQueue, 0)
	}
	return nil, penalties
}

func (hd *HeaderDownload) SentRequest(req *HeaderRequest, currentTime, timeout uint64) {
	hd.lock.Lock()
	defer hd.lock.Unlock()
	anchor, ok := hd.anchors[req.Hash]
	if !ok {
		return
	}
	anchor.timeouts++
	anchor.timestamp = currentTime + timeout
	heap.Fix(hd.anchorQueue, 0)
}

func (hd *HeaderDownload) RequestSkeleton() *HeaderRequest {
	hd.lock.RLock()
	defer hd.lock.RUnlock()
	log.Debug("Request skeleton", "anchors", len(hd.anchors), "top seen height", hd.topSeenHeight, "highestInDb", hd.highestInDb)
	if len(hd.anchors) > 16 {
		return nil // Need to be below anchor threshold to produce skeleton request
	}
	stride := uint64(8 * 192)
	if hd.topSeenHeight < hd.highestInDb+stride {
		return nil
	}
	length := (hd.topSeenHeight - hd.highestInDb) / stride
	if length > 192 {
		length = 192
	}
	return &HeaderRequest{Number: hd.highestInDb + stride, Length: length, Skip: stride, Reverse: false}
}

// InsertHeaders attempts to insert headers into the database, verifying them first
// It returns true in the first return value if the system is "in sync"
func (hd *HeaderDownload) InsertHeaders(hf func(header *types.Header, blockHeight uint64) error, logPrefix string, logChannel <-chan time.Time) (bool, error) {
	hd.lock.Lock()
	defer hd.lock.Unlock()
	var linksInFuture []*Link // Here we accumulate links that fail validation as "in the future"
	for len(hd.insertList) > 0 {
		// Make sure long insertions do not appear as a stuck stage 1
		select {
		case <-logChannel:
			log.Info(fmt.Sprintf("[%s] Inserting headers", logPrefix), "progress", hd.highestInDb)
		default:
		}
		link := hd.insertList[len(hd.insertList)-1]
		if link.blockHeight <= hd.preverifiedHeight && !link.preverified {
			// Header should be preverified, but not yet, try again later
			break
		}
		hd.insertList = hd.insertList[:len(hd.insertList)-1]
		skip := false
		if !link.preverified {
			if err := hd.engine.VerifyHeader(hd.headerReader, link.header, true /* seal */); err != nil {
				log.Warn("Verification failed for header", "hash", link.header.Hash(), "height", link.blockHeight, "error", err)
				if errors.Is(err, consensus.ErrFutureBlock) {
					// This may become valid later
					linksInFuture = append(linksInFuture, link)
					log.Warn("Added future link", "hash", link.header.Hash(), "height", link.blockHeight, "timestamp", link.header.Time)
					continue // prevent removal of the link from the hd.linkQueue
				} else {
					skip = true
				}
			} else if hd.seenAnnounces.Pop(link.hash) {
				hd.toAnnounce = append(hd.toAnnounce, Announce{Hash: link.hash, Number: link.blockHeight})
			}
		}
		if _, ok := hd.links[link.hash]; ok {
			heap.Remove(hd.linkQueue, link.idx)
		}
		if skip {
			continue
		}
		if err := hf(link.header, link.blockHeight); err != nil {
			return false, err
		}
		if link.blockHeight > hd.highestInDb {
			hd.highestInDb = link.blockHeight
		}
		link.persisted = true
		heap.Push(hd.persistedLinkQueue, link)
		if len(link.next) > 0 {
			hd.insertList = append(hd.insertList, link.next...)
		}
	}
	for hd.persistedLinkQueue.Len() > hd.persistedLinkLimit {
		link := heap.Pop(hd.persistedLinkQueue).(*Link)
		delete(hd.links, link.hash)
	}
	if len(linksInFuture) > 0 {
		hd.insertList = append(hd.insertList, linksInFuture...)
<<<<<<< HEAD
=======
		linksInFuture = nil //nolint
>>>>>>> 369b41df
	}
	return hd.highestInDb >= hd.preverifiedHeight && hd.topSeenHeight > 0 && hd.highestInDb >= hd.topSeenHeight, nil
}

// GrabAnnounces - returns all available announces and forget them
func (hd *HeaderDownload) GrabAnnounces() []Announce {
	hd.lock.Lock()
	defer hd.lock.Unlock()
	res := hd.toAnnounce
	hd.toAnnounce = []Announce{}
	return res
}

func (hd *HeaderDownload) Progress() uint64 {
	hd.lock.RLock()
	defer hd.lock.RUnlock()
	return hd.highestInDb
}

func (hd *HeaderDownload) HasLink(linkHash common.Hash) bool {
	hd.lock.RLock()
	defer hd.lock.RUnlock()
	if _, ok := hd.getLink(linkHash); ok {
		return true
	}
	return false
}

// SaveExternalAnnounce - does mark hash as seen in external announcement
// only such hashes will broadcast further after
func (hd *HeaderDownload) SaveExternalAnnounce(hash common.Hash) {
	hd.lock.Lock()
	defer hd.lock.Unlock()
	hd.seenAnnounces.Add(hash)
}

func (hd *HeaderDownload) getLink(linkHash common.Hash) (*Link, bool) {
	if link, ok := hd.links[linkHash]; ok {
		return link, true
	}
	return nil, false
}

// addHeaderAsLink wraps header into a link and adds it to either queue of persisted links or queue of non-persisted links
func (hd *HeaderDownload) addHeaderAsLink(header *types.Header, persisted bool) *Link {
	height := header.Number.Uint64()
	linkHash := header.Hash()
	link := &Link{
		blockHeight: height,
		hash:        linkHash,
		header:      header,
		persisted:   persisted,
	}
	hd.links[linkHash] = link
	if persisted {
		heap.Push(hd.persistedLinkQueue, link)
	} else {
		heap.Push(hd.linkQueue, link)
	}
	return link
}

func (hi *HeaderInserter) FeedHeaderFunc(db ethdb.StatelessRwTx) func(header *types.Header, blockHeight uint64) error {
	return func(header *types.Header, blockHeight uint64) error {
		return hi.FeedHeader(db, header, blockHeight)
	}

}

func (hi *HeaderInserter) FeedHeader(db ethdb.StatelessRwTx, header *types.Header, blockHeight uint64) error {
	hash := header.Hash()
	if hash == hi.prevHash {
		// Skip duplicates
		return nil
	}
	if blockHeight < hi.prevHeight {
		return fmt.Errorf("[%s] headers are unexpectedly unsorted, got %d after %d", hi.logPrefix, blockHeight, hi.prevHeight)
	}
	if oldH := rawdb.ReadHeader(db, hash, blockHeight); oldH != nil {
		// Already inserted, skip
		return nil
	}
	// Load parent header
	parent := rawdb.ReadHeader(db, header.ParentHash, blockHeight-1)
	if parent == nil {
		log.Warn(fmt.Sprintf("Could not find parent with hash %x and height %d for header %x %d", header.ParentHash, blockHeight-1, hash, blockHeight))
		// Skip headers without parents
		return nil
	}
	// Parent's total difficulty
	parentTd, err := rawdb.ReadTd(db, header.ParentHash, blockHeight-1)
	if err != nil {
		return fmt.Errorf("[%s] parent's total difficulty not found with hash %x and height %d for header %x %d: %v", hi.logPrefix, header.ParentHash, blockHeight-1, hash, blockHeight, err)
	}
	// Calculate total difficulty of this header using parent's total difficulty
	td := new(big.Int).Add(parentTd, header.Difficulty)
	// Now we can decide wether this header will create a change in the canonical head
	if td.Cmp(hi.localTd) > 0 {
		hi.newCanonical = true
		// Find the forking point - i.e. the latest header on the canonical chain which is an ancestor of this one
		// Most common case - forking point is the height of the parent header
		var forkingPoint uint64
		ch, err1 := rawdb.ReadCanonicalHash(db, blockHeight-1)
		if err1 != nil {
			return fmt.Errorf("reading canonical hash for height %d: %w", blockHeight-1, err1)
		}
		if ch == (common.Hash{}) || ch == header.ParentHash {
			forkingPoint = blockHeight - 1
		} else {
			// Going further back
			ancestorHash := parent.ParentHash
			ancestorHeight := blockHeight - 2
			for ch, err = rawdb.ReadCanonicalHash(db, ancestorHeight); err == nil && ch != ancestorHash; ch, err = rawdb.ReadCanonicalHash(db, ancestorHeight) {
				ancestor := rawdb.ReadHeader(db, ancestorHash, ancestorHeight)
				ancestorHash = ancestor.ParentHash
				ancestorHeight--
			}
			if err != nil {
				return fmt.Errorf("[%s] reading canonical hash for %d: %w", hi.logPrefix, ancestorHeight, err)
			}
			// Loop above terminates when either err != nil (handled already) or ch == ancestorHash, therefore ancestorHeight is our forking point
			forkingPoint = ancestorHeight
		}
		if err = rawdb.WriteHeadHeaderHash(db, hash); err != nil {
			return fmt.Errorf("[%s] marking head header hash as %x: %w", hi.logPrefix, hash, err)
		}
		hi.headerProgress = blockHeight
		if err = stages.SaveStageProgress(db, stages.Headers, blockHeight); err != nil {
			return fmt.Errorf("[%s] saving Headers progress: %w", hi.logPrefix, err)
		}
		// See if the forking point affects the unwindPoint (the block number to which other stages will need to unwind before the new canonical chain is applied)
		if forkingPoint < hi.unwindPoint {
			hi.unwindPoint = forkingPoint
		}
		// This makes sure we end up chosing the chain with the max total difficulty
		hi.localTd.Set(td)
	}
	data, err2 := rlp.EncodeToBytes(header)
	if err2 != nil {
		return fmt.Errorf("[%s] failed to RLP encode header: %w", hi.logPrefix, err2)
	}
	if err = rawdb.WriteTd(db, hash, blockHeight, td); err != nil {
		return fmt.Errorf("[%s] failed to WriteTd: %w", hi.logPrefix, err)
	}
	if err = db.Put(dbutils.HeadersBucket, dbutils.HeaderKey(blockHeight, hash), data); err != nil {
		return fmt.Errorf("[%s] failed to store header: %w", hi.logPrefix, err)
	}
	hi.prevHash = hash
	if blockHeight > hi.highest {
		hi.highest = blockHeight
		hi.highestHash = hash
		hi.highestTimestamp = header.Time
	}
	return nil
}

func (hi *HeaderInserter) GetHighest() uint64 {
	return hi.highest
}

func (hi *HeaderInserter) GetHighestHash() common.Hash {
	return hi.highestHash
}

func (hi *HeaderInserter) GetHighestTimestamp() uint64 {
	return hi.highestTimestamp
}

func (hi *HeaderInserter) UnwindPoint() uint64 {
	return hi.unwindPoint
}

func (hi *HeaderInserter) AnythingDone() bool {
	return hi.newCanonical
}

// ProcessSegment - handling single segment.
// If segment were processed by extendDown or newAnchor method, then it returns `requestMore=true`
// it allows higher-level algo immediately request more headers without waiting all stages precessing,
// speeds up visibility of new blocks
// It remember peerID - then later - if anchors created from segments will abandoned - this peerID gonna get Penalty
func (hd *HeaderDownload) ProcessSegment(segment *ChainSegment, newBlock bool, peerID string) (requestMore bool) {
	log.Debug("processSegment", "from", segment.Headers[0].Number.Uint64(), "to", segment.Headers[len(segment.Headers)-1].Number.Uint64())
	hd.lock.Lock()
	defer hd.lock.Unlock()
	foundAnchor, start := hd.findAnchors(segment)
	foundTip, end := hd.findLink(segment, start) // We ignore penalty because we will check it as part of PoW check
	if end == 0 {
		log.Debug("Duplicate segment")
		return
	}
	height := segment.Headers[len(segment.Headers)-1].Number.Uint64()
	hash := segment.Headers[len(segment.Headers)-1].Hash()
	if newBlock || hd.seenAnnounces.Seen(hash) {
		if height > hd.topSeenHeight {
			hd.topSeenHeight = height
		}
	}
	startNum := segment.Headers[start].Number.Uint64()
	endNum := segment.Headers[end-1].Number.Uint64()
	// There are 4 cases
	if foundAnchor {
		if foundTip {
			// Connect
			if err := hd.connect(segment, start, end); err != nil {
				log.Debug("Connect failed", "error", err)
				return
			}
			log.Debug("Connected", "start", startNum, "end", endNum)
		} else {
			// ExtendDown
			if err := hd.extendDown(segment, start, end); err != nil {
				log.Debug("ExtendDown failed", "error", err)
				return
			}
			requestMore = true
			log.Debug("Extended Down", "start", startNum, "end", endNum)
		}
	} else if foundTip {
		if end > 0 {
			// ExtendUp
			if err := hd.extendUp(segment, start, end); err != nil {
				log.Debug("ExtendUp failed", "error", err)
				return
			}
			log.Debug("Extended Up", "start", startNum, "end", endNum)
		}
	} else {
		// NewAnchor
		if err := hd.newAnchor(segment, start, end, peerID); err != nil {
			log.Debug("NewAnchor failed", "error", err)
			return
		}
		requestMore = true
		log.Debug("NewAnchor", "start", startNum, "end", endNum)
	}
	//log.Info(hd.anchorState())
	log.Debug("Link queue", "size", hd.linkQueue.Len())
	if hd.linkQueue.Len() > hd.linkLimit {
		log.Debug("Too many links, cutting down", "count", hd.linkQueue.Len(), "tried to add", end-start, "limit", hd.linkLimit)
	}
	for hd.linkQueue.Len() > hd.linkLimit {
		link := heap.Pop(hd.linkQueue).(*Link)
		delete(hd.links, link.hash)
		if parentLink, ok := hd.links[link.header.ParentHash]; ok {
			for i, n := range parentLink.next {
				if n == link {
					if i == len(parentLink.next)-1 {
						parentLink.next = parentLink.next[:i]
					} else {
						parentLink.next = append(parentLink.next[:i], parentLink.next[i+1:]...)
					}
					break
				}
			}
		}
		if anchor, ok := hd.anchors[link.header.ParentHash]; ok {
			for i, n := range anchor.links {
				if n == link {
					if i == len(anchor.links)-1 {
						anchor.links = anchor.links[:i]
					} else {
						anchor.links = append(anchor.links[:i], anchor.links[i+1:]...)
					}
					break
				}
			}
		}
	}
	select {
	case hd.DeliveryNotify <- struct{}{}:
	default:
	}

	return hd.requestChaining && requestMore
}

func (hd *HeaderDownload) TopSeenHeight() uint64 {
	hd.lock.RLock()
	defer hd.lock.RUnlock()
	return hd.topSeenHeight
}

func (hd *HeaderDownload) SetHeaderReader(headerReader consensus.ChainHeaderReader) {
	hd.lock.Lock()
	defer hd.lock.Unlock()
	hd.headerReader = headerReader
}

func (hd *HeaderDownload) EnableRequestChaining() {
	hd.lock.Lock()
	defer hd.lock.Unlock()
	hd.requestChaining = true
}

func DecodeTips(encodings []string) (map[common.Hash]HeaderRecord, error) {
	hardTips := make(map[common.Hash]HeaderRecord, len(encodings))

	var buf bytes.Buffer

	for i, encoding := range encodings {
		b, err := base64.RawStdEncoding.DecodeString(encoding)
		if err != nil {
			return nil, fmt.Errorf("decoding hard coded header on %d: %w", i, err)
		}

		if _, err = buf.Write(b); err != nil {
			return nil, fmt.Errorf("gzip write string on %d: %w", i, err)
		}

		zr, err := gzip.NewReader(&buf)
		if err != nil {
			return nil, fmt.Errorf("gzip reader on %d: %w %q", i, err, encoding)
		}

		res, err := io.ReadAll(zr)
		if err != nil {
			return nil, fmt.Errorf("gzip copy on %d: %w %q", i, err, encoding)
		}

		if err := zr.Close(); err != nil {
			return nil, fmt.Errorf("gzip close on %d: %w", i, err)
		}

		var h types.Header
		if err := rlp.DecodeBytes(res, &h); err != nil {
			return nil, fmt.Errorf("parsing hard coded header on %d: %w", i, err)
		}

		hardTips[h.Hash()] = HeaderRecord{Raw: b, Header: &h}

		buf.Reset()
	}

	return hardTips, nil
}<|MERGE_RESOLUTION|>--- conflicted
+++ resolved
@@ -605,10 +605,7 @@
 	}
 	if len(linksInFuture) > 0 {
 		hd.insertList = append(hd.insertList, linksInFuture...)
-<<<<<<< HEAD
-=======
 		linksInFuture = nil //nolint
->>>>>>> 369b41df
 	}
 	return hd.highestInDb >= hd.preverifiedHeight && hd.topSeenHeight > 0 && hd.highestInDb >= hd.topSeenHeight, nil
 }
