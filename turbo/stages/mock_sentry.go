--- conflicted
+++ resolved
@@ -334,15 +334,10 @@
 	var snapshotsDownloader proto_downloader.DownloaderClient
 
 	isBor := mock.ChainConfig.Bor != nil
-<<<<<<< HEAD
 	var sprint uint64
 	if isBor {
 		sprint = mock.ChainConfig.Bor.Sprint
 	}
-
-	txNums := exec22.TxNumsFromDB(allSnapshots, db)
-=======
->>>>>>> 6371cd7b
 
 	mock.Sync = stagedsync.New(
 		stagedsync.DefaultStages(mock.Ctx, prune,
