package engine_types

import (
	"encoding/binary"
	"encoding/json"
	"errors"

	"github.com/ledgerwatch/erigon-lib/common"
	"github.com/ledgerwatch/erigon-lib/common/hexutility"
	"github.com/ledgerwatch/erigon-lib/gointerfaces"
	"github.com/ledgerwatch/erigon-lib/gointerfaces/execution"
	types2 "github.com/ledgerwatch/erigon-lib/gointerfaces/types"
	"github.com/ledgerwatch/erigon/common/hexutil"
	"github.com/ledgerwatch/erigon/core/types"
)

// ExecutionPayload represents an execution payload (aka block)
type ExecutionPayload struct {
	ParentHash    common.Hash         `json:"parentHash"    gencodec:"required"`
	FeeRecipient  common.Address      `json:"feeRecipient"  gencodec:"required"`
	StateRoot     common.Hash         `json:"stateRoot"     gencodec:"required"`
	ReceiptsRoot  common.Hash         `json:"receiptsRoot"  gencodec:"required"`
	LogsBloom     hexutility.Bytes    `json:"logsBloom"     gencodec:"required"`
	PrevRandao    common.Hash         `json:"prevRandao"    gencodec:"required"`
	BlockNumber   hexutil.Uint64      `json:"blockNumber"   gencodec:"required"`
	GasLimit      hexutil.Uint64      `json:"gasLimit"      gencodec:"required"`
	GasUsed       hexutil.Uint64      `json:"gasUsed"       gencodec:"required"`
	Timestamp     hexutil.Uint64      `json:"timestamp"     gencodec:"required"`
	ExtraData     hexutility.Bytes    `json:"extraData"     gencodec:"required"`
	BaseFeePerGas *hexutil.Big        `json:"baseFeePerGas" gencodec:"required"`
	BlockHash     common.Hash         `json:"blockHash"     gencodec:"required"`
	Transactions  []hexutility.Bytes  `json:"transactions"  gencodec:"required"`
	Withdrawals   []*types.Withdrawal `json:"withdrawals"`
	BlobGasUsed   *hexutil.Uint64     `json:"blobGasUsed"`
	ExcessBlobGas *hexutil.Uint64     `json:"excessBlobGas"`
}

// PayloadAttributes represent the attributes required to start assembling a payload
type ForkChoiceState struct {
	HeadHash           common.Hash `json:"headBlockHash"             gencodec:"required"`
	SafeBlockHash      common.Hash `json:"safeBlockHash"             gencodec:"required"`
	FinalizedBlockHash common.Hash `json:"finalizedBlockHash"        gencodec:"required"`
}

// PayloadAttributes represent the attributes required to start assembling a payload
type PayloadAttributes struct {
	Timestamp             hexutil.Uint64      `json:"timestamp"             gencodec:"required"`
	PrevRandao            common.Hash         `json:"prevRandao"            gencodec:"required"`
	SuggestedFeeRecipient common.Address      `json:"suggestedFeeRecipient" gencodec:"required"`
	Withdrawals           []*types.Withdrawal `json:"withdrawals"`
	ParentBeaconBlockRoot *common.Hash        `json:"parentBeaconBlockRoot"`
}

// TransitionConfiguration represents the correct configurations of the CL and the EL
type TransitionConfiguration struct {
	TerminalTotalDifficulty *hexutil.Big `json:"terminalTotalDifficulty" gencodec:"required"`
	TerminalBlockHash       common.Hash  `json:"terminalBlockHash"       gencodec:"required"`
	TerminalBlockNumber     *hexutil.Big `json:"terminalBlockNumber"     gencodec:"required"`
}

// BlobsBundleV1 holds the blobs of an execution payload
type BlobsBundleV1 struct {
	Commitments []hexutility.Bytes `json:"commitments" gencodec:"required"`
	Proofs      []hexutility.Bytes `json:"proofs"      gencodec:"required"`
<<<<<<< HEAD
	Blobs       []hexutility.Bytes
=======
	Blobs       []hexutility.Bytes `json:"blobs"       gencodec:"required"`
>>>>>>> 9609ca91
}

type ExecutionPayloadBodyV1 struct {
	Transactions []hexutility.Bytes  `json:"transactions" gencodec:"required"`
	Withdrawals  []*types.Withdrawal `json:"withdrawals"  gencodec:"required"`
}

type PayloadStatus struct {
	Status          EngineStatus      `json:"status" gencodec:"required"`
	ValidationError *StringifiedError `json:"validationError"`
	LatestValidHash *common.Hash      `json:"latestValidHash"`
	CriticalError   error
}

type ForkChoiceUpdatedResponse struct {
	PayloadId     *hexutility.Bytes `json:"payloadId"` // We need to reformat the uint64 so this makes more sense.
	PayloadStatus *PayloadStatus    `json:"payloadStatus"`
}

type GetPayloadResponse struct {
<<<<<<< HEAD
	ExecutionPayload      *ExecutionPayload `json:"executionPayload" gencodec:"required"`
	BlockValue            *hexutil.Big      `json:"blockValue"`
	BlobsBundle           *BlobsBundleV1    `json:"blobsBundle"`
	ShouldOverrideBuilder bool              `json:"shouldOverrideBuilder"`
=======
	ExecutionPayload *ExecutionPayload `json:"executionPayload" gencodec:"required"`
	BlockValue       *hexutil.Big      `json:"blockValue"`
	BlobsBundle      *BlobsBundleV1    `json:"blobsBundle"`
>>>>>>> 9609ca91
}

type StringifiedError struct{ err error }

func NewStringifiedError(err error) *StringifiedError {
	return &StringifiedError{err: err}
}

func NewStringifiedErrorFromString(err string) *StringifiedError {
	return &StringifiedError{err: errors.New(err)}
}

func (e StringifiedError) MarshalJSON() ([]byte, error) {
	if e.err == nil {
		return json.Marshal(nil)
	}
	return json.Marshal(e.err.Error())
}

func (e StringifiedError) Error() error {
	return e.err
}

func ConvertRpcBlockToExecutionPayload(payload *execution.Block) *ExecutionPayload {
	header := payload.Header
	body := payload.Body

	var bloom types.Bloom = gointerfaces.ConvertH2048ToBloom(header.LogsBloom)
	baseFee := gointerfaces.ConvertH256ToUint256Int(header.BaseFeePerGas).ToBig()

	// Convert slice of hexutility.Bytes to a slice of slice of bytes
	transactions := make([]hexutility.Bytes, len(body.Transactions))
	for i, transaction := range body.Transactions {
		transactions[i] = transaction
	}

	res := &ExecutionPayload{
		ParentHash:    gointerfaces.ConvertH256ToHash(header.ParentHash),
		FeeRecipient:  gointerfaces.ConvertH160toAddress(header.Coinbase),
		StateRoot:     gointerfaces.ConvertH256ToHash(header.StateRoot),
		ReceiptsRoot:  gointerfaces.ConvertH256ToHash(header.ReceiptRoot),
		LogsBloom:     bloom[:],
		PrevRandao:    gointerfaces.ConvertH256ToHash(header.PrevRandao),
		BlockNumber:   hexutil.Uint64(header.BlockNumber),
		GasLimit:      hexutil.Uint64(header.GasLimit),
		GasUsed:       hexutil.Uint64(header.GasUsed),
		Timestamp:     hexutil.Uint64(header.Timestamp),
		ExtraData:     header.ExtraData,
		BaseFeePerGas: (*hexutil.Big)(baseFee),
		BlockHash:     gointerfaces.ConvertH256ToHash(header.BlockHash),
		Transactions:  transactions,
	}
	if header.WithdrawalHash != nil {
		res.Withdrawals = ConvertWithdrawalsFromRpc(body.Withdrawals)
	}
	if header.BlobGasUsed != nil {
		blobGasUsed := *header.BlobGasUsed
		res.BlobGasUsed = (*hexutil.Uint64)(&blobGasUsed)
		excessBlobGas := *header.ExcessBlobGas
		res.ExcessBlobGas = (*hexutil.Uint64)(&excessBlobGas)
	}
	return res
}

func ConvertPayloadFromRpc(payload *types2.ExecutionPayload) *ExecutionPayload {
	var bloom types.Bloom = gointerfaces.ConvertH2048ToBloom(payload.LogsBloom)
	baseFee := gointerfaces.ConvertH256ToUint256Int(payload.BaseFeePerGas).ToBig()

	// Convert slice of hexutility.Bytes to a slice of slice of bytes
	transactions := make([]hexutility.Bytes, len(payload.Transactions))
	for i, transaction := range payload.Transactions {
		transactions[i] = transaction
	}

	res := &ExecutionPayload{
		ParentHash:    gointerfaces.ConvertH256ToHash(payload.ParentHash),
		FeeRecipient:  gointerfaces.ConvertH160toAddress(payload.Coinbase),
		StateRoot:     gointerfaces.ConvertH256ToHash(payload.StateRoot),
		ReceiptsRoot:  gointerfaces.ConvertH256ToHash(payload.ReceiptRoot),
		LogsBloom:     bloom[:],
		PrevRandao:    gointerfaces.ConvertH256ToHash(payload.PrevRandao),
		BlockNumber:   hexutil.Uint64(payload.BlockNumber),
		GasLimit:      hexutil.Uint64(payload.GasLimit),
		GasUsed:       hexutil.Uint64(payload.GasUsed),
		Timestamp:     hexutil.Uint64(payload.Timestamp),
		ExtraData:     payload.ExtraData,
		BaseFeePerGas: (*hexutil.Big)(baseFee),
		BlockHash:     gointerfaces.ConvertH256ToHash(payload.BlockHash),
		Transactions:  transactions,
	}
	if payload.Version >= 2 {
		res.Withdrawals = ConvertWithdrawalsFromRpc(payload.Withdrawals)
	}
	if payload.Version >= 3 {
		blobGasUsed := *payload.BlobGasUsed
		res.BlobGasUsed = (*hexutil.Uint64)(&blobGasUsed)
		excessBlobGas := *payload.ExcessBlobGas
		res.ExcessBlobGas = (*hexutil.Uint64)(&excessBlobGas)
	}
	return res
}

func ConvertBlobsFromRpc(bundle *types2.BlobsBundleV1) *BlobsBundleV1 {
	if bundle == nil {
		return nil
	}
	res := &BlobsBundleV1{
		Commitments: make([]hexutility.Bytes, len(bundle.Commitments)),
		Proofs:      make([]hexutility.Bytes, len(bundle.Proofs)),
		Blobs:       make([]hexutility.Bytes, len(bundle.Blobs)),
	}
	for i, commitment := range bundle.Commitments {
<<<<<<< HEAD
		res.Commitments[i] = commitment
	}
	for i, proof := range bundle.Proofs {
		res.Proofs[i] = proof
	}
	for i, blob := range bundle.Blobs {
		res.Blobs[i] = blob
=======
		res.Commitments[i] = hexutility.Bytes(commitment)
	}
	for i, proof := range bundle.Proofs {
		res.Proofs[i] = hexutility.Bytes(proof)
	}
	for i, blob := range bundle.Blobs {
		res.Blobs[i] = hexutility.Bytes(blob)
>>>>>>> 9609ca91
	}
	return res
}

func ConvertWithdrawalsToRpc(in []*types.Withdrawal) []*types2.Withdrawal {
	if in == nil {
		return nil
	}
	out := make([]*types2.Withdrawal, 0, len(in))
	for _, w := range in {
		out = append(out, &types2.Withdrawal{
			Index:          w.Index,
			ValidatorIndex: w.Validator,
			Address:        gointerfaces.ConvertAddressToH160(w.Address),
			Amount:         w.Amount,
		})
	}
	return out
}

func ConvertWithdrawalsFromRpc(in []*types2.Withdrawal) []*types.Withdrawal {
	if in == nil {
		return nil
	}
	out := make([]*types.Withdrawal, 0, len(in))
	for _, w := range in {
		out = append(out, &types.Withdrawal{
			Index:     w.Index,
			Validator: w.ValidatorIndex,
			Address:   gointerfaces.ConvertH160toAddress(w.Address),
			Amount:    w.Amount,
		})
	}
	return out
}

func ConvertPayloadId(payloadId uint64) *hexutility.Bytes {
	encodedPayloadId := make([]byte, 8)
	binary.BigEndian.PutUint64(encodedPayloadId, payloadId)
	ret := hexutility.Bytes(encodedPayloadId)
	return &ret
}<|MERGE_RESOLUTION|>--- conflicted
+++ resolved
@@ -62,11 +62,7 @@
 type BlobsBundleV1 struct {
 	Commitments []hexutility.Bytes `json:"commitments" gencodec:"required"`
 	Proofs      []hexutility.Bytes `json:"proofs"      gencodec:"required"`
-<<<<<<< HEAD
-	Blobs       []hexutility.Bytes
-=======
 	Blobs       []hexutility.Bytes `json:"blobs"       gencodec:"required"`
->>>>>>> 9609ca91
 }
 
 type ExecutionPayloadBodyV1 struct {
@@ -87,16 +83,10 @@
 }
 
 type GetPayloadResponse struct {
-<<<<<<< HEAD
 	ExecutionPayload      *ExecutionPayload `json:"executionPayload" gencodec:"required"`
 	BlockValue            *hexutil.Big      `json:"blockValue"`
 	BlobsBundle           *BlobsBundleV1    `json:"blobsBundle"`
 	ShouldOverrideBuilder bool              `json:"shouldOverrideBuilder"`
-=======
-	ExecutionPayload *ExecutionPayload `json:"executionPayload" gencodec:"required"`
-	BlockValue       *hexutil.Big      `json:"blockValue"`
-	BlobsBundle      *BlobsBundleV1    `json:"blobsBundle"`
->>>>>>> 9609ca91
 }
 
 type StringifiedError struct{ err error }
@@ -209,15 +199,6 @@
 		Blobs:       make([]hexutility.Bytes, len(bundle.Blobs)),
 	}
 	for i, commitment := range bundle.Commitments {
-<<<<<<< HEAD
-		res.Commitments[i] = commitment
-	}
-	for i, proof := range bundle.Proofs {
-		res.Proofs[i] = proof
-	}
-	for i, blob := range bundle.Blobs {
-		res.Blobs[i] = blob
-=======
 		res.Commitments[i] = hexutility.Bytes(commitment)
 	}
 	for i, proof := range bundle.Proofs {
@@ -225,7 +206,6 @@
 	}
 	for i, blob := range bundle.Blobs {
 		res.Blobs[i] = hexutility.Bytes(blob)
->>>>>>> 9609ca91
 	}
 	return res
 }
