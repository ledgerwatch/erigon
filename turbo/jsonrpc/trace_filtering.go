--- conflicted
+++ resolved
@@ -579,17 +579,13 @@
 
 		gp := new(core.GasPool).AddGas(msg.Gas()).AddBlobGas(msg.BlobGas())
 		ibs.SetTxContext(txHash, lastBlockHash, txIndex)
-<<<<<<< HEAD
 		ibs.SetLogger(ot.Tracer().Hooks)
 
 		if ot.Tracer() != nil && ot.Tracer().Hooks.OnTxStart != nil {
 			ot.Tracer().OnTxStart(evm.GetVMContext(), txn, msg.From())
 		}
 
-		var execResult *core.ExecutionResult
-=======
 		var execResult *evmtypes.ExecutionResult
->>>>>>> 1797c66a
 		execResult, err = core.ApplyMessage(evm, msg, gp, true /* refunds */, gasBailOut)
 		if err != nil {
 			if ot.Tracer() != nil && ot.Tracer().Hooks.OnTxEnd != nil {
