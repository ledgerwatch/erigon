--- conflicted
+++ resolved
@@ -36,32 +36,18 @@
 
 // CallArgs represents the arguments for a call.
 type CallArgs struct {
-<<<<<<< HEAD
-	From                 *common.Address   `json:"from"`
-	To                   *common.Address   `json:"to"`
-	Gas                  *hexutil.Uint64   `json:"gas"`
-	GasPrice             *hexutil.Big      `json:"gasPrice"`
-	MaxPriorityFeePerGas *hexutil.Big      `json:"maxPriorityFeePerGas"`
-	MaxFeePerGas         *hexutil.Big      `json:"maxFeePerGas"`
-	MaxFeePerDataGas     *hexutil.Big      `json:"maxFeePerDataGas"`
-	Value                *hexutil.Big      `json:"value"`
-	Nonce                *hexutil.Uint64   `json:"nonce"`
-	Data                 *hexutil.Bytes    `json:"data"`
-	AccessList           *types.AccessList `json:"accessList"`
-	ChainID              *hexutil.Big      `json:"chainId,omitempty"`
-=======
 	From                 *libcommon.Address `json:"from"`
 	To                   *libcommon.Address `json:"to"`
 	Gas                  *hexutil.Uint64    `json:"gas"`
 	GasPrice             *hexutil.Big       `json:"gasPrice"`
 	MaxPriorityFeePerGas *hexutil.Big       `json:"maxPriorityFeePerGas"`
 	MaxFeePerGas         *hexutil.Big       `json:"maxFeePerGas"`
+	MaxFeePerDataGas     *hexutil.Big       `json:"maxFeePerDataGas"`
 	Value                *hexutil.Big       `json:"value"`
 	Nonce                *hexutil.Uint64    `json:"nonce"`
 	Data                 *hexutil.Bytes     `json:"data"`
 	AccessList           *types.AccessList  `json:"accessList"`
 	ChainID              *hexutil.Big       `json:"chainId,omitempty"`
->>>>>>> 57b1bdd5
 }
 
 // from retrieves the transaction sender address.
