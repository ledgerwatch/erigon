// Copyright 2015 The go-ethereum Authors
// This file is part of the go-ethereum library.
//
// The go-ethereum library is free software: you can redistribute it and/or modify
// it under the terms of the GNU Lesser General Public License as published by
// the Free Software Foundation, either version 3 of the License, or
// (at your option) any later version.
//
// The go-ethereum library is distributed in the hope that it will be useful,
// but WITHOUT ANY WARRANTY; without even the implied warranty of
// MERCHANTABILITY or FITNESS FOR A PARTICULAR PURPOSE. See the
// GNU Lesser General Public License for more details.
//
// You should have received a copy of the GNU Lesser General Public License
// along with the go-ethereum library. If not, see <http://www.gnu.org/licenses/>.

package ethapi

import (
	"errors"
	"fmt"
	"math/big"

	"github.com/holiman/uint256"
	libcommon "github.com/ledgerwatch/erigon-lib/common"
	"github.com/ledgerwatch/erigon-lib/common/hexutility"
	types2 "github.com/ledgerwatch/erigon-lib/types"
	"github.com/ledgerwatch/log/v3"

	"github.com/ledgerwatch/erigon/accounts/abi"
	"github.com/ledgerwatch/erigon/common/hexutil"
	"github.com/ledgerwatch/erigon/common/math"
	"github.com/ledgerwatch/erigon/core"
	"github.com/ledgerwatch/erigon/core/types"
	"github.com/ledgerwatch/erigon/eth/tracers/logger"
)

// CallArgs represents the arguments for a call.
type CallArgs struct {
	From                 *libcommon.Address `json:"from"`
	To                   *libcommon.Address `json:"to"`
	Gas                  *hexutil.Uint64    `json:"gas"`
	GasPrice             *hexutil.Big       `json:"gasPrice"`
	MaxPriorityFeePerGas *hexutil.Big       `json:"maxPriorityFeePerGas"`
	MaxFeePerGas         *hexutil.Big       `json:"maxFeePerGas"`
	MaxFeePerDataGas     *hexutil.Big       `json:"maxFeePerDataGas"`
	Value                *hexutil.Big       `json:"value"`
	Nonce                *hexutil.Uint64    `json:"nonce"`
	Data                 *hexutility.Bytes  `json:"data"`
	AccessList           *types2.AccessList `json:"accessList"`
	ChainID              *hexutil.Big       `json:"chainId,omitempty"`
}

// from retrieves the transaction sender address.
func (arg *CallArgs) from() libcommon.Address {
	if arg.From == nil {
		return libcommon.Address{}
	}
	return *arg.From
}

// ToMessage converts CallArgs to the Message type used by the core evm
func (args *CallArgs) ToMessage(globalGasCap uint64, baseFee *uint256.Int) (types.Message, error) {
	// Reject invalid combinations of pre- and post-1559 fee styles
	if args.GasPrice != nil && (args.MaxFeePerGas != nil || args.MaxPriorityFeePerGas != nil) {
		return types.Message{}, errors.New("both gasPrice and (maxFeePerGas or maxPriorityFeePerGas) specified")
	}
	// Set sender address or use zero address if none specified.
	addr := args.from()

	// Set default gas & gas price if none were set
	gas := globalGasCap
	if gas == 0 {
		gas = uint64(math.MaxUint64 / 2)
	}
	if args.Gas != nil {
		gas = uint64(*args.Gas)
	}
	if globalGasCap != 0 && globalGasCap < gas {
		log.Warn("Caller gas above allowance, capping", "requested", gas, "cap", globalGasCap)
		gas = globalGasCap
	}

	var (
		gasPrice         *uint256.Int
		gasFeeCap        *uint256.Int
		gasTipCap        *uint256.Int
		maxFeePerDataGas *uint256.Int
	)
	if baseFee == nil {
		// If there's no basefee, then it must be a non-1559 execution
		gasPrice = new(uint256.Int)
		if args.GasPrice != nil {
			overflow := gasPrice.SetFromBig(args.GasPrice.ToInt())
			if overflow {
				return types.Message{}, fmt.Errorf("args.GasPrice higher than 2^256-1")
			}
		}
		gasFeeCap, gasTipCap = gasPrice, gasPrice
	} else {
		// A basefee is provided, necessitating 1559-type execution
		if args.GasPrice != nil {
			// User specified the legacy gas field, convert to 1559 gas typing
			gasPrice = new(uint256.Int)
			overflow := gasPrice.SetFromBig(args.GasPrice.ToInt())
			if overflow {
				return types.Message{}, fmt.Errorf("args.GasPrice higher than 2^256-1")
			}
			gasFeeCap, gasTipCap = gasPrice, gasPrice
		} else {
			// User specified 1559 gas feilds (or none), use those
			gasFeeCap = new(uint256.Int)
			if args.MaxFeePerGas != nil {
				overflow := gasFeeCap.SetFromBig(args.MaxFeePerGas.ToInt())
				if overflow {
					return types.Message{}, fmt.Errorf("args.GasPrice higher than 2^256-1")
				}
			}
			gasTipCap = new(uint256.Int)
			if args.MaxPriorityFeePerGas != nil {
				overflow := gasTipCap.SetFromBig(args.MaxPriorityFeePerGas.ToInt())
				if overflow {
					return types.Message{}, fmt.Errorf("args.GasPrice higher than 2^256-1")
				}
			}
			// Backfill the legacy gasPrice for EVM execution, unless we're all zeroes
			gasPrice = new(uint256.Int)
			if !gasFeeCap.IsZero() || !gasTipCap.IsZero() {
				gasPrice = math.U256Min(new(uint256.Int).Add(gasTipCap, baseFee), gasFeeCap)
			}
		}
		if args.MaxFeePerDataGas != nil {
			maxFeePerDataGas.SetFromBig(args.MaxFeePerDataGas.ToInt())
		}
	}

	value := new(uint256.Int)
	if args.Value != nil {
		overflow := value.SetFromBig(args.Value.ToInt())
		if overflow {
			return types.Message{}, fmt.Errorf("args.Value higher than 2^256-1")
		}
	}
	var data []byte
	if args.Data != nil {
		data = *args.Data
	}
	var accessList types2.AccessList
	if args.AccessList != nil {
		accessList = *args.AccessList
	}

<<<<<<< HEAD
	msg := types.NewMessage(addr, args.To, 0, value, gas, gasPrice, gasFeeCap, gasTipCap, maxFeePerDataGas, data, accessList, false /* checkNonce */, false /* isFree */)
=======
	msg := types.NewMessage(addr, args.To, 0, value, gas, gasPrice, gasFeeCap, gasTipCap, data, accessList, false /* checkNonce */, false /* isFree */, maxFeePerDataGas)
>>>>>>> 9644e6d2
	return msg, nil
}

// account indicates the overriding fields of account during the execution of
// a message call.
// Note, state and stateDiff can't be specified at the same time. If state is
// set, message execution will only use the data in the given state. Otherwise
// if statDiff is set, all diff will be applied first and then execute the call
// message.
type Account struct {
	Nonce     *hexutil.Uint64                 `json:"nonce"`
	Code      *hexutility.Bytes               `json:"code"`
	Balance   **hexutil.Big                   `json:"balance"`
	State     *map[libcommon.Hash]uint256.Int `json:"state"`
	StateDiff *map[libcommon.Hash]uint256.Int `json:"stateDiff"`
}

func NewRevertError(result *core.ExecutionResult) *RevertError {
	reason, errUnpack := abi.UnpackRevert(result.Revert())
	err := errors.New("execution reverted")
	if errUnpack == nil {
		err = fmt.Errorf("execution reverted: %v", reason)
	}
	return &RevertError{
		error:  err,
		reason: hexutility.Encode(result.Revert()),
	}
}

// RevertError is an API error that encompassas an EVM revertal with JSON error
// code and a binary data blob.
type RevertError struct {
	error
	reason string // revert reason hex encoded
}

// ErrorCode returns the JSON error code for a revertal.
// See: https://github.com/ethereum/wiki/wiki/JSON-RPC-Error-Codes-Improvement-Proposal
func (e *RevertError) ErrorCode() int {
	return 3
}

// ErrorData returns the hex encoded revert reason.
func (e *RevertError) ErrorData() interface{} {
	return e.reason
}

// ExecutionResult groups all structured logs emitted by the EVM
// while replaying a transaction in debug mode as well as transaction
// execution status, the amount of gas used and the return value
type ExecutionResult struct {
	Gas         uint64         `json:"gas"`
	Failed      bool           `json:"failed"`
	ReturnValue string         `json:"returnValue"`
	StructLogs  []StructLogRes `json:"structLogs"`
}

// StructLogRes stores a structured log emitted by the EVM while replaying a
// transaction in debug mode
type StructLogRes struct {
	Pc      uint64             `json:"pc"`
	Op      string             `json:"op"`
	Gas     uint64             `json:"gas"`
	GasCost uint64             `json:"gasCost"`
	Depth   int                `json:"depth"`
	Error   error              `json:"error,omitempty"`
	Stack   *[]string          `json:"stack,omitempty"`
	Memory  *[]string          `json:"memory,omitempty"`
	Storage *map[string]string `json:"storage,omitempty"`
}

// FormatLogs formats EVM returned structured logs for json output
func FormatLogs(logs []logger.StructLog) []StructLogRes {
	formatted := make([]StructLogRes, len(logs))
	for index, trace := range logs {
		formatted[index] = StructLogRes{
			Pc:      trace.Pc,
			Op:      trace.Op.String(),
			Gas:     trace.Gas,
			GasCost: trace.GasCost,
			Depth:   trace.Depth,
			Error:   trace.Err,
		}
		if trace.Stack != nil {
			stack := make([]string, len(trace.Stack))
			for i, stackValue := range trace.Stack {
				stack[i] = fmt.Sprintf("%x", math.PaddedBigBytes(stackValue, 32))
			}
			formatted[index].Stack = &stack
		}
		if trace.Memory != nil {
			memory := make([]string, 0, (len(trace.Memory)+31)/32)
			for i := 0; i+32 <= len(trace.Memory); i += 32 {
				memory = append(memory, fmt.Sprintf("%x", trace.Memory[i:i+32]))
			}
			formatted[index].Memory = &memory
		}
		if trace.Storage != nil {
			storage := make(map[string]string)
			for i, storageValue := range trace.Storage {
				storage[fmt.Sprintf("%x", i)] = fmt.Sprintf("%x", storageValue)
			}
			formatted[index].Storage = &storage
		}
	}
	return formatted
}

// RPCMarshalHeader converts the given header to the RPC output .
func RPCMarshalHeader(head *types.Header) map[string]interface{} {
	result := map[string]interface{}{
		"number":           (*hexutil.Big)(head.Number),
		"hash":             head.Hash(),
		"parentHash":       head.ParentHash,
		"nonce":            head.Nonce,
		"mixHash":          head.MixDigest,
		"sha3Uncles":       head.UncleHash,
		"logsBloom":        head.Bloom,
		"stateRoot":        head.Root,
		"miner":            head.Coinbase,
		"difficulty":       (*hexutil.Big)(head.Difficulty),
		"extraData":        hexutility.Bytes(head.Extra),
		"size":             hexutil.Uint64(head.Size()),
		"gasLimit":         hexutil.Uint64(head.GasLimit),
		"gasUsed":          hexutil.Uint64(head.GasUsed),
		"timestamp":        hexutil.Uint64(head.Time),
		"transactionsRoot": head.TxHash,
		"receiptsRoot":     head.ReceiptHash,
	}
	if head.BaseFee != nil {
		result["baseFeePerGas"] = (*hexutil.Big)(head.BaseFee)
	}
	if head.WithdrawalsHash != nil {
		result["withdrawalsRoot"] = head.WithdrawalsHash
	}
	if head.ExcessDataGas != nil {
		result["excessDataGas"] = (*hexutil.Big)(head.ExcessDataGas)
	}

	return result
}

// RPCMarshalBlock converts the given block to the RPC output which depends on fullTx. If inclTx is true transactions are
// returned. When fullTx is true the returned block contains full transaction details, otherwise it will only contain
// transaction hashes.
func RPCMarshalBlockDeprecated(block *types.Block, inclTx bool, fullTx bool) (map[string]interface{}, error) {
	return RPCMarshalBlockExDeprecated(block, inclTx, fullTx, nil, libcommon.Hash{})
}

func RPCMarshalBlockExDeprecated(block *types.Block, inclTx bool, fullTx bool, borTx types.Transaction, borTxHash libcommon.Hash) (map[string]interface{}, error) {
	fields := RPCMarshalHeader(block.Header())
	fields["size"] = hexutil.Uint64(block.Size())
	if _, ok := fields["transactions"]; !ok {
		fields["transactions"] = make([]interface{}, 0)
	}

	if inclTx {
		formatTx := func(tx types.Transaction, index int) (interface{}, error) {
			return tx.Hash(), nil
		}
		if fullTx {
			formatTx = func(tx types.Transaction, index int) (interface{}, error) {
				return newRPCTransactionFromBlockAndTxGivenIndex(block, tx, uint64(index)), nil
			}
		}
		txs := block.Transactions()
		transactions := make([]interface{}, len(txs), len(txs)+1)
		var err error
		for i, tx := range txs {
			if transactions[i], err = formatTx(tx, i); err != nil {
				return nil, err
			}
		}

		if borTx != nil {
			if fullTx {
				transactions = append(transactions, newRPCBorTransaction(borTx, borTxHash, block.Hash(), block.NumberU64(), uint64(len(txs)), block.BaseFee()))
			} else {
				transactions = append(transactions, borTxHash)
			}
		}

		fields["transactions"] = transactions
	}
	uncles := block.Uncles()
	uncleHashes := make([]libcommon.Hash, len(uncles))
	for i, uncle := range uncles {
		uncleHashes[i] = uncle.Hash()
	}
	fields["uncles"] = uncleHashes

	if block.Withdrawals() != nil {
		fields["withdrawals"] = block.Withdrawals()
	}

	return fields, nil
}

/*

// rpcMarshalHeader uses the generalized output filler, then adds the total difficulty field, which requires
// a `PublicBlockchainAPI`.
func (s *PublicBlockChainAPI) rpcMarshalHeader(ctx context.Context, header *types.Header) map[string]interface{} {
	fields := RPCMarshalHeader(header)
	fields["totalDifficulty"] = (*hexutil.Big)(s.b.GetTd(ctx, header.Hash()))
	return fields
}

// rpcMarshalBlock uses the generalized output filler, then adds the total difficulty field, which requires
// a `PublicBlockchainAPI`.
func (s *PublicBlockChainAPI) rpcMarshalBlock(ctx context.Context, b *types.Block, inclTx bool, fullTx bool) (map[string]interface{}, error) {
	fields, err := RPCMarshalBlock(b, inclTx, fullTx)
	if err != nil {
		return nil, err
	}
	if inclTx {
		fields["totalDifficulty"] = (*hexutil.Big)(s.b.GetTd(ctx, b.Hash()))
	}
	return fields, err
}
*/

// RPCTransaction represents a transaction that will serialize to the RPC representation of a transaction
type RPCTransaction struct {
<<<<<<< HEAD
	BlockHash           *libcommon.Hash    `json:"blockHash"`
	BlockNumber         *hexutil.Big       `json:"blockNumber"`
	From                libcommon.Address  `json:"from"`
	Gas                 hexutil.Uint64     `json:"gas"`
	GasPrice            *hexutil.Big       `json:"gasPrice,omitempty"`
	Tip                 *hexutil.Big       `json:"maxPriorityFeePerGas,omitempty"`
	FeeCap              *hexutil.Big       `json:"maxFeePerGas,omitempty"`
	MaxFeePerDataGas    *hexutil.Big       `json:"maxFeePerDataGas,omitempty"`
	Hash                libcommon.Hash     `json:"hash"`
	Input               hexutility.Bytes   `json:"input"`
	Nonce               hexutil.Uint64     `json:"nonce"`
	To                  *libcommon.Address `json:"to"`
	TransactionIndex    *hexutil.Uint64    `json:"transactionIndex"`
	Value               *hexutil.Big       `json:"value"`
	Type                hexutil.Uint64     `json:"type"`
	Accesses            *types2.AccessList `json:"accessList,omitempty"`
	ChainID             *hexutil.Big       `json:"chainId,omitempty"`
	BlobVersionedHashes []libcommon.Hash   `json:"blobVersionedHashes,omitempty"`
	V                   *hexutil.Big       `json:"v"`
	R                   *hexutil.Big       `json:"r"`
	S                   *hexutil.Big       `json:"s"`
=======
	BlockHash        *libcommon.Hash    `json:"blockHash"`
	BlockNumber      *hexutil.Big       `json:"blockNumber"`
	From             libcommon.Address  `json:"from"`
	Gas              hexutil.Uint64     `json:"gas"`
	GasPrice         *hexutil.Big       `json:"gasPrice,omitempty"`
	Tip              *hexutil.Big       `json:"maxPriorityFeePerGas,omitempty"`
	FeeCap           *hexutil.Big       `json:"maxFeePerGas,omitempty"`
	MaxFeePerDataGas *hexutil.Big       `json:"maxFeePerDataGas,omitempty"`
	Hash             libcommon.Hash     `json:"hash"`
	Input            hexutility.Bytes   `json:"input"`
	Nonce            hexutil.Uint64     `json:"nonce"`
	To               *libcommon.Address `json:"to"`
	TransactionIndex *hexutil.Uint64    `json:"transactionIndex"`
	Value            *hexutil.Big       `json:"value"`
	Type             hexutil.Uint64     `json:"type"`
	Accesses         *types2.AccessList `json:"accessList,omitempty"`
	ChainID          *hexutil.Big       `json:"chainId,omitempty"`
	V                *hexutil.Big       `json:"v"`
	R                *hexutil.Big       `json:"r"`
	S                *hexutil.Big       `json:"s"`

	BlobVersionedHashes []libcommon.Hash `json:"blobVersionedHashes,omitempty"`
>>>>>>> 9644e6d2
}

// newRPCTransaction returns a transaction that will serialize to the RPC
// representation, with the given location metadata set (if available).
func newRPCTransaction(tx types.Transaction, blockHash libcommon.Hash, blockNumber uint64, index uint64, baseFee *big.Int) *RPCTransaction {
	// Determine the signer. For replay-protected transactions, use the most permissive
	// signer, because we assume that signers are backwards-compatible with old
	// transactions. For non-protected transactions, the homestead signer signer is used
	// because the return value of ChainId is zero for those transactions.
	chainId := uint256.NewInt(0)
	result := &RPCTransaction{
		Type:  hexutil.Uint64(tx.Type()),
		Gas:   hexutil.Uint64(tx.GetGas()),
		Hash:  tx.Hash(),
		Input: hexutility.Bytes(tx.GetData()),
		Nonce: hexutil.Uint64(tx.GetNonce()),
		To:    tx.GetTo(),
		Value: (*hexutil.Big)(tx.GetValue().ToBig()),
	}
	switch t := tx.(type) {
	case *types.LegacyTx:
		chainId = types.DeriveChainId(&t.V)
		// if a legacy transaction has an EIP-155 chain id, include it explicitly, otherwise chain id is not included
		if !chainId.IsZero() {
			result.ChainID = (*hexutil.Big)(chainId.ToBig())
		}
		result.GasPrice = (*hexutil.Big)(t.GasPrice.ToBig())
		result.V = (*hexutil.Big)(t.V.ToBig())
		result.R = (*hexutil.Big)(t.R.ToBig())
		result.S = (*hexutil.Big)(t.S.ToBig())
	case *types.AccessListTx:
		chainId.Set(t.ChainID)
		result.ChainID = (*hexutil.Big)(chainId.ToBig())
		result.GasPrice = (*hexutil.Big)(t.GasPrice.ToBig())
		result.V = (*hexutil.Big)(t.V.ToBig())
		result.R = (*hexutil.Big)(t.R.ToBig())
		result.S = (*hexutil.Big)(t.S.ToBig())
		result.Accesses = &t.AccessList
	case *types.DynamicFeeTransaction:
		chainId.Set(t.ChainID)
		result.ChainID = (*hexutil.Big)(chainId.ToBig())
		result.Tip = (*hexutil.Big)(t.Tip.ToBig())
		result.FeeCap = (*hexutil.Big)(t.FeeCap.ToBig())
		result.V = (*hexutil.Big)(t.V.ToBig())
		result.R = (*hexutil.Big)(t.R.ToBig())
		result.S = (*hexutil.Big)(t.S.ToBig())
		result.Accesses = &t.AccessList
		// if the transaction has been mined, compute the effective gas price
<<<<<<< HEAD
		if baseFee != nil && blockHash != (libcommon.Hash{}) {
			// price = min(tip, gasFeeCap - baseFee) + baseFee
			price := math.BigMin(new(big.Int).Add(t.Tip.ToBig(), baseFee), t.FeeCap.ToBig())
			result.GasPrice = (*hexutil.Big)(price)
		} else {
			result.GasPrice = nil
		}
=======
		result.GasPrice = computeGasPrice(tx, blockHash, baseFee)
>>>>>>> 9644e6d2
	case *types.SignedBlobTx:
		chainId.Set(t.GetChainID())
		result.ChainID = (*hexutil.Big)(chainId.ToBig())
		result.Tip = (*hexutil.Big)(t.GetTip().ToBig())
		result.FeeCap = (*hexutil.Big)(t.GetFeeCap().ToBig())
		v, r, s := t.RawSignatureValues()
		result.V = (*hexutil.Big)(v.ToBig())
		result.R = (*hexutil.Big)(r.ToBig())
		result.S = (*hexutil.Big)(s.ToBig())
		al := t.GetAccessList()
		result.Accesses = &al
		// if the transaction has been mined, compute the effective gas price
<<<<<<< HEAD
		if baseFee != nil && blockHash != (libcommon.Hash{}) {
			// price = min(tip, gasFeeCap - baseFee) + baseFee
			price := math.BigMin(new(big.Int).Add(t.GetTip().ToBig(), baseFee), t.GetFeeCap().ToBig())
			result.GasPrice = (*hexutil.Big)(price)
		} else {
			result.GasPrice = nil
		}
=======
		result.GasPrice = computeGasPrice(tx, blockHash, baseFee)
>>>>>>> 9644e6d2
		result.MaxFeePerDataGas = (*hexutil.Big)(t.GetMaxFeePerDataGas().ToBig())
		result.BlobVersionedHashes = t.GetDataHashes()
	}
	signer := types.LatestSignerForChainID(chainId.ToBig())
	var err error
	result.From, err = tx.Sender(*signer)
	if err != nil {
		log.Warn("sender recovery", "err", err)
	}
	if blockHash != (libcommon.Hash{}) {
		result.BlockHash = &blockHash
		result.BlockNumber = (*hexutil.Big)(new(big.Int).SetUint64(blockNumber))
		result.TransactionIndex = (*hexutil.Uint64)(&index)
	}
	return result
}

func computeGasPrice(tx types.Transaction, blockHash libcommon.Hash, baseFee *big.Int) *hexutil.Big {
	if baseFee != nil && blockHash != (libcommon.Hash{}) {
		// price = min(tip + baseFee, gasFeeCap)
		price := math.BigMin(new(big.Int).Add(tx.GetTip().ToBig(), baseFee), tx.GetFeeCap().ToBig())
		return (*hexutil.Big)(price)
	}
	return nil
}

// newRPCBorTransaction returns a Bor transaction that will serialize to the RPC
// representation, with the given location metadata set (if available).
func newRPCBorTransaction(opaqueTx types.Transaction, txHash libcommon.Hash, blockHash libcommon.Hash, blockNumber uint64, index uint64, baseFee *big.Int) *RPCTransaction {
	tx := opaqueTx.(*types.LegacyTx)
	result := &RPCTransaction{
		Type:     hexutil.Uint64(tx.Type()),
		ChainID:  (*hexutil.Big)(new(big.Int)),
		GasPrice: (*hexutil.Big)(tx.GasPrice.ToBig()),
		Gas:      hexutil.Uint64(tx.GetGas()),
		Hash:     txHash,
		Input:    hexutility.Bytes(tx.GetData()),
		Nonce:    hexutil.Uint64(tx.GetNonce()),
		From:     libcommon.Address{},
		To:       tx.GetTo(),
		Value:    (*hexutil.Big)(tx.GetValue().ToBig()),
		V:        (*hexutil.Big)(big.NewInt(0)),
		R:        (*hexutil.Big)(big.NewInt(0)),
		S:        (*hexutil.Big)(big.NewInt(0)),
	}
	if blockHash != (libcommon.Hash{}) {
		result.BlockHash = &blockHash
		result.BlockNumber = (*hexutil.Big)(new(big.Int).SetUint64(blockNumber))
		result.TransactionIndex = (*hexutil.Uint64)(&index)
	}
	return result
}

/*
// newRPCPendingTransaction returns a pending transaction that will serialize to the RPC representation
func newRPCPendingTransaction(tx types.Transaction) *RPCTransaction {
	return newRPCTransaction(tx, libcommon.Hash{}, 0, 0)
}
*/

/*
// newRPCTransactionFromBlockIndex returns a transaction that will serialize to the RPC representation.
func newRPCTransactionFromBlockIndex(b *types.Block, index uint64) *RPCTransaction {
	txs := b.Transactions()
	if index >= uint64(len(txs)) {
		return nil
	}
	return newRPCTransaction(txs[index], b.Hash(), b.NumberU64(), index, b.BaseFee())
}
*/

// newRPCTransactionFromBlockAndTxGivenIndex returns a transaction that will serialize to the RPC representation.
func newRPCTransactionFromBlockAndTxGivenIndex(b *types.Block, tx types.Transaction, index uint64) *RPCTransaction {
	return newRPCTransaction(tx, b.Hash(), b.NumberU64(), index, b.BaseFee())
}

/*
// newRPCRawTransactionFromBlockIndex returns the bytes of a transaction given a block and a transaction index.
func newRPCRawTransactionFromBlockIndex(b *types.Block, index uint64) hexutil.Bytes {
	txs := b.Transactions()
	if index >= uint64(len(txs)) {
		return nil
	}
	var blob bytes.Buffer
	if txs[index].Type() != types.LegacyTxType {
		if err := blob.WriteByte(txs[index].Type()); err != nil {
			panic(err)
		}
	}
	if err := rlp.Encode(&blob, txs[index]); err != nil {
		panic(err)
	}
	return blob.Bytes()
}
*/

/*
// newRPCTransactionFromBlockHash returns a transaction that will serialize to the RPC representation.
func newRPCTransactionFromBlockHash(b *types.Block, hash libcommon.Hash) *RPCTransaction {
	for idx, tx := range b.Transactions() {
		if tx.Hash() == hash {
			return newRPCTransactionFromBlockIndex(b, uint64(idx))
		}
	}
	return nil
}
*/

/*
// PublicTransactionPoolAPI exposes methods for the RPC interface
type PublicTransactionPoolAPI struct {
	b         Backend
	nonceLock *AddrLocker
	signer    *types.Signer
}

// NewPublicTransactionPoolAPI creates a new RPC service with methods specific for the transaction pool.
func NewPublicTransactionPoolAPI(b Backend, nonceLock *AddrLocker) *PublicTransactionPoolAPI {
	// The signer used by the API should always be the 'latest' known one because we expect
	// signers to be backwards-compatible with old transactions.
	signer := types.LatestSigner(b.ChainConfig())
	return &PublicTransactionPoolAPI{b, nonceLock, signer}
}

// GetBlockTransactionCountByNumber returns the number of transactions in the block with the given block number.
func (s *PublicTransactionPoolAPI) GetBlockTransactionCountByNumber(ctx context.Context, blockNr rpc.BlockNumber) *hexutil.Uint {
	if block, _ := s.b.BlockByNumber(ctx, blockNr); block != nil {
		n := hexutil.Uint(len(block.Transactions()))
		return &n
	}
	return nil
}

// GetBlockTransactionCountByHash returns the number of transactions in the block with the given hash.
func (s *PublicTransactionPoolAPI) GetBlockTransactionCountByHash(ctx context.Context, blockHash libcommon.Hash) *hexutil.Uint {
	if block, _ := s.b.BlockByHash(ctx, blockHash); block != nil {
		n := hexutil.Uint(len(block.Transactions()))
		return &n
	}
	return nil
}

// GetTransactionByBlockNumberAndIndex returns the transaction for the given block number and index.
func (s *PublicTransactionPoolAPI) GetTransactionByBlockNumberAndIndex(ctx context.Context, blockNr rpc.BlockNumber, index hexutil.Uint) *RPCTransaction {
	if block, _ := s.b.BlockByNumber(ctx, blockNr); block != nil {
		return newRPCTransactionFromBlockIndex(block, uint64(index))
	}
	return nil
}

// GetTransactionByBlockHashAndIndex returns the transaction for the given block hash and index.
func (s *PublicTransactionPoolAPI) GetTransactionByBlockHashAndIndex(ctx context.Context, blockHash libcommon.Hash, index hexutil.Uint) *RPCTransaction {
	if block, _ := s.b.BlockByHash(ctx, blockHash); block != nil {
		return newRPCTransactionFromBlockIndex(block, uint64(index))
	}
	return nil
}

// GetRawTransactionByBlockNumberAndIndex returns the bytes of the transaction for the given block number and index.
func (s *PublicTransactionPoolAPI) GetRawTransactionByBlockNumberAndIndex(ctx context.Context, blockNr rpc.BlockNumber, index hexutil.Uint) hexutil.Bytes {
	if block, _ := s.b.BlockByNumber(ctx, blockNr); block != nil {
		return newRPCRawTransactionFromBlockIndex(block, uint64(index))
	}
	return nil
}

// GetRawTransactionByBlockHashAndIndex returns the bytes of the transaction for the given block hash and index.
func (s *PublicTransactionPoolAPI) GetRawTransactionByBlockHashAndIndex(ctx context.Context, blockHash libcommon.Hash, index hexutil.Uint) hexutil.Bytes {
	if block, _ := s.b.BlockByHash(ctx, blockHash); block != nil {
		return newRPCRawTransactionFromBlockIndex(block, uint64(index))
	}
	return nil
}

// GetTransactionCount returns the number of transactions the given address has sent for the given block number
func (s *PublicTransactionPoolAPI) GetTransactionCount(ctx context.Context, address libcommon.Address, blockNrOrHash rpc.BlockNumberOrHash) (*hexutil.Uint64, error) {
	// Ask transaction pool for the nonce which includes pending transactions
	if blockNr, ok := blockNrOrHash.Number(); ok && blockNr == rpc.PendingBlockNumber {
		nonce, err := s.b.GetPoolNonce(ctx, address)
		if err != nil {
			return nil, err
		}
		return (*hexutil.Uint64)(&nonce), nil
	}
	// Resolve block number and use its state to ask for the nonce
	state, _, err := s.b.StateAndHeaderByNumberOrHash(ctx, blockNrOrHash)
	if state == nil || err != nil {
		return nil, err
	}
	nonce := state.GetNonce(address)
	return (*hexutil.Uint64)(&nonce), state.Error()
}

// GetTransactionByHash returns the transaction for the given hash
func (s *PublicTransactionPoolAPI) GetTransactionByHash(ctx context.Context, hash libcommon.Hash) (*RPCTransaction, error) {
	// Try to return an already finalized transaction
	tx, blockHash, blockNumber, index, err := s.b.GetTransaction(ctx, hash)
	if err != nil {
		return nil, err
	}
	if tx != nil {
		return newRPCTransaction(tx, blockHash, blockNumber, index), nil
	}
	// No finalized transaction, try to retrieve it from the pool
	if tx := s.b.GetPoolTransaction(hash); tx != nil {
		return newRPCPendingTransaction(tx), nil
	}

	// Transaction unknown, return as such
	return nil, nil
}

// GetRawTransactionByHash returns the bytes of the transaction for the given hash.
func (s *PublicTransactionPoolAPI) GetRawTransactionByHash(ctx context.Context, hash libcommon.Hash) (hexutil.Bytes, error) {
	// Retrieve a finalized transaction, or a pooled otherwise
	tx, _, _, _, err := s.b.GetTransaction(ctx, hash)
	if err != nil {
		return nil, err
	}
	if tx == nil {
		if tx = s.b.GetPoolTransaction(hash); tx == nil {
			// Transaction not found anywhere, abort
			return nil, nil
		}
	}
	// Serialize to RLP and return
	var blob bytes.Buffer
	if tx.Type() != types.LegacyTxType {
		if err := blob.WriteByte(tx.Type()); err != nil {
			return nil, err
		}
	}
	if err := rlp.Encode(&blob, tx); err != nil {
		return nil, err
	}
	return blob.Bytes(), nil
}

// GetTransactionReceipt returns the transaction receipt for the given transaction hash.
func (s *PublicTransactionPoolAPI) GetTransactionReceipt(ctx context.Context, hash libcommon.Hash) (map[string]interface{}, error) {
	tx, blockHash, blockNumber, index, err := s.b.GetTransaction(ctx, hash)
	if err != nil {
		return nil, nil
	}
	receipts, err := s.b.GetReceipts(ctx, blockHash)
	if err != nil {
		return nil, err
	}
	if len(receipts) <= int(index) {
		return nil, nil
	}
	receipt := receipts[index]

	// Derive the sender.
	signer := types.MakeSigner(s.b.ChainConfig(), blockNumber)
	from, _ := tx.Sender(*signer)

	fields := map[string]interface{}{
		"blockHash":         blockHash,
		"blockNumber":       hexutil.Uint64(blockNumber),
		"transactionHash":   hash,
		"transactionIndex":  hexutil.Uint64(index),
		"from":              from,
		"to":                tx.GetTo(),
		"gasUsed":           hexutil.Uint64(receipt.GasUsed),
		"cumulativeGasUsed": hexutil.Uint64(receipt.CumulativeGasUsed),
		"contractAddress":   nil,
		"logs":              receipt.Logs,
		"logsBloom":         receipt.Bloom,
		"type":              hexutil.Uint(tx.Type()),
	}

	// Assign receipt status or post state.
	if len(receipt.PostState) > 0 {
		fields["root"] = hexutil.Bytes(receipt.PostState)
	} else {
		fields["status"] = hexutil.Uint(receipt.Status)
	}
	if receipt.Logs == nil {
		fields["logs"] = [][]*types.Log{}
	}
	// If the ContractAddress is 20 0x0 bytes, assume it is not a contract creation
	if receipt.ContractAddress != (libcommon.Address{}) {
		fields["contractAddress"] = receipt.ContractAddress
	}
	return fields, nil
}

// SendTxArgs represents the arguments to sumbit a new transaction into the transaction pool.
type SendTxArgs struct {
	From     libcommon.Address  `json:"from"`
	To       *libcommon.Address `json:"to"`
	Gas      *hexutil.Uint64 `json:"gas"`
	GasPrice *hexutil.Big    `json:"gasPrice"`
	MaxPriorityFeePerGas      *hexutil.Big    `json:"tip"`
	MaxFeePerGas   *hexutil.Big    `json:"feeCap"`
	Value    *hexutil.Big    `json:"value"`
	Nonce    *hexutil.Uint64 `json:"nonce"`
	// We accept "data" and "input" for backwards-compatibility reasons. "input" is the
	// newer name and should be preferred by clients.
	Data  *hexutil.Bytes `json:"data"`
	Input *hexutil.Bytes `json:"input"`

	// For non-legacy transactions
	AccessList *types.AccessList `json:"accessList,omitempty"`
	ChainID    *hexutil.Big      `json:"chainId,omitempty"`
}

// setDefaults fills in default values for unspecified tx fields.
func (args *SendTxArgs) setDefaults(ctx context.Context, b Backend) error {
	if args.GasPrice == nil {
		price, err := b.SuggestPrice(ctx)
		if err != nil {
			return err
		}
		args.GasPrice = (*hexutil.Big)(price)
	}
	if args.Value == nil {
		args.Value = new(hexutil.Big)
	}
	if args.Nonce == nil {
		nonce, err := b.GetPoolNonce(ctx, args.From)
		if err != nil {
			return err
		}
		args.Nonce = (*hexutil.Uint64)(&nonce)
	}
	if args.Data != nil && args.Input != nil && !bytes.Equal(*args.Data, *args.Input) {
		return errors.New(`both "data" and "input" are set and not equal. Please use "input" to pass transaction call data`)
	}
	if args.To == nil {
		// Contract creation
		var input []byte
		if args.Data != nil {
			input = *args.Data
		} else if args.Input != nil {
			input = *args.Input
		}
		if len(input) == 0 {
			return errors.New(`contract creation without any data provided`)
		}
	}

	// Estimate the gas usage if necessary.
	if args.Gas == nil {
		// For backwards-compatibility reason, we try both input and data
		// but input is preferred.
		input := args.Input
		if input == nil {
			input = args.Data
		}
		callArgs := CallArgs{
			From:       &args.From, // From shouldn't be nil
			To:         args.To,
			GasPrice:   args.GasPrice,
			Value:      args.Value,
			Data:       input,
			AccessList: args.AccessList,
		}
		pendingBlockNr := rpc.BlockNumberOrHashWithNumber(rpc.PendingBlockNumber)
		estimated, err := DoEstimateGas(ctx, b, callArgs, pendingBlockNr, b.RPCGasCap())
		if err != nil {
			return err
		}
		args.Gas = &estimated
		log.Trace("Estimate gas usage automatically", "gas", args.Gas)
	}
	if args.ChainID == nil {
		id := (*hexutil.Big)(b.ChainConfig().ChainID)
		args.ChainID = id
	}
	return nil
}

// toTransaction converts the arguments to a transaction.
// This assumes that setDefaults has been called.
func (args *SendTxArgs) toTransaction() types.Transaction {
	var input []byte
	if args.Input != nil {
		input = *args.Input
	} else if args.Data != nil {
		input = *args.Data
	}

	var tx types.Transaction
	gasPrice, _ := uint256.FromBig((*big.Int)(args.GasPrice))
	value, _ := uint256.FromBig((*big.Int)(args.Value))
	if args.AccessList == nil {
		tx = &types.LegacyTx{
			CommonTx: types.CommonTx{
				To:    args.To,
				Nonce: uint64(*args.Nonce),
				Gas:   uint64(*args.Gas),
				Value: value,
				Data:  input,
			},
			GasPrice: gasPrice,
		}
	} else {
		chainId, _ := uint256.FromBig((*big.Int)(args.ChainID))
		if args.MaxFeePerGas == nil {
			tx = &types.AccessListTx{
				LegacyTx: types.LegacyTx{
					CommonTx: types.CommonTx{
						To:    args.To,
						Nonce: uint64(*args.Nonce),
						Gas:   uint64(*args.Gas),
						Value: value,
						Data:  input,
					},
					GasPrice: gasPrice,
				},
				ChainID:    chainId,
				AccessList: *args.AccessList,
			}
		} else {
			tip, _ := uint256.FromBig((*big.Int)(args.MaxPriorityFeePerGas))
			feeCap, _ := uint256.FromBig((*big.Int)(args.MaxFeePerGas))
			tx = &types.DynamicFeeTransaction{
				CommonTx: types.CommonTx{
					To:    args.To,
					Nonce: uint64(*args.Nonce),
					Gas:   uint64(*args.Gas),
					Value: value,
					Data:  input,
				},
				MaxPriorityFeePerGas:        tip,
				MaxFeePerGas:     feeCap,
				ChainID:    chainId,
				AccessList: *args.AccessList,
			}
		}
	}
	return tx
}

// SubmitTransaction is a helper function that submits tx to txPool and logs a message.
func SubmitTransaction(ctx context.Context, b Backend, tx types.Transaction) (libcommon.Hash, error) {
	// If the transaction fee cap is already specified, ensure the
	// fee of the given transaction is _reasonable_.
	if err := checkTxFee(tx.GetPrice().ToBig(), tx.GetGas(), b.RPCTxFeeCap()); err != nil {
		return libcommon.Hash{}, err
	}
	if !b.UnprotectedAllowed() && !tx.Protected() {
		// Ensure only eip155 signed transactions are submitted if EIP155Required is set.
		return libcommon.Hash{}, errors.New("only replay-protected (EIP-155) transactions allowed over RPC")
	}
	if err := b.SendTx(ctx, tx); err != nil {
		return libcommon.Hash{}, err
	}
	// Print a log with full tx details for manual investigations and interventions
	signer := types.MakeSigner(b.ChainConfig(), b.CurrentBlock().Number().Uint64())
	from, err := tx.Sender(*signer)
	if err != nil {
		return libcommon.Hash{}, err
	}

	if tx.GetTo() == nil {
		addr := crypto.CreateAddress(from, tx.GetNonce())
		log.Info("Submitted contract creation", "hash", tx.Hash().Hex(), "from", from, "nonce", tx.GetNonce(), "contract", addr.Hex(), "value", tx.GetValue())
	} else {
		log.Info("Submitted transaction", "hash", tx.Hash().Hex(), "from", from, "nonce", tx.GetNonce(), "recipient", tx.GetTo(), "value", tx.GetValue())
	}
	return tx.Hash(), nil
}

// FillTransaction fills the defaults (nonce, gas, gasPrice) on a given unsigned transaction,
// and returns it to the caller for further processing (signing + broadcast)
func (s *PublicTransactionPoolAPI) FillTransaction(ctx context.Context, args SendTxArgs) (*SignTransactionResult, error) {
	// Set some sanity defaults and terminate on failure
	if err := args.setDefaults(ctx, s.b); err != nil {
		return nil, err
	}
	// Assemble the transaction and obtain rlp
	tx := args.toTransaction()
	var blob bytes.Buffer
	if tx.Type() != types.LegacyTxType {
		if err := blob.WriteByte(tx.Type()); err != nil {
			return nil, err
		}
	}
	if err := rlp.Encode(&blob, tx); err != nil {
		return nil, err
	}
	return &SignTransactionResult{blob.Bytes(), tx}, nil
}

// SendRawTransaction will add the signed transaction to the transaction pool.
// The sender is responsible for signing the transaction and using the correct nonce.
func (s *PublicTransactionPoolAPI) SendRawTransaction(ctx context.Context, input hexutil.Bytes) (libcommon.Hash, error) {
	tx, err := types.DecodeTransaction(rlp.NewStream(bytes.NewReader(input), 0))
	if err != nil {
		return libcommon.Hash{}, err
	}
	return SubmitTransaction(ctx, s.b, tx)
}

// SignTransactionResult represents a RLP encoded signed transaction.
type SignTransactionResult struct {
	Raw hexutil.Bytes     `json:"raw"`
	Tx  types.Transaction `json:"tx"`
}

// PublicDebugAPI is the collection of Ethereum APIs exposed over the public
// debugging endpoint.
type PublicDebugAPI struct {
	b Backend
}

// NewPublicDebugAPI creates a new API definition for the public debug methods
// of the Ethereum service.
func NewPublicDebugAPI(b Backend) *PublicDebugAPI {
	return &PublicDebugAPI{b: b}
}

// GetBlockRlp retrieves the RLP encoded for of a single block.
func (api *PublicDebugAPI) GetBlockRlp(ctx context.Context, number uint64) (string, error) {
	block, _ := api.b.BlockByNumber(ctx, rpc.BlockNumber(number))
	if block == nil {
		return "", fmt.Errorf("block #%d not found", number)
	}
	encoded, err := rlp.EncodeToBytes(block)
	if err != nil {
		return "", err
	}
	return fmt.Sprintf("%x", encoded), nil
}

// PrintBlock retrieves a block and returns its pretty printed form.
func (api *PublicDebugAPI) PrintBlock(ctx context.Context, number uint64) (string, error) {
	block, _ := api.b.BlockByNumber(ctx, rpc.BlockNumber(number))
	if block == nil {
		return "", fmt.Errorf("block #%d not found", number)
	}
	return spew.Sdump(block), nil
}

// SeedHash retrieves the seed hash of a block.
func (api *PublicDebugAPI) SeedHash(ctx context.Context, number uint64) (string, error) {
	block, _ := api.b.BlockByNumber(ctx, rpc.BlockNumber(number))
	if block == nil {
		return "", fmt.Errorf("block #%d not found", number)
	}
	return fmt.Sprintf("0x%x", ethash.SeedHash(number)), nil
}

// PrivateDebugAPI is the collection of Ethereum APIs exposed over the private
// debugging endpoint.
type PrivateDebugAPI struct {
	b Backend
}

// NewPrivateDebugAPI creates a new API definition for the private debug methods
// of the Ethereum service.
func NewPrivateDebugAPI(b Backend) *PrivateDebugAPI {
	return &PrivateDebugAPI{b: b}
}

// ChaindbProperty returns properties of the chain database.
func (api *PrivateDebugAPI) ChaindbProperty(property string) (string, error) {
	return "N/A", nil
}

// ChaindbCompact flattens the entire key-value database into a single level,
// removing all unused slots and merging all keys.
func (api *PrivateDebugAPI) ChaindbCompact() error {
	// Intentionally disabled in Erigon
	return nil
}

// SetHead rewinds the head of the blockchain to a previous block.
func (api *PrivateDebugAPI) SetHead(number hexutil.Uint64) {
	api.b.SetHead(uint64(number))
}

// PublicNetAPI offers network related RPC methods
type PublicNetAPI struct {
	net            *p2p.Server
	networkVersion uint64
}

// NewPublicNetAPI creates a new net API instance.
func NewPublicNetAPI(net *p2p.Server, networkVersion uint64) *PublicNetAPI {
	return &PublicNetAPI{net, networkVersion}
}

// Listening returns an indication if the node is listening for network connections.
func (s *PublicNetAPI) Listening() bool {
	return true // always listening
}

// PeerCount returns the number of connected peers
func (s *PublicNetAPI) PeerCount() hexutil.Uint {
	return hexutil.Uint(s.net.PeerCount())
}

// Version returns the current ethereum protocol version.
func (s *PublicNetAPI) Version() string {
	return fmt.Sprintf("%d", s.networkVersion)
}

// checkTxFee is an internal function used to check whether the fee of
// the given transaction is _reasonable_(under the cap).
func checkTxFee(gasPrice *big.Int, gas uint64, cap float64) error {
	// Short circuit if there is no cap for transaction fee at all.
	if cap == 0 {
		return nil
	}
	feeEth := new(big.Float).Quo(new(big.Float).SetInt(new(big.Int).Mul(gasPrice, new(big.Int).SetUint64(gas))), new(big.Float).SetInt(big.NewInt(params.Ether)))
	feeFloat, _ := feeEth.Float64()
	if feeFloat > cap {
		return fmt.Errorf("tx fee (%.2f ether) exceeds the configured cap (%.2f ether)", feeFloat, cap)
	}
	return nil
}
*/<|MERGE_RESOLUTION|>--- conflicted
+++ resolved
@@ -150,11 +150,7 @@
 		accessList = *args.AccessList
 	}
 
-<<<<<<< HEAD
-	msg := types.NewMessage(addr, args.To, 0, value, gas, gasPrice, gasFeeCap, gasTipCap, maxFeePerDataGas, data, accessList, false /* checkNonce */, false /* isFree */)
-=======
 	msg := types.NewMessage(addr, args.To, 0, value, gas, gasPrice, gasFeeCap, gasTipCap, data, accessList, false /* checkNonce */, false /* isFree */, maxFeePerDataGas)
->>>>>>> 9644e6d2
 	return msg, nil
 }
 
@@ -379,29 +375,6 @@
 
 // RPCTransaction represents a transaction that will serialize to the RPC representation of a transaction
 type RPCTransaction struct {
-<<<<<<< HEAD
-	BlockHash           *libcommon.Hash    `json:"blockHash"`
-	BlockNumber         *hexutil.Big       `json:"blockNumber"`
-	From                libcommon.Address  `json:"from"`
-	Gas                 hexutil.Uint64     `json:"gas"`
-	GasPrice            *hexutil.Big       `json:"gasPrice,omitempty"`
-	Tip                 *hexutil.Big       `json:"maxPriorityFeePerGas,omitempty"`
-	FeeCap              *hexutil.Big       `json:"maxFeePerGas,omitempty"`
-	MaxFeePerDataGas    *hexutil.Big       `json:"maxFeePerDataGas,omitempty"`
-	Hash                libcommon.Hash     `json:"hash"`
-	Input               hexutility.Bytes   `json:"input"`
-	Nonce               hexutil.Uint64     `json:"nonce"`
-	To                  *libcommon.Address `json:"to"`
-	TransactionIndex    *hexutil.Uint64    `json:"transactionIndex"`
-	Value               *hexutil.Big       `json:"value"`
-	Type                hexutil.Uint64     `json:"type"`
-	Accesses            *types2.AccessList `json:"accessList,omitempty"`
-	ChainID             *hexutil.Big       `json:"chainId,omitempty"`
-	BlobVersionedHashes []libcommon.Hash   `json:"blobVersionedHashes,omitempty"`
-	V                   *hexutil.Big       `json:"v"`
-	R                   *hexutil.Big       `json:"r"`
-	S                   *hexutil.Big       `json:"s"`
-=======
 	BlockHash        *libcommon.Hash    `json:"blockHash"`
 	BlockNumber      *hexutil.Big       `json:"blockNumber"`
 	From             libcommon.Address  `json:"from"`
@@ -422,9 +395,9 @@
 	V                *hexutil.Big       `json:"v"`
 	R                *hexutil.Big       `json:"r"`
 	S                *hexutil.Big       `json:"s"`
+	S                *hexutil.Big       `json:"s"`
 
 	BlobVersionedHashes []libcommon.Hash `json:"blobVersionedHashes,omitempty"`
->>>>>>> 9644e6d2
 }
 
 // newRPCTransaction returns a transaction that will serialize to the RPC
@@ -473,17 +446,7 @@
 		result.S = (*hexutil.Big)(t.S.ToBig())
 		result.Accesses = &t.AccessList
 		// if the transaction has been mined, compute the effective gas price
-<<<<<<< HEAD
-		if baseFee != nil && blockHash != (libcommon.Hash{}) {
-			// price = min(tip, gasFeeCap - baseFee) + baseFee
-			price := math.BigMin(new(big.Int).Add(t.Tip.ToBig(), baseFee), t.FeeCap.ToBig())
-			result.GasPrice = (*hexutil.Big)(price)
-		} else {
-			result.GasPrice = nil
-		}
-=======
 		result.GasPrice = computeGasPrice(tx, blockHash, baseFee)
->>>>>>> 9644e6d2
 	case *types.SignedBlobTx:
 		chainId.Set(t.GetChainID())
 		result.ChainID = (*hexutil.Big)(chainId.ToBig())
@@ -496,17 +459,7 @@
 		al := t.GetAccessList()
 		result.Accesses = &al
 		// if the transaction has been mined, compute the effective gas price
-<<<<<<< HEAD
-		if baseFee != nil && blockHash != (libcommon.Hash{}) {
-			// price = min(tip, gasFeeCap - baseFee) + baseFee
-			price := math.BigMin(new(big.Int).Add(t.GetTip().ToBig(), baseFee), t.GetFeeCap().ToBig())
-			result.GasPrice = (*hexutil.Big)(price)
-		} else {
-			result.GasPrice = nil
-		}
-=======
 		result.GasPrice = computeGasPrice(tx, blockHash, baseFee)
->>>>>>> 9644e6d2
 		result.MaxFeePerDataGas = (*hexutil.Big)(t.GetMaxFeePerDataGas().ToBig())
 		result.BlobVersionedHashes = t.GetDataHashes()
 	}
