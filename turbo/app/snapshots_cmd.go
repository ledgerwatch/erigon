package app

import (
	"bufio"
	"bytes"
	"context"
	"encoding/binary"
	"errors"
	"fmt"
	"io"
	"math"
	"net/http"
	"os"
	"path/filepath"
	"runtime"
	"strconv"
	"strings"
	"time"

	"github.com/c2h5oh/datasize"
	"github.com/urfave/cli/v2"
	"golang.org/x/sync/semaphore"

	"github.com/ledgerwatch/erigon-lib/common"
	"github.com/ledgerwatch/erigon-lib/common/datadir"
	"github.com/ledgerwatch/erigon-lib/common/dbg"
	"github.com/ledgerwatch/erigon-lib/common/dir"
	"github.com/ledgerwatch/erigon-lib/common/disk"
	"github.com/ledgerwatch/erigon-lib/common/mem"
	"github.com/ledgerwatch/erigon-lib/config3"
	"github.com/ledgerwatch/erigon-lib/downloader/snaptype"
	"github.com/ledgerwatch/erigon-lib/etl"
	"github.com/ledgerwatch/erigon-lib/kv"
	"github.com/ledgerwatch/erigon-lib/kv/mdbx"
	"github.com/ledgerwatch/erigon-lib/kv/rawdbv3"
	"github.com/ledgerwatch/erigon-lib/kv/temporal"
	"github.com/ledgerwatch/erigon-lib/log/v3"
	"github.com/ledgerwatch/erigon-lib/metrics"
	"github.com/ledgerwatch/erigon-lib/seg"
	libstate "github.com/ledgerwatch/erigon-lib/state"
	"github.com/ledgerwatch/erigon/cl/clparams"
	"github.com/ledgerwatch/erigon/cmd/hack/tool/fromdb"
	"github.com/ledgerwatch/erigon/cmd/utils"
	"github.com/ledgerwatch/erigon/core/rawdb"
	"github.com/ledgerwatch/erigon/core/rawdb/blockio"
	coresnaptype "github.com/ledgerwatch/erigon/core/snaptype"
	"github.com/ledgerwatch/erigon/diagnostics"
	"github.com/ledgerwatch/erigon/eth/ethconfig"
	"github.com/ledgerwatch/erigon/eth/ethconfig/estimate"
	"github.com/ledgerwatch/erigon/eth/integrity"
	"github.com/ledgerwatch/erigon/eth/stagedsync/stages"
	"github.com/ledgerwatch/erigon/eth/tracers"
	"github.com/ledgerwatch/erigon/params"
	erigoncli "github.com/ledgerwatch/erigon/turbo/cli"
	"github.com/ledgerwatch/erigon/turbo/debug"
	"github.com/ledgerwatch/erigon/turbo/logging"
	"github.com/ledgerwatch/erigon/turbo/node"
	"github.com/ledgerwatch/erigon/turbo/snapshotsync/freezeblocks"
)

func joinFlags(lists ...[]cli.Flag) (res []cli.Flag) {
	lists = append(lists, debug.Flags, logging.Flags, utils.MetricFlags)
	for _, list := range lists {
		res = append(res, list...)
	}
	return res
}

var snapshotCommand = cli.Command{
	Name:  "snapshots",
	Usage: `Managing snapshots (historical data partitions)`,
	Before: func(cliCtx *cli.Context) error {
		go mem.LogMemStats(cliCtx.Context, log.New())
		go disk.UpdateDiskStats(cliCtx.Context, log.New())
		_, _, _, _, err := debug.Setup(cliCtx, true /* rootLogger */)
		if err != nil {
			return err
		}
		return nil
	},
	Subcommands: []*cli.Command{
		{
			Name: "index",
			Action: func(c *cli.Context) error {
				dirs, l, err := datadir.New(c.String(utils.DataDirFlag.Name)).MustFlock()
				if err != nil {
					return err
				}
				defer l.Unlock()

				return doIndicesCommand(c, dirs)
			},
			Usage: "Create all missed indices for snapshots. It also removing unsupported versions of existing indices and re-build them",
			Flags: joinFlags([]cli.Flag{
				&utils.DataDirFlag,
				&SnapshotFromFlag,
				&SnapshotRebuildFlag,
			}),
		},
		{
			Name: "retire",
			Action: func(c *cli.Context) error {
				dirs, l, err := datadir.New(c.String(utils.DataDirFlag.Name)).MustFlock()
				if err != nil {
					return err
				}
				defer l.Unlock()

				return doRetireCommand(c, dirs)
			},
			Usage: "erigon snapshots uncompress a.seg | erigon snapshots compress b.seg",
			Flags: joinFlags([]cli.Flag{
				&utils.DataDirFlag,
				&SnapshotFromFlag,
				&SnapshotToFlag,
				&SnapshotEveryFlag,
			}),
		},
		{
			Name:   "uploader",
			Action: doUploaderCommand,
			Usage:  "run erigon in snapshot upload mode (no execution)",
			Flags: joinFlags(erigoncli.DefaultFlags,
				[]cli.Flag{
					&erigoncli.UploadLocationFlag,
					&erigoncli.UploadFromFlag,
					&erigoncli.FrozenBlockLimitFlag,
				}),
			Before: func(ctx *cli.Context) error {
				ctx.Set(erigoncli.SyncLoopBreakAfterFlag.Name, "Senders")
				ctx.Set(utils.NoDownloaderFlag.Name, "true")
				ctx.Set(utils.HTTPEnabledFlag.Name, "false")
				ctx.Set(utils.TxPoolDisableFlag.Name, "true")

				if !ctx.IsSet(erigoncli.SyncLoopBlockLimitFlag.Name) {
					ctx.Set(erigoncli.SyncLoopBlockLimitFlag.Name, "100000")
				}

				if !ctx.IsSet(erigoncli.FrozenBlockLimitFlag.Name) {
					ctx.Set(erigoncli.FrozenBlockLimitFlag.Name, "1500000")
				}

				if !ctx.IsSet(erigoncli.SyncLoopPruneLimitFlag.Name) {
					ctx.Set(erigoncli.SyncLoopPruneLimitFlag.Name, "100000")
				}

				return nil
			},
		},
		{
			Name:   "uncompress",
			Action: doUncompress,
			Usage:  "erigon snapshots uncompress a.seg | erigon snapshots compress b.seg",
			Flags:  joinFlags([]cli.Flag{}),
		},
		{
			Name:   "compress",
			Action: doCompress,
			Flags:  joinFlags([]cli.Flag{&utils.DataDirFlag}),
		},
		{
			Name:   "decompress-speed",
			Action: doDecompressSpeed,
			Flags:  joinFlags([]cli.Flag{&utils.DataDirFlag}),
		},
		{
			Name:   "bt-search",
			Action: doBtSearch,
			Flags: joinFlags([]cli.Flag{
				&cli.PathFlag{Name: "src", Required: true},
				&cli.StringFlag{Name: "key", Required: true},
			}),
		},
		{
			Name: "rm-all-state-snapshots",
			Action: func(cliCtx *cli.Context) error {
				dirs := datadir.New(cliCtx.String(utils.DataDirFlag.Name))
				os.Remove(filepath.Join(dirs.Snap, "salt-state.txt"))
				return dir.DeleteFiles(dirs.SnapIdx, dirs.SnapHistory, dirs.SnapDomain, dirs.SnapAccessors)
			},
			Flags: joinFlags([]cli.Flag{&utils.DataDirFlag}),
		},
		{
			Name: "rm-state-snapshots",
			Action: func(cliCtx *cli.Context) error {
				dirs := datadir.New(cliCtx.String(utils.DataDirFlag.Name))

				removeLatest := cliCtx.Bool("latest")
				steprm := cliCtx.String("step")
				if steprm == "" && !removeLatest {
					return errors.New("step to remove is required (eg 0-2) OR flag --latest provided")
				}
				if steprm != "" {
					removeLatest = false // --step has higher priority
				}

				_maxFrom := uint64(0)
				files := make([]snaptype.FileInfo, 0)
				for _, dirPath := range []string{dirs.SnapIdx, dirs.SnapHistory, dirs.SnapDomain, dirs.SnapAccessors} {
					filePaths, err := dir.ListFiles(dirPath)
					if err != nil {
						return err
					}
					for _, filePath := range filePaths {
						_, fName := filepath.Split(filePath)
						res, isStateFile, ok := snaptype.ParseFileName(dirPath, fName)
						if !ok || !isStateFile {
							fmt.Printf("skipping %s\n", filePath)
							continue
						}
						if res.From == 0 && res.To == 0 {
							parts := strings.Split(fName, ".")
							if len(parts) == 3 || len(parts) == 4 {
								fsteps := strings.Split(parts[1], "-")
								res.From, err = strconv.ParseUint(fsteps[0], 10, 64)
								if err != nil {
									return err
								}
								res.To, err = strconv.ParseUint(fsteps[1], 10, 64)
								if err != nil {
									return err
								}
							}
						}

						files = append(files, res)
						if removeLatest {
							_maxFrom = max(_maxFrom, res.From)
						}
					}
				}

				var minS, maxS uint64
				if removeLatest {
				AllowPruneSteps:
					fmt.Printf("remove latest snapshot files with stepFrom=%d?\n1) Remove\n2) Exit\n (pick number): ", _maxFrom)
					var ans uint8
					_, err := fmt.Scanf("%d\n", &ans)
					if err != nil {
						return err
					}
					switch ans {
					case 1:
						minS, maxS = _maxFrom, math.MaxUint64
						break
					case 2:
						return nil
					default:
						fmt.Printf("invalid input: %d; Just an answer number expected.\n", ans)
						goto AllowPruneSteps
					}
				} else if steprm != "" {
					parseStep := func(step string) (uint64, uint64, error) {
						var from, to uint64
						if _, err := fmt.Sscanf(step, "%d-%d", &from, &to); err != nil {
							return 0, 0, fmt.Errorf("step expected in format from-to, got %s", step)
						}
						return from, to, nil
					}
					var err error
					minS, maxS, err = parseStep(steprm)
					if err != nil {
						return err
					}
				} else {
					panic("unexpected arguments")
				}

				var removed int
				for _, res := range files {
					if res.From >= minS && res.To <= maxS {
						if err := os.Remove(res.Path); err != nil {
							return fmt.Errorf("failed to remove %s: %w", res.Path, err)
						}
						removed++
					}
				}
				fmt.Printf("removed %d state snapshot files\n", removed)
				return nil
			},
			Flags: joinFlags([]cli.Flag{&utils.DataDirFlag, &cli.StringFlag{Name: "step", Required: false}, &cli.BoolFlag{Name: "latest", Required: false}}),
		},
		{
			Name:   "diff",
			Action: doDiff,
			Flags: joinFlags([]cli.Flag{
				&cli.PathFlag{Name: "src", Required: true},
				&cli.PathFlag{Name: "dst", Required: true},
			}),
		},
		{
			Name:   "meta",
			Action: doMeta,
			Flags: joinFlags([]cli.Flag{
				&cli.PathFlag{Name: "src", Required: true},
			}),
		},
		{
			Name:   "debug",
			Action: doDebugKey,
			Flags: joinFlags([]cli.Flag{
				&utils.DataDirFlag,
				&cli.StringFlag{Name: "key", Required: true},
				&cli.StringFlag{Name: "domain", Required: true},
			}),
		},
		{
			Name:        "integrity",
			Action:      doIntegrity,
			Description: "run slow validation of files. use --check to run single",
			Flags: joinFlags([]cli.Flag{
				&utils.DataDirFlag,
				&cli.StringFlag{Name: "check", Usage: fmt.Sprintf("one of: %s", integrity.AllChecks)},
				&cli.BoolFlag{Name: "failFast", Value: true, Usage: "to stop after 1st problem or print WARN log and continue check"},
				&cli.Uint64Flag{Name: "fromStep", Value: 0, Usage: "skip files before given step"},
			}),
		},
	},
}

var (
	SnapshotFromFlag = cli.Uint64Flag{
		Name:  "from",
		Usage: "From block number",
		Value: 0,
	}
	SnapshotToFlag = cli.Uint64Flag{
		Name:  "to",
		Usage: "To block number. Zero - means unlimited.",
		Value: 0,
	}
	SnapshotEveryFlag = cli.Uint64Flag{
		Name:  "every",
		Usage: "Do operation every N blocks",
		Value: 1_000,
	}
	SnapshotRebuildFlag = cli.BoolFlag{
		Name:  "rebuild",
		Usage: "Force rebuild",
	}
)

func doBtSearch(cliCtx *cli.Context) error {
	logger, _, _, _, err := debug.Setup(cliCtx, true /* root logger */)
	if err != nil {
		return err
	}

	srcF := cliCtx.String("src")
	dataFilePath := strings.TrimRight(srcF, ".bt") + ".kv"

	runtime.GC()
	var m runtime.MemStats
	dbg.ReadMemStats(&m)
	logger.Info("before open", "alloc", common.ByteCount(m.Alloc), "sys", common.ByteCount(m.Sys))
	compress := libstate.CompressKeys | libstate.CompressVals
	kv, idx, err := libstate.OpenBtreeIndexAndDataFile(srcF, dataFilePath, libstate.DefaultBtreeM, compress, false)
	if err != nil {
		return err
	}
	defer idx.Close()
	defer kv.Close()

	runtime.GC()
	dbg.ReadMemStats(&m)
	logger.Info("after open", "alloc", common.ByteCount(m.Alloc), "sys", common.ByteCount(m.Sys))

	seek := common.FromHex(cliCtx.String("key"))

	getter := libstate.NewArchiveGetter(kv.MakeGetter(), compress)

	cur, err := idx.Seek(getter, seek)
	if err != nil {
		return err
	}
	if cur != nil {
		fmt.Printf("seek: %x, -> %x, %x\n", seek, cur.Key(), cur.Value())
	} else {
		fmt.Printf("seek: %x, -> nil\n", seek)
	}
	//var a = accounts.Account{}
	//accounts.DeserialiseV3(&a, cur.Value())
	//fmt.Printf("a: nonce=%d\n", a.Nonce)
	return nil
}

func doDebugKey(cliCtx *cli.Context) error {
	logger, _, _, _, err := debug.Setup(cliCtx, true /* root logger */)
	if err != nil {
		return err
	}
	key := common.FromHex(cliCtx.String("key"))
	var domain kv.Domain
	var idx kv.InvertedIdx
	ds := cliCtx.String("domain")
	switch ds {
	case "accounts":
		domain, idx = kv.AccountsDomain, kv.AccountsHistoryIdx
	case "storage":
		domain, idx = kv.StorageDomain, kv.StorageHistoryIdx
	case "code":
		domain, idx = kv.CodeDomain, kv.CodeHistoryIdx
	case "commitment":
		domain, idx = kv.CommitmentDomain, kv.CommitmentHistoryIdx
	default:
		panic(ds)
	}
	_ = idx

	ctx := cliCtx.Context
	dirs := datadir.New(cliCtx.String(utils.DataDirFlag.Name))
	chainDB := dbCfg(kv.ChainDB, dirs.Chaindata).MustOpen()
	defer chainDB.Close()
	agg := openAgg(ctx, dirs, chainDB, logger)

	view := agg.BeginFilesRo()
	defer view.Close()
	if err := view.DebugKey(domain, key); err != nil {
		return err
	}
	if err := view.DebugEFKey(domain, key); err != nil {
		return err
	}
	return nil
}

func doIntegrity(cliCtx *cli.Context) error {
	logger, _, _, _, err := debug.Setup(cliCtx, true /* root logger */)
	if err != nil {
		return err
	}

	ctx := cliCtx.Context
	requestedCheck := integrity.Check(cliCtx.String("check"))
	failFast := cliCtx.Bool("failFast")
	fromStep := cliCtx.Uint64("fromStep")
	dirs := datadir.New(cliCtx.String(utils.DataDirFlag.Name))
	chainDB := dbCfg(kv.ChainDB, dirs.Chaindata).MustOpen()
	defer chainDB.Close()

	cfg := ethconfig.NewSnapCfg(true, false, true, true)

	blockSnaps, borSnaps, caplinSnaps, blockRetire, agg, err := openSnaps(ctx, cfg, dirs, chainDB, logger)
	if err != nil {
		return err
	}
	defer blockSnaps.Close()
	defer borSnaps.Close()
	defer caplinSnaps.Close()
	defer agg.Close()

	blockReader, _ := blockRetire.IO()
	for _, chk := range integrity.AllChecks {
		if requestedCheck != "" && requestedCheck != chk {
			continue
		}
		switch chk {
		case integrity.BlocksTxnID:
			if err := blockReader.(*freezeblocks.BlockReader).IntegrityTxnID(failFast); err != nil {
				return err
			}
		case integrity.Blocks:
			if err := integrity.SnapBlocksRead(chainDB, blockReader, ctx, failFast); err != nil {
				return err
			}
		case integrity.InvertedIndex:
			if err := integrity.E3EfFiles(ctx, chainDB, agg, failFast, fromStep); err != nil {
				return err
			}
		case integrity.HistoryNoSystemTxs:
			if err := integrity.E3HistoryNoSystemTxs(ctx, chainDB, agg); err != nil {
				return err
			}
		default:
			return fmt.Errorf("unknown check: %s", chk)
		}
	}

	return nil
}

func doDiff(cliCtx *cli.Context) error {
	log.Info("staring")
	defer log.Info("Done")
	srcF, dstF := cliCtx.String("src"), cliCtx.String("dst")
	src, err := seg.NewDecompressor(srcF)
	if err != nil {
		return err
	}
	defer src.Close()
	dst, err := seg.NewDecompressor(dstF)
	if err != nil {
		return err
	}
	defer dst.Close()

	defer src.EnableReadAhead().DisableReadAhead()
	defer dst.EnableReadAhead().DisableReadAhead()

	i := 0
	srcG, dstG := src.MakeGetter(), dst.MakeGetter()
	var srcBuf, dstBuf []byte
	for srcG.HasNext() {
		i++
		srcBuf, _ = srcG.Next(srcBuf[:0])
		dstBuf, _ = dstG.Next(dstBuf[:0])

		if !bytes.Equal(srcBuf, dstBuf) {
			log.Error(fmt.Sprintf("found difference: %d, %x, %x\n", i, srcBuf, dstBuf))
			return nil
		}
	}
	return nil
}

func doMeta(cliCtx *cli.Context) error {
	fname := cliCtx.String("src")
	if strings.HasSuffix(fname, ".seg") {
		src, err := seg.NewDecompressor(fname)
		if err != nil {
			return err
		}
		defer src.Close()
		log.Info("meta", "count", src.Count(), "size", datasize.ByteSize(src.Size()).String(), "name", src.FileName())
	} else if strings.HasSuffix(fname, ".bt") {
		kvFPath := strings.TrimSuffix(fname, ".bt") + ".kv"
		src, err := seg.NewDecompressor(kvFPath)
		if err != nil {
			return err
		}
		defer src.Close()
		bt, err := libstate.OpenBtreeIndexWithDecompressor(fname, libstate.DefaultBtreeM, src, libstate.CompressNone)
		if err != nil {
			return err
		}
		defer bt.Close()

		distances, err := bt.Distances()
		if err != nil {
			return err
		}
		for i := range distances {
			distances[i] /= 100_000
		}
		for i := range distances {
			if distances[i] == 0 {
				delete(distances, i)
			}
		}

		log.Info("meta", "distances(*100K)", fmt.Sprintf("%v", distances))
	}
	return nil
}

func doDecompressSpeed(cliCtx *cli.Context) error {
	logger, _, _, _, err := debug.Setup(cliCtx, true /* rootLogger */)
	if err != nil {
		return err
	}
	args := cliCtx.Args()
	if args.Len() < 1 {
		return fmt.Errorf("expecting file path as a first argument")
	}
	f := args.First()

	decompressor, err := seg.NewDecompressor(f)
	if err != nil {
		return err
	}
	defer decompressor.Close()
	func() {
		defer decompressor.EnableReadAhead().DisableReadAhead()

		t := time.Now()
		g := decompressor.MakeGetter()
		buf := make([]byte, 0, 16*etl.BufIOSize)
		for g.HasNext() {
			buf, _ = g.Next(buf[:0])
		}
		logger.Info("decompress speed", "took", time.Since(t))
	}()
	func() {
		defer decompressor.EnableReadAhead().DisableReadAhead()

		t := time.Now()
		g := decompressor.MakeGetter()
		for g.HasNext() {
			_, _ = g.Skip()
		}
		log.Info("decompress skip speed", "took", time.Since(t))
	}()
	return nil
}

<<<<<<< HEAD
func doIndicesCommand(cliCtx *cli.Context) error {
	logger, _, _, _, err := debug.Setup(cliCtx, true /* rootLogger */)
=======
func doIndicesCommand(cliCtx *cli.Context, dirs datadir.Dirs) error {
	logger, _, _, err := debug.Setup(cliCtx, true /* rootLogger */)
>>>>>>> 1797c66a
	if err != nil {
		return err
	}
	defer logger.Info("Done")
	ctx := cliCtx.Context

	rebuild := cliCtx.Bool(SnapshotRebuildFlag.Name)
	chainDB := dbCfg(kv.ChainDB, dirs.Chaindata).MustOpen()
	defer chainDB.Close()

	if rebuild {
		panic("not implemented")
	}

	if err := freezeblocks.RemoveIncompatibleIndices(dirs); err != nil {
		return err
	}

	cfg := ethconfig.NewSnapCfg(true, false, true, true)
	chainConfig := fromdb.ChainConfig(chainDB)
	blockSnaps, borSnaps, caplinSnaps, br, agg, err := openSnaps(ctx, cfg, dirs, chainDB, logger)
	if err != nil {
		return err
	}
	defer blockSnaps.Close()
	defer borSnaps.Close()
	defer caplinSnaps.Close()
	defer agg.Close()

	if err := br.BuildMissedIndicesIfNeed(ctx, "Indexing", nil, chainConfig); err != nil {
		return err
	}
	if err := caplinSnaps.BuildMissingIndices(ctx, logger); err != nil {
		return err
	}
	err = agg.BuildMissedIndices(ctx, estimate.IndexSnapshot.Workers())
	if err != nil {
		return err
	}

	return nil
}

func openSnaps(ctx context.Context, cfg ethconfig.BlocksFreezing, dirs datadir.Dirs, chainDB kv.RwDB, logger log.Logger) (
	blockSnaps *freezeblocks.RoSnapshots, borSnaps *freezeblocks.BorRoSnapshots, csn *freezeblocks.CaplinSnapshots,
	br *freezeblocks.BlockRetire, agg *libstate.Aggregator, err error,
) {
	blockSnaps = freezeblocks.NewRoSnapshots(cfg, dirs.Snap, 0, logger)
	if err = blockSnaps.ReopenFolder(); err != nil {
		return
	}
	blockSnaps.LogStat("open")

	borSnaps = freezeblocks.NewBorRoSnapshots(cfg, dirs.Snap, 0, logger)
	if err = borSnaps.ReopenFolder(); err != nil {
		return
	}

	chainConfig := fromdb.ChainConfig(chainDB)

	var beaconConfig *clparams.BeaconChainConfig
	_, beaconConfig, _, err = clparams.GetConfigsByNetworkName(chainConfig.ChainName)
	if err == nil {
		csn = freezeblocks.NewCaplinSnapshots(cfg, beaconConfig, dirs, logger)
		if err = csn.ReopenFolder(); err != nil {
			return
		}
	}

	borSnaps.LogStat("bor:open")
	agg = openAgg(ctx, dirs, chainDB, logger)
	err = chainDB.View(ctx, func(tx kv.Tx) error {
		ac := agg.BeginFilesRo()
		defer ac.Close()
		ac.LogStats(tx, func(endTxNumMinimax uint64) (uint64, error) {
			_, histBlockNumProgress, err := rawdbv3.TxNums.FindBlockNum(tx, endTxNumMinimax)
			return histBlockNumProgress, err
		})
		return nil
	})
	if err != nil {
		return
	}

	blockReader := freezeblocks.NewBlockReader(blockSnaps, borSnaps)
	blockWriter := blockio.NewBlockWriter()

	blockSnapBuildSema := semaphore.NewWeighted(int64(dbg.BuildSnapshotAllowance))
	agg.SetSnapshotBuildSema(blockSnapBuildSema)
	br = freezeblocks.NewBlockRetire(estimate.CompressSnapshot.Workers(), dirs, blockReader, blockWriter, chainDB, chainConfig, nil, blockSnapBuildSema, logger)
	return
}

func doUncompress(cliCtx *cli.Context) error {
	var logger log.Logger
	var err error
	if logger, _, _, _, err = debug.Setup(cliCtx, true /* rootLogger */); err != nil {
		return err
	}
	ctx := cliCtx.Context

	args := cliCtx.Args()
	if args.Len() < 1 {
		return fmt.Errorf("expecting file path as a first argument")
	}
	f := args.First()

	decompressor, err := seg.NewDecompressor(f)
	if err != nil {
		return err
	}
	defer decompressor.Close()
	defer decompressor.EnableReadAhead().DisableReadAhead()

	wr := bufio.NewWriterSize(os.Stdout, int(128*datasize.MB))
	defer wr.Flush()
	logEvery := time.NewTicker(30 * time.Second)
	defer logEvery.Stop()

	var i uint
	var numBuf [binary.MaxVarintLen64]byte

	g := decompressor.MakeGetter()
	buf := make([]byte, 0, 1*datasize.MB)
	for g.HasNext() {
		buf, _ = g.Next(buf[:0])
		n := binary.PutUvarint(numBuf[:], uint64(len(buf)))
		if _, err := wr.Write(numBuf[:n]); err != nil {
			return err
		}
		if _, err := wr.Write(buf); err != nil {
			return err
		}
		i++
		select {
		case <-logEvery.C:
			_, fileName := filepath.Split(decompressor.FilePath())
			progress := 100 * float64(i) / float64(decompressor.Count())
			logger.Info("[uncompress] ", "progress", fmt.Sprintf("%.2f%%", progress), "file", fileName)
		case <-ctx.Done():
			return ctx.Err()
		default:
		}
	}
	return nil
}
func doCompress(cliCtx *cli.Context) error {
	var err error
	var logger log.Logger
	if logger, _, _, _, err = debug.Setup(cliCtx, true /* rootLogger */); err != nil {
		return err
	}
	ctx := cliCtx.Context

	args := cliCtx.Args()
	if args.Len() < 1 {
		return fmt.Errorf("expecting file path as a first argument")
	}
	f := args.First()
	dirs := datadir.New(cliCtx.String(utils.DataDirFlag.Name))
	logger.Info("file", "datadir", dirs.DataDir, "f", f)
	c, err := seg.NewCompressor(ctx, "compress", f, dirs.Tmp, seg.MinPatternScore, estimate.CompressSnapshot.Workers(), log.LvlInfo, logger)
	if err != nil {
		return err
	}
	defer c.Close()
	r := bufio.NewReaderSize(os.Stdin, int(128*datasize.MB))
	buf := make([]byte, 0, int(1*datasize.MB))
	var l uint64
	for l, err = binary.ReadUvarint(r); err == nil; l, err = binary.ReadUvarint(r) {
		if cap(buf) < int(l) {
			buf = make([]byte, l)
		} else {
			buf = buf[:l]
		}
		if _, err = io.ReadFull(r, buf); err != nil {
			return err
		}
		if err = c.AddWord(buf); err != nil {
			return err
		}
		select {
		case <-ctx.Done():
			return ctx.Err()
		default:
		}
	}
	if err != nil && !errors.Is(err, io.EOF) {
		return err
	}
	if err := c.Compress(); err != nil {
		return err
	}

	return nil
}
<<<<<<< HEAD
func doRetireCommand(cliCtx *cli.Context) error {
	logger, _, _, _, err := debug.Setup(cliCtx, true /* rootLogger */)
=======
func doRetireCommand(cliCtx *cli.Context, dirs datadir.Dirs) error {
	logger, _, _, err := debug.Setup(cliCtx, true /* rootLogger */)
>>>>>>> 1797c66a
	if err != nil {
		return err
	}
	defer logger.Info("Done")
	ctx := cliCtx.Context

	from := cliCtx.Uint64(SnapshotFromFlag.Name)
	to := cliCtx.Uint64(SnapshotToFlag.Name)
	every := cliCtx.Uint64(SnapshotEveryFlag.Name)

	db := dbCfg(kv.ChainDB, dirs.Chaindata).MustOpen()
	defer db.Close()

	cfg := ethconfig.NewSnapCfg(true, false, true, true)
	blockSnaps, borSnaps, caplinSnaps, br, agg, err := openSnaps(ctx, cfg, dirs, db, logger)
	if err != nil {
		return err
	}

	// `erigon retire` command is designed to maximize resouces utilization. But `Erigon itself` does minimize background impact (because not in rush).
	agg.SetCollateAndBuildWorkers(estimate.StateV3Collate.Workers())
	agg.SetMergeWorkers(estimate.AlmostAllCPUs())
	agg.SetCompressWorkers(estimate.CompressSnapshot.Workers())

	defer blockSnaps.Close()
	defer borSnaps.Close()
	defer caplinSnaps.Close()
	defer agg.Close()

	chainConfig := fromdb.ChainConfig(db)
	if err := br.BuildMissedIndicesIfNeed(ctx, "retire", nil, chainConfig); err != nil {
		return err
	}
	if err := caplinSnaps.BuildMissingIndices(ctx, logger); err != nil {
		return err
	}

	//agg.LimitRecentHistoryWithoutFiles(0)

	var forwardProgress uint64
	if to == 0 {
		db.View(ctx, func(tx kv.Tx) error {
			forwardProgress, err = stages.GetStageProgress(tx, stages.Senders)
			return err
		})
		blockReader, _ := br.IO()
		from2, to2, ok := freezeblocks.CanRetire(forwardProgress, blockReader.FrozenBlocks(), coresnaptype.Enums.Headers, nil)
		if ok {
			from, to, every = from2, to2, to2-from2
		}
	}

	logger.Info("Params", "from", from, "to", to, "every", every)
	if err := br.RetireBlocks(ctx, 0, forwardProgress, log.LvlInfo, nil, nil, nil); err != nil {
		return err
	}

	if err := db.Update(ctx, func(tx kv.RwTx) error {
		blockReader, _ := br.IO()
		ac := agg.BeginFilesRo()
		defer ac.Close()
		if err := rawdb.WriteSnapshots(tx, blockReader.FrozenFiles(), ac.Files()); err != nil {
			return err
		}
		return nil
	}); err != nil {
		return err
	}
	deletedBlocks := math.MaxInt // To pass the first iteration
	allDeletedBlocks := 0
	for deletedBlocks > 0 { // prune happens by small steps, so need many runs
		err = db.UpdateNosync(ctx, func(tx kv.RwTx) error {
			if deletedBlocks, err = br.PruneAncientBlocks(tx, 100); err != nil {
				return err
			}
			return nil
		})
		if err != nil {
			return err
		}

		allDeletedBlocks += deletedBlocks
	}

	logger.Info("Pruning has ended", "deleted blocks", allDeletedBlocks)

	db, err = temporal.New(db, agg)
	if err != nil {
		return err
	}

	logger.Info("Prune state history")
	ac := agg.BeginFilesRo()
	defer ac.Close()
	for hasMoreToPrune := true; hasMoreToPrune; {
		hasMoreToPrune, err = ac.PruneSmallBatchesDb(ctx, 2*time.Minute, db)
		if err != nil {
			return err
		}
	}
	ac.Close()

	logger.Info("Work on state history snapshots")
	indexWorkers := estimate.IndexSnapshot.Workers()
	if err = agg.BuildOptionalMissedIndices(ctx, indexWorkers); err != nil {
		return err
	}
	if err = agg.BuildMissedIndices(ctx, indexWorkers); err != nil {
		return err
	}

	var lastTxNum uint64
	if err := db.Update(ctx, func(tx kv.RwTx) error {
		execProgress, _ := stages.GetStageProgress(tx, stages.Execution)
		lastTxNum, err = rawdbv3.TxNums.Max(tx, execProgress)
		if err != nil {
			return err
		}

		ac := agg.BeginFilesRo()
		defer ac.Close()
		return nil
	}); err != nil {
		return err
	}

	logger.Info("Build state history snapshots")
	if err = agg.BuildFiles(lastTxNum); err != nil {
		return err
	}

	if err := db.UpdateNosync(ctx, func(tx kv.RwTx) error {
		ac := agg.BeginFilesRo()
		defer ac.Close()

		logEvery := time.NewTicker(30 * time.Second)
		defer logEvery.Stop()

		stat, err := ac.Prune(ctx, tx, math.MaxUint64, logEvery)
		if err != nil {
			return err
		}
		logger.Info("aftermath prune finished", "stat", stat.String())
		return err
	}); err != nil {
		return err
	}

	ac = agg.BeginFilesRo()
	defer ac.Close()
	for hasMoreToPrune := true; hasMoreToPrune; {
		hasMoreToPrune, err = ac.PruneSmallBatchesDb(context.Background(), 2*time.Minute, db)
		if err != nil {
			return err
		}
	}
	ac.Close()

	if err = agg.MergeLoop(ctx); err != nil {
		return err
	}
	if err = agg.BuildOptionalMissedIndices(ctx, indexWorkers); err != nil {
		return err
	}
	if err = agg.BuildMissedIndices(ctx, indexWorkers); err != nil {
		return err
	}
	if err := db.UpdateNosync(ctx, func(tx kv.RwTx) error {
		blockReader, _ := br.IO()
		ac := agg.BeginFilesRo()
		defer ac.Close()
		return rawdb.WriteSnapshots(tx, blockReader.FrozenFiles(), ac.Files())
	}); err != nil {
		return err
	}
	if err := db.Update(ctx, func(tx kv.RwTx) error {
		ac := agg.BeginFilesRo()
		defer ac.Close()
		return rawdb.WriteSnapshots(tx, blockSnaps.Files(), ac.Files())
	}); err != nil {
		return err
	}

	return nil
}

func doUploaderCommand(cliCtx *cli.Context) error {
	var logger log.Logger
	var tracer *tracers.Tracer
	var err error
	var metricsMux *http.ServeMux
	var pprofMux *http.ServeMux

	if logger, tracer, metricsMux, pprofMux, err = debug.Setup(cliCtx, true /* root logger */); err != nil {
		return err
	}

	// initializing the node and providing the current git commit there

	logger.Info("Build info", "git_branch", params.GitBranch, "git_tag", params.GitTag, "git_commit", params.GitCommit)
	erigonInfoGauge := metrics.GetOrCreateGauge(fmt.Sprintf(`erigon_info{version="%s",commit="%s"}`, params.Version, params.GitCommit))
	erigonInfoGauge.Set(1)

	nodeCfg := node.NewNodConfigUrfave(cliCtx, logger)
	if err := datadir.ApplyMigrations(nodeCfg.Dirs); err != nil {
		return err
	}

	ethCfg := node.NewEthConfigUrfave(cliCtx, nodeCfg, logger)

	ethNode, err := node.New(cliCtx.Context, nodeCfg, ethCfg, logger, tracer)
	if err != nil {
		log.Error("Erigon startup", "err", err)
		return err
	}
	defer ethNode.Close()

	diagnostics.Setup(cliCtx, ethNode, metricsMux, pprofMux)

	err = ethNode.Serve()
	if err != nil {
		log.Error("error while serving an Erigon node", "err", err)
	}
	return err
}

func dbCfg(label kv.Label, path string) mdbx.MdbxOpts {
	const ThreadsLimit = 9_000
	limiterB := semaphore.NewWeighted(ThreadsLimit)
	opts := mdbx.NewMDBX(log.New()).Path(path).Label(label).RoTxsLimiter(limiterB)
	// integration tool don't intent to create db, then easiest way to open db - it's pass mdbx.Accede flag, which allow
	// to read all options from DB, instead of overriding them
	opts = opts.Accede()
	return opts
}
func openAgg(ctx context.Context, dirs datadir.Dirs, chainDB kv.RwDB, logger log.Logger) *libstate.Aggregator {
	cr := rawdb.NewCanonicalReader()
	agg, err := libstate.NewAggregator(ctx, dirs, config3.HistoryV3AggregationStep, chainDB, cr, logger)
	if err != nil {
		panic(err)
	}
	if err = agg.OpenFolder(); err != nil {
		panic(err)
	}
	agg.SetCompressWorkers(estimate.CompressSnapshot.Workers())
	return agg
}<|MERGE_RESOLUTION|>--- conflicted
+++ resolved
@@ -593,13 +593,8 @@
 	return nil
 }
 
-<<<<<<< HEAD
-func doIndicesCommand(cliCtx *cli.Context) error {
+func doIndicesCommand(cliCtx *cli.Context, dirs datadir.Dirs) error {
 	logger, _, _, _, err := debug.Setup(cliCtx, true /* rootLogger */)
-=======
-func doIndicesCommand(cliCtx *cli.Context, dirs datadir.Dirs) error {
-	logger, _, _, err := debug.Setup(cliCtx, true /* rootLogger */)
->>>>>>> 1797c66a
 	if err != nil {
 		return err
 	}
@@ -796,13 +791,8 @@
 
 	return nil
 }
-<<<<<<< HEAD
-func doRetireCommand(cliCtx *cli.Context) error {
+func doRetireCommand(cliCtx *cli.Context, dirs datadir.Dirs) error {
 	logger, _, _, _, err := debug.Setup(cliCtx, true /* rootLogger */)
-=======
-func doRetireCommand(cliCtx *cli.Context, dirs datadir.Dirs) error {
-	logger, _, _, err := debug.Setup(cliCtx, true /* rootLogger */)
->>>>>>> 1797c66a
 	if err != nil {
 		return err
 	}
