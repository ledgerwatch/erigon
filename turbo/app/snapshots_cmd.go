--- conflicted
+++ resolved
@@ -14,29 +14,20 @@
 	"strings"
 	"time"
 
-	"github.com/ledgerwatch/erigon-lib/common/dir"
-	"github.com/ledgerwatch/erigon-lib/kv/order"
-
 	"github.com/c2h5oh/datasize"
-<<<<<<< HEAD
-=======
+	"github.com/ledgerwatch/log/v3"
+	"github.com/urfave/cli/v2"
+
+	"github.com/ledgerwatch/erigon-lib/common"
+	"github.com/ledgerwatch/erigon-lib/common/datadir"
 	"github.com/ledgerwatch/erigon-lib/common/dbg"
 	"github.com/ledgerwatch/erigon-lib/common/dir"
->>>>>>> fc642821
-	"github.com/ledgerwatch/log/v3"
-	"github.com/urfave/cli/v2"
-
-	"github.com/ledgerwatch/erigon-lib/common"
-	"github.com/ledgerwatch/erigon-lib/common/datadir"
-<<<<<<< HEAD
-	"github.com/ledgerwatch/erigon-lib/common/dbg"
-=======
->>>>>>> fc642821
 	"github.com/ledgerwatch/erigon-lib/compress"
 	"github.com/ledgerwatch/erigon-lib/etl"
 	"github.com/ledgerwatch/erigon-lib/kv"
 	"github.com/ledgerwatch/erigon-lib/kv/kvcfg"
 	"github.com/ledgerwatch/erigon-lib/kv/mdbx"
+	"github.com/ledgerwatch/erigon-lib/kv/order"
 	"github.com/ledgerwatch/erigon-lib/kv/rawdbv3"
 	libstate "github.com/ledgerwatch/erigon-lib/state"
 
@@ -622,16 +613,11 @@
 
 	if err := db.Update(ctx, func(tx kv.RwTx) error {
 		blockReader, _ := br.IO()
-		if err := rawdb.WriteSnapshots(tx, blockReader.FrozenFiles(), agg.Files()); err != nil {
-			return err
-		}
-<<<<<<< HEAD
-		if err := db.Update(ctx, func(tx kv.RwTx) error {
-			blockReader, _ := br.IO()
-			ac := agg.MakeContext()
-			defer ac.Close()
-			if err := rawdb.WriteSnapshots(tx, blockReader.FrozenFiles(), ac.Files()); err != nil {
-=======
+		ac := agg.MakeContext()
+		defer ac.Close()
+		if err := rawdb.WriteSnapshots(tx, blockReader.FrozenFiles(), ac.Files()); err != nil {
+			return err
+		}
 		return nil
 	}); err != nil {
 		return err
@@ -640,7 +626,6 @@
 	for j := 0; j < 10_000; j++ { // prune happens by small steps, so need many runs
 		if err := db.UpdateNosync(ctx, func(tx kv.RwTx) error {
 			if err := br.PruneAncientBlocks(tx, 100, true /* includeBor */); err != nil {
->>>>>>> fc642821
 				return err
 			}
 			return nil
