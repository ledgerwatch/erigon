--- conflicted
+++ resolved
@@ -123,17 +123,11 @@
 	Value    *uint256.Int       // amount of wei sent along with the call
 	Data     []byte             // input data, usually an ABI-encoded contract method invocation
 
-<<<<<<< HEAD
-	FeeCap           *uint256.Int     // EIP-1559 fee cap per gas.
-	Tip              *uint256.Int     // EIP-1559 tip per gas.
-	AccessList       types.AccessList // EIP-2930 access list.
-	DataHashes       []libcommon.Hash // EIP-4844 versioned data hashes.
-	MaxFeePerDataGas *uint256.Int     // EIP-4844 max_fee_per_data_gas
-=======
-	FeeCap     *uint256.Int      // EIP-1559 fee cap per gas.
-	Tip        *uint256.Int      // EIP-1559 tip per gas.
-	AccessList types2.AccessList // EIP-2930 access list.
->>>>>>> 5b703749
+	FeeCap           *uint256.Int      // EIP-1559 fee cap per gas.
+	Tip              *uint256.Int      // EIP-1559 tip per gas.
+	AccessList       types2.AccessList // EIP-2930 access list.
+	DataHashes       []libcommon.Hash  // EIP-4844 versioned data hashes.
+	MaxFeePerDataGas *uint256.Int      // EIP-4844 max_fee_per_data_gas
 }
 
 // A ContractCaller provides contract calls, essentially transactions that are executed by
