--- conflicted
+++ resolved
@@ -40,18 +40,12 @@
 // BadgerDatabase is a wrapper over BadgerDb,
 // compatible with the Database interface.
 type BadgerDatabase struct {
-<<<<<<< HEAD
-	db     *badger.DB // BadgerDB instance
-	log    log.Logger // Contextual logger tracking the database path
-	tmpDir string     // Temporary data directory
-	id     uint64
-	name   string
-=======
 	db       *badger.DB   // BadgerDB instance
 	log      log.Logger   // Contextual logger tracking the database path
 	tmpDir   string       // Temporary data directory
 	gcTicker *time.Ticker // Garbage Collector
->>>>>>> 28d9b7c8
+	id     uint64
+	name   string
 }
 
 // NewBadgerDatabase returns a BadgerDB wrapper.
@@ -83,16 +77,11 @@
 	}()
 
 	return &BadgerDatabase{
-<<<<<<< HEAD
-		db:   db,
-		log:  logger,
-		id:   rand.Uint64(),
-		name: "NewBadgerDatabase",
-=======
 		db:       db,
 		log:      logger,
 		gcTicker: ticker,
->>>>>>> 28d9b7c8
+		id:   rand.Uint64(),
+		name: "NewBadgerDatabase",
 	}, nil
 }
 
