--- conflicted
+++ resolved
@@ -17,11 +17,7 @@
 type mutationKey [61]byte
 
 type mapmutation struct {
-<<<<<<< HEAD
 	puts              map[string]map[mutationKey][]byte
-=======
-	puts              map[string]map[string][]byte
->>>>>>> ef141760
 	whitelistedTables map[string]byte
 	whitelistCache    *lru.Cache
 	db                kv.RwTx
@@ -55,11 +51,7 @@
 	}
 	return &mapmutation{
 		db:                tx,
-<<<<<<< HEAD
 		puts:              make(map[string]map[mutationKey][]byte),
-=======
-		puts:              make(map[string]map[string][]byte),
->>>>>>> ef141760
 		whitelistCache:    whitelistCache,
 		quit:              quit,
 		clean:             clean,
@@ -68,7 +60,6 @@
 	}
 }
 
-<<<<<<< HEAD
 func makeKey(key []byte) mutationKey {
 	var k mutationKey
 	copy(k[:], key)
@@ -76,8 +67,6 @@
 	return k
 }
 
-=======
->>>>>>> ef141760
 func (m *mapmutation) makeCacheKey(table string, key []byte) string {
 	return string(append(key, m.whitelistedTables[table]))
 }
@@ -100,11 +89,7 @@
 	if _, ok := m.puts[table]; !ok {
 		return nil, false
 	}
-<<<<<<< HEAD
 	if value, ok := m.puts[table][makeKey(key)]; ok {
-=======
-	if value, ok := m.puts[table][*(*string)(unsafe.Pointer(&key))]; ok {
->>>>>>> ef141760
 		return value, ok
 	}
 
@@ -217,7 +202,6 @@
 		m.puts[table] = make(map[mutationKey][]byte)
 	}
 
-<<<<<<< HEAD
 	formattedKey := makeKey(key)
 
 	var ok bool
@@ -228,18 +212,7 @@
 	}
 	m.puts[table][formattedKey] = value
 	m.size += len(formattedKey) + len(value)
-=======
-	stringKey := *(*string)(unsafe.Pointer(&key))
-
-	var ok bool
-	if _, ok = m.puts[table][stringKey]; !ok {
-		m.size += len(value) - len(m.puts[table][stringKey])
-		m.puts[table][stringKey] = value
-		return nil
-	}
-	m.puts[table][stringKey] = value
-	m.size += len(key) + len(value)
->>>>>>> ef141760
+
 	m.count++
 	return nil
 }
@@ -289,7 +262,6 @@
 		collector := etl.NewCollector("", m.tmpdir, etl.NewSortableBuffer(etl.BufferOptimalSize))
 		defer collector.Close()
 		for key, value := range bucket {
-<<<<<<< HEAD
 			formattedKey := make([]byte, key[len(key)-1])
 			copy(formattedKey, key[:])
 
@@ -297,12 +269,6 @@
 			// Update cache on commits
 			if m.isWhitelisted(table) {
 				m.whitelistCache.Add(m.makeCacheKey(table, formattedKey), value)
-=======
-			collector.Collect([]byte(key), value)
-			// Update cache on commits
-			if m.isWhitelisted(table) {
-				m.whitelistCache.Add(m.makeCacheKey(table, []byte(key)), value)
->>>>>>> ef141760
 			}
 			count++
 			select {
