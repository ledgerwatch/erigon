// Copyright 2014 The go-ethereum Authors
// This file is part of the go-ethereum library.
//
// The go-ethereum library is free software: you can redistribute it and/or modify
// it under the terms of the GNU Lesser General Public License as published by
// the Free Software Foundation, either version 3 of the License, or
// (at your option) any later version.
//
// The go-ethereum library is distributed in the hope that it will be useful,
// but WITHOUT ANY WARRANTY; without even the implied warranty of
// MERCHANTABILITY or FITNESS FOR A PARTICULAR PURPOSE. See the
// GNU Lesser General Public License for more details.
//
// You should have received a copy of the GNU Lesser General Public License
// along with the go-ethereum library. If not, see <http://www.gnu.org/licenses/>.

// Package ethdb defines the interfaces for an Ethereum data store.
package ethdb

import (
	"bytes"
	"context"
	"fmt"
	"os"
	"path"

	"github.com/ledgerwatch/bolt"
	"github.com/ledgerwatch/turbo-geth/common"
	"github.com/ledgerwatch/turbo-geth/common/changeset"
	"github.com/ledgerwatch/turbo-geth/common/dbutils"
	"github.com/ledgerwatch/turbo-geth/core/types/accounts"
	"github.com/ledgerwatch/turbo-geth/log"
)

var OpenFileLimit = 64

const HeapSize = 512 * 1024 * 1024

// BoltDatabase is a wrapper over BoltDb,
// compatible with the Database interface.
type BoltDatabase struct {
	db  *bolt.DB   // BoltDB instance
	log log.Logger // Contextual logger tracking the database path
	id  uint64

	stopNetInterface context.CancelFunc
	netAddr          string
}

// NewBoltDatabase returns a BoltDB wrapper.
func NewWrapperBoltDatabase(db *bolt.DB) *BoltDatabase {
	logger := log.New()
	return &BoltDatabase{
		db:  db,
		log: logger,
		id:  id(),
	}
}

// NewBoltDatabase returns a BoltDB wrapper.
func NewBoltDatabase(file string) (*BoltDatabase, error) {
	logger := log.New("database", file)

	// Create necessary directories
	if err := os.MkdirAll(path.Dir(file), os.ModePerm); err != nil {
		return nil, err
	}
	// Open the db and recover any potential corruptions
	db, errOpen := bolt.Open(file, 0600, &bolt.Options{})
	// (Re)check for errors and abort if opening of the db failed
	if errOpen != nil {
		return nil, errOpen
	}

	if err := db.Update(func(tx *bolt.Tx) error {
		for _, bucket := range dbutils.Buckets {
			if _, err := tx.CreateBucketIfNotExists(bucket, false); err != nil {
				return err
			}
		}
		return nil
	}); err != nil {
		return nil, err
	}

	return &BoltDatabase{
		db:  db,
		log: logger,
		id:  id(),
	}, nil
}

// Put inserts or updates a single entry.
func (db *BoltDatabase) Put(bucket, key []byte, value []byte) error {
	err := db.db.Update(func(tx *bolt.Tx) error {
		b, err := tx.CreateBucketIfNotExists(bucket, false)
		if err != nil {
			return err
		}
		return b.Put(key, value)
	})
	return err
}

func (db *BoltDatabase) MultiPut(tuples ...[]byte) (uint64, error) {
	var savedTx *bolt.Tx
	err := db.db.Update(func(tx *bolt.Tx) error {
		for bucketStart := 0; bucketStart < len(tuples); {
			bucketEnd := bucketStart
			for ; bucketEnd < len(tuples) && bytes.Equal(tuples[bucketEnd], tuples[bucketStart]); bucketEnd += 3 {
			}
			b, err := tx.CreateBucketIfNotExists(tuples[bucketStart], false)
			if err != nil {
				return err
			}
			l := (bucketEnd - bucketStart) / 3
			pairs := make([][]byte, 2*l)
			for i := 0; i < l; i++ {
				pairs[2*i] = tuples[bucketStart+3*i+1]
				pairs[2*i+1] = tuples[bucketStart+3*i+2]
			}
			if err := b.MultiPut(pairs...); err != nil {
				return err
			}
			bucketStart = bucketEnd
		}
		savedTx = tx
		return nil
	})
	if err != nil {
		return 0, err
	}
	return uint64(savedTx.Stats().Write), nil
}

func (db *BoltDatabase) Has(bucket, key []byte) (bool, error) {
	var has bool
	err := db.db.View(func(tx *bolt.Tx) error {
		b := tx.Bucket(bucket)
		if b == nil {
			has = false
		} else {
			v, _ := b.Get(key)
			has = v != nil
		}
		return nil
	})
	return has, err
}

func (db *BoltDatabase) DiskSize() int64 {
	return int64(db.db.Size())
}

// Get returns the value for a given key if it's present.
func (db *BoltDatabase) Get(bucket, key []byte) ([]byte, error) {
	// Retrieve the key and increment the miss counter if not found
	var dat []byte
	err := db.db.View(func(tx *bolt.Tx) error {
		b := tx.Bucket(bucket)
		if b != nil {
			v, _ := b.Get(key)
			if v != nil {
				dat = make([]byte, len(v))
				copy(dat, v)
			}
		}
		return nil
	})
	if dat == nil {
		return nil, ErrKeyNotFound
	}
	return dat, err
}

// getChangeSetByBlockNoLock returns changeset by block and bucket
func (db *BoltDatabase) GetChangeSetByBlock(hBucket []byte, timestamp uint64) ([]byte, error) {
	key := dbutils.EncodeTimestamp(timestamp)

	var dat []byte
	err := db.db.View(func(tx *bolt.Tx) error {
		b := tx.Bucket(dbutils.ChangeSetByIndexBucket(hBucket))
		if b == nil {
			return nil
		}

		v, _ := b.Get(key)
		if v != nil {
			dat = make([]byte, len(v))
			copy(dat, v)
		}
		return nil
	})
	if err != nil {
		return nil, err
	}
	return dat, nil
}

// GetAsOf returns the value valid as of a given timestamp.
func (db *BoltDatabase) GetAsOf(bucket, hBucket, key []byte, timestamp uint64) ([]byte, error) {
	var dat []byte
	err := db.db.View(func(tx *bolt.Tx) error {
		v, err := BoltDBFindByHistory(tx, hBucket, key, timestamp)
		if err != nil {
			log.Debug("BoltDB BoltDBFindByHistory err", "err", err)
		} else {
			dat = make([]byte, len(v))
			copy(dat, v)
			return nil
		}
		{
			v, _ := tx.Bucket(bucket).Get(key)
			if v == nil {
				return ErrKeyNotFound
			}
<<<<<<< HEAD
			c := b.Cursor()
			k, v := c.Seek(key)
			if k != nil && bytes.Equal(k, key) {
				dat = make([]byte, len(v))
				copy(dat, v)
				return nil
			}
=======

			dat = make([]byte, len(v))
			copy(dat, v)
			return nil
>>>>>>> 59f997a6
		}

		return ErrKeyNotFound
	})
	return dat, err
}

func HackAddRootToAccountBytes(accNoRoot []byte, root []byte) (accWithRoot []byte, err error) {
	var acc accounts.Account
	if err := acc.DecodeForStorage(accNoRoot); err != nil {
		return nil, err
	}
	acc.Root = common.BytesToHash(root)
	accWithRoot = make([]byte, acc.EncodingLengthForStorage())
	acc.EncodeForStorage(accWithRoot)
	return accWithRoot, nil
}

func Bytesmask(fixedbits uint) (fixedbytes int, mask byte) {
	fixedbytes = int((fixedbits + 7) / 8)
	shiftbits := fixedbits & 7
	mask = byte(0xff)
	if shiftbits != 0 {
		mask = 0xff << (8 - shiftbits)
	}
	return fixedbytes, mask
}

func (db *BoltDatabase) Walk(bucket, startkey []byte, fixedbits uint, walker func(k, v []byte) (bool, error)) error {
	fixedbytes, mask := Bytesmask(fixedbits)
	err := db.db.View(func(tx *bolt.Tx) error {
		b := tx.Bucket(bucket)
		if b == nil {
			return nil
		}
		c := b.Cursor()
		k, v := c.Seek(startkey)
		for k != nil && len(k) >= fixedbytes && (fixedbits == 0 || bytes.Equal(k[:fixedbytes-1], startkey[:fixedbytes-1]) && (k[fixedbytes-1]&mask) == (startkey[fixedbytes-1]&mask)) {
			goOn, err := walker(k, v)
			if err != nil {
				return err
			}
			if !goOn {
				break
			}
			k, v = c.Next()
		}
		return nil
	})
	return err
}

func (db *BoltDatabase) MultiWalk(bucket []byte, startkeys [][]byte, fixedbits []uint, walker func(int, []byte, []byte) error) error {

	rangeIdx := 0 // What is the current range we are extracting
	fixedbytes, mask := Bytesmask(fixedbits[rangeIdx])
	startkey := startkeys[rangeIdx]
	err := db.db.View(func(tx *bolt.Tx) error {
		b := tx.Bucket(bucket)
		if b == nil {
			return nil
		}
		c := b.Cursor()
		k, v := c.Seek(startkey)
		for k != nil {
			// Adjust rangeIdx if needed
			if fixedbytes > 0 {
				cmp := int(-1)
				for cmp != 0 {
					cmp = bytes.Compare(k[:fixedbytes-1], startkey[:fixedbytes-1])
					if cmp == 0 {
						k1 := k[fixedbytes-1] & mask
						k2 := startkey[fixedbytes-1] & mask
						if k1 < k2 {
							cmp = -1
						} else if k1 > k2 {
							cmp = 1
						}
					}
					if cmp < 0 {
						k, v = c.SeekTo(startkey)
						if k == nil {
							return nil
						}
					} else if cmp > 0 {
						rangeIdx++
						if rangeIdx == len(startkeys) {
							return nil
						}
						fixedbytes, mask = Bytesmask(fixedbits[rangeIdx])
						startkey = startkeys[rangeIdx]
					}
				}
			}
			if len(v) > 0 {
				if err := walker(rangeIdx, k, v); err != nil {
					return err
				}
			}
			k, v = c.Next()
		}
		return nil
	})
	return err
}

func (db *BoltDatabase) walkAsOfThinAccounts(startkey []byte, fixedbits uint, timestamp uint64, walker func(k []byte, v []byte) (bool, error)) error {
	fixedbytes, mask := Bytesmask(fixedbits)
	err := db.db.View(func(tx *bolt.Tx) error {
		b := tx.Bucket(dbutils.CurrentStateBucket)
		if b == nil {
			return fmt.Errorf("currentStateBucket not found")
		}
		hB := tx.Bucket(dbutils.AccountsHistoryBucket)
		if hB == nil {
			return fmt.Errorf("accountsHistoryBucket not found")
		}
		csB := tx.Bucket(dbutils.AccountChangeSetBucket)
		if csB == nil {
			return fmt.Errorf("accountChangeBucket not found")
		}
		//for state
		mainCursor := b.Cursor()
		//for historic data
		historyCursor := hB.Cursor()
		k, v := mainCursor.Seek(startkey)
		hK, hV := historyCursor.Seek(startkey)
		goOn := true
		var err error
		for goOn {
			//exit or next conditions
			if k != nil && fixedbits > 0 && !bytes.Equal(k[:fixedbytes-1], startkey[:fixedbytes-1]) {
				k = nil
			}
			if k != nil && fixedbits > 0 && (k[fixedbytes-1]&mask) != (startkey[fixedbytes-1]&mask) {
				k = nil
			}
			if hK != nil && fixedbits > 0 && !bytes.Equal(hK[:fixedbytes-1], startkey[:fixedbytes-1]) {
				hK = nil
			}
			if hK != nil && fixedbits > 0 && (hK[fixedbytes-1]&mask) != (startkey[fixedbytes-1]&mask) {
				hK = nil
			}
			var cmp int
			if k == nil {
				if hK == nil {
					break
				} else {
					cmp = 1
				}
			} else if hK == nil {
				cmp = -1
			} else {
				cmp = bytes.Compare(k, hK)
			}
			if cmp < 0 {
				goOn, err = walker(k, v)
			} else {
				index := dbutils.WrapHistoryIndex(hV)
				if changeSetBlock, ok := index.Search(timestamp); ok {
					// Extract value from the changeSet
					csKey := dbutils.EncodeTimestamp(changeSetBlock)
					changeSetData, _ := csB.Get(csKey)
					if changeSetData == nil {
						return fmt.Errorf("could not find ChangeSet record for index entry %d (query timestamp %d)", changeSetBlock, timestamp)
					}
					data, err1 := changeset.AccountChangeSetBytes(changeSetData).FindLast(hK)
					if err1 != nil {
						return fmt.Errorf("could not find key %x in the ChangeSet record for index entry %d (query timestamp %d)",
							hK,
							changeSetBlock,
							timestamp,
						)
					}
					var acc accounts.Account
					if err2 := acc.DecodeForStorage(data); err2 != nil {
						return err2
					}
					if acc.Incarnation > 0 && acc.IsEmptyCodeHash() {
						codeBucket := tx.Bucket(dbutils.ContractCodeBucket)
						codeHash, _ := codeBucket.Get(dbutils.GenerateStoragePrefix(common.BytesToHash(hK), acc.Incarnation))
						if len(codeHash) > 0 {
							acc.CodeHash = common.BytesToHash(codeHash)
						}
						data = make([]byte, acc.EncodingLengthForStorage())
						acc.EncodeForStorage(data)
					}
					goOn, err = walker(hK, data)
				} else if cmp == 0 {
					goOn, err = walker(k, v)
				}
			}
			if goOn {
				if cmp <= 0 {
					k, v = mainCursor.Next()
				}
				if cmp >= 0 {
					hK, hV = historyCursor.Next()
				}
			}
		}
		return err
	})
	return err
}

// splitCursor implements cursor with two keys
// it is used to ignore incarnations in the middle
// of composite storage key, but without
// reconstructing the key
// Instead, the key is split into two parts and
// functions `Seek` and `Next` deliver both
// parts as well as the corresponding value
type splitCursor struct {
	c          *bolt.Cursor // Unlerlying bolt cursor
	startkey   []byte       // Starting key (also contains bits that need to be preserved)
	matchBytes int
	mask       uint8
	part1end   int // Position in the key where the first part ends
	part2start int // Position in the key where the second part starts
}

func newSplitCursor(b *bolt.Bucket, startkey []byte, matchBits uint, part1end, part2start int) *splitCursor {
	var sc splitCursor
	sc.c = b.Cursor()
	sc.startkey = startkey
	sc.part1end = part1end
	sc.part2start = part2start
	sc.matchBytes, sc.mask = Bytesmask(matchBits)
	return &sc
}

func (sc *splitCursor) matchKey(k []byte) bool {
	if k == nil {
		return false
	}
	if sc.matchBytes == 0 {
		return true
	}
	if len(k) < sc.matchBytes {
		return false
	}
	if !bytes.Equal(k[:sc.matchBytes-1], sc.startkey[:sc.matchBytes-1]) {
		return false
	}
	return (k[sc.matchBytes-1] & sc.mask) == (sc.startkey[sc.matchBytes-1] & sc.mask)
}

func (sc *splitCursor) Seek() (key1, key2, val []byte) {
	k, v := sc.c.Seek(sc.startkey)
	if !sc.matchKey(k) {
		return nil, nil, nil
	}
	return k[:sc.part1end], k[sc.part2start:], v
}

func (sc *splitCursor) Next() (key1, key2, val []byte) {
	k, v := sc.c.Next()
	if !sc.matchKey(k) {
		return nil, nil, nil
	}
	return k[:sc.part1end], k[sc.part2start:], v
}

func (db *BoltDatabase) walkAsOfThinStorage(startkey []byte, fixedbits uint, timestamp uint64, walker func(k1, k2, v []byte) (bool, error)) error {
	err := db.db.View(func(tx *bolt.Tx) error {
		b := tx.Bucket(dbutils.CurrentStateBucket)
		if b == nil {
			return fmt.Errorf("storageBucket not found")
		}
		hB := tx.Bucket(dbutils.StorageHistoryBucket)
		if hB == nil {
			return fmt.Errorf("storageHistoryBucket not found")
		}
		csB := tx.Bucket(dbutils.StorageChangeSetBucket)
		if csB == nil {
			return fmt.Errorf("storageChangeBucket not found")
		}
		startkeyNoInc := make([]byte, len(startkey)-common.IncarnationLength)
		copy(startkeyNoInc, startkey[:common.HashLength])
		copy(startkeyNoInc[common.HashLength:], startkey[common.HashLength+common.IncarnationLength:])
		//for storage
		mainCursor := newSplitCursor(
			b,
			startkey,
			fixedbits,
			common.HashLength, /* part1end */
			common.HashLength+common.IncarnationLength, /* part2start */
		)
		//for historic data
		historyCursor := newSplitCursor(
			hB,
			startkeyNoInc,
			fixedbits-8*common.IncarnationLength,
			common.HashLength, /* part1end */
			common.HashLength, /* part2start */
		)
		addrHash, keyHash, v := mainCursor.Seek()
		hAddrHash, hKeyHash, hV := historyCursor.Seek()
		goOn := true
		var err error
		for goOn {
			var cmp int
			if keyHash == nil {
				if hKeyHash == nil {
					break
				} else {
					cmp = 1
				}
			} else if hKeyHash == nil {
				cmp = -1
			} else {
				cmp = bytes.Compare(keyHash, hKeyHash)
			}
			if cmp < 0 {
				goOn, err = walker(addrHash, keyHash, v)
			} else {
				index := dbutils.WrapHistoryIndex(hV)
				if changeSetBlock, ok := index.Search(timestamp); ok {
					// Extract value from the changeSet
					csKey := dbutils.EncodeTimestamp(changeSetBlock)
					changeSetData, _ := csB.Get(csKey)
					if changeSetData == nil {
						return fmt.Errorf("could not find ChangeSet record for index entry %d (query timestamp %d)", changeSetBlock, timestamp)
					}
					data, err1 := changeset.StorageChangeSetBytes(changeSetData).Find(hAddrHash, hKeyHash)
					if err1 != nil {
						return fmt.Errorf("could not find key %x%x in the ChangeSet record for index entry %d (query timestamp %d): %v",
							hAddrHash, hKeyHash,
							changeSetBlock,
							timestamp,
							err1,
						)
					}
					goOn, err = walker(hAddrHash, hKeyHash, data)
				} else if cmp == 0 {
					goOn, err = walker(addrHash, keyHash, v)
				}
			}
			if goOn {
				if cmp <= 0 {
					addrHash, keyHash, v = mainCursor.Next()
				}
				if cmp >= 0 {
					hAddrHash, hKeyHash, hV = historyCursor.Next()
				}
			}

		}
		return err
	})
	return err
}

func (db *BoltDatabase) WalkAsOf(bucket, hBucket, startkey []byte, fixedbits uint, timestamp uint64, walker func(k []byte, v []byte) (bool, error)) error {
	//fmt.Printf("WalkAsOf %x %x %x %d %d\n", bucket, hBucket, startkey, fixedbits, timestamp)
	if bytes.Equal(bucket, dbutils.CurrentStateBucket) && bytes.Equal(hBucket, dbutils.AccountsHistoryBucket) {
		return db.walkAsOfThinAccounts(startkey, fixedbits, timestamp, walker)
	} else if bytes.Equal(bucket, dbutils.CurrentStateBucket) && bytes.Equal(hBucket, dbutils.StorageHistoryBucket) {
		return db.walkAsOfThinStorage(startkey, fixedbits, timestamp, func(k1, k2, v []byte) (bool, error) {
			return walker(append(common.CopyBytes(k1), k2...), v)
		})
	}
	panic("Not implemented for arbitrary buckets")
}

func (db *BoltDatabase) RewindData(timestampSrc, timestampDst uint64, df func(hBucket, key, value []byte) error) error {
	return RewindData(db, timestampSrc, timestampDst, df)
}

// Delete deletes the key from the queue and database
func (db *BoltDatabase) Delete(bucket, key []byte) error {
	// Execute the actual operation
	err := db.db.Update(func(tx *bolt.Tx) error {
		b := tx.Bucket(bucket)
		if b != nil {
			return b.Delete(key)
		} else {
			return nil
		}
	})
	return err
}

func (db *BoltDatabase) DeleteBucket(bucket []byte) error {
	err := db.db.Update(func(tx *bolt.Tx) error {
		if err := tx.DeleteBucket(bucket); err != nil {
			return err
		}
		return nil
	})
	return err
}

func (db *BoltDatabase) Close() {
	if err := db.db.Close(); err == nil {
		db.log.Info("Database closed")
	} else {
		db.log.Error("Failed to close database", "err", err)
	}
}

func (db *BoltDatabase) Keys() ([][]byte, error) {
	var keys [][]byte
	err := db.db.View(func(tx *bolt.Tx) error {
		return tx.ForEach(func(name []byte, b *bolt.Bucket) error {
			var nameCopy = make([]byte, len(name))
			copy(nameCopy, name)
			return b.ForEach(func(k, _ []byte) error {
				var kCopy = make([]byte, len(k))
				copy(kCopy, k)
				keys = append(append(keys, nameCopy), kCopy)
				return nil
			})
		})
	})
	if err != nil {
		return nil, err
	}
	return keys, err
}

func (db *BoltDatabase) KV() *bolt.DB {
	return db.db
}

func (db *BoltDatabase) AbstractKV() KV {
	return &BoltKV{bolt: db.db}
}

func (db *BoltDatabase) NewBatch() DbWithPendingMutations {
	m := &mutation{
		db:   db,
		puts: newPuts(),
	}
	return m
}

// IdealBatchSize defines the size of the data batches should ideally add in one write.
func (db *BoltDatabase) IdealBatchSize() int {
	return 100 * 1024
}

// [TURBO-GETH] Freezer support (not implemented yet)
// Ancients returns an error as we don't have a backing chain freezer.
func (db *BoltDatabase) Ancients() (uint64, error) {
	return 0, errNotSupported
}

// TruncateAncients returns an error as we don't have a backing chain freezer.
func (db *BoltDatabase) TruncateAncients(items uint64) error {
	return errNotSupported
}

func (db *BoltDatabase) ID() uint64 {
	return db.id
}

func InspectDatabase(db Database) error {
	// FIXME: implement in Turbo-Geth
	// see https://github.com/ethereum/go-ethereum/blob/f5d89cdb72c1e82e9deb54754bef8dd20bf12591/core/rawdb/database.go#L224
	return errNotSupported
}

func NewDatabaseWithFreezer(db Database, dir, suffix string) (Database, error) {
	// FIXME: implement freezer in Turbo-Geth
	return db, nil
}

func BoltDBFindByHistory(tx *bolt.Tx, hBucket []byte, key []byte, timestamp uint64) ([]byte, error) {
	//check
	hB := tx.Bucket(hBucket)
	if hB == nil {
		return nil, ErrKeyNotFound
	}
	var v []byte
	if bytes.Equal(dbutils.StorageHistoryBucket, hBucket) {
		keyNoInc := make([]byte, len(key)-common.IncarnationLength)
		copy(keyNoInc, key[:common.HashLength])
		copy(keyNoInc[common.HashLength:], key[common.HashLength+common.IncarnationLength:])
		v, _ = hB.Get(keyNoInc)
	} else {
		v, _ = hB.Get(key)
	}
	index := dbutils.WrapHistoryIndex(v)

	changeSetBlock, ok := index.Search(timestamp)
	if !ok {
		return nil, ErrKeyNotFound
	}

	csB := tx.Bucket(dbutils.ChangeSetByIndexBucket(hBucket))
	if csB == nil {
		return nil, ErrKeyNotFound
	}

	csKey := dbutils.EncodeTimestamp(changeSetBlock)
	changeSetData, _ := csB.Get(csKey)

	var (
		data []byte
		err  error
	)
	switch {
	case bytes.Equal(dbutils.AccountsHistoryBucket, hBucket):
		data, err = changeset.AccountChangeSetBytes(changeSetData).FindLast(key)
	case bytes.Equal(dbutils.StorageHistoryBucket, hBucket):
		data, err = changeset.StorageChangeSetBytes(changeSetData).Find(key[:common.HashLength], key[common.HashLength+common.IncarnationLength:])
	default:
		data, err = changeset.FindLast(changeSetData, key)
	}
	if err != nil {
		return nil, ErrKeyNotFound
	}

	//restore codehash
	if bytes.Equal(dbutils.AccountsHistoryBucket, hBucket) {
		var acc accounts.Account
		if err := acc.DecodeForStorage(data); err != nil {
			return nil, err
		}
		if acc.Incarnation > 0 && acc.IsEmptyCodeHash() {
			codeBucket := tx.Bucket(dbutils.ContractCodeBucket)
			codeHash, _ := codeBucket.Get(dbutils.GenerateStoragePrefix(common.BytesToHash(key), acc.Incarnation))
			if len(codeHash) > 0 {
				acc.CodeHash = common.BytesToHash(codeHash)
			}
			data = make([]byte, acc.EncodingLengthForStorage())
			acc.EncodeForStorage(data)
		}
		return data, nil
	}

	return data, nil
}<|MERGE_RESOLUTION|>--- conflicted
+++ resolved
@@ -214,23 +214,11 @@
 			if v == nil {
 				return ErrKeyNotFound
 			}
-<<<<<<< HEAD
-			c := b.Cursor()
-			k, v := c.Seek(key)
-			if k != nil && bytes.Equal(k, key) {
-				dat = make([]byte, len(v))
-				copy(dat, v)
-				return nil
-			}
-=======
 
 			dat = make([]byte, len(v))
 			copy(dat, v)
 			return nil
->>>>>>> 59f997a6
-		}
-
-		return ErrKeyNotFound
+		}
 	})
 	return dat, err
 }
