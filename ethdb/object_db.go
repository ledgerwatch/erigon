// Copyright 2014 The go-ethereum Authors
// This file is part of the go-ethereum library.
//
// The go-ethereum library is free software: you can redistribute it and/or modify
// it under the terms of the GNU Lesser General Public License as published by
// the Free Software Foundation, either version 3 of the License, or
// (at your option) any later version.
//
// The go-ethereum library is distributed in the hope that it will be useful,
// but WITHOUT ANY WARRANTY; without even the implied warranty of
// MERCHANTABILITY or FITNESS FOR A PARTICULAR PURPOSE. See the
// GNU Lesser General Public License for more details.
//
// You should have received a copy of the GNU Lesser General Public License
// along with the go-ethereum library. If not, see <http://www.gnu.org/licenses/>.

// Package ethdb defines the interfaces for an Ethereum data store.
package ethdb

import (
	"bytes"
	"context"
	"fmt"
	"strings"
	"time"

	"github.com/ledgerwatch/turbo-geth/common"
	"github.com/ledgerwatch/turbo-geth/common/dbutils"
	"github.com/ledgerwatch/turbo-geth/common/debug"
	"github.com/ledgerwatch/turbo-geth/log"
	"github.com/ledgerwatch/turbo-geth/metrics"
)

var (
	dbGetTimer = metrics.NewRegisteredTimer("db/get", nil)
	dbPutTimer = metrics.NewRegisteredTimer("db/put", nil)
)

// ObjectDatabase - is an object-style interface of DB accessing
type ObjectDatabase struct {
	kv  KV
	log log.Logger
	id  uint64
}

// NewObjectDatabase returns a AbstractDB wrapper.
func NewObjectDatabase(kv KV) *ObjectDatabase {
	logger := log.New("database", "object")
	return &ObjectDatabase{
		kv:  kv,
		log: logger,
		id:  id(),
	}
}

func MustOpen(path string) *ObjectDatabase {
	db, err := Open(path)
	if err != nil {
		panic(err)
	}
	return db
}

// Open - main method to open database. Choosing driver based on path suffix.
// If env TEST_DB provided - choose driver based on it. Some test using this method to open non-in-memory db
func Open(path string) (*ObjectDatabase, error) {
	var kv KV
	var err error
	testDB := debug.TestDB()
	switch true {
	case testDB == "lmdb" || strings.HasSuffix(path, "_lmdb"):
		kv, err = NewLMDB().Path(path).Open()
	case testDB == "bolt" || strings.HasSuffix(path, "_bolt"):
		kv, err = NewBolt().Path(path).Open()
	default:
		kv, err = NewLMDB().Path(path).Open()
	}
	if snDB:=debug.SnapshotDB(); snDB!="" {
		kv = NewSnapshotKV().DB(kv).Path(snDB).Open()
	}
	if err != nil {
		return nil, err
	}
	return NewObjectDatabase(kv), nil
}

// Put inserts or updates a single entry.
func (db *ObjectDatabase) Put(bucket string, key []byte, value []byte) error {
	if metrics.Enabled {
		defer dbPutTimer.UpdateSince(time.Now())
	}

	err := db.kv.Update(context.Background(), func(tx Tx) error {
		return tx.Cursor(bucket).Put(key, value)
	})
	return err
}

// MultiPut - requirements: input must be sorted and without duplicates
func (db *ObjectDatabase) MultiPut(tuples ...[]byte) (uint64, error) {
	err := db.kv.Update(context.Background(), func(tx Tx) error {
		return MultiPut(tx, tuples...)
	})
	if err != nil {
		return 0, err
	}
	return 0, nil
}

func (db *ObjectDatabase) Has(bucket string, key []byte) (bool, error) {
	var has bool
	err := db.kv.View(context.Background(), func(tx Tx) error {
		v, err := tx.Get(bucket, key)
		if err != nil {
			return err
		}
		has = v != nil
		return nil
	})
	return has, err
}

func (db *ObjectDatabase) DiskSize(ctx context.Context) (uint64, error) {
	casted, ok := db.kv.(HasStats)
	if !ok {
		return 0, nil
	}
	return casted.DiskSize(ctx)
}

// Get returns the value for a given key if it's present.
func (db *ObjectDatabase) Get(bucket string, key []byte) ([]byte, error) {
	if metrics.EnabledExpensive {
		defer dbGetTimer.UpdateSince(time.Now())
	}

<<<<<<< HEAD
	err = db.kv.View(context.Background(), func(tx Tx) error {
		v, err := tx.Bucket(bucket).Get(key)
		fmt.Println(err)
=======
	var dat []byte
	if err := db.kv.View(context.Background(), func(tx Tx) error {
		v, err := tx.Get(bucket, key)
		if err != nil {
			return err
		}
>>>>>>> f827f86c
		if v != nil {
			dat = make([]byte, len(v))
			copy(dat, v)
		}
		return nil
	}); err != nil {
		return nil, err
	}
	if dat == nil {
		return nil, ErrKeyNotFound
	}
	return dat, nil
}

func (db *ObjectDatabase) Last(bucket string) ([]byte, []byte, error) {
	var key, value []byte
	if err := db.kv.View(context.Background(), func(tx Tx) error {
		k, v, err := tx.Cursor(bucket).Last()
		if err != nil {
			return err
		}
		if k != nil {
			key, value = common.CopyBytes(k), common.CopyBytes(v)
		}
		return nil
	}); err != nil {
		return nil, nil, err
	}
	return key, value, nil
}

// GetIndexChunk returns proper index chunk or return error if index is not created.
// key must contain inverted block number in the end
func (db *ObjectDatabase) GetIndexChunk(bucket string, key []byte, timestamp uint64) ([]byte, error) {
	var dat []byte
	err := db.kv.View(context.Background(), func(tx Tx) error {
		c := tx.Cursor(bucket)
		k, v, err := c.Seek(dbutils.IndexChunkKey(key, timestamp))
		if err != nil {
			return err
		}
		if !bytes.HasPrefix(k, dbutils.CompositeKeyWithoutIncarnation(key)) {
			return ErrKeyNotFound
		}
		dat = make([]byte, len(v))
		copy(dat, v)
		return nil
	})
	if dat == nil {
		return nil, ErrKeyNotFound
	}
	return dat, err
}

// getChangeSetByBlockNoLock returns changeset by block and dbi
func (db *ObjectDatabase) GetChangeSetByBlock(storage bool, timestamp uint64) ([]byte, error) {
	key := dbutils.EncodeTimestamp(timestamp)

	var dat []byte
	err := db.kv.View(context.Background(), func(tx Tx) error {
		v, err := tx.Get(dbutils.ChangeSetByIndexBucket(true /* plain */, storage), key)
		if err != nil {
			return err
		}
		if v != nil {
			dat = make([]byte, len(v))
			copy(dat, v)
		}
		return nil
	})
	if err != nil {
		return nil, err
	}
	return dat, nil
}

func (db *ObjectDatabase) Walk(bucket string, startkey []byte, fixedbits int, walker func(k, v []byte) (bool, error)) error {
	err := db.kv.View(context.Background(), func(tx Tx) error {
		return Walk(tx.Cursor(bucket), startkey, fixedbits, walker)
	})
	return err
}

func (db *ObjectDatabase) MultiWalk(bucket string, startkeys [][]byte, fixedbits []int, walker func(int, []byte, []byte) error) error {
	return db.kv.View(context.Background(), func(tx Tx) error {
		return MultiWalk(tx.Cursor(bucket), startkeys, fixedbits, walker)
	})
}

// Delete deletes the key from the queue and database
func (db *ObjectDatabase) Delete(bucket string, key []byte) error {
	// Execute the actual operation
	err := db.kv.Update(context.Background(), func(tx Tx) error {
		return tx.Cursor(bucket).Delete(key)
	})
	return err
}

func (db *ObjectDatabase) BucketExists(name string) (bool, error) {
	exists := false
	if err := db.kv.View(context.Background(), func(tx Tx) error {
		migrator, ok := tx.(BucketMigrator)
		if !ok {
			return fmt.Errorf("%T doesn't implement ethdb.TxMigrator interface", db.kv)
		}
		exists = migrator.ExistsBucket(name)
		return nil
	}); err != nil {
		return false, err
	}
	return exists, nil
}

func (db *ObjectDatabase) ClearBuckets(buckets ...string) error {
	for i := range buckets {
		name := buckets[i]
		if err := db.kv.Update(context.Background(), func(tx Tx) error {
			migrator, ok := tx.(BucketMigrator)
			if !ok {
				return fmt.Errorf("%T doesn't implement ethdb.TxMigrator interface", db.kv)
			}
			if err := migrator.ClearBucket(name); err != nil {
				return err
			}
			return nil
		}); err != nil {
			return err
		}
	}

	return nil
}

func (db *ObjectDatabase) DropBuckets(buckets ...string) error {
	for i := range buckets {
		name := buckets[i]
		log.Info("Dropping bucket", "name", name)
		if err := db.kv.Update(context.Background(), func(tx Tx) error {
			migrator, ok := tx.(BucketMigrator)
			if !ok {
				return fmt.Errorf("%T doesn't implement ethdb.TxMigrator interface", db.kv)
			}
			if err := migrator.DropBucket(name); err != nil {
				return err
			}
			return nil
		}); err != nil {
			return err
		}
	}
	return nil
}

func (db *ObjectDatabase) Close() {
	db.kv.Close()
}

func (db *ObjectDatabase) Keys() ([][]byte, error) {
	var keys [][]byte
	err := db.kv.View(context.Background(), func(tx Tx) error {
		for _, name := range dbutils.Buckets {
			var nameCopy = make([]byte, len(name))
			copy(nameCopy, name)
			return tx.Cursor(name).Walk(func(k, _ []byte) (bool, error) {
				var kCopy = make([]byte, len(k))
				copy(kCopy, k)
				keys = append(append(keys, nameCopy), kCopy)
				return true, nil
			})
		}
		return nil
	})
	if err != nil {
		return nil, err
	}
	return keys, err
}

func (db *ObjectDatabase) KV() KV {
	return db.kv
}

func (db *ObjectDatabase) MemCopy() *ObjectDatabase {
	var mem *ObjectDatabase
	// Open the db and recover any potential corruptions
	switch db.kv.(type) {
	case *LmdbKV:
		mem = NewObjectDatabase(NewLMDB().InMem().MustOpen())
	case *BoltKV:
		mem = NewObjectDatabase(NewBolt().InMem().MustOpen())
	}

	if err := db.kv.View(context.Background(), func(readTx Tx) error {
		for _, name := range dbutils.Buckets {
			name := name
			if err := mem.kv.Update(context.Background(), func(writeTx Tx) error {
				newBucketToWrite := writeTx.Cursor(name)
				return readTx.Cursor(name).Walk(func(k, v []byte) (bool, error) {
					if err := newBucketToWrite.Put(common.CopyBytes(k), common.CopyBytes(v)); err != nil {
						return false, err
					}
					return true, nil
				})
			}); err != nil {
				return err
			}
		}
		return nil
	}); err != nil {
		panic(err)
	}

	return mem
}

func (db *ObjectDatabase) NewBatch() DbWithPendingMutations {
	m := &mutation{
		db:   db,
		puts: newPuts(),
	}
	return m
}

func (db *ObjectDatabase) Begin() (DbWithPendingMutations, error) {
	batch := &TxDb{db: db, cursors: map[string]*LmdbCursor{}}
	if err := batch.begin(nil); err != nil {
		panic(err)
	}
	return batch, nil
}

// IdealBatchSize defines the size of the data batches should ideally add in one write.
func (db *ObjectDatabase) IdealBatchSize() int {
	return db.kv.IdealBatchSize()
}

// [TURBO-GETH] Freezer support (not implemented yet)
// Ancients returns an error as we don't have a backing chain freezer.
func (db *ObjectDatabase) Ancients() (uint64, error) {
	return 0, errNotSupported
}

// TruncateAncients returns an error as we don't have a backing chain freezer.
func (db *ObjectDatabase) TruncateAncients(items uint64) error {
	return errNotSupported
}<|MERGE_RESOLUTION|>--- conflicted
+++ resolved
@@ -134,18 +134,12 @@
 		defer dbGetTimer.UpdateSince(time.Now())
 	}
 
-<<<<<<< HEAD
-	err = db.kv.View(context.Background(), func(tx Tx) error {
-		v, err := tx.Bucket(bucket).Get(key)
-		fmt.Println(err)
-=======
 	var dat []byte
 	if err := db.kv.View(context.Background(), func(tx Tx) error {
 		v, err := tx.Get(bucket, key)
 		if err != nil {
 			return err
 		}
->>>>>>> f827f86c
 		if v != nil {
 			dat = make([]byte, len(v))
 			copy(dat, v)
