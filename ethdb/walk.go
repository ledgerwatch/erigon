// Copyright 2018 The go-ethereum Authors
// This file is part of the go-ethereum library.
//
// The go-ethereum library is free software: you can redistribute it and/or modify
// it under the terms of the GNU Lesser General Public License as published by
// the Free Software Foundation, either version 3 of the License, or
// (at your option) any later version.
//
// The go-ethereum library is distributed in the hope that it will be useful,
// but WITHOUT ANY WARRANTY; without even the implied warranty of
// MERCHANTABILITY or FITNESS FOR A PARTICULAR PURPOSE. See the
// GNU Lesser General Public License for more details.
//
// You should have received a copy of the GNU Lesser General Public License
// along with the go-ethereum library. If not, see <http://www.gnu.org/licenses/>.

package ethdb

import (
	"bytes"
	"fmt"

	"github.com/ledgerwatch/turbo-geth/common"
	"github.com/ledgerwatch/turbo-geth/common/dbutils"
)

var EndSuffix = []byte{0xff, 0xff, 0xff, 0xff, 0xff, 0xff, 0xff, 0xff}

// Generates rewind data for all buckets between the timestamp
// timestapSrc is the current timestamp, and timestamp Dst is where we rewind
func rewindData(db Getter, timestampSrc, timestampDst uint64, df func(bucket, key, value []byte) error) error {
	// Collect list of buckets and keys that need to be considered
	m := make(map[string]map[string][]byte)
	suffixDst := dbutils.EncodeTimestamp(timestampDst + 1)
	if err := db.Walk(dbutils.ChangeSetBucket, suffixDst, 0, func(k, v []byte) (bool, error) {
		timestamp, bucket := dbutils.DecodeTimestamp(k)
		if timestamp > timestampSrc {
			return false, nil
		}

		changedAccounts, err := dbutils.DecodeChangeSet(v)
		if err != nil {
			return false, err
		}

<<<<<<< HEAD
		if changedAccounts.KeyCount() > 0 {
			bucketStr := string(bucket)
=======
		if ca.Len() > 0 {
			bucketStr := string(common.CopyBytes(bucket))
>>>>>>> 0ab530a6
			var t map[string][]byte
			var ok bool
			if t, ok = m[bucketStr]; !ok {
				t = make(map[string][]byte)
				m[bucketStr] = t
			}

			err = changedAccounts.Walk(func(k, v []byte) error {
				if _, ok = t[string(k)]; !ok {
					t[string(k)] = v
				}

				return nil
			})
			if err != nil {
				return false, err
			}
		}
		return true, nil
	}); err != nil {
		return err
	}
	for bucketStr, t := range m {
		bucket := []byte(bucketStr)
		for keyStr, value := range t {
			key := []byte(keyStr)
			if err := df(bucket, key, value); err != nil {
				return err
			}
		}
	}
	return nil
}

func GetModifiedAccounts(db Getter, startTimestamp, endTimestamp uint64) ([]common.Address, error) {
	var keys [][]byte
	startCode := dbutils.EncodeTimestamp(startTimestamp)
	if err := db.Walk(dbutils.ChangeSetBucket, startCode, 0, func(k, v []byte) (bool, error) {
		keyTimestamp, bucket := dbutils.DecodeTimestamp(k)
		if !bytes.Equal(bucket, dbutils.AccountsHistoryBucket) {
			return true, nil
		}
		if keyTimestamp > endTimestamp {
			return false, nil
		}
		d, err := dbutils.DecodeChangeSet(v)
		if err != nil {
			return false, err
		}
		err = d.Walk(func(k, v []byte) error {
			keys = append(keys, k)
			return nil
		})
		if err != nil {
			return false, err
		}

		return true, nil
	}); err != nil {
		return nil, err
	}

	if len(keys) == 0 {
		return nil, nil
	}
	accounts := make([]common.Address, len(keys))
	idx := 0

	for _, key := range keys {
		value, err := db.Get(dbutils.PreimagePrefix, key)
		if err != nil {
			return nil, fmt.Errorf("could not get preimage for key %x", key)
		}
		copy(accounts[idx][:], value)
		idx++
	}
	return accounts, nil
}<|MERGE_RESOLUTION|>--- conflicted
+++ resolved
@@ -43,13 +43,8 @@
 			return false, err
 		}
 
-<<<<<<< HEAD
-		if changedAccounts.KeyCount() > 0 {
-			bucketStr := string(bucket)
-=======
-		if ca.Len() > 0 {
+		if changedAccounts.Len() > 0 {
 			bucketStr := string(common.CopyBytes(bucket))
->>>>>>> 0ab530a6
 			var t map[string][]byte
 			var ok bool
 			if t, ok = m[bucketStr]; !ok {
