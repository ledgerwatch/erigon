--- conflicted
+++ resolved
@@ -151,37 +151,12 @@
 		return nil, fmt.Errorf("%w, path: %s", err, opts.path)
 	}
 
-<<<<<<< HEAD
-	status := statusOK
-=======
-	/*
-		if opts.flags&mdbx.Accede == 0 {
-			// 1/8 is good for transactions with a lot of modifications - to reduce invalidation size.
-			// But TG app now using Batch and etl.Collectors to avoid writing to DB frequently changing data.
-			// It means most of our writes are: APPEND or "single UPSERT per key during transaction"
-				if err = env.SetOption(mdbx.OptSpillMinDenominator, 8); err != nil {
-					return nil, err
-				}
-				if err = env.SetOption(mdbx.OptTxnDpInitial, 4*1024); err != nil {
-					return nil, err
-				}
-				if err = env.SetOption(mdbx.OptDpReverseLimit, 4*1024); err != nil {
-					return nil, err
-				}
-				if err = env.SetOption(mdbx.OptTxnDpLimit, opts.dirtyListMaxPages); err != nil {
-					return nil, err
-				}
-			}
-	*/
-
->>>>>>> 2f9bf300
 	db := &MdbxKV{
 		opts:    opts,
 		env:     env,
 		log:     logger,
 		wg:      &sync.WaitGroup{},
 		buckets: dbutils.BucketsCfg{},
-		status:  &status,
 	}
 	customBuckets := opts.bucketsCfg(dbutils.BucketsConfigs)
 	for name, cfg := range customBuckets { // copy map to avoid changing global variable
@@ -369,15 +344,9 @@
 	*/
 }
 
-<<<<<<< HEAD
-func (db *MdbxKV) Begin(_ context.Context) (txn Tx, err error) {
-	if db.env == nil || atomic.LoadUint32(db.status) != statusOK {
-		return nil, ErrDBClosed
-=======
 func (db *MdbxKV) BeginRo(_ context.Context) (txn Tx, err error) {
 	if db.env == nil {
 		return nil, fmt.Errorf("db closed")
->>>>>>> 2f9bf300
 	}
 
 	defer func() {
@@ -653,15 +622,9 @@
 	return false
 }
 
-<<<<<<< HEAD
-func (tx *MdbxTx) Commit(ctx context.Context) error {
-	if tx.db.env == nil || atomic.LoadUint32(tx.db.status) != statusOK {
-		return ErrDBClosed
-=======
 func (tx *MdbxTx) Commit() error {
 	if tx.db.env == nil {
 		return fmt.Errorf("db closed")
->>>>>>> 2f9bf300
 	}
 	if tx.tx == nil {
 		return nil
