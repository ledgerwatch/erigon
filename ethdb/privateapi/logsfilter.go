package privateapi

import (
	"fmt"
	"io"
	"sync"

	"github.com/ledgerwatch/erigon-lib/gointerfaces"
	"github.com/ledgerwatch/erigon-lib/gointerfaces/remote"
	"github.com/ledgerwatch/erigon-lib/gointerfaces/types"
	"github.com/ledgerwatch/erigon/common"
)

type LogsFilterAggregator struct {
	aggLogsFilter  LogsFilter             // Aggregation of all current log filters
	logsFilters    map[uint64]*LogsFilter // Filter for each subscriber, keyed by filterID
	logsFilterLock sync.Mutex
	nextFilterId   uint64
	events         *Events
}

// LogsFilter is used for both representing log filter for a specific subscriber (RPC daemon usually)
// and "aggregated" log filter representing a union of all subscribers. Therefore, the values in
// the mappings are counters (of type int) and they get deleted when counter goes back to 0
// Also, addAddr and allTopic are int instead of bool because they are also counter, counting
// how many subscribers have this set on
type LogsFilter struct {
	allAddrs  int
	addrs     map[common.Address]int
	allTopics int
	topics    map[common.Hash]int
	sender    remote.ETHBACKEND_SubscribeLogsServer // nil for aggregate subscriber, for appropriate stream server otherwise
}

func NewLogsFilterAggregator(events *Events) *LogsFilterAggregator {
	return &LogsFilterAggregator{
		aggLogsFilter: LogsFilter{
			addrs:  make(map[common.Address]int),
			topics: make(map[common.Hash]int),
		},
		logsFilters:  make(map[uint64]*LogsFilter),
		nextFilterId: 0,
		events:       events,
	}
}

func (a *LogsFilterAggregator) insertLogsFilter(sender remote.ETHBACKEND_SubscribeLogsServer) (uint64, *LogsFilter) {
	a.logsFilterLock.Lock()
	defer a.logsFilterLock.Unlock()
	filterId := a.nextFilterId
	a.nextFilterId++
	filter := &LogsFilter{addrs: make(map[common.Address]int), topics: make(map[common.Hash]int), sender: sender}
	a.logsFilters[filterId] = filter
	return filterId, filter
}

func (a *LogsFilterAggregator) checkEmpty() {
	a.events.EmptyLogSubsctiption(a.aggLogsFilter.allAddrs == 0 && len(a.aggLogsFilter.addrs) == 0 && a.aggLogsFilter.allTopics == 0 && len(a.aggLogsFilter.topics) == 0)
}

func (a *LogsFilterAggregator) removeLogsFilter(filterId uint64, filter *LogsFilter) {
	a.logsFilterLock.Lock()
	defer a.logsFilterLock.Unlock()
	a.subtractLogFilters(filter)
	delete(a.logsFilters, filterId)
	a.checkEmpty()
}

func (a *LogsFilterAggregator) updateLogsFilter(filter *LogsFilter, filterReq *remote.LogsFilterRequest) {
	fmt.Println("updateLogsFilter()")
	a.logsFilterLock.Lock()
	defer a.logsFilterLock.Unlock()
	a.subtractLogFilters(filter)
	filter.addrs = make(map[common.Address]int)
	if filterReq.GetAllAddresses() {
		fmt.Println("filter.allAddrs = 1")
		filter.allAddrs = 1
	} else {
		fmt.Println("filter.allAddrs = 0")
		filter.allAddrs = 0
		for _, addr := range filterReq.GetAddresses() {
			filter.addrs[gointerfaces.ConvertH160toAddress(addr)] = 1
		}
	}
	filter.topics = make(map[common.Hash]int)
	if filterReq.GetAllTopics() {
		filter.allTopics = 1
	} else {
		filter.allTopics = 0
		for _, topic := range filterReq.GetTopics() {
			filter.topics[gointerfaces.ConvertH256ToHash(topic)] = 1
		}
	}
	a.addLogsFilters(filter)
	a.checkEmpty()
}

func (a *LogsFilterAggregator) subtractLogFilters(f *LogsFilter) {
	a.aggLogsFilter.allAddrs -= f.allAddrs
	for addr, count := range f.addrs {
		a.aggLogsFilter.addrs[addr] -= count
		if a.aggLogsFilter.addrs[addr] == 0 {
			delete(a.aggLogsFilter.addrs, addr)
		}
	}
	a.aggLogsFilter.allTopics -= f.allTopics
	for topic, count := range f.topics {
		a.aggLogsFilter.topics[topic] -= count
		if a.aggLogsFilter.topics[topic] == 0 {
			delete(a.aggLogsFilter.topics, topic)
		}
	}
}

func (a *LogsFilterAggregator) addLogsFilters(f *LogsFilter) {
	a.aggLogsFilter.allAddrs += f.allAddrs
	for addr, count := range f.addrs {
		a.aggLogsFilter.addrs[addr] += count
	}
	a.aggLogsFilter.allTopics += f.allTopics
	for topic, count := range f.topics {
		a.aggLogsFilter.topics[topic] += count
	}
}

// SubscribeLogs
// Only one subscription is needed to serve all the users, LogsFilterRequest allows to dynamically modifying the subscription
func (a *LogsFilterAggregator) subscribeLogs(server remote.ETHBACKEND_SubscribeLogsServer) error {
	fmt.Println("subscribeLogs() the main one")
	filterId, filter := a.insertLogsFilter(server)
	defer a.removeLogsFilter(filterId, filter)
	// Listen to filter updates and modify the filters, until terminated
	var filterReq *remote.LogsFilterRequest
	var recvErr error
<<<<<<< HEAD
	fmt.Printf("filterReq: %+v, recvErr: %+v\n", filterReq, recvErr)
=======
>>>>>>> f5a82300
	for filterReq, recvErr = server.Recv(); recvErr == nil; filterReq, recvErr = server.Recv() {
		a.updateLogsFilter(filter, filterReq)
	}
	if recvErr != nil && recvErr != io.EOF { // termination
		return fmt.Errorf("receiving log filter request: %w", recvErr)
	}
	return nil
}

func (a *LogsFilterAggregator) distributeLogs(logs []*remote.SubscribeLogsReply) error {
	fmt.Println("distributeLogs()")
	a.logsFilterLock.Lock()
	defer a.logsFilterLock.Unlock()

	filtersToDelete := make(map[uint64]*LogsFilter)
<<<<<<< HEAD
filterLoop:
	for filterId, filter := range a.logsFilters {
		fmt.Printf("filter object: %+v\n", filter)
		for i, log := range logs {
			fmt.Printf("log index: %d, log: %+v\n", i, log)
			if filter.allAddrs == 0 {
				_, addrOk := filter.addrs[gointerfaces.ConvertH160toAddress(log.Address)]
				if !addrOk {
					continue
				}
=======
outerLoop:
	for _, log := range logs {
		// Use aggregate filter first
		if a.aggLogsFilter.allAddrs == 0 {
			if _, addrOk := a.aggLogsFilter.addrs[gointerfaces.ConvertH160toAddress(log.Address)]; !addrOk {
				continue
			}
		}
		if a.aggLogsFilter.allTopics == 0 {
			if !a.chooseTopics(a.aggLogsFilter.topics, log.GetTopics()) {
				continue
>>>>>>> f5a82300
			}
		}
		for filterId, filter := range a.logsFilters {
			if filter.allAddrs == 0 {
				if _, addrOk := filter.addrs[gointerfaces.ConvertH160toAddress(log.Address)]; !addrOk {
					continue
				}
			}
			if filter.allTopics == 0 {
				if !a.chooseTopics(filter.topics, log.GetTopics()) {
					continue
				}
			}
			if err := filter.sender.Send(log); err != nil {
				filtersToDelete[filterId] = filter
				continue outerLoop
			}
		}
	}
	// remove malfunctioned filters
	for filterId, filter := range filtersToDelete {
		a.subtractLogFilters(filter)
		delete(a.logsFilters, filterId)
	}

	return nil
}

func (a *LogsFilterAggregator) chooseTopics(filterTopics map[common.Hash]int, logTopics []*types.H256) bool {
	for _, logTopic := range logTopics {
		if _, ok := filterTopics[gointerfaces.ConvertH256ToHash(logTopic)]; ok {
			return true
		}
	}
	return false
}<|MERGE_RESOLUTION|>--- conflicted
+++ resolved
@@ -126,16 +126,12 @@
 // SubscribeLogs
 // Only one subscription is needed to serve all the users, LogsFilterRequest allows to dynamically modifying the subscription
 func (a *LogsFilterAggregator) subscribeLogs(server remote.ETHBACKEND_SubscribeLogsServer) error {
-	fmt.Println("subscribeLogs() the main one")
 	filterId, filter := a.insertLogsFilter(server)
 	defer a.removeLogsFilter(filterId, filter)
 	// Listen to filter updates and modify the filters, until terminated
 	var filterReq *remote.LogsFilterRequest
 	var recvErr error
-<<<<<<< HEAD
 	fmt.Printf("filterReq: %+v, recvErr: %+v\n", filterReq, recvErr)
-=======
->>>>>>> f5a82300
 	for filterReq, recvErr = server.Recv(); recvErr == nil; filterReq, recvErr = server.Recv() {
 		a.updateLogsFilter(filter, filterReq)
 	}
@@ -146,23 +142,10 @@
 }
 
 func (a *LogsFilterAggregator) distributeLogs(logs []*remote.SubscribeLogsReply) error {
-	fmt.Println("distributeLogs()")
 	a.logsFilterLock.Lock()
 	defer a.logsFilterLock.Unlock()
 
 	filtersToDelete := make(map[uint64]*LogsFilter)
-<<<<<<< HEAD
-filterLoop:
-	for filterId, filter := range a.logsFilters {
-		fmt.Printf("filter object: %+v\n", filter)
-		for i, log := range logs {
-			fmt.Printf("log index: %d, log: %+v\n", i, log)
-			if filter.allAddrs == 0 {
-				_, addrOk := filter.addrs[gointerfaces.ConvertH160toAddress(log.Address)]
-				if !addrOk {
-					continue
-				}
-=======
 outerLoop:
 	for _, log := range logs {
 		// Use aggregate filter first
@@ -174,7 +157,6 @@
 		if a.aggLogsFilter.allTopics == 0 {
 			if !a.chooseTopics(a.aggLogsFilter.topics, log.GetTopics()) {
 				continue
->>>>>>> f5a82300
 			}
 		}
 		for filterId, filter := range a.logsFilters {
