--- conflicted
+++ resolved
@@ -57,23 +57,12 @@
 	// Send Beacon Chain requests to staged sync
 	requestList *engineapi.RequestList
 	// Replies to newPayload & forkchoice requests
-<<<<<<< HEAD
 	statusCh           <-chan PayloadStatus
 	assemblePayloadPOS assemblePayloadPOSFunc
 	proposing          bool
 	syncCond           *sync.Cond // Engine API is asynchronous, we want to avoid CL to call different APIs at the same time
 	shutdown           bool
-=======
-	statusCh <-chan PayloadStatus
-	// Determines whether stageloop is processing a block or not
-	waitingForBeaconChain *uint32       // atomic boolean flag
-	skipCycleHack         chan struct{} // with this channel we tell the stagedsync that we want to assemble a block
-	assemblePayloadPOS    assemblePayloadPOSFunc
-	proposing             bool
-	syncCond              *sync.Cond // Engine API is asynchronous, we want to avoid CL to call different APIs at the same time
-	shutdown              bool
-	logsFilter            *LogsFilterAggregator
->>>>>>> 7d168884
+	logsFilter         *LogsFilterAggregator
 }
 
 type EthBackend interface {
@@ -102,14 +91,8 @@
 	blockReader interfaces.BlockAndTxnReader, config *params.ChainConfig, requestList *engineapi.RequestList,
 	statusCh <-chan PayloadStatus, assemblePayloadPOS assemblePayloadPOSFunc, proposing bool,
 ) *EthBackendServer {
-<<<<<<< HEAD
-	return &EthBackendServer{ctx: ctx, eth: eth, events: events, db: db, blockReader: blockReader, config: config,
+	s := &EthBackendServer{ctx: ctx, eth: eth, events: events, db: db, blockReader: blockReader, config: config,
 		requestList: requestList, statusCh: statusCh, pendingPayloads: make(map[uint64]*pendingPayload),
-=======
-	s := &EthBackendServer{ctx: ctx, eth: eth, events: events, db: db, blockReader: blockReader, config: config,
-		newPayloadCh: newPayloadCh, forkChoiceCh: forkChoiceCh, statusCh: statusCh, waitingForBeaconChain: waitingForBeaconChain,
-		pendingPayloads: make(map[uint64]*pendingPayload), skipCycleHack: skipCycleHack,
->>>>>>> 7d168884
 		assemblePayloadPOS: assemblePayloadPOS, proposing: proposing, syncCond: sync.NewCond(&sync.Mutex{}),
 		logsFilter: NewLogsFilterAggregator(),
 	}
