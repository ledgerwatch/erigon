--- conflicted
+++ resolved
@@ -92,12 +92,8 @@
 	beaconRequestList := engineapi.NewRequestList()
 	statusCh := make(chan PayloadStatus)
 
-<<<<<<< HEAD
-	backend := NewEthBackendServer(ctx, nil, db, nil, nil, &params.ChainConfig{TerminalTotalDifficulty: common.Big1}, beaconRequestList, statusCh, nil, false)
-=======
-	events := NewEvents()
-	backend := NewEthBackendServer(ctx, nil, db, events, nil, &params.ChainConfig{TerminalTotalDifficulty: common.Big1}, newPayloadCh, forkChoiceCh, statusCh, &waitingForHeaders, nil, nil, false)
->>>>>>> 7d168884
+	events := NewEvents()
+	backend := NewEthBackendServer(ctx, nil, db, events, nil, nil, &params.ChainConfig{TerminalTotalDifficulty: common.Big1}, beaconRequestList, statusCh, nil, false)
 
 	var err error
 	var reply *remote.EnginePayloadStatus
@@ -155,12 +151,8 @@
 	beaconRequestList := engineapi.NewRequestList()
 	statusCh := make(chan PayloadStatus)
 
-<<<<<<< HEAD
-	backend := NewEthBackendServer(ctx, nil, db, nil, nil, &params.ChainConfig{TerminalTotalDifficulty: common.Big1}, beaconRequestList, statusCh, nil, false)
-=======
-	events := NewEvents()
-	backend := NewEthBackendServer(ctx, nil, db, events, nil, &params.ChainConfig{TerminalTotalDifficulty: common.Big1}, newPayloadCh, forkChoiceCh, statusCh, &waitingForHeaders, nil, nil, false)
->>>>>>> 7d168884
+	events := NewEvents()
+	backend := NewEthBackendServer(ctx, nil, db, events, nil, nil, &params.ChainConfig{TerminalTotalDifficulty: common.Big1}, beaconRequestList, statusCh, nil, false)
 
 	var err error
 	var reply *remote.EnginePayloadStatus
@@ -195,13 +187,8 @@
 	beaconRequestList := engineapi.NewRequestList()
 	statusCh := make(chan PayloadStatus)
 
-<<<<<<< HEAD
-	backend := NewEthBackendServer(ctx, nil, db, nil, nil, &params.ChainConfig{TerminalTotalDifficulty: common.Big1}, beaconRequestList, statusCh, nil, false)
-=======
-	waitingForHeaders := uint32(1)
-	events := NewEvents()
-	backend := NewEthBackendServer(ctx, nil, db, events, nil, &params.ChainConfig{TerminalTotalDifficulty: common.Big1}, newPayloadCh, forkChoiceCh, statusCh, &waitingForHeaders, nil, nil, false)
->>>>>>> 7d168884
+	events := NewEvents()
+	backend := NewEthBackendServer(ctx, nil, db, events, nil, nil, &params.ChainConfig{TerminalTotalDifficulty: common.Big1}, beaconRequestList, statusCh, nil, false)
 
 	var err error
 	var reply *remote.EnginePayloadStatus
@@ -236,12 +223,8 @@
 	beaconRequestList := engineapi.NewRequestList()
 	statusCh := make(chan PayloadStatus)
 
-<<<<<<< HEAD
-	backend := NewEthBackendServer(ctx, nil, db, nil, nil, &params.ChainConfig{}, beaconRequestList, statusCh, nil, false)
-=======
-	events := NewEvents()
-	backend := NewEthBackendServer(ctx, nil, db, events, nil, &params.ChainConfig{}, newPayloadCh, forkChoiceCh, statusCh, &waitingForHeaders, nil, nil, false)
->>>>>>> 7d168884
+	events := NewEvents()
+	backend := NewEthBackendServer(ctx, nil, db, events, nil, nil, &params.ChainConfig{}, beaconRequestList, statusCh, nil, false)
 
 	var err error
 
