package ethdb

import (
<<<<<<< HEAD
	"bytes"
=======
	"sort"
>>>>>>> 992e3474
	"sync"

	"github.com/ledgerwatch/turbo-geth/common"
	"github.com/ledgerwatch/turbo-geth/common/dbutils"
	"github.com/ledgerwatch/turbo-geth/log"
)

type puts map[string]putsBucket //map[bucket]putsBucket

func newPuts() puts {
	return make(puts)
}

func (p puts) Set(bucket, key, value []byte) {
	var bucketPuts putsBucket
	var ok bool
	if bucketPuts, ok = p[string(bucket)]; !ok {
		bucketPuts = make(putsBucket)
		p[string(bucket)] = bucketPuts
	}
	bucketPuts[string(key)] = value
}

func (p puts) Delete(bucket, key []byte) {
	p.Set(bucket, key, nil)
}

func (p puts) SetStr(bucket string, key, value []byte) {
	var bucketPuts putsBucket
	var ok bool
	if bucketPuts, ok = p[bucket]; !ok {
		bucketPuts = make(putsBucket)
		p[bucket] = bucketPuts
	}
	bucketPuts[string(key)] = value
}

func (p puts) DeleteStr(bucket string, key []byte) {
	p.SetStr(bucket, key, nil)
}

func (p puts) Size() int {
	var size int
	for _, put := range p {
		size += len(put)
	}
	return size
}

type putsBucket map[string][]byte //map[key]value

func (pb putsBucket) Get(key []byte) ([]byte, bool) {
	value, ok := pb[string(key)]
	if !ok {
		return nil, false
	}

	if value == nil {
		return nil, true
	}

	v := make([]byte, len(value))
	copy(v, value)

	return v, true
}

func (pb putsBucket) GetStr(key string) ([]byte, bool) {
	value, ok := pb[key]
	if !ok {
		return nil, false
	}

	if value == nil {
		return nil, true
	}

	v := make([]byte, len(value))
	copy(v, value)

	return v, true
}

type mutation struct {
	puts puts // Map buckets to map[key]value
	//map[timestamp]map[hBucket]listOfChangedKeys
	changeSetByBlock map[uint64]map[string][]dbutils.Change
	mu               sync.RWMutex
	db               Database
}

func (m *mutation) getMem(bucket, key []byte) ([]byte, bool) {
	m.mu.RLock()
	defer m.mu.RUnlock()
	if t, ok := m.puts[string(bucket)]; ok {
		return t.Get(key)
	}
	return nil, false
}

// Can only be called from the worker thread
func (m *mutation) Get(bucket, key []byte) ([]byte, error) {
	if value, ok := m.getMem(bucket, key); ok {
		if value == nil {
			return nil, ErrKeyNotFound
		}
		return value, nil
	}
	if m.db != nil {
		return m.db.Get(bucket, key)
	}
	return nil, ErrKeyNotFound
}

func (m *mutation) GetS(hBucket, key []byte, timestamp uint64) ([]byte, error) {
	composite, _ := dbutils.CompositeKeySuffix(key, timestamp)
	return m.Get(hBucket, composite)
}

func (m *mutation) getNoLock(bucket, key []byte) ([]byte, error) {
	if t, ok := m.puts[string(bucket)]; ok {
		value, ok := t.Get(key)
		if ok && value == nil {
			return nil, ErrKeyNotFound
		}
		return value, nil
	}
	if m.db != nil {
		return m.db.Get(bucket, key)
	}
	return nil, ErrKeyNotFound
}

func (m *mutation) hasMem(bucket, key []byte) bool {
	m.mu.RLock()
	defer m.mu.RUnlock()
	if t, ok := m.puts[string(bucket)]; ok {
		_, ok = t.Get(key)
		return ok
	}
	return false
}

func (m *mutation) Has(bucket, key []byte) (bool, error) {
	if m.hasMem(bucket, key) {
		return true, nil
	}
	if m.db != nil {
		return m.db.Has(bucket, key)
	}
	return false, nil
}

func (m *mutation) Size() int {
	if m.db == nil {
		return 0
	}
	return m.db.Size()
}

func (m *mutation) Put(bucket, key []byte, value []byte) error {
	bb := make([]byte, len(bucket))
	copy(bb, bucket)
	k := make([]byte, len(key))
	copy(k, key)
	v := make([]byte, len(value))
	copy(v, value)
	m.mu.Lock()
	defer m.mu.Unlock()

	var t putsBucket
	var ok bool
	if t, ok = m.puts[string(bb)]; !ok {
		t = make(putsBucket)
		m.puts[string(bb)] = t
	}
	t[string(k)] = v
	return nil
}

// Assumes that bucket, key, and value won't be modified
func (m *mutation) PutS(hBucket, key, value []byte, timestamp uint64, noHistory bool) error {
	//fmt.Printf("PutS bucket %x key %x value %x timestamp %d\n", bucket, key, value, timestamp)
	composite, _ := dbutils.CompositeKeySuffix(key, timestamp)
	changesByBucket, ok := m.changeSetByBlock[timestamp]
	if !ok {
		changesByBucket = make(map[string][]dbutils.Change)
		m.changeSetByBlock[timestamp] = changesByBucket
	}
	changes, ok := changesByBucket[string(hBucket)]
	if !ok {
		changes = make([]dbutils.Change, 0)
	}
	changes = append(changes, dbutils.Change{
		Key:   key,
		Value: value,
	})
	changesByBucket[string(hBucket)] = changes
	if noHistory {
		return nil
	}
	m.mu.Lock()
	defer m.mu.Unlock()
	m.puts.Set(hBucket, composite, value)
	return nil
}

func (m *mutation) MultiPut(tuples ...[]byte) (uint64, error) {
	m.mu.Lock()
	defer m.mu.Unlock()
	l := len(tuples)
	for i := 0; i < l; i += 3 {
		m.puts.Set(tuples[i], tuples[i+1], tuples[i+2])
	}
	return 0, nil
}

func (m *mutation) BatchSize() int {
	m.mu.RLock()
	defer m.mu.RUnlock()
	return m.puts.Size()
}

// IdealBatchSize defines the size of the data batches should ideally add in one write.
func (m *mutation) IdealBatchSize() int {
	return m.db.IdealBatchSize()
}

// IdealBatchSize defines the size of the data batches should ideally add in one write.
func (m *mutation) IdealBatchSize() int {
	return m.db.IdealBatchSize()
}

func (m *mutation) GetAsOf(bucket, hBucket, key []byte, timestamp uint64) ([]byte, error) {
	if m.db == nil {
		panic("Not implemented")
	} else {
		return m.db.GetAsOf(bucket, hBucket, key, timestamp)
	}
}

// WARNING: Merged mem/DB walk is not implemented
func (m *mutation) Walk(bucket, startkey []byte, fixedbits uint, walker func([]byte, []byte) (bool, error)) error {
	if m.db == nil {
		panic("not implemented")
	}
	return m.db.Walk(bucket, startkey, fixedbits, walker)
}

func (m *mutation) multiWalkMem(bucket []byte, startkeys [][]byte, fixedbits []uint, walker func(int, []byte, []byte) error) error {
	panic("Not implemented")
}

// WARNING: Merged mem/DB walk is not implemented
func (m *mutation) MultiWalk(bucket []byte, startkeys [][]byte, fixedbits []uint, walker func(int, []byte, []byte) error) error {
	if m.db == nil {
		return m.multiWalkMem(bucket, startkeys, fixedbits, walker)
	}
	return m.db.MultiWalk(bucket, startkeys, fixedbits, walker)
}

func (m *mutation) WalkAsOf(bucket, hBucket, startkey []byte, fixedbits uint, timestamp uint64, walker func([]byte, []byte) (bool, error)) error {
	if m.db == nil {
		panic("Not implemented")
	}

	return m.db.WalkAsOf(bucket, hBucket, startkey, fixedbits, timestamp, walker)
}

func (m *mutation) MultiWalkAsOf(bucket, hBucket []byte, startkeys [][]byte, fixedbits []uint, timestamp uint64, walker func(int, []byte, []byte) error) error {
	if m.db == nil {
		panic("Not implemented")
	}
	return m.db.MultiWalkAsOf(bucket, hBucket, startkeys, fixedbits, timestamp, walker)
}

func (m *mutation) RewindData(timestampSrc, timestampDst uint64, df func(hBucket, key, value []byte) error) error {
	return rewindData(m, timestampSrc, timestampDst, df)
}

func (m *mutation) Delete(bucket, key []byte) error {
	m.mu.Lock()
	defer m.mu.Unlock()
	m.puts.Delete(bucket, key)
	return nil
}

// Deletes all keys with specified suffix(blockNum) from all the buckets
func (m *mutation) DeleteTimestamp(timestamp uint64) error {
	encodedTS := dbutils.EncodeTimestamp(timestamp)
	m.mu.Lock()
	defer m.mu.Unlock()
	err := m.Walk(dbutils.ChangeSetBucket, encodedTS, uint(8*len(encodedTS)), func(k, v []byte) (bool, error) {
		// k = encodedTS + hBucket
		hBucketStr := string(k[len(encodedTS):])
		changedAccounts, err := dbutils.Decode(v)
		if err != nil {
			return false, err
		}

		err = changedAccounts.Walk(func(kk, _ []byte) error {
			m.puts.DeleteStr(hBucketStr, kk)
			return nil
		})
		if err != nil {
			return false, err
		}
		m.puts.DeleteStr(hBucketStr, k)
		return true, nil
	})
	return err
}

func (m *mutation) Commit() (uint64, error) {
	if m.db == nil {
		return 0, nil
	}
	m.mu.Lock()
	defer m.mu.Unlock()
	if len(m.changeSetByBlock) > 0 {
		changeSetStr := string(dbutils.ChangeSetBucket)
		for timestamp, changesByBucket := range m.changeSetByBlock {
			encodedTS := dbutils.EncodeTimestamp(timestamp)
			for bucketStr, changes := range changesByBucket {
				hBucket := []byte(bucketStr)
				changeSetKey := dbutils.CompositeChangeSetKey(encodedTS, hBucket)
				dat, err := m.getNoLock(dbutils.ChangeSetBucket, changeSetKey)
				if err != nil && err != ErrKeyNotFound {
					return 0, err
				}

				changedAccounts, err := dbutils.Decode(dat)
				if err != nil {
					log.Error("Decode changedAccounts error on commit", "err", err)
				}

				changedAccounts = changedAccounts.MultiAdd(changes)
				changedRLP, err := dbutils.Encode(changedAccounts)
				if err != nil {
					log.Error("Encode changedAccounts error on commit", "err", err)
					return 0, err
				}

				m.puts.SetStr(changeSetStr, changeSetKey, changedRLP)
			}
		}
	}

	m.changeSetByBlock = make(map[uint64]map[string][]dbutils.Change)

	tuples := common.NewTuples(m.puts.Size(), 3, 1)
	for bucketStr, bt := range m.puts {
		bucketB := []byte(bucketStr)
		for key := range bt {
			value, _ := bt.GetStr(key)
			if err := tuples.Append(bucketB, []byte(key), value); err != nil {
				return 0, err
			}
		}
	}
	sort.Sort(tuples)

	written, err := m.db.MultiPut(tuples.Values...)
	if err != nil {
		return 0, err
	}
	m.puts = make(puts)
	return written, nil
}

func (m *mutation) Rollback() {
	m.mu.Lock()
	defer m.mu.Unlock()
	m.changeSetByBlock = make(map[uint64]map[string][]dbutils.Change)
	m.puts = make(puts)
}

func (m *mutation) Keys() ([][]byte, error) {
	m.mu.RLock()
	defer m.mu.RUnlock()
	tuples := common.NewTuples(m.puts.Size(), 2, 1)
	for bucketStr, bt := range m.puts {
		bucketB := []byte(bucketStr)
		for key := range bt {
			if err := tuples.Append(bucketB, []byte(key)); err != nil {
				return nil, err
			}
		}
	}
	sort.Sort(tuples)
	return tuples.Values, nil
}

func (m *mutation) Close() {
	m.Rollback()
}

func (m *mutation) NewBatch() DbWithPendingMutations {
	mm := &mutation{
		db:               m,
		puts:             newPuts(),
		changeSetByBlock: make(map[uint64]map[string][]dbutils.Change),
	}
	return mm
}

func (m *mutation) MemCopy() Database {
	panic("Not implemented")
}

// [TURBO-GETH] Freezer support (not implemented yet)
// Ancients returns an error as we don't have a backing chain freezer.
func (m *mutation) Ancients() (uint64, error) {
	return 0, errNotSupported
}

// TruncateAncients returns an error as we don't have a backing chain freezer.
func (m *mutation) TruncateAncients(items uint64) error {
	return errNotSupported
}<|MERGE_RESOLUTION|>--- conflicted
+++ resolved
@@ -1,11 +1,7 @@
 package ethdb
 
 import (
-<<<<<<< HEAD
-	"bytes"
-=======
 	"sort"
->>>>>>> 992e3474
 	"sync"
 
 	"github.com/ledgerwatch/turbo-geth/common"
@@ -227,11 +223,6 @@
 	m.mu.RLock()
 	defer m.mu.RUnlock()
 	return m.puts.Size()
-}
-
-// IdealBatchSize defines the size of the data batches should ideally add in one write.
-func (m *mutation) IdealBatchSize() int {
-	return m.db.IdealBatchSize()
 }
 
 // IdealBatchSize defines the size of the data batches should ideally add in one write.
