package ethdb

import (
	"bytes"
	"fmt"
	"github.com/ledgerwatch/turbo-geth/common/debug"
	"sort"
	"sync"
	"sync/atomic"

	"github.com/ledgerwatch/turbo-geth/common"
	"github.com/ledgerwatch/turbo-geth/common/dbutils"
	"github.com/ledgerwatch/turbo-geth/log"
)

type puts map[string]putsBucket //map[bucket]putsBucket

func newPuts() puts {
	return make(puts)
}

func (p puts) Set(bucket, key, value []byte) {
	var bucketPuts putsBucket
	var ok bool
	if bucketPuts, ok = p[string(bucket)]; !ok {
		bucketPuts = make(putsBucket)
		p[string(bucket)] = bucketPuts
	}
	bucketPuts[string(key)] = value
}

func (p puts) Delete(bucket, key []byte) {
	p.Set(bucket, key, nil)
}

func (p puts) SetStr(bucket string, key, value []byte) {
	var bucketPuts putsBucket
	var ok bool
	if bucketPuts, ok = p[bucket]; !ok {
		bucketPuts = make(putsBucket)
		p[bucket] = bucketPuts
	}
	bucketPuts[string(key)] = value
}

func (p puts) DeleteStr(bucket string, key []byte) {
	p.SetStr(bucket, key, nil)
}

func (p puts) Size() int {
	var size int
	for _, put := range p {
		size += len(put)
	}
	return size
}

type putsBucket map[string][]byte //map[key]value

func (pb putsBucket) Get(key []byte) ([]byte, bool) {
	value, ok := pb[string(key)]
	if !ok {
		return nil, false
	}

	if value == nil {
		return nil, true
	}

	v := make([]byte, len(value))
	copy(v, value)

	return v, true
}

func (pb putsBucket) GetStr(key string) ([]byte, bool) {
	value, ok := pb[key]
	if !ok {
		return nil, false
	}

	if value == nil {
		return nil, true
	}

	v := make([]byte, len(value))
	copy(v, value)

	return v, true
}

type mutation struct {
<<<<<<< HEAD
	puts puts // Map buckets to map[key]value
	//map[timestamp]map[hBucket]listOfChangedKeys
	changeSetByBlock map[uint64]map[string]*dbutils.ChangeSet
=======
	puts             puts                                   // Map buckets to map[key]value
	changeSetByBlock map[uint64]map[string][]dbutils.Change //map[timestamp]map[hBucket]listOfChangedKeys
>>>>>>> 0ab530a6
	mu               sync.RWMutex
	db               Database
}

func (m *mutation) getMem(bucket, key []byte) ([]byte, bool) {
	m.mu.RLock()
	defer m.mu.RUnlock()

	if t, ok := m.puts[string(bucket)]; ok {
		return t.Get(key)
	}
	return nil, false
}

// Can only be called from the worker thread
func (m *mutation) Get(bucket, key []byte) ([]byte, error) {
	if value, ok := m.getMem(bucket, key); ok {
		if value == nil {
			return nil, ErrKeyNotFound
		}
		return value, nil
	}
	if m.db != nil {
		return m.db.Get(bucket, key)
	}
	return nil, ErrKeyNotFound
}

func (m *mutation) getChangeSetByBlockNoLock(bucket []byte, timestamp uint64) (*dbutils.ChangeSet, error) {
	bucketMap, ok:=m.changeSetByBlock[timestamp]
	if !ok {
		return nil, ErrKeyNotFound
	}
	changeSet,ok:=bucketMap[string(bucket)]
	if !ok {
		return nil, ErrKeyNotFound
	}

	return changeSet, nil
}

func (m *mutation) GetS(hBucket, key []byte, timestamp uint64) ([]byte, error) {
	if !debug.IsThinHistory() || bytes.Equal(hBucket, dbutils.StorageHistoryBucket) {
		composite, _ := dbutils.CompositeKeySuffix(key, timestamp)
		return m.Get(hBucket, composite)
	}

	m.mu.RLock()
	chs, err:=m.getChangeSetByBlockNoLock(hBucket, timestamp)
	m.mu.Unlock()
	if err!=nil {
		if m.db!=nil {
			return m.db.GetS(hBucket,key,timestamp)
		}
		return nil, err
	}
	return chs.FindLast(key)
}

func (m *mutation) getNoLock(bucket, key []byte) ([]byte, error) {
	if t, ok := m.puts[string(bucket)]; ok {
		value, ok := t.Get(key)
		if ok && value == nil {
			return nil, ErrKeyNotFound
		}
		return value, nil
	}
	if m.db != nil {
		return m.db.Get(bucket, key)
	}
	return nil, ErrKeyNotFound
}

func (m *mutation) hasMem(bucket, key []byte) bool {
	m.mu.RLock()
	defer m.mu.RUnlock()
	if t, ok := m.puts[string(bucket)]; ok {
		_, ok = t.Get(key)
		return ok
	}
	return false
}

func (m *mutation) Has(bucket, key []byte) (bool, error) {
	if m.hasMem(bucket, key) {
		return true, nil
	}
	if m.db != nil {
		return m.db.Has(bucket, key)
	}
	return false, nil
}

func (m *mutation) DiskSize() int64 {
	if m.db == nil {
		return 0
	}
	return m.db.DiskSize()
}

func (m *mutation) Put(bucket, key []byte, value []byte) error {
	bb := make([]byte, len(bucket))
	copy(bb, bucket)
	k := make([]byte, len(key))
	copy(k, key)
	v := make([]byte, len(value))
	copy(v, value)
	m.mu.Lock()
	defer m.mu.Unlock()

	m.puts.Set(bb, key, value)
	return nil
}

// Assumes that bucket, key, and value won't be modified
func (m *mutation) PutS(hBucket, key, value []byte, timestamp uint64, noHistory bool) error {
	//fmt.Printf("PutS bucket %x key %x value %x timestamp %d\n", bucket, key, value, timestamp)
	m.mu.Lock()
	defer m.mu.Unlock()

	hBucketStr :=string(hBucket)
	changesByBucket, ok := m.changeSetByBlock[timestamp]
	if !ok {
		changesByBucket = make(map[string]*dbutils.ChangeSet)
		m.changeSetByBlock[timestamp] = changesByBucket
	}
	changeSet, ok := changesByBucket[hBucketStr]
	if !ok {
		changeSet = dbutils.NewChangeSet()
	}

	changesByBucket[hBucketStr] = changeSet.Add(key,value)
	if noHistory {
		return nil
	}
	if !debug.IsThinHistory() || bytes.Equal(hBucket, dbutils.StorageHistoryBucket) {
		composite, _ := dbutils.CompositeKeySuffix(key, timestamp)
		m.puts.Set(hBucket, composite, value)
	}

	return nil
}

func (m *mutation) MultiPut(tuples ...[]byte) (uint64, error) {
	m.mu.Lock()
	defer m.mu.Unlock()
	l := len(tuples)
	for i := 0; i < l; i += 3 {
		m.puts.Set(tuples[i], tuples[i+1], tuples[i+2])
	}
	return 0, nil
}

func (m *mutation) BatchSize() int {
	m.mu.RLock()
	defer m.mu.RUnlock()
	return m.puts.Size()
}

// IdealBatchSize defines the size of the data batches should ideally add in one write.
func (m *mutation) IdealBatchSize() int {
	return m.db.IdealBatchSize()
}

func (m *mutation) GetAsOf(bucket, hBucket, key []byte, timestamp uint64) ([]byte, error) {
	m.panicOnEmptyDB()
	return m.db.GetAsOf(bucket, hBucket, key, timestamp)
}

// WARNING: Merged mem/DB walk is not implemented
func (m *mutation) Walk(bucket, startkey []byte, fixedbits uint, walker func([]byte, []byte) (bool, error)) error {
	m.panicOnEmptyDB()
	return m.db.Walk(bucket, startkey, fixedbits, walker)
}

// WARNING: Merged mem/DB walk is not implemented
func (m *mutation) MultiWalk(bucket []byte, startkeys [][]byte, fixedbits []uint, walker func(int, []byte, []byte) error) error {
	m.panicOnEmptyDB()
	return m.db.MultiWalk(bucket, startkeys, fixedbits, walker)
}

func (m *mutation) WalkAsOf(bucket, hBucket, startkey []byte, fixedbits uint, timestamp uint64, walker func([]byte, []byte) (bool, error)) error {
	m.panicOnEmptyDB()
	return m.db.WalkAsOf(bucket, hBucket, startkey, fixedbits, timestamp, walker)
}

func (m *mutation) MultiWalkAsOf(bucket, hBucket []byte, startkeys [][]byte, fixedbits []uint, timestamp uint64, walker func(int, []byte, []byte) error) error {
	m.panicOnEmptyDB()
	return m.db.MultiWalkAsOf(bucket, hBucket, startkeys, fixedbits, timestamp, walker)
}

func (m *mutation) RewindData(timestampSrc, timestampDst uint64, df func(hBucket, key, value []byte) error) error {
	return rewindData(m, timestampSrc, timestampDst, df)
}

func (m *mutation) Delete(bucket, key []byte) error {
	m.mu.Lock()
	defer m.mu.Unlock()
	m.puts.Delete(bucket, key)
	return nil
}

// Deletes all keys with specified suffix(blockNum) from all the buckets
func (m *mutation) DeleteTimestamp(timestamp uint64) error {
	encodedTS := dbutils.EncodeTimestamp(timestamp)
	m.mu.Lock()
	defer m.mu.Unlock()

	err := m.Walk(dbutils.ChangeSetBucket, encodedTS, uint(8*len(encodedTS)), func(k, v []byte) (bool, error) {
		// k = encodedTS + hBucket
		hBucket:=k[len(encodedTS):]
		hBucketStr := string(hBucket)
		changedAccounts, err := dbutils.DecodeChangeSet(v)
		if err != nil {
			return false, err
		}
		if !debug.IsThinHistory() || bytes.Equal(hBucket, dbutils.StorageHistoryBucket) {
			err = changedAccounts.Walk(func(kk, _ []byte) error {
				composite,_:=dbutils.CompositeKeySuffix(kk, timestamp)
				m.puts.DeleteStr(hBucketStr,composite)
				return nil
			})

			if err != nil {
				return false, err
			}
			m.puts.DeleteStr(string(dbutils.ChangeSetBucket), k)
		} else {
			err = changedAccounts.Walk(func(kk, _ []byte) error {
				acc,err:=m.getNoLock(dbutils.AccountsHistoryBucket, kk)
				if err!=nil {
					return nil
				}
				v, isEmpty, err:=RemoveFromIndex(acc, timestamp)
				if err!=nil {
					return nil
				}
				if isEmpty {
					m.puts.DeleteStr(hBucketStr,kk)
				} else {
					m.puts.SetStr(hBucketStr, kk, v)
				}
				return nil
			})
			m.puts.DeleteStr(string(dbutils.ChangeSetBucket), k)
		}
		return true, nil
	})
	return err
}

func (m *mutation) Commit() (uint64, error) {
	if m.db == nil {
		return 0, nil
	}
	m.mu.Lock()
	defer m.mu.Unlock()
	if len(m.changeSetByBlock) > 0 {
		changeSetStr := string(dbutils.ChangeSetBucket)
		for timestamp, changesByBucket := range m.changeSetByBlock {
			encodedTS := dbutils.EncodeTimestamp(timestamp)
			for hBucketStr, changes := range changesByBucket {
				hBucket := []byte(hBucketStr)
				changeSetKey := dbutils.CompositeChangeSetKey(encodedTS, hBucket)
				dat, err := m.getNoLock(dbutils.ChangeSetBucket, changeSetKey)
				if err != nil && err != ErrKeyNotFound {
					return 0, err
				}

				changeSet, err := dbutils.DecodeChangeSet(dat)
				if err != nil {
					log.Error("DecodeChangeSet changeSet error on commit", "err", err)
				}

<<<<<<< HEAD
				changeSet = changeSet.MultiAdd(changes.Changes)
				changedRLP, err := dbutils.EncodeChangeSet(changeSet)
=======
				if err = changedAccounts.MultiAdd(changes); err != nil {
					return 0, err
				}
				changedRLP, err := changedAccounts.Encode()
>>>>>>> 0ab530a6
				if err != nil {
					log.Error("EncodeChangeSet changeSet error on commit", "err", err)
				}
				if debug.IsThinHistory() {
					changedKeys:= changeSet.ChangedKeys()
					for k:=range changedKeys {
						value, err := m.getNoLock(hBucket, []byte(k))
						if err==ErrKeyNotFound {
							if m.db != nil {
								value,err=m.db.Get(hBucket, []byte(k))
								if err!= nil && err!=ErrKeyNotFound {
									return 0, err
								}
							}
						}
						v,err:=AppendToIndex(value, timestamp)
						if err!=nil {
							log.Error("mutation, append to index", "err", err, "timestamp",timestamp, )
							continue
						}
						m.puts.SetStr(hBucketStr, []byte(k), v)
					}
				}
				m.puts.SetStr(changeSetStr, changeSetKey, changedRLP)
			}
		}
	}
	m.changeSetByBlock = make(map[uint64]map[string]*dbutils.ChangeSet)

	tuples := common.NewTuples(m.puts.Size(), 3, 1)
	for bucketStr, bt := range m.puts {
		bucketB := []byte(bucketStr)
		for key := range bt {
			value, _ := bt.GetStr(key)
			if err := tuples.Append(bucketB, []byte(key), value); err != nil {
				return 0, err
			}
		}
	}
	sort.Sort(tuples)

	written, err := m.db.MultiPut(tuples.Values...)
	if err != nil {
		return 0, err
	}
	m.puts = make(puts)
	return written, nil
}

func (m *mutation) Rollback() {
	m.mu.Lock()
	defer m.mu.Unlock()
	m.changeSetByBlock = make(map[uint64]map[string]*dbutils.ChangeSet)
	m.puts = make(puts)
}

func (m *mutation) Keys() ([][]byte, error) {
	m.mu.RLock()
	defer m.mu.RUnlock()
	tuples := common.NewTuples(m.puts.Size(), 2, 1)
	for bucketStr, bt := range m.puts {
		bucketB := []byte(bucketStr)
		for key := range bt {
			if err := tuples.Append(bucketB, []byte(key)); err != nil {
				return nil, err
			}
		}
	}
	sort.Sort(tuples)
	return tuples.Values, nil
}

func (m *mutation) Close() {
	m.Rollback()
}

func (m *mutation) NewBatch() DbWithPendingMutations {
	mm := &mutation{
		db:               m,
		puts:             newPuts(),
		changeSetByBlock: make(map[uint64]map[string]*dbutils.ChangeSet),
	}
	return mm
}

func (m *mutation) panicOnEmptyDB()  {
	if m.db == nil {
		panic("Not implemented")
	}
}

func (m *mutation) MemCopy() Database {
	m.panicOnEmptyDB()
	return m.db
}

func (m *mutation) ID() uint64 {
	return m.db.ID()
}

// [TURBO-GETH] Freezer support (not implemented yet)
// Ancients returns an error as we don't have a backing chain freezer.
func (m *mutation) Ancients() (uint64, error) {
	return 0, errNotSupported
}

// TruncateAncients returns an error as we don't have a backing chain freezer.
func (m *mutation) TruncateAncients(items uint64) error {
	return errNotSupported
}


func NewRWDecorator(db Database) *RWCounterDecorator  {
	return &RWCounterDecorator {
		db,
		DBCounterStats{},
	}
}
type RWCounterDecorator struct {
	Database
	DBCounterStats
}

type DBCounterStats struct {
	Put uint64
	PutS uint64
	Get uint64
	GetS uint64
	GetAsOf uint64
	Has uint64
	Walk uint64
	WalkAsOf uint64
	MultiWalk uint64
	MultiWalkAsOf uint64
	Delete uint64
	DeleteTimestamp uint64
	MultiPut uint64
}

func (d *RWCounterDecorator) Put(bucket, key, value []byte) error {
	atomic.AddUint64(&d.DBCounterStats.Put, 1)
	fmt.Println("PUT", string(bucket), key)
	return d.Database.Put(bucket,key,value)
}

func (d *RWCounterDecorator) PutS(hBucket, key, value []byte, timestamp uint64, changeSetBucketOnly bool) error{
	atomic.AddUint64(&d.DBCounterStats.PutS, 1)
	return d.Database.PutS(hBucket,key,value,timestamp,changeSetBucketOnly)
}
func (d *RWCounterDecorator) Get(bucket, key []byte) ([]byte, error) {
	atomic.AddUint64(&d.DBCounterStats.Get, 1)
	return d.Database.Get(bucket,key)
}
func (d *RWCounterDecorator) GetS(hBucket, key []byte, timestamp uint64) ([]byte, error) {
	atomic.AddUint64(&d.DBCounterStats.GetS, 1)
	return d.Database.GetS(hBucket,key, timestamp)
}
func (d *RWCounterDecorator) GetAsOf(bucket, hBucket, key []byte, timestamp uint64) ([]byte, error) {
	atomic.AddUint64(&d.DBCounterStats.GetAsOf, 1)
	return d.Database.GetAsOf(bucket,hBucket,key,timestamp)
}
func (d *RWCounterDecorator) Has(bucket, key []byte) (bool, error) {
	atomic.AddUint64(&d.DBCounterStats.Has, 1)
	return d.Database.Has(bucket, key)
}
func (d *RWCounterDecorator) Walk(bucket, startkey []byte, fixedbits uint, walker func([]byte, []byte) (bool, error)) error {
	atomic.AddUint64(&d.DBCounterStats.Walk, 1)
	return d.Database.Walk(bucket,startkey,fixedbits,walker)
}
func (d *RWCounterDecorator) MultiWalk(bucket []byte, startkeys [][]byte, fixedbits []uint, walker func(int, []byte, []byte) error) error {
	atomic.AddUint64(&d.DBCounterStats.MultiWalk, 1)
	return d.Database.MultiWalk(bucket,startkeys,fixedbits,walker)
}
func (d *RWCounterDecorator) WalkAsOf(bucket, hBucket, startkey []byte, fixedbits uint, timestamp uint64, walker func([]byte, []byte) (bool, error)) error {
	atomic.AddUint64(&d.DBCounterStats.WalkAsOf, 1)
	return d.Database.WalkAsOf(bucket,hBucket,startkey,fixedbits,timestamp,walker)
}
func (d *RWCounterDecorator) MultiWalkAsOf(bucket, hBucket []byte, startkeys [][]byte, fixedbits []uint, timestamp uint64, walker func(int, []byte, []byte) error) error {
	atomic.AddUint64(&d.DBCounterStats.MultiWalkAsOf, 1)
	return d.Database.MultiWalkAsOf(bucket,hBucket,startkeys,fixedbits,timestamp,walker)
}
func (d *RWCounterDecorator) Delete(bucket, key []byte) error {
	atomic.AddUint64(&d.DBCounterStats.Delete, 1)
	return d.Database.Delete(bucket,key)
}
func (d *RWCounterDecorator) DeleteTimestamp(timestamp uint64) error {
	atomic.AddUint64(&d.DBCounterStats.DeleteTimestamp, 1)
	return d.Database.DeleteTimestamp(timestamp)
}
func (d *RWCounterDecorator) MultiPut(tuples ...[]byte) (uint64, error) {
	atomic.AddUint64(&d.DBCounterStats.MultiPut, 1)
	return d.Database.MultiPut(tuples...)
}
func (d *RWCounterDecorator) MemCopy() Database {
	return d.Database.MemCopy()
}
func (d *RWCounterDecorator) NewBatch() DbWithPendingMutations {
	mm := &mutation{
		db:               d,
		puts:             newPuts(),
		changeSetByBlock: make(map[uint64]map[string]*dbutils.ChangeSet),
	}
	return mm
}<|MERGE_RESOLUTION|>--- conflicted
+++ resolved
@@ -90,14 +90,9 @@
 }
 
 type mutation struct {
-<<<<<<< HEAD
 	puts puts // Map buckets to map[key]value
 	//map[timestamp]map[hBucket]listOfChangedKeys
 	changeSetByBlock map[uint64]map[string]*dbutils.ChangeSet
-=======
-	puts             puts                                   // Map buckets to map[key]value
-	changeSetByBlock map[uint64]map[string][]dbutils.Change //map[timestamp]map[hBucket]listOfChangedKeys
->>>>>>> 0ab530a6
 	mu               sync.RWMutex
 	db               Database
 }
@@ -229,7 +224,11 @@
 		changeSet = dbutils.NewChangeSet()
 	}
 
-	changesByBucket[hBucketStr] = changeSet.Add(key,value)
+	err:=changeSet.Add(key,value)
+	if err!=nil {
+		return err
+	}
+	changesByBucket[hBucketStr] = changeSet
 	if noHistory {
 		return nil
 	}
@@ -372,15 +371,10 @@
 					log.Error("DecodeChangeSet changeSet error on commit", "err", err)
 				}
 
-<<<<<<< HEAD
-				changeSet = changeSet.MultiAdd(changes.Changes)
-				changedRLP, err := dbutils.EncodeChangeSet(changeSet)
-=======
-				if err = changedAccounts.MultiAdd(changes); err != nil {
+				if err = changeSet.MultiAdd(changes.Changes); err != nil {
 					return 0, err
 				}
-				changedRLP, err := changedAccounts.Encode()
->>>>>>> 0ab530a6
+				changedRLP, err := changeSet.Encode()
 				if err != nil {
 					log.Error("EncodeChangeSet changeSet error on commit", "err", err)
 				}
