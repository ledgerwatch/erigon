package dbutils

import (
	"bytes"
	"encoding/binary"

	"github.com/ledgerwatch/turbo-geth/common"
)

// EncodeBlockNumber encodes a block number as big endian uint64
func EncodeBlockNumber(number uint64) []byte {
	enc := make([]byte, 8)
	binary.BigEndian.PutUint64(enc, number)
	return enc
}

// headerKey = headerPrefix + num (uint64 big endian) + hash
func HeaderKey(number uint64, hash common.Hash) []byte {
	return append(EncodeBlockNumber(number), hash.Bytes()...)
}

func IsHeaderKey(k []byte) bool {
	l := common.BlockNumberLength + common.HashLength
	if len(k) != l {
		return false
	}

	return !IsHeaderHashKey(k) && !IsHeaderTDKey(k)
}

// headerTDKey = headerPrefix + num (uint64 big endian) + hash + headerTDSuffix
func HeaderTDKey(number uint64, hash common.Hash) []byte {
	return append(HeaderKey(number, hash), HeaderTDSuffix...)
}

func IsHeaderTDKey(k []byte) bool {
	l := common.BlockNumberLength + common.HashLength + 1
	return len(k) == l && bytes.Equal(k[l-1:], HeaderTDSuffix)
}

// headerHashKey = headerPrefix + num (uint64 big endian) + headerHashSuffix
func HeaderHashKey(number uint64) []byte {
	return append(EncodeBlockNumber(number), HeaderHashSuffix...)
}

func IsHeaderHashKey(k []byte) bool {
	l := common.BlockNumberLength + 1
	return len(k) == l && bytes.Equal(k[l-1:], HeaderHashSuffix)
}

// headerNumberKey = headerNumberPrefix + hash
func HeaderNumberKey(hash common.Hash) []byte {
	return append(HeaderNumberPrefix, hash.Bytes()...)
}

// blockBodyKey = blockBodyPrefix + num (uint64 big endian) + hash
func BlockBodyKey(number uint64, hash common.Hash) []byte {
	return append(EncodeBlockNumber(number), hash.Bytes()...)
}

// blockReceiptsKey = blockReceiptsPrefix + num (uint64 big endian) + hash
func BlockReceiptsKey(number uint64, hash common.Hash) []byte {
	return append(EncodeBlockNumber(number), hash.Bytes()...)
}

// txLookupKey = txLookupPrefix + hash
func TxLookupKey(hash common.Hash) []byte {
	return append(TxLookupPrefix, hash.Bytes()...)
}

// bloomBitsKey = bloomBitsPrefix + bit (uint16 big endian) + section (uint64 big endian) + hash
func BloomBitsKey(bit uint, section uint64, hash common.Hash) []byte {
	key := append(make([]byte, 10), hash.Bytes()...)

	binary.BigEndian.PutUint16(key[0:], uint16(bit))
	binary.BigEndian.PutUint64(key[2:], section)

	return key
}

// preimageKey = preimagePrefix + hash
func PreimageKey(hash common.Hash) []byte {
	return append(PreimagePrefix, hash.Bytes()...)
}

// configKey = configPrefix + hash
func ConfigKey(hash common.Hash) []byte {
	return append(ConfigPrefix, hash.Bytes()...)
}

// AddrHash + KeyHash
// Only for trie
func GenerateCompositeTrieKey(addressHash common.Hash, seckey common.Hash) []byte {
	compositeKey := make([]byte, 0, common.HashLength+common.HashLength)
	compositeKey = append(compositeKey, addressHash[:]...)
	compositeKey = append(compositeKey, seckey[:]...)
	return compositeKey
}

// AddrHash + incarnation + KeyHash
// For contract storage
func GenerateCompositeStorageKey(addressHash common.Hash, incarnation uint64, seckey common.Hash) []byte {
	compositeKey := make([]byte, 0, common.HashLength+8+common.HashLength)
	compositeKey = append(compositeKey, GenerateStoragePrefix(addressHash[:], incarnation)...)
	compositeKey = append(compositeKey, seckey[:]...)
	return compositeKey
}

func ParseCompositeStorageKey(compositeKey []byte) (common.Hash, uint64, common.Hash) {
	prefixLen := common.HashLength + common.IncarnationLength
	addrHash, inc := ParseStoragePrefix(compositeKey[:prefixLen])
	var key common.Hash
	copy(key[:], compositeKey[prefixLen:prefixLen+common.HashLength])
	return addrHash, inc, key
}

// AddrHash + incarnation + KeyHash
// For contract storage (for plain state)
func PlainGenerateCompositeStorageKey(address common.Address, incarnation uint64, key common.Hash) []byte {
	compositeKey := make([]byte, 0, common.AddressLength+8+common.HashLength)
	compositeKey = append(compositeKey, PlainGenerateStoragePrefix(address, incarnation)...)
	compositeKey = append(compositeKey, key[:]...)
	return compositeKey
}

func PlainParseCompositeStorageKey(compositeKey []byte) (common.Address, uint64, common.Hash) {
	prefixLen := common.AddressLength + common.IncarnationLength
	addr, inc := PlainParseStoragePrefix(compositeKey[:prefixLen])
	var key common.Hash
	copy(key[:], compositeKey[prefixLen:prefixLen+common.HashLength])
	return addr, inc, key
}

// AddrHash + incarnation + StorageHashPrefix
func GenerateCompositeStoragePrefix(addressHash []byte, incarnation uint64, storageHashPrefix []byte) []byte {
	key := make([]byte, common.HashLength+8+len(storageHashPrefix))
	copy(key, addressHash)
	binary.BigEndian.PutUint64(key[common.HashLength:], ^incarnation)
	copy(key[common.HashLength+8:], storageHashPrefix)
	return key
}

// address hash + incarnation prefix
func GenerateStoragePrefix(addressHash []byte, incarnation uint64) []byte {
	prefix := make([]byte, common.HashLength+8)
	copy(prefix, addressHash)
	binary.BigEndian.PutUint64(prefix[common.HashLength:], ^incarnation)
	return prefix
}

// address hash + incarnation prefix (for plain state)
func PlainGenerateStoragePrefix(address common.Address, incarnation uint64) []byte {
	prefix := make([]byte, common.AddressLength+8)
	copy(prefix, address[:])
	binary.BigEndian.PutUint64(prefix[common.AddressLength:], ^incarnation)
	return prefix
}

func PlainParseStoragePrefix(prefix []byte) (common.Address, uint64) {
	var addr common.Address
	copy(addr[:], prefix[:common.AddressLength])
	inc := ^binary.BigEndian.Uint64(prefix[common.AddressLength : common.AddressLength+common.IncarnationLength])
	return addr, inc
}

func ParseStoragePrefix(prefix []byte) (common.Hash, uint64) {
	var addrHash common.Hash
	copy(addrHash[:], prefix[:common.HashLength])
	inc := ^binary.BigEndian.Uint64(prefix[common.HashLength : common.HashLength+common.IncarnationLength])
	return addrHash, inc
}

<<<<<<< HEAD
=======
func DecodeIncarnation(buf []byte) uint64 {
	incarnation := binary.BigEndian.Uint64(buf)
	return incarnation ^ ^uint64(0)
}

func EncodeIncarnation(incarnation uint64, buf []byte) {
	binary.BigEndian.PutUint64(buf, ^incarnation)
}

func RemoveIncarnationFromKey(key []byte, out *[]byte) {
	tmp := (*out)[:0]
	if len(key) <= common.HashLength {
		tmp = append(tmp, key...)
	} else {
		tmp = append(tmp, key[:common.HashLength]...)
		tmp = append(tmp, key[common.HashLength+8:]...)
	}
	*out = tmp
}

>>>>>>> 12d6851b
// Key + blockNum
func CompositeKeySuffix(key []byte, timestamp uint64) (composite, encodedTS []byte) {
	encodedTS = EncodeTimestamp(timestamp)
	composite = make([]byte, len(key)+len(encodedTS))
	copy(composite, key)
	copy(composite[len(key):], encodedTS)
	return composite, encodedTS
}<|MERGE_RESOLUTION|>--- conflicted
+++ resolved
@@ -170,8 +170,6 @@
 	return addrHash, inc
 }
 
-<<<<<<< HEAD
-=======
 func DecodeIncarnation(buf []byte) uint64 {
 	incarnation := binary.BigEndian.Uint64(buf)
 	return incarnation ^ ^uint64(0)
@@ -192,7 +190,6 @@
 	*out = tmp
 }
 
->>>>>>> 12d6851b
 // Key + blockNum
 func CompositeKeySuffix(key []byte, timestamp uint64) (composite, encodedTS []byte) {
 	encodedTS = EncodeTimestamp(timestamp)
