package hermez_db

import (
	"fmt"
	"math"

	"github.com/gateway-fm/cdk-erigon-lib/common"
	"github.com/gateway-fm/cdk-erigon-lib/kv"

	"encoding/json"

	dstypes "github.com/ledgerwatch/erigon/zk/datastream/types"
	"github.com/ledgerwatch/erigon/zk/types"
	"github.com/ledgerwatch/log/v3"
)

const L1VERIFICATIONS = "hermez_l1Verifications"                       // l1blockno, batchno -> l1txhash
const L1SEQUENCES = "hermez_l1Sequences"                               // l1blockno, batchno -> l1txhash
const FORKIDS = "hermez_forkIds"                                       // batchNo -> forkId
const FORKID_BLOCK = "hermez_forkIdBlock"                              // forkId -> startBlock
const BLOCKBATCHES = "hermez_blockBatches"                             // l2blockno -> batchno
const GLOBAL_EXIT_ROOTS = "hermez_globalExitRootsSaved"                // GER -> true
const BLOCK_GLOBAL_EXIT_ROOTS = "hermez_globalExitRoots"               // l2blockno -> GER
const GLOBAL_EXIT_ROOTS_BATCHES = "hermez_globalExitRoots_batches"     // batchkno -> GER
const TX_PRICE_PERCENTAGE = "hermez_txPricePercentage"                 // txHash -> txPricePercentage
const STATE_ROOTS = "hermez_stateRoots"                                // l2blockno -> stateRoot
const L1_INFO_TREE_UPDATES = "l1_info_tree_updates"                    // index -> L1InfoTreeUpdate
const L1_INFO_TREE_UPDATES_BY_GER = "l1_info_tree_updates_by_ger"      // GER -> L1InfoTreeUpdate
const BLOCK_L1_INFO_TREE_INDEX = "block_l1_info_tree_index"            // block number -> l1 info tree index
const L1_INJECTED_BATCHES = "l1_injected_batches"                      // index increasing by 1 -> injected batch for the start of the chain
const BLOCK_INFO_ROOTS = "block_info_roots"                            // block number -> block info root hash
const L1_BLOCK_HASHES = "l1_block_hashes"                              // l1 block hash -> true
const BLOCK_L1_BLOCK_HASHES = "block_l1_block_hashes"                  // block number -> l1 block hash
const L1_BLOCK_HASH_GER = "l1_block_hash_ger"                          // l1 block hash -> GER
const INTERMEDIATE_TX_STATEROOTS = "hermez_intermediate_tx_stateRoots" // l2blockno -> stateRoot
const BATCH_WITNESSES = "hermez_batch_witnesses"                       // batch number -> witness
const BATCH_COUNTERS = "hermez_batch_counters"                         // batch number -> counters
const L1_BATCH_DATA = "l1_batch_data"                                  // batch number -> l1 batch data from transaction call data
const L1_INFO_TREE_HIGHEST_BLOCK = "l1_info_tree_highest_block"        // highest l1 block number found with L1 info tree updates
const REUSED_L1_INFO_TREE_INDEX = "reused_l1_info_tree_index"          // block number => const 1
const LATEST_USED_GER = "latest_used_ger"                              // batch number -> GER latest used GER
const BATCH_BLOCKS = "batch_blocks"                                    // batch number -> block numbers (concatenated together)
<<<<<<< HEAD
const SMT_DEPTHS = "smt_depths"                                        // block number -> smt depth
=======
const L1_INFO_LEAVES = "l1_info_leaves"                                // l1 info tree index -> l1 info tree leaf
const L1_INFO_ROOTS = "l1_info_roots"                                  // root hash -> l1 info tree index
>>>>>>> a158b517

type HermezDb struct {
	tx kv.RwTx
	*HermezDbReader
}

// HermezDbReader represents a reader for the HermezDb database.  It has no write functions and is embedded into the
// HermezDb type for read operations.
type HermezDbReader struct {
	tx kv.Tx
}

func NewHermezDbReader(tx kv.Tx) *HermezDbReader {
	return &HermezDbReader{tx}
}

func NewHermezDb(tx kv.RwTx) *HermezDb {
	db := &HermezDb{tx: tx}
	db.HermezDbReader = NewHermezDbReader(tx)

	return db
}

func CreateHermezBuckets(tx kv.RwTx) error {
	tables := []string{
		L1VERIFICATIONS,
		L1SEQUENCES,
		FORKIDS,
		FORKID_BLOCK,
		BLOCKBATCHES,
		GLOBAL_EXIT_ROOTS,
		BLOCK_GLOBAL_EXIT_ROOTS,
		GLOBAL_EXIT_ROOTS_BATCHES,
		TX_PRICE_PERCENTAGE,
		STATE_ROOTS,
		L1_INFO_TREE_UPDATES,
		L1_INFO_TREE_UPDATES_BY_GER,
		BLOCK_L1_INFO_TREE_INDEX,
		L1_INJECTED_BATCHES,
		BLOCK_INFO_ROOTS,
		L1_BLOCK_HASHES,
		BLOCK_L1_BLOCK_HASHES,
		L1_BLOCK_HASH_GER,
		INTERMEDIATE_TX_STATEROOTS,
		BATCH_WITNESSES,
		BATCH_COUNTERS,
		L1_BATCH_DATA,
		L1_INFO_TREE_HIGHEST_BLOCK,
		REUSED_L1_INFO_TREE_INDEX,
		LATEST_USED_GER,
		BATCH_BLOCKS,
<<<<<<< HEAD
		SMT_DEPTHS,
=======
		L1_INFO_LEAVES,
		L1_INFO_ROOTS,
>>>>>>> a158b517
	}
	for _, t := range tables {
		if err := tx.CreateBucket(t); err != nil {
			return err
		}
	}
	return nil
}

func (db *HermezDbReader) GetBatchNoByL2Block(l2BlockNo uint64) (uint64, error) {
	c, err := db.tx.Cursor(BLOCKBATCHES)
	if err != nil {
		return 0, err
	}
	defer c.Close()

	k, v, err := c.Seek(Uint64ToBytes(l2BlockNo))
	if err != nil {
		return 0, err
	}

	if k == nil {
		return 0, nil
	}

	if BytesToUint64(k) != l2BlockNo {
		return 0, nil
	}

	return BytesToUint64(v), nil
}

func (db *HermezDbReader) GetL2BlockNosByBatch(batchNo uint64) ([]uint64, error) {
	v, err := db.tx.GetOne(BATCH_BLOCKS, Uint64ToBytes(batchNo))
	if err != nil {
		return nil, err
	}

	blocks := parseConcatenatedBlockNumbers(v)

	return blocks, nil
}

func parseConcatenatedBlockNumbers(v []byte) []uint64 {
	count := len(v) / 8
	blocks := make([]uint64, count)
	for i := 0; i < count; i++ {
		blocks[i] = BytesToUint64(v[i*8 : (i+1)*8])
	}
	return blocks
}

func (db *HermezDbReader) GetLatestDownloadedBatchNo() (uint64, error) {
	c, err := db.tx.Cursor(BLOCKBATCHES)
	if err != nil {
		return 0, err
	}
	defer c.Close()

	_, v, err := c.Last()
	if err != nil {
		return 0, err
	}
	return BytesToUint64(v), nil
}

func (db *HermezDbReader) GetHighestBlockInBatch(batchNo uint64) (uint64, error) {
	blocks, err := db.GetL2BlockNosByBatch(batchNo)
	if err != nil {
		return 0, err
	}

	max := uint64(0)
	for _, block := range blocks {
		if block > max {
			max = block
		}
	}

	return max, nil
}

func (db *HermezDbReader) GetLowestBlockInBatch(batchNo uint64) (blockNo uint64, found bool, err error) {
	blocks, err := db.GetL2BlockNosByBatch(batchNo)
	if err != nil {
		return 0, false, err
	}

	if len(blocks) == 0 {
		return 0, false, nil
	}

	min := uint64(0)
	for _, block := range blocks {
		if block < min || min == 0 {
			min = block
		}
	}

	return min, true, nil
}

func (db *HermezDbReader) GetHighestVerifiedBlockNo() (uint64, error) {
	v, err := db.GetLatestVerification()
	if err != nil {
		return 0, err
	}

	if v == nil {
		return 0, nil
	}

	blockNo, err := db.GetHighestBlockInBatch(v.BatchNo)
	if err != nil {
		return 0, err
	}

	return blockNo, nil
}

func (db *HermezDbReader) GetVerificationByL2BlockNo(blockNo uint64) (*types.L1BatchInfo, error) {
	batchNo, err := db.GetBatchNoByL2Block(blockNo)
	if err != nil {
		return nil, err
	}
	log.Debug(fmt.Sprintf("[HermezDbReader] GetVerificationByL2BlockNo: blockNo %d, batchNo %d", blockNo, batchNo))

	return db.GetVerificationByBatchNo(batchNo)
}

func (db *HermezDbReader) GetSequenceByL1Block(l1BlockNo uint64) (*types.L1BatchInfo, error) {
	return db.getByL1Block(L1SEQUENCES, l1BlockNo)
}

func (db *HermezDbReader) GetSequenceByBatchNo(batchNo uint64) (*types.L1BatchInfo, error) {
	return db.getByBatchNo(L1SEQUENCES, batchNo)
}

func (db *HermezDbReader) GetVerificationByL1Block(l1BlockNo uint64) (*types.L1BatchInfo, error) {
	return db.getByL1Block(L1VERIFICATIONS, l1BlockNo)
}

func (db *HermezDbReader) GetVerificationByBatchNo(batchNo uint64) (*types.L1BatchInfo, error) {
	return db.getByBatchNo(L1VERIFICATIONS, batchNo)
}

func (db *HermezDbReader) getByL1Block(table string, l1BlockNo uint64) (*types.L1BatchInfo, error) {
	c, err := db.tx.Cursor(table)
	if err != nil {
		return nil, err
	}
	defer c.Close()

	var k, v []byte
	for k, v, err = c.First(); k != nil; k, v, err = c.Next() {
		if err != nil {
			return nil, err
		}

		l1Block, batchNo, err := SplitKey(k)
		if err != nil {
			return nil, err
		}

		if l1Block == l1BlockNo {
			if len(v) != 96 && len(v) != 64 {
				return nil, fmt.Errorf("invalid hash length")
			}

			l1TxHash := common.BytesToHash(v[:32])
			stateRoot := common.BytesToHash(v[32:64])

			return &types.L1BatchInfo{
				BatchNo:   batchNo,
				L1BlockNo: l1Block,
				StateRoot: stateRoot,
				L1TxHash:  l1TxHash,
			}, nil
		}
	}

	return nil, nil
}

func (db *HermezDbReader) getByBatchNo(table string, batchNo uint64) (*types.L1BatchInfo, error) {
	c, err := db.tx.Cursor(table)
	if err != nil {
		return nil, err
	}
	defer c.Close()

	var k, v []byte
	for k, v, err = c.First(); k != nil; k, v, err = c.Next() {
		if err != nil {
			return nil, err
		}

		l1Block, batch, err := SplitKey(k)
		if err != nil {
			return nil, err
		}

		if batch == batchNo {
			if len(v) != 96 && len(v) != 64 {
				return nil, fmt.Errorf("invalid hash length")
			}

			l1TxHash := common.BytesToHash(v[:32])
			stateRoot := common.BytesToHash(v[32:64])
			var l1InfoRoot common.Hash
			if len(v) > 64 {
				l1InfoRoot = common.BytesToHash(v[64:])
			}

			return &types.L1BatchInfo{
				BatchNo:    batchNo,
				L1BlockNo:  l1Block,
				StateRoot:  stateRoot,
				L1TxHash:   l1TxHash,
				L1InfoRoot: l1InfoRoot,
			}, nil
		}
	}

	return nil, nil
}

func (db *HermezDbReader) GetLatestSequence() (*types.L1BatchInfo, error) {
	return db.getLatest(L1SEQUENCES)
}

func (db *HermezDbReader) GetLatestVerification() (*types.L1BatchInfo, error) {
	return db.getLatest(L1VERIFICATIONS)
}

func (db *HermezDbReader) getLatest(table string) (*types.L1BatchInfo, error) {
	c, err := db.tx.Cursor(table)
	if err != nil {
		return nil, err
	}
	defer c.Close()

	var l1BlockNo, batchNo uint64
	var value []byte
	for k, v, err := c.First(); k != nil; k, v, err = c.Next() {
		if err != nil {
			return nil, err
		}

		tmpL1BlockNo, tmpBatchNo, err := SplitKey(k)
		if err != nil {
			return nil, err
		}

		if tmpBatchNo > batchNo {
			l1BlockNo = tmpL1BlockNo
			batchNo = tmpBatchNo
			value = v
		}
	}

	if len(value) != 96 && len(value) != 64 {
		return nil, fmt.Errorf("invalid hash length")
	}

	l1TxHash := common.BytesToHash(value[:32])
	stateRoot := common.BytesToHash(value[32:64])
	var l1InfoRoot common.Hash
	if len(value) > 64 {
		l1InfoRoot = common.BytesToHash(value[64:])
	}

	return &types.L1BatchInfo{
		BatchNo:    batchNo,
		L1BlockNo:  l1BlockNo,
		L1TxHash:   l1TxHash,
		StateRoot:  stateRoot,
		L1InfoRoot: l1InfoRoot,
	}, nil
}

func (db *HermezDb) WriteSequence(l1BlockNo, batchNo uint64, l1TxHash, stateRoot common.Hash) error {
	val := append(l1TxHash.Bytes(), stateRoot.Bytes()...)
	return db.tx.Put(L1SEQUENCES, ConcatKey(l1BlockNo, batchNo), val)
}

func (db *HermezDb) TruncateSequences(l2BlockNo uint64) error {
	batchNo, err := db.GetBatchNoByL2Block(l2BlockNo)
	if err != nil {
		return err
	}
	if batchNo == 0 {
		return nil
	}

	latestSeq, err := db.GetLatestSequence()
	if err != nil {
		return err
	}

	if latestSeq == nil {
		return nil
	}

	if latestSeq.BatchNo <= batchNo {
		return nil
	}

	for i := latestSeq.BatchNo; i > batchNo; i-- {
		seq, err := db.GetSequenceByBatchNo(i)
		if err != nil {
			return err
		}
		if seq == nil {
			continue
		}
		// delete seq
		err = db.tx.Delete(L1SEQUENCES, ConcatKey(seq.L1BlockNo, seq.BatchNo))
		if err != nil {
			return err
		}
	}

	return nil
}

func (db *HermezDb) WriteVerification(l1BlockNo, batchNo uint64, l1TxHash common.Hash, stateRoot common.Hash) error {
	return db.tx.Put(L1VERIFICATIONS, ConcatKey(l1BlockNo, batchNo), append(l1TxHash.Bytes(), stateRoot.Bytes()...))
}

func (db *HermezDb) TruncateVerifications(l2BlockNo uint64) error {
	batchNo, err := db.GetBatchNoByL2Block(l2BlockNo)
	if err != nil {
		return err
	}
	if batchNo == 0 {
		return nil
	}

	latestSeq, err := db.GetLatestVerification()
	if err != nil {
		return err
	}

	if latestSeq == nil {
		return nil
	}

	if latestSeq.BatchNo <= batchNo {
		return nil
	}

	for i := latestSeq.BatchNo; i > batchNo; i-- {
		ver, err := db.GetVerificationByBatchNo(i)
		if err != nil {
			return err
		}
		if ver == nil {
			continue
		}
		// delete seq
		err = db.tx.Delete(L1VERIFICATIONS, ConcatKey(ver.L1BlockNo, ver.BatchNo))
		if err != nil {
			return err
		}
	}

	return nil
}

func (db *HermezDb) WriteBlockBatch(l2BlockNo, batchNo uint64) error {
	// first store the block -> batch record
	err := db.tx.Put(BLOCKBATCHES, Uint64ToBytes(l2BlockNo), Uint64ToBytes(batchNo))
	if err != nil {
		return err
	}

	// now write the batch -> block record
	v, err := db.tx.GetOne(BATCH_BLOCKS, Uint64ToBytes(batchNo))
	if err != nil {
		return err
	}

	// parse out the block numbers we already have
	blocks := parseConcatenatedBlockNumbers(v)

	// now check that we don't already have this block number stored
	for _, b := range blocks {
		if b == l2BlockNo {
			return nil
		}
	}

	// otherwise append it and store it
	v = append(v, Uint64ToBytes(l2BlockNo)...)
	return db.tx.Put(BATCH_BLOCKS, Uint64ToBytes(batchNo), v)
}

func (db *HermezDb) TruncateBlockBatches(l2BlockNo uint64) error {
	batchNo, err := db.GetBatchNoByL2Block(l2BlockNo)
	if err != nil {
		return err
	}

	latestBatchNo, err := db.GetLatestDownloadedBatchNo()
	if err != nil {
		return err
	}

	if batchNo == 0 || latestBatchNo <= batchNo {
		return nil
	}

	for i := latestBatchNo; i > batchNo; i-- {
		err := db.tx.Delete(BLOCKBATCHES, Uint64ToBytes(i))
		if err != nil {
			return err
		}
	}

	return nil
}
func (db *HermezDb) WriteGlobalExitRoot(ger common.Hash) error {
	return db.tx.Put(GLOBAL_EXIT_ROOTS, ger.Bytes(), []byte{1})
}

func (db *HermezDbReader) CheckGlobalExitRootWritten(ger common.Hash) (bool, error) {
	bytes, err := db.tx.GetOne(GLOBAL_EXIT_ROOTS, ger.Bytes())
	if err != nil {
		return false, err
	}
	return len(bytes) > 0, nil
}

func (db *HermezDb) DeleteGlobalExitRoots(gers *[]common.Hash) error {
	for _, ger := range *gers {
		err := db.tx.Delete(GLOBAL_EXIT_ROOTS, ger.Bytes())
		if err != nil {
			return err
		}
	}

	return nil
}

func (db *HermezDb) WriteReusedL1InfoTreeIndex(blockNo uint64) error {
	return db.tx.Put(REUSED_L1_INFO_TREE_INDEX, Uint64ToBytes(blockNo), []byte{1})
}

func (db *HermezDbReader) GetReusedL1InfoTreeIndex(blockNo uint64) (bool, error) {
	bytes, err := db.tx.GetOne(REUSED_L1_INFO_TREE_INDEX, Uint64ToBytes(blockNo))
	if err != nil {
		return false, err
	}
	return len(bytes) > 0, nil
}

func (db *HermezDb) DeleteReusedL1InfoTreeIndexes(fromBlock, toBlock uint64) error {
	for i := fromBlock; i <= toBlock; i++ {
		err := db.tx.Delete(REUSED_L1_INFO_TREE_INDEX, Uint64ToBytes(i))
		if err != nil {
			return err
		}
	}

	return nil
}

func (db *HermezDb) WriteGerForL1BlockHash(l1BlockHash common.Hash, ger common.Hash) error {
	return db.tx.Put(L1_BLOCK_HASH_GER, l1BlockHash.Bytes(), ger.Bytes())
}

func (db *HermezDbReader) GetGerForL1BlockHash(l1BlockHash common.Hash) (common.Hash, error) {
	bytes, err := db.tx.GetOne(L1_BLOCK_HASH_GER, l1BlockHash.Bytes())
	if err != nil {
		return common.Hash{}, err
	}

	return common.BytesToHash(bytes), nil
}

func (db *HermezDb) DeleteL1BlockHashGers(l1BlockHashes *[]common.Hash) error {
	for _, l1BlockHash := range *l1BlockHashes {
		err := db.tx.Delete(L1_BLOCK_HASH_GER, l1BlockHash.Bytes())
		if err != nil {
			return err
		}
	}

	return nil
}

func (db *HermezDb) WriteL1BlockHash(l1BlockHash common.Hash) error {
	return db.tx.Put(L1_BLOCK_HASHES, l1BlockHash.Bytes(), []byte{1})
}

func (db *HermezDbReader) CheckL1BlockHashWritten(l1BlockHash common.Hash) (bool, error) {
	bytes, err := db.tx.GetOne(L1_BLOCK_HASHES, l1BlockHash.Bytes())
	if err != nil {
		return false, err
	}
	return len(bytes) > 0, nil
}

func (db *HermezDb) DeleteL1BlockHashes(l1BlockHashes *[]common.Hash) error {
	for _, l1BlockHash := range *l1BlockHashes {
		err := db.tx.Delete(L1_BLOCK_HASHES, l1BlockHash.Bytes())
		if err != nil {
			return err
		}
	}

	return nil
}

func (db *HermezDb) WriteBlockGlobalExitRoot(l2BlockNo uint64, ger common.Hash) error {
	return db.tx.Put(BLOCK_GLOBAL_EXIT_ROOTS, Uint64ToBytes(l2BlockNo), ger.Bytes())
}

func (db *HermezDbReader) GetBlockGlobalExitRoot(l2BlockNo uint64) (common.Hash, error) {
	bytes, err := db.tx.GetOne(BLOCK_GLOBAL_EXIT_ROOTS, Uint64ToBytes(l2BlockNo))
	if err != nil {
		return common.Hash{}, err
	}

	return common.BytesToHash(bytes), nil
}

// from and to are inclusive
func (db *HermezDbReader) GetBlockGlobalExitRoots(fromBlockNo, toBlockNo uint64) ([]common.Hash, error) {
	c, err := db.tx.Cursor(BLOCK_GLOBAL_EXIT_ROOTS)
	if err != nil {
		return nil, err
	}
	defer c.Close()

	var gers []common.Hash

	var k, v []byte

	for k, v, err = c.First(); k != nil; k, v, err = c.Next() {
		if err != nil {
			return nil, err
		}
		CurrentBlockNumber := BytesToUint64(k)
		if CurrentBlockNumber >= fromBlockNo && CurrentBlockNumber <= toBlockNo {
			h := common.BytesToHash(v)
			gers = append(gers, h)
		}
	}

	return gers, nil
}

func (db *HermezDb) WriteBlockL1BlockHash(l2BlockNo uint64, l1BlockHash common.Hash) error {
	return db.tx.Put(BLOCK_L1_BLOCK_HASHES, Uint64ToBytes(l2BlockNo), l1BlockHash.Bytes())
}

func (db *HermezDbReader) GetBlockL1BlockHash(l2BlockNo uint64) (common.Hash, error) {
	bytes, err := db.tx.GetOne(BLOCK_L1_BLOCK_HASHES, Uint64ToBytes(l2BlockNo))
	if err != nil {
		return common.Hash{}, err
	}

	return common.BytesToHash(bytes), nil
}

// from and to are inclusive
func (db *HermezDbReader) GetBlockL1BlockHashes(fromBlockNo, toBlockNo uint64) ([]common.Hash, error) {
	c, err := db.tx.Cursor(BLOCK_L1_BLOCK_HASHES)
	if err != nil {
		return nil, err
	}
	defer c.Close()

	var l1BlockHashes []common.Hash

	var k, v []byte

	for k, v, err = c.First(); k != nil; k, v, err = c.Next() {
		if err != nil {
			return nil, err
		}
		CurrentBlockNumber := BytesToUint64(k)
		if CurrentBlockNumber >= fromBlockNo && CurrentBlockNumber <= toBlockNo {
			h := common.BytesToHash(v)
			l1BlockHashes = append(l1BlockHashes, h)
		}
	}

	return l1BlockHashes, nil
}

func (db *HermezDb) WriteBatchGlobalExitRoot(batchNumber uint64, ger dstypes.GerUpdate) error {
	return db.tx.Put(GLOBAL_EXIT_ROOTS_BATCHES, Uint64ToBytes(batchNumber), ger.EncodeToBytes())
}

func (db *HermezDbReader) GetBatchGlobalExitRoots(fromBatchNum, toBatchNum uint64) (*[]dstypes.GerUpdate, error) {
	c, err := db.tx.Cursor(GLOBAL_EXIT_ROOTS_BATCHES)
	if err != nil {
		return nil, err
	}
	defer c.Close()

	var gers []dstypes.GerUpdate
	var k, v []byte

	for k, v, err = c.First(); k != nil; k, v, err = c.Next() {
		if err != nil {
			break
		}
		currentBatchNo := BytesToUint64(k)
		if currentBatchNo >= fromBatchNum && currentBatchNo <= toBatchNum {
			gerUpdate, err := dstypes.DecodeGerUpdate(v)
			if err != nil {
				return nil, err
			}
			gers = append(gers, *gerUpdate)
		}
	}

	return &gers, err
}

func (db *HermezDbReader) GetBatchGlobalExitRootsProto(fromBatchNum, toBatchNum uint64) ([]dstypes.GerUpdateProto, error) {
	gers, err := db.GetBatchGlobalExitRoots(fromBatchNum, toBatchNum)
	if err != nil {
		return nil, err
	}

	var gersProto []dstypes.GerUpdateProto
	for _, ger := range *gers {
		proto := dstypes.ConvertGerUpdateToProto(ger)
		gersProto = append(gersProto, proto)
	}

	return gersProto, nil
}

func (db *HermezDbReader) GetBatchGlobalExitRoot(batchNum uint64) (*dstypes.GerUpdate, error) {
	gerUpdateBytes, err := db.tx.GetOne(GLOBAL_EXIT_ROOTS_BATCHES, Uint64ToBytes(batchNum))
	if err != nil {
		return nil, err
	}
	if len(gerUpdateBytes) == 0 {
		// no ger update for this batch
		return nil, nil
	}
	gerUpdate, err := dstypes.DecodeGerUpdate(gerUpdateBytes)
	if err != nil {
		return nil, err
	}
	return gerUpdate, nil
}

func (db *HermezDb) DeleteBatchGlobalExitRoots(fromBatchNum uint64) error {
	c, err := db.tx.Cursor(GLOBAL_EXIT_ROOTS_BATCHES)
	if err != nil {
		return err
	}
	defer c.Close()

	k, _, err := c.Last()
	if err != nil {
		return err
	}
	if k == nil {
		return nil
	}
	lastBatchNum := BytesToUint64(k)
	return db.deleteFromBucketWithUintKeysRange(GLOBAL_EXIT_ROOTS_BATCHES, fromBatchNum, lastBatchNum)
}

func (db *HermezDb) DeleteBlockGlobalExitRoots(fromBlockNum, toBlockNum uint64) error {
	return db.deleteFromBucketWithUintKeysRange(BLOCK_GLOBAL_EXIT_ROOTS, fromBlockNum, toBlockNum)
}

func (db *HermezDb) DeleteBlockL1BlockHashes(fromBlockNum, toBlockNum uint64) error {
	return db.deleteFromBucketWithUintKeysRange(BLOCK_L1_BLOCK_HASHES, fromBlockNum, toBlockNum)
}

func (db *HermezDb) DeleteBlockL1InfoTreeIndexes(fromBlockNum, toBlockNum uint64) error {
	return db.deleteFromBucketWithUintKeysRange(BLOCK_L1_INFO_TREE_INDEX, fromBlockNum, toBlockNum)
}

// from and to are inclusive
func (db *HermezDb) DeleteBlockBatches(fromBlockNum, toBlockNum uint64) error {
	// first, gather batch numbers related to the blocks we're about to delete
	batchNos := make([]uint64, 0)
	c, err := db.tx.Cursor(BLOCKBATCHES)
	if err != nil {
		return err
	}
	defer c.Close()

	var k, v []byte
	for k, v, err = c.First(); k != nil; k, v, err = c.Next() {
		if err != nil {
			break
		}
		blockNum := BytesToUint64(k)
		if blockNum >= fromBlockNum && blockNum <= toBlockNum {
			batchNo := BytesToUint64(v)
			batchNos = append(batchNos, batchNo)
		}
	}

	// now delete the batch -> block records
	for _, batchNo := range batchNos {
		err := db.tx.Delete(BATCH_BLOCKS, Uint64ToBytes(batchNo))
		if err != nil {
			return err
		}
	}

	return db.deleteFromBucketWithUintKeysRange(BLOCKBATCHES, fromBlockNum, toBlockNum)
}

func (db *HermezDb) deleteFromBucketWithUintKeysRange(bucket string, fromBlockNum, toBlockNum uint64) error {
	for i := fromBlockNum; i <= toBlockNum; i++ {
		err := db.tx.Delete(bucket, Uint64ToBytes(i))
		if err != nil {
			return err
		}
	}

	return nil
}

func (db *HermezDbReader) GetForkId(batchNo uint64) (uint64, error) {
	v, err := db.tx.GetOne(FORKIDS, Uint64ToBytes(batchNo))
	if err != nil {
		return 0, err
	}
	return BytesToUint64(v), nil
}

func (db *HermezDb) WriteForkId(batchNo, forkId uint64) error {
	return db.tx.Put(FORKIDS, Uint64ToBytes(batchNo), Uint64ToBytes(forkId))
}

func (db *HermezDbReader) GetLowestBatchByFork(forkId uint64) (uint64, error) {
	c, err := db.tx.Cursor(FORKIDS)
	if err != nil {
		return 0, err
	}
	defer c.Close()

	var batchNo uint64 = 0
	var k, v []byte

	for k, v, err = c.First(); k != nil; k, v, err = c.Next() {
		if err != nil {
			break
		}
		currentForkId := BytesToUint64(v)
		if currentForkId == forkId {
			batchNo = BytesToUint64(k)
			break
		}
	}

	return batchNo, err

}

func (db *HermezDbReader) GetForkIdBlock(forkId uint64) (uint64, bool, error) {
	c, err := db.tx.Cursor(FORKID_BLOCK)
	if err != nil {
		return 0, false, err
	}
	defer c.Close()

	var blockNum uint64 = 0
	var k, v []byte
	found := false

	for k, v, err = c.First(); k != nil; k, v, err = c.Next() {
		if err != nil {
			break
		}
		currentForkId := BytesToUint64(k)
		if currentForkId == forkId {
			blockNum = BytesToUint64(v)
			log.Debug(fmt.Sprintf("[HermezDbReader] Got block num %d for forkId %d", blockNum, forkId))
			found = true
			break
		} else {
			continue
		}
	}

	return blockNum, found, err
}

func (db *HermezDb) DeleteForkIdBlock(fromBlockNo, toBlockNo uint64) error {
	return db.deleteFromBucketWithUintKeysRange(FORKID_BLOCK, fromBlockNo, toBlockNo)
}

func (db *HermezDb) WriteForkIdBlockOnce(forkId, blockNum uint64) error {
	tempBlockNum, _, err := db.GetForkIdBlock(forkId)
	if err != nil {
		log.Error(fmt.Sprintf("[HermezDb] Error getting forkIdBlock: %v", err))
		return err
	}
	if tempBlockNum != 0 {
		log.Error(fmt.Sprintf("[HermezDb] Fork id block already exists: %d, block:%v, set db failed.", forkId, tempBlockNum))
		return nil
	}
	return db.tx.Put(FORKID_BLOCK, Uint64ToBytes(forkId), Uint64ToBytes(blockNum))
}

func (db *HermezDb) DeleteForkIds(fromBatchNum, toBatchNum uint64) error {
	return db.deleteFromBucketWithUintKeysRange(FORKIDS, fromBatchNum, toBatchNum)
}

func (db *HermezDb) WriteEffectiveGasPricePercentage(txHash common.Hash, txPricePercentage uint8) error {
	return db.tx.Put(TX_PRICE_PERCENTAGE, txHash.Bytes(), Uint8ToBytes(txPricePercentage))
}

func (db *HermezDbReader) GetEffectiveGasPricePercentage(txHash common.Hash) (uint8, error) {
	data, err := db.tx.GetOne(TX_PRICE_PERCENTAGE, txHash.Bytes())
	if err != nil {
		return 0, err
	}

	return BytesToUint8(data), nil
}

func (db *HermezDb) DeleteEffectiveGasPricePercentages(txHashes *[]common.Hash) error {
	for _, txHash := range *txHashes {
		err := db.tx.Delete(TX_PRICE_PERCENTAGE, txHash.Bytes())
		if err != nil {
			return err
		}
	}

	return nil
}

func (db *HermezDb) WriteStateRoot(l2BlockNo uint64, rpcRoot common.Hash) error {
	return db.tx.Put(STATE_ROOTS, Uint64ToBytes(l2BlockNo), rpcRoot.Bytes())
}

func (db *HermezDbReader) GetStateRoot(l2BlockNo uint64) (common.Hash, error) {
	data, err := db.tx.GetOne(STATE_ROOTS, Uint64ToBytes(l2BlockNo))
	if err != nil {
		return common.Hash{}, err
	}

	return common.BytesToHash(data), nil
}

func (db *HermezDb) DeleteStateRoots(fromBlockNo, toBlockNo uint64) error {
	return db.deleteFromBucketWithUintKeysRange(STATE_ROOTS, fromBlockNo, toBlockNo)
}
func (db *HermezDb) WriteIntermediateTxStateRoot(l2BlockNo uint64, txHash common.Hash, rpcRoot common.Hash) error {
	numberBytes := Uint64ToBytes(l2BlockNo)
	key := append(numberBytes, txHash.Bytes()...)

	return db.tx.Put(INTERMEDIATE_TX_STATEROOTS, key, rpcRoot.Bytes())
}

func (db *HermezDbReader) GetIntermediateTxStateRoot(l2BlockNo uint64, txHash common.Hash) (common.Hash, error) {
	numberBytes := Uint64ToBytes(l2BlockNo)
	key := append(numberBytes, txHash.Bytes()...)
	data, err := db.tx.GetOne(INTERMEDIATE_TX_STATEROOTS, key)
	if err != nil {
		return common.Hash{}, err
	}

	return common.BytesToHash(data), nil
}

func (db *HermezDb) DeleteIntermediateTxStateRoots(fromBlockNo, toBlockNo uint64) error {
	c, err := db.tx.Cursor(INTERMEDIATE_TX_STATEROOTS)
	if err != nil {
		return err
	}
	defer c.Close()

	var k []byte
	for k, _, err = c.First(); k != nil; k, _, err = c.Next() {
		if err != nil {
			break
		}

		blockNum := BytesToUint64(k[:8])
		if blockNum >= fromBlockNo && blockNum <= toBlockNo {
			err := db.tx.Delete(INTERMEDIATE_TX_STATEROOTS, k)
			if err != nil {
				return err
			}
		}
	}

	return nil
}

func (db *HermezDb) WriteL1InfoTreeUpdate(update *types.L1InfoTreeUpdate) error {
	marshalled := update.Marshall()
	idx := Uint64ToBytes(update.Index)
	return db.tx.Put(L1_INFO_TREE_UPDATES, idx, marshalled)
}

func (db *HermezDb) WriteL1InfoTreeUpdateToGer(update *types.L1InfoTreeUpdate) error {
	marshalled := update.Marshall()
	return db.tx.Put(L1_INFO_TREE_UPDATES_BY_GER, update.GER.Bytes(), marshalled)
}

func (db *HermezDbReader) GetL1InfoTreeUpdateByGer(ger common.Hash) (*types.L1InfoTreeUpdate, error) {
	data, err := db.tx.GetOne(L1_INFO_TREE_UPDATES_BY_GER, ger.Bytes())
	if err != nil {
		return nil, err
	}
	if len(data) == 0 {
		return nil, nil
	}
	update := &types.L1InfoTreeUpdate{}
	update.Unmarshall(data)
	return update, nil
}

func (db *HermezDbReader) GetL1InfoTreeUpdate(idx uint64) (*types.L1InfoTreeUpdate, error) {
	data, err := db.tx.GetOne(L1_INFO_TREE_UPDATES, Uint64ToBytes(idx))
	if err != nil {
		return nil, err
	}
	if len(data) == 0 {
		return nil, nil
	}
	update := &types.L1InfoTreeUpdate{}
	update.Unmarshall(data)
	return update, nil
}

func (db *HermezDbReader) GetLatestL1InfoTreeUpdate() (*types.L1InfoTreeUpdate, bool, error) {
	cursor, err := db.tx.Cursor(L1_INFO_TREE_UPDATES)
	if err != nil {
		return nil, false, err
	}
	defer cursor.Close()

	count, err := cursor.Count()
	if err != nil {
		return nil, false, err
	}
	if count == 0 {
		return nil, false, nil
	}

	_, v, err := cursor.Last()
	if err != nil {
		return nil, false, err
	}
	if len(v) == 0 {
		return nil, false, nil
	}

	result := &types.L1InfoTreeUpdate{}
	result.Unmarshall(v)
	return result, true, nil
}

func (db *HermezDb) WriteBlockL1InfoTreeIndex(blockNumber uint64, l1Index uint64) error {
	k := Uint64ToBytes(blockNumber)
	v := Uint64ToBytes(l1Index)
	return db.tx.Put(BLOCK_L1_INFO_TREE_INDEX, k, v)
}

func (db *HermezDbReader) GetBlockL1InfoTreeIndex(blockNumber uint64) (uint64, error) {
	v, err := db.tx.GetOne(BLOCK_L1_INFO_TREE_INDEX, Uint64ToBytes(blockNumber))
	if err != nil {
		return 0, err
	}
	return BytesToUint64(v), nil
}

func (db *HermezDbReader) GetLatestL1InfoTreeIndex() (uint64, error) {
	c, err := db.tx.Cursor(BLOCK_L1_INFO_TREE_INDEX)
	if err != nil {
		return 0, err
	}
	defer c.Close()

	var k, v []byte
	for k, v, err = c.Last(); k != nil; k, v, err = c.Prev() {
		if err != nil {
			break
		}

		if len(v) != 0 && v[0] == 1 {
			blockNum := BytesToUint64(k[:8])
			return blockNum, nil
		}
	}

	return 0, nil
}

func (db *HermezDb) WriteL1InjectedBatch(batch *types.L1InjectedBatch) error {
	var nextIndex uint64 = 0

	// get the next index for the write
	cursor, err := db.tx.Cursor(L1_INJECTED_BATCHES)
	if err != nil {
		return err
	}
	defer cursor.Close()

	count, err := cursor.Count()
	if err != nil {
		return err
	}

	if count > 0 {
		nextIndex = count + 1
	}

	k := Uint64ToBytes(nextIndex)
	v := batch.Marshall()
	return db.tx.Put(L1_INJECTED_BATCHES, k, v)
}

func (db *HermezDbReader) GetL1InjectedBatch(index uint64) (*types.L1InjectedBatch, error) {
	k := Uint64ToBytes(index)
	v, err := db.tx.GetOne(L1_INJECTED_BATCHES, k)
	if err != nil {
		return nil, err
	}
	ib := new(types.L1InjectedBatch)
	err = ib.Unmarshall(v)
	if err != nil {
		return nil, err
	}
	return ib, nil
}

func (db *HermezDb) WriteBlockInfoRoot(blockNumber uint64, root common.Hash) error {
	k := Uint64ToBytes(blockNumber)
	return db.tx.Put(BLOCK_INFO_ROOTS, k, root.Bytes())
}

func (db *HermezDbReader) GetBlockInfoRoot(blockNumber uint64) (common.Hash, error) {
	k := Uint64ToBytes(blockNumber)
	data, err := db.tx.GetOne(BLOCK_INFO_ROOTS, k)
	if err != nil {
		return common.Hash{}, err
	}
	res := common.BytesToHash(data)
	return res, nil
}

func (db *HermezDb) WriteWitness(batchNumber uint64, witness []byte) error {
	return db.tx.Put(BATCH_WITNESSES, Uint64ToBytes(batchNumber), witness)
}

func (db *HermezDbReader) GetWitness(batchNumber uint64) ([]byte, error) {
	v, err := db.tx.GetOne(BATCH_WITNESSES, Uint64ToBytes(batchNumber))
	if err != nil {
		return nil, err
	}
	return v, nil
}

func (db *HermezDb) WriteBatchCounters(batchNumber uint64, counters map[string]int) error {
	countersJson, err := json.Marshal(counters)
	if err != nil {
		return err
	}
	return db.tx.Put(BATCH_COUNTERS, Uint64ToBytes(batchNumber), countersJson)
}

func (db *HermezDbReader) GetBatchCounters(batchNumber uint64) (map[string]int, error) {
	v, err := db.tx.GetOne(BATCH_COUNTERS, Uint64ToBytes(batchNumber))
	if err != nil {
		return nil, err
	}
	var countersMap map[string]int
	err = json.Unmarshal(v, &countersMap)
	if err != nil {
		return nil, err
	}

	return countersMap, nil
}

// WriteL1BatchData stores the data for a given L1 batch number
// coinbase = 20 bytes
// batchL2Data = remaining
func (db *HermezDb) WriteL1BatchData(batchNumber uint64, data []byte) error {
	k := Uint64ToBytes(batchNumber)
	return db.tx.Put(L1_BATCH_DATA, k, data)
}

// GetL1BatchData returns the data stored for a given L1 batch number
// coinbase = 20 bytes
// batchL2Data = remaining
func (db *HermezDbReader) GetL1BatchData(batchNumber uint64) ([]byte, error) {
	k := Uint64ToBytes(batchNumber)
	return db.tx.GetOne(L1_BATCH_DATA, k)
}

func (db *HermezDbReader) GetLastL1BatchData() (uint64, error) {
	c, err := db.tx.Cursor(L1_BATCH_DATA)
	if err != nil {
		return 0, err
	}
	defer c.Close()

	k, _, err := c.Last()
	if err != nil {
		return 0, err
	}

	return BytesToUint64(k), nil
}

func (db *HermezDb) WriteL1InfoTreeHighestBlock(blockNumber uint64) error {
	return db.tx.Put(L1_INFO_TREE_HIGHEST_BLOCK, []byte{}, Uint64ToBytes(blockNumber))
}

func (db *HermezDbReader) GetL1InfoTreeHighestBlock() (uint64, error) {
	data, err := db.tx.GetOne(L1_INFO_TREE_HIGHEST_BLOCK, []byte{})
	if err != nil {
		return 0, err
	}
	return BytesToUint64(data), nil
}

func (db *HermezDb) WriteLatestUsedGer(batchNo uint64, ger common.Hash) error {
	batchBytes := Uint64ToBytes(batchNo)
	return db.tx.Put(LATEST_USED_GER, batchBytes, ger.Bytes())
}

func (db *HermezDbReader) GetLatestUsedGer() (uint64, common.Hash, error) {
	c, err := db.tx.Cursor(LATEST_USED_GER)
	if err != nil {
		return 0, common.Hash{}, err
	}
	defer c.Close()

	k, v, err := c.Last()
	if err != nil {
		return 0, common.Hash{}, err
	}

	batchNo := BytesToUint64(k)
	ger := common.BytesToHash(v)

	return batchNo, ger, nil
}

func (db *HermezDb) TruncateLatestUsedGers(fromBatch uint64) error {
	latestBatch, _, err := db.GetLatestUsedGer()
	if err != nil {
		return err
	}

	for i := fromBatch; i <= latestBatch; i++ {
		err := db.tx.Delete(LATEST_USED_GER, Uint64ToBytes(i))
		if err != nil {
			return err
		}

	}

	return nil
}

<<<<<<< HEAD
func (db *HermezDb) WriteSmtDepth(l2BlockNo, depth uint64) error {
	return db.tx.Put(SMT_DEPTHS, Uint64ToBytes(l2BlockNo), Uint64ToBytes(depth))
}

// get the closest to the given block smt depth
func (db *HermezDbReader) GetClosestSmtDepth(l2BlockNo uint64) (closestBlock uint64, depth uint64, err error) {
	c, err := db.tx.Cursor(SMT_DEPTHS)
	if err != nil {
		return 0, 0, err
	}
	defer c.Close()

	var k, v []byte
	var currentRange, currentBlock uint64
	closestRange := uint64(math.MaxUint64)
	for k, v, err = c.First(); k != nil; k, v, err = c.Next() {
		if err != nil {
			return 0, 0, err
		}

		currentBlock = BytesToUint64(k)

		if currentBlock > l2BlockNo {
			currentRange = currentBlock - l2BlockNo
		} else {
			currentRange = l2BlockNo - currentBlock
		}

		if currentRange < closestRange {
			closestBlock = currentBlock
			depth = BytesToUint64(v)

			if closestBlock > l2BlockNo {
				closestRange = closestBlock - l2BlockNo
			} else {
				closestRange = l2BlockNo - closestBlock
			}
		}
	}

	return closestBlock, depth, nil
}

// truncate smt depths from the given block onwards
func (db *HermezDb) TruncateSmtDepths(fromBlock uint64) error {
	c, err := db.tx.Cursor(SMT_DEPTHS)
	if err != nil {
		return err
	}
	defer c.Close()

	for k, _, err := c.Seek(Uint64ToBytes(fromBlock + 1)); k != nil; k, _, err = c.Next() {
		if err != nil {
			return err
		}

		err := db.tx.Delete(SMT_DEPTHS, k)
		if err != nil {
			return err
		}

	}

	return nil
=======
func (db *HermezDb) WriteL1InfoTreeLeaf(l1Index uint64, leaf common.Hash) error {
	return db.tx.Put(L1_INFO_LEAVES, Uint64ToBytes(l1Index), leaf.Bytes())
}

func (db *HermezDb) GetAllL1InfoTreeLeaves() ([]common.Hash, error) {
	c, err := db.tx.Cursor(L1_INFO_LEAVES)
	if err != nil {
		return nil, err
	}
	defer c.Close()

	var leaves []common.Hash
	for k, v, err := c.First(); k != nil; k, v, err = c.Next() {
		if err != nil {
			return nil, err
		}
		leaves = append(leaves, common.BytesToHash(v))
	}

	return leaves, nil
}

func (db *HermezDb) WriteL1InfoTreeRoot(hash common.Hash, index uint64) error {
	return db.tx.Put(L1_INFO_ROOTS, hash.Bytes(), Uint64ToBytes(index))
}

func (db *HermezDb) GetL1InfoTreeIndexByRoot(hash common.Hash) (uint64, bool, error) {
	data, err := db.tx.GetOne(L1_INFO_ROOTS, hash.Bytes())
	if err != nil {
		return 0, false, err
	}
	return BytesToUint64(data), data != nil, nil
>>>>>>> a158b517
}<|MERGE_RESOLUTION|>--- conflicted
+++ resolved
@@ -40,12 +40,9 @@
 const REUSED_L1_INFO_TREE_INDEX = "reused_l1_info_tree_index"          // block number => const 1
 const LATEST_USED_GER = "latest_used_ger"                              // batch number -> GER latest used GER
 const BATCH_BLOCKS = "batch_blocks"                                    // batch number -> block numbers (concatenated together)
-<<<<<<< HEAD
 const SMT_DEPTHS = "smt_depths"                                        // block number -> smt depth
-=======
 const L1_INFO_LEAVES = "l1_info_leaves"                                // l1 info tree index -> l1 info tree leaf
 const L1_INFO_ROOTS = "l1_info_roots"                                  // root hash -> l1 info tree index
->>>>>>> a158b517
 
 type HermezDb struct {
 	tx kv.RwTx
@@ -97,12 +94,9 @@
 		REUSED_L1_INFO_TREE_INDEX,
 		LATEST_USED_GER,
 		BATCH_BLOCKS,
-<<<<<<< HEAD
 		SMT_DEPTHS,
-=======
 		L1_INFO_LEAVES,
 		L1_INFO_ROOTS,
->>>>>>> a158b517
 	}
 	for _, t := range tables {
 		if err := tx.CreateBucket(t); err != nil {
@@ -1273,7 +1267,6 @@
 	return nil
 }
 
-<<<<<<< HEAD
 func (db *HermezDb) WriteSmtDepth(l2BlockNo, depth uint64) error {
 	return db.tx.Put(SMT_DEPTHS, Uint64ToBytes(l2BlockNo), Uint64ToBytes(depth))
 }
@@ -1338,7 +1331,8 @@
 	}
 
 	return nil
-=======
+}
+
 func (db *HermezDb) WriteL1InfoTreeLeaf(l1Index uint64, leaf common.Hash) error {
 	return db.tx.Put(L1_INFO_LEAVES, Uint64ToBytes(l1Index), leaf.Bytes())
 }
@@ -1371,5 +1365,4 @@
 		return 0, false, err
 	}
 	return BytesToUint64(data), data != nil, nil
->>>>>>> a158b517
 }